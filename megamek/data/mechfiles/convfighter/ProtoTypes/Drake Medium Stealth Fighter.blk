#building block data file
<BlockVersion>
1
</BlockVersion>

##Write the version number just in case...
<Version>
MAM0
</Version>

<UnitType>
ConvFighter
</UnitType>

<Name>
Drake Medium Stealth Fighter
</Name>

<Model>
(Standard)
</Model>

<year>
3087
</year>

<originalBuildYear>
3087
</originalBuildYear>

<type>
IS Level 4
</type>

<motion_type>
Aerodyne
</motion_type>

<transporters>
</transporters>

<SafeThrust>
6
</SafeThrust>

<cockpit_type>
0
</cockpit_type>

<heatsinks>
0
</heatsinks>

<sink_type>
0
</sink_type>

<fuel>
560
</fuel>

<engine_type>
0
</engine_type>

<armor_type>
22
</armor_type>

<armor_tech>
7
</armor_tech>

<armor>
10
8
8
6
</armor>

<Nose Equipment>
Light Auto Cannon/5
IS Ammo LAC/5
ISMML3
IS Ammo MML-3 LRM
<<<<<<< HEAD
ISMML3
IS Ammo MML-3 LRM
=======
IS Ammo MML-3 SRM
ISMML3
>>>>>>> b8fe25ee
</Nose Equipment>

<Left Wing Equipment>
</Left Wing Equipment>

<Right Wing Equipment>
</Right Wing Equipment>

<Aft Equipment>
IS Vehicular Stealth
ISGuardianECMSuite
</Aft Equipment>

<source>
TRO Prototypes - Early Republic
</source>

<tonnage>
35.0
</tonnage>

<|MERGE_RESOLUTION|>--- conflicted
+++ resolved
@@ -1,113 +1,108 @@
-#building block data file
-<BlockVersion>
-1
-</BlockVersion>
-
-##Write the version number just in case...
-<Version>
-MAM0
-</Version>
-
-<UnitType>
-ConvFighter
-</UnitType>
-
-<Name>
-Drake Medium Stealth Fighter
-</Name>
-
-<Model>
-(Standard)
-</Model>
-
-<year>
-3087
-</year>
-
-<originalBuildYear>
-3087
-</originalBuildYear>
-
-<type>
-IS Level 4
-</type>
-
-<motion_type>
-Aerodyne
-</motion_type>
-
-<transporters>
-</transporters>
-
-<SafeThrust>
-6
-</SafeThrust>
-
-<cockpit_type>
-0
-</cockpit_type>
-
-<heatsinks>
-0
-</heatsinks>
-
-<sink_type>
-0
-</sink_type>
-
-<fuel>
-560
-</fuel>
-
-<engine_type>
-0
-</engine_type>
-
-<armor_type>
-22
-</armor_type>
-
-<armor_tech>
-7
-</armor_tech>
-
-<armor>
-10
-8
-8
-6
-</armor>
-
-<Nose Equipment>
-Light Auto Cannon/5
-IS Ammo LAC/5
-ISMML3
-IS Ammo MML-3 LRM
-<<<<<<< HEAD
-ISMML3
-IS Ammo MML-3 LRM
-=======
-IS Ammo MML-3 SRM
-ISMML3
->>>>>>> b8fe25ee
-</Nose Equipment>
-
-<Left Wing Equipment>
-</Left Wing Equipment>
-
-<Right Wing Equipment>
-</Right Wing Equipment>
-
-<Aft Equipment>
-IS Vehicular Stealth
-ISGuardianECMSuite
-</Aft Equipment>
-
-<source>
-TRO Prototypes - Early Republic
-</source>
-
-<tonnage>
-35.0
-</tonnage>
-
+#building block data file
+<BlockVersion>
+1
+</BlockVersion>
+
+##Write the version number just in case...
+<Version>
+MAM0
+</Version>
+
+<UnitType>
+ConvFighter
+</UnitType>
+
+<Name>
+Drake Medium Stealth Fighter
+</Name>
+
+<Model>
+(Standard)
+</Model>
+
+<year>
+3087
+</year>
+
+<originalBuildYear>
+3087
+</originalBuildYear>
+
+<type>
+IS Level 4
+</type>
+
+<motion_type>
+Aerodyne
+</motion_type>
+
+<transporters>
+</transporters>
+
+<SafeThrust>
+6
+</SafeThrust>
+
+<cockpit_type>
+0
+</cockpit_type>
+
+<heatsinks>
+0
+</heatsinks>
+
+<sink_type>
+0
+</sink_type>
+
+<fuel>
+560
+</fuel>
+
+<engine_type>
+0
+</engine_type>
+
+<armor_type>
+22
+</armor_type>
+
+<armor_tech>
+7
+</armor_tech>
+
+<armor>
+10
+8
+8
+6
+</armor>
+
+<Nose Equipment>
+Light Auto Cannon/5
+IS Ammo LAC/5
+ISMML3
+IS Ammo MML-3 LRM
+IS Ammo MML-3 SRM
+ISMML3
+</Nose Equipment>
+
+<Left Wing Equipment>
+</Left Wing Equipment>
+
+<Right Wing Equipment>
+</Right Wing Equipment>
+
+<Aft Equipment>
+IS Vehicular Stealth
+ISGuardianECMSuite
+</Aft Equipment>
+
+<source>
+TRO Prototypes - Early Republic
+</source>
+
+<tonnage>
+35.0
+</tonnage>
+