--- conflicted
+++ resolved
@@ -3,39 +3,11 @@
 Y-H10G
 mul id:3624
 Config:Biped
-<<<<<<< HEAD
-TechBase:Inner Sphere
-Era:3060
-Source:TRO: 3060
-Rules Level:2
-role:Skirmisher
-
-Mass:90
-Engine:360 XL Engine
-Structure:Endo Steel
-Myomer:Standard
-
-Heat Sinks:16 Double
-Walk MP:4
-Jump MP:4
-
-Armor:Standard(Inner Sphere)
-LA Armor:29
-RA Armor:29
-LT Armor:28
-RT Armor:28
-CT Armor:43
-HD Armor:9
-LL Armor:37
-RL Armor:37
-RTL Armor:9
-RTR Armor:9
-RTC Armor:14
-=======
 techbase:Inner Sphere
 era:3060
 source:TRO: 3060
 rules level:2
+role:Skirmisher
 
 mass:90
 engine:360 XL Engine(IS)
@@ -58,7 +30,6 @@
 RTL armor:9
 RTR armor:9
 RTC armor:14
->>>>>>> 7ec5cd6d
 
 Weapons:8
 ER Large Laser, Left Arm
