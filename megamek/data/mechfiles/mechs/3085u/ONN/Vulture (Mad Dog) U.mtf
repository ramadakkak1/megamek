--- conflicted
+++ resolved
@@ -1,199 +1,154 @@
-Version:1.0
-Vulture (Mad Dog)
-U
-
-Config:Biped Omnimech
-TechBase:Clan
-Era:3077
-Source:RS 3085 - Jihad
-Rules Level:4
-
-Mass:60
-Engine:300 XL (Clan) Engine(IS)
-Structure:IS Standard
-Myomer:Standard
-
-Heat Sinks:12 Double
-Base Chassis Heat Sinks:12
-Walk MP:5
-Jump MP:0
-
-Armor:Ferro-Fibrous(Clan)
-LA Armor:16
-RA Armor:16
-LT Armor:16
-RT Armor:16
-CT Armor:23
-HD Armor:9
-LL Armor:23
-RL Armor:23
-RTL Armor:7
-RTR Armor:7
-RTC Armor:7
-
-Weapons:6
-ER Medium Laser, Left Arm
-Medium Pulse Laser, Left Arm
-ER Medium Laser, Right Arm
-Medium Pulse Laser, Right Arm
-LRT 15, Left Torso
-LRT 15, Right Torso
-
-Left Arm:
-Shoulder
-Upper Arm Actuator
-Lower Arm Actuator
-<<<<<<< HEAD
-CLERMediumLaser
-CLMediumPulseLaser
-=======
-CLERMediumLaser (omnipod)
-CLMediumPulseLaser (omnipod)
->>>>>>> 98805a1f
-Clan Ferro-Fibrous
--Empty-
--Empty-
--Empty-
--Empty-
--Empty-
--Empty-
-
-Right Arm:
-Shoulder
-Upper Arm Actuator
-Lower Arm Actuator
-<<<<<<< HEAD
-CLERMediumLaser
-CLMediumPulseLaser
-=======
-CLERMediumLaser (omnipod)
-CLMediumPulseLaser (omnipod)
->>>>>>> 98805a1f
-Clan Ferro-Fibrous
--Empty-
--Empty-
--Empty-
--Empty-
--Empty-
--Empty-
-
-Left Torso:
-Fusion Engine
-Fusion Engine
-<<<<<<< HEAD
-CLLRT15
-CLLRT15
-CLArtemisV
-CLArtemisV
-Clan Ammo LRTorpedo-15 Artemis V-capable
-Clan Ammo LRTorpedo-15 Artemis V-capable
-=======
-CLLRT15 (omnipod)
-CLLRT15 (omnipod)
-CLArtemisV (omnipod)
-CLArtemisV (omnipod)
-Clan Ammo LRTorpedo-15 (Clan) Artemis V-capable (omnipod)
-Clan Ammo LRTorpedo-15 (Clan) Artemis V-capable (omnipod)
->>>>>>> 98805a1f
-Clan HarJel
-Clan Ferro-Fibrous
-Clan Ferro-Fibrous
--Empty-
-
-Right Torso:
-Fusion Engine
-Fusion Engine
-<<<<<<< HEAD
-CLLRT15
-CLLRT15
-CLArtemisV
-CLArtemisV
-Clan Ammo LRTorpedo-15 Artemis V-capable
-Clan Ammo LRTorpedo-15 Artemis V-capable
-=======
-CLLRT15 (omnipod)
-CLLRT15 (omnipod)
-CLArtemisV (omnipod)
-CLArtemisV (omnipod)
-Clan Ammo LRTorpedo-15 (Clan) Artemis V-capable (omnipod)
-Clan Ammo LRTorpedo-15 (Clan) Artemis V-capable (omnipod)
->>>>>>> 98805a1f
-Clan HarJel
-Clan Ferro-Fibrous
-Clan Ferro-Fibrous
--Empty-
-
-Center Torso:
-Fusion Engine
-Fusion Engine
-Fusion Engine
-Gyro
-Gyro
-Gyro
-Gyro
-Fusion Engine
-Fusion Engine
-Fusion Engine
-<<<<<<< HEAD
-CLUMU
-=======
-CLUMU (omnipod)
->>>>>>> 98805a1f
-Clan HarJel
-
-Head:
-Life Support
-Sensors
-Cockpit
-Clan Ferro-Fibrous
-Sensors
-Life Support
--Empty-
--Empty-
--Empty-
--Empty-
--Empty-
--Empty-
-
-Left Leg:
-Hip
-Upper Leg Actuator
-Lower Leg Actuator
-Foot Actuator
-<<<<<<< HEAD
-CLUMU
-CLUMU
-=======
-CLUMU (omnipod)
-CLUMU (omnipod)
->>>>>>> 98805a1f
--Empty-
--Empty-
--Empty-
--Empty-
--Empty-
--Empty-
-
-Right Leg:
-Hip
-Upper Leg Actuator
-Lower Leg Actuator
-Foot Actuator
-<<<<<<< HEAD
-CLUMU
-CLUMU
-=======
-CLUMU (omnipod)
-CLUMU (omnipod)
->>>>>>> 98805a1f
--Empty-
--Empty-
--Empty-
--Empty-
--Empty-
--Empty-
-
-<<<<<<< HEAD
-
-=======
->>>>>>> 98805a1f
+Version:1.0
+Vulture (Mad Dog)
+U
+
+Config:Biped Omnimech
+TechBase:Clan
+Era:3077
+Source:RS 3085 - Jihad
+Rules Level:4
+
+Mass:60
+Engine:300 XL (Clan) Engine(IS)
+Structure:IS Standard
+Myomer:Standard
+
+Heat Sinks:12 Double
+Base Chassis Heat Sinks:12
+Walk MP:5
+Jump MP:0
+
+Armor:Ferro-Fibrous(Clan)
+LA Armor:16
+RA Armor:16
+LT Armor:16
+RT Armor:16
+CT Armor:23
+HD Armor:9
+LL Armor:23
+RL Armor:23
+RTL Armor:7
+RTR Armor:7
+RTC Armor:7
+
+Weapons:6
+ER Medium Laser, Left Arm
+Medium Pulse Laser, Left Arm
+ER Medium Laser, Right Arm
+Medium Pulse Laser, Right Arm
+LRT 15, Left Torso
+LRT 15, Right Torso
+
+Left Arm:
+Shoulder
+Upper Arm Actuator
+Lower Arm Actuator
+CLERMediumLaser (omnipod)
+CLMediumPulseLaser (omnipod)
+Clan Ferro-Fibrous
+-Empty-
+-Empty-
+-Empty-
+-Empty-
+-Empty-
+-Empty-
+
+Right Arm:
+Shoulder
+Upper Arm Actuator
+Lower Arm Actuator
+CLERMediumLaser (omnipod)
+CLMediumPulseLaser (omnipod)
+Clan Ferro-Fibrous
+-Empty-
+-Empty-
+-Empty-
+-Empty-
+-Empty-
+-Empty-
+
+Left Torso:
+Fusion Engine
+Fusion Engine
+CLLRT15 (omnipod)
+CLLRT15 (omnipod)
+CLArtemisV (omnipod)
+CLArtemisV (omnipod)
+Clan Ammo LRTorpedo-15 Artemis V-capable (omnipod)
+Clan Ammo LRTorpedo-15 Artemis V-capable (omnipod)
+Clan HarJel
+Clan Ferro-Fibrous
+Clan Ferro-Fibrous
+-Empty-
+
+Right Torso:
+Fusion Engine
+Fusion Engine
+CLLRT15 (omnipod)
+CLLRT15 (omnipod)
+CLArtemisV (omnipod)
+CLArtemisV (omnipod)
+Clan Ammo LRTorpedo-15 Artemis V-capable (omnipod)
+Clan Ammo LRTorpedo-15 Artemis V-capable (omnipod)
+Clan HarJel
+Clan Ferro-Fibrous
+Clan Ferro-Fibrous
+-Empty-
+
+Center Torso:
+Fusion Engine
+Fusion Engine
+Fusion Engine
+Gyro
+Gyro
+Gyro
+Gyro
+Fusion Engine
+Fusion Engine
+Fusion Engine
+CLUMU (omnipod)
+Clan HarJel
+
+Head:
+Life Support
+Sensors
+Cockpit
+Clan Ferro-Fibrous
+Sensors
+Life Support
+-Empty-
+-Empty-
+-Empty-
+-Empty-
+-Empty-
+-Empty-
+
+Left Leg:
+Hip
+Upper Leg Actuator
+Lower Leg Actuator
+Foot Actuator
+CLUMU (omnipod)
+CLUMU (omnipod)
+-Empty-
+-Empty-
+-Empty-
+-Empty-
+-Empty-
+-Empty-
+
+Right Leg:
+Hip
+Upper Leg Actuator
+Lower Leg Actuator
+Foot Actuator
+CLUMU (omnipod)
+CLUMU (omnipod)
+-Empty-
+-Empty-
+-Empty-
+-Empty-
+-Empty-
+-Empty-
+
+