<<<<<<< HEAD
Version:1.0
Uller (Kit Fox)
B

Config:Biped Omnimech
TechBase:Clan
Era:2890
Source:TRO 3050 - Succession Wars
Rules Level:2

Mass:30
Engine:180 XL Engine
Structure:Endo Steel
Myomer:Standard

Heat Sinks:10 Double
Walk MP:6
Jump MP:0

Armor:Ferro-Fibrous
LA Armor:7
RA Armor:7
LT Armor:8
RT Armor:8
CT Armor:9
HD Armor:9
LL Armor:8
RL Armor:8
RTL Armor:4
RTR Armor:4
RTC Armor:4

Weapons:4
1 CLERMediumLaser, Left Arm
1 CLERSmallLaser, Left Arm
1 CLUltraAC10, Right Arm, Ammo:20
1 CLSRM6, Right Arm, Ammo:15

Left Arm:
Shoulder
Upper Arm Actuator
Lower Arm Actuator
Hand Actuator
CLERMediumLaser (omnipod)
CLERSmallLaser (omnipod)
Endo Steel
Ferro-Fibrous
-Empty-
-Empty-
-Empty-
-Empty-

Right Arm:
Shoulder
Upper Arm Actuator
CLUltraAC10 (omnipod)
CLUltraAC10 (omnipod)
CLUltraAC10 (omnipod)
CLUltraAC10 (omnipod)
CLSRM6 (omnipod)
CLSRM6 Ammo (omnipod)
Endo Steel
Ferro-Fibrous
-Empty-
-Empty-

Left Torso:
Fusion Engine
Fusion Engine
CLDouble Heat Sink
CLDouble Heat Sink
CLDouble Heat Sink
CLDouble Heat Sink
Endo Steel
Endo Steel
Ferro-Fibrous
Ferro-Fibrous
-Empty-
-Empty-

Right Torso:
Fusion Engine
Fusion Engine
CLUltraAC10 Ammo (omnipod)
CLUltraAC10 Ammo (omnipod)
Endo Steel
Endo Steel
Endo Steel
Ferro-Fibrous
Ferro-Fibrous
-Empty-
-Empty-
-Empty-

Center Torso:
Fusion Engine
Fusion Engine
Fusion Engine
Gyro
Gyro
Gyro
Gyro
Fusion Engine
Fusion Engine
Fusion Engine
CLDouble Heat Sink
CLDouble Heat Sink

Head:
Life Support
Sensors
Cockpit
Ferro-Fibrous
Sensors
Life Support
-Empty-
-Empty-
-Empty-
-Empty-
-Empty-
-Empty-

Left Leg:
Hip
Upper Leg Actuator
Lower Leg Actuator
Foot Actuator
-Empty-
-Empty-
-Empty-
-Empty-
-Empty-
-Empty-
-Empty-
-Empty-

Right Leg:
Hip
Upper Leg Actuator
Lower Leg Actuator
Foot Actuator
-Empty-
-Empty-
-Empty-
-Empty-
-Empty-
-Empty-
-Empty-
-Empty-
=======
Version:1.0
Uller (Kit Fox)
B

Config:Biped Omnimech
TechBase:Clan
Era:2890
Source:TRO 3050 - Succession Wars
Rules Level:2

Mass:30
Engine:180 XL (Clan) Engine(IS)
Structure:Clan Endo Steel
Myomer:Standard

Heat Sinks:10 Double
Base Chassis Heat Sinks:7
Walk MP:6
Jump MP:0

Armor:Ferro-Fibrous(Clan)
LA Armor:7
RA Armor:7
LT Armor:8
RT Armor:8
CT Armor:9
HD Armor:9
LL Armor:8
RL Armor:8
RTL Armor:4
RTR Armor:4
RTC Armor:4

Weapons:4
ER Medium Laser, Left Arm
ER Small Laser, Left Arm
Ultra AC/10, Right Arm
SRM 6, Right Arm

Left Arm:
Shoulder
Upper Arm Actuator
Lower Arm Actuator
Hand Actuator
CLERMediumLaser (omnipod)
CLERSmallLaser (omnipod)
Clan Endo Steel
Clan Ferro-Fibrous
-Empty-
-Empty-
-Empty-
-Empty-

Right Arm:
Shoulder
Upper Arm Actuator
CLUltraAC10 (omnipod)
CLUltraAC10 (omnipod)
CLUltraAC10 (omnipod)
CLUltraAC10 (omnipod)
CLSRM6 (omnipod)
Clan Ammo SRM-6 (omnipod)
Clan Endo Steel
Clan Ferro-Fibrous
-Empty-
-Empty-

Left Torso:
Fusion Engine
Fusion Engine
CLDoubleHeatSink
CLDoubleHeatSink
CLDoubleHeatSink
CLDoubleHeatSink
Clan Endo Steel
Clan Endo Steel
Clan Ferro-Fibrous
Clan Ferro-Fibrous
-Empty-
-Empty-

Right Torso:
Fusion Engine
Fusion Engine
Clan Ultra AC/10 Ammo (omnipod)
Clan Ultra AC/10 Ammo (omnipod)
Clan Endo Steel
Clan Endo Steel
Clan Endo Steel
Clan Ferro-Fibrous
Clan Ferro-Fibrous
-Empty-
-Empty-
-Empty-

Center Torso:
Fusion Engine
Fusion Engine
Fusion Engine
Gyro
Gyro
Gyro
Gyro
Fusion Engine
Fusion Engine
Fusion Engine
CLDoubleHeatSink
CLDoubleHeatSink

Head:
Life Support
Sensors
Cockpit
Clan Ferro-Fibrous
Sensors
Life Support
-Empty-
-Empty-
-Empty-
-Empty-
-Empty-
-Empty-

Left Leg:
Hip
Upper Leg Actuator
Lower Leg Actuator
Foot Actuator
-Empty-
-Empty-
-Empty-
-Empty-
-Empty-
-Empty-
-Empty-
-Empty-

Right Leg:
Hip
Upper Leg Actuator
Lower Leg Actuator
Foot Actuator
-Empty-
-Empty-
-Empty-
-Empty-
-Empty-
-Empty-
-Empty-
-Empty-

>>>>>>> 98805a1f
<|MERGE_RESOLUTION|>--- conflicted
+++ resolved
@@ -1,303 +1,151 @@
-<<<<<<< HEAD
-Version:1.0
-Uller (Kit Fox)
-B
-
-Config:Biped Omnimech
-TechBase:Clan
-Era:2890
-Source:TRO 3050 - Succession Wars
-Rules Level:2
-
-Mass:30
-Engine:180 XL Engine
-Structure:Endo Steel
-Myomer:Standard
-
-Heat Sinks:10 Double
-Walk MP:6
-Jump MP:0
-
-Armor:Ferro-Fibrous
-LA Armor:7
-RA Armor:7
-LT Armor:8
-RT Armor:8
-CT Armor:9
-HD Armor:9
-LL Armor:8
-RL Armor:8
-RTL Armor:4
-RTR Armor:4
-RTC Armor:4
-
-Weapons:4
-1 CLERMediumLaser, Left Arm
-1 CLERSmallLaser, Left Arm
-1 CLUltraAC10, Right Arm, Ammo:20
-1 CLSRM6, Right Arm, Ammo:15
-
-Left Arm:
-Shoulder
-Upper Arm Actuator
-Lower Arm Actuator
-Hand Actuator
-CLERMediumLaser (omnipod)
-CLERSmallLaser (omnipod)
-Endo Steel
-Ferro-Fibrous
--Empty-
--Empty-
--Empty-
--Empty-
-
-Right Arm:
-Shoulder
-Upper Arm Actuator
-CLUltraAC10 (omnipod)
-CLUltraAC10 (omnipod)
-CLUltraAC10 (omnipod)
-CLUltraAC10 (omnipod)
-CLSRM6 (omnipod)
-CLSRM6 Ammo (omnipod)
-Endo Steel
-Ferro-Fibrous
--Empty-
--Empty-
-
-Left Torso:
-Fusion Engine
-Fusion Engine
-CLDouble Heat Sink
-CLDouble Heat Sink
-CLDouble Heat Sink
-CLDouble Heat Sink
-Endo Steel
-Endo Steel
-Ferro-Fibrous
-Ferro-Fibrous
--Empty-
--Empty-
-
-Right Torso:
-Fusion Engine
-Fusion Engine
-CLUltraAC10 Ammo (omnipod)
-CLUltraAC10 Ammo (omnipod)
-Endo Steel
-Endo Steel
-Endo Steel
-Ferro-Fibrous
-Ferro-Fibrous
--Empty-
--Empty-
--Empty-
-
-Center Torso:
-Fusion Engine
-Fusion Engine
-Fusion Engine
-Gyro
-Gyro
-Gyro
-Gyro
-Fusion Engine
-Fusion Engine
-Fusion Engine
-CLDouble Heat Sink
-CLDouble Heat Sink
-
-Head:
-Life Support
-Sensors
-Cockpit
-Ferro-Fibrous
-Sensors
-Life Support
--Empty-
--Empty-
--Empty-
--Empty-
--Empty-
--Empty-
-
-Left Leg:
-Hip
-Upper Leg Actuator
-Lower Leg Actuator
-Foot Actuator
--Empty-
--Empty-
--Empty-
--Empty-
--Empty-
--Empty-
--Empty-
--Empty-
-
-Right Leg:
-Hip
-Upper Leg Actuator
-Lower Leg Actuator
-Foot Actuator
--Empty-
--Empty-
--Empty-
--Empty-
--Empty-
--Empty-
--Empty-
--Empty-
-=======
-Version:1.0
-Uller (Kit Fox)
-B
-
-Config:Biped Omnimech
-TechBase:Clan
-Era:2890
-Source:TRO 3050 - Succession Wars
-Rules Level:2
-
-Mass:30
-Engine:180 XL (Clan) Engine(IS)
-Structure:Clan Endo Steel
-Myomer:Standard
-
-Heat Sinks:10 Double
-Base Chassis Heat Sinks:7
-Walk MP:6
-Jump MP:0
-
-Armor:Ferro-Fibrous(Clan)
-LA Armor:7
-RA Armor:7
-LT Armor:8
-RT Armor:8
-CT Armor:9
-HD Armor:9
-LL Armor:8
-RL Armor:8
-RTL Armor:4
-RTR Armor:4
-RTC Armor:4
-
-Weapons:4
-ER Medium Laser, Left Arm
-ER Small Laser, Left Arm
-Ultra AC/10, Right Arm
-SRM 6, Right Arm
-
-Left Arm:
-Shoulder
-Upper Arm Actuator
-Lower Arm Actuator
-Hand Actuator
-CLERMediumLaser (omnipod)
-CLERSmallLaser (omnipod)
-Clan Endo Steel
-Clan Ferro-Fibrous
--Empty-
--Empty-
--Empty-
--Empty-
-
-Right Arm:
-Shoulder
-Upper Arm Actuator
-CLUltraAC10 (omnipod)
-CLUltraAC10 (omnipod)
-CLUltraAC10 (omnipod)
-CLUltraAC10 (omnipod)
-CLSRM6 (omnipod)
-Clan Ammo SRM-6 (omnipod)
-Clan Endo Steel
-Clan Ferro-Fibrous
--Empty-
--Empty-
-
-Left Torso:
-Fusion Engine
-Fusion Engine
-CLDoubleHeatSink
-CLDoubleHeatSink
-CLDoubleHeatSink
-CLDoubleHeatSink
-Clan Endo Steel
-Clan Endo Steel
-Clan Ferro-Fibrous
-Clan Ferro-Fibrous
--Empty-
--Empty-
-
-Right Torso:
-Fusion Engine
-Fusion Engine
-Clan Ultra AC/10 Ammo (omnipod)
-Clan Ultra AC/10 Ammo (omnipod)
-Clan Endo Steel
-Clan Endo Steel
-Clan Endo Steel
-Clan Ferro-Fibrous
-Clan Ferro-Fibrous
--Empty-
--Empty-
--Empty-
-
-Center Torso:
-Fusion Engine
-Fusion Engine
-Fusion Engine
-Gyro
-Gyro
-Gyro
-Gyro
-Fusion Engine
-Fusion Engine
-Fusion Engine
-CLDoubleHeatSink
-CLDoubleHeatSink
-
-Head:
-Life Support
-Sensors
-Cockpit
-Clan Ferro-Fibrous
-Sensors
-Life Support
--Empty-
--Empty-
--Empty-
--Empty-
--Empty-
--Empty-
-
-Left Leg:
-Hip
-Upper Leg Actuator
-Lower Leg Actuator
-Foot Actuator
--Empty-
--Empty-
--Empty-
--Empty-
--Empty-
--Empty-
--Empty-
--Empty-
-
-Right Leg:
-Hip
-Upper Leg Actuator
-Lower Leg Actuator
-Foot Actuator
--Empty-
--Empty-
--Empty-
--Empty-
--Empty-
--Empty-
--Empty-
--Empty-
-
->>>>>>> 98805a1f
+Version:1.0
+Uller (Kit Fox)
+B
+
+Config:Biped Omnimech
+TechBase:Clan
+Era:2890
+Source:TRO 3050 - Succession Wars
+Rules Level:2
+
+Mass:30
+Engine:180 XL (Clan) Engine(IS)
+Structure:Clan Endo Steel
+Myomer:Standard
+
+Heat Sinks:10 Double
+Base Chassis Heat Sinks:7
+Walk MP:6
+Jump MP:0
+
+Armor:Ferro-Fibrous(Clan)
+LA Armor:7
+RA Armor:7
+LT Armor:8
+RT Armor:8
+CT Armor:9
+HD Armor:9
+LL Armor:8
+RL Armor:8
+RTL Armor:4
+RTR Armor:4
+RTC Armor:4
+
+Weapons:4
+ER Medium Laser, Left Arm
+ER Small Laser, Left Arm
+Ultra AC/10, Right Arm
+SRM 6, Right Arm
+
+Left Arm:
+Shoulder
+Upper Arm Actuator
+Lower Arm Actuator
+Hand Actuator
+CLERMediumLaser (omnipod)
+CLERSmallLaser (omnipod)
+Clan Endo Steel
+Clan Ferro-Fibrous
+-Empty-
+-Empty-
+-Empty-
+-Empty-
+
+Right Arm:
+Shoulder
+Upper Arm Actuator
+CLUltraAC10 (omnipod)
+CLUltraAC10 (omnipod)
+CLUltraAC10 (omnipod)
+CLUltraAC10 (omnipod)
+CLSRM6 (omnipod)
+Clan Ammo SRM-6 (omnipod)
+Clan Endo Steel
+Clan Ferro-Fibrous
+-Empty-
+-Empty-
+
+Left Torso:
+Fusion Engine
+Fusion Engine
+CLDoubleHeatSink
+CLDoubleHeatSink
+CLDoubleHeatSink
+CLDoubleHeatSink
+Clan Endo Steel
+Clan Endo Steel
+Clan Ferro-Fibrous
+Clan Ferro-Fibrous
+-Empty-
+-Empty-
+
+Right Torso:
+Fusion Engine
+Fusion Engine
+Clan Ultra AC/10 Ammo (omnipod)
+Clan Ultra AC/10 Ammo (omnipod)
+Clan Endo Steel
+Clan Endo Steel
+Clan Endo Steel
+Clan Ferro-Fibrous
+Clan Ferro-Fibrous
+-Empty-
+-Empty-
+-Empty-
+
+Center Torso:
+Fusion Engine
+Fusion Engine
+Fusion Engine
+Gyro
+Gyro
+Gyro
+Gyro
+Fusion Engine
+Fusion Engine
+Fusion Engine
+CLDoubleHeatSink
+CLDoubleHeatSink
+
+Head:
+Life Support
+Sensors
+Cockpit
+Clan Ferro-Fibrous
+Sensors
+Life Support
+-Empty-
+-Empty-
+-Empty-
+-Empty-
+-Empty-
+-Empty-
+
+Left Leg:
+Hip
+Upper Leg Actuator
+Lower Leg Actuator
+Foot Actuator
+-Empty-
+-Empty-
+-Empty-
+-Empty-
+-Empty-
+-Empty-
+-Empty-
+-Empty-
+
+Right Leg:
+Hip
+Upper Leg Actuator
+Lower Leg Actuator
+Foot Actuator
+-Empty-
+-Empty-
+-Empty-
+-Empty-
+-Empty-
+-Empty-
+-Empty-
+-Empty-
+
