--- conflicted
+++ resolved
@@ -1,284 +1,150 @@
-<<<<<<< HEAD
-Version:1.1
-Puma (Adder)
-H
-
-Config:Biped Omnimech
-TechBase:Clan
-Era:3059
-Source:TRO 3050 - Clan Invasion
-Rules Level:2
-
-Mass:35
-Engine:210 XL Fusion Engine
-Structure:Endo-Steel
-Myomer:Standard
-
-Heat Sinks:16 Double
-Base Chassis Heat Sinks: 10
-Walk MP:6
-Jump MP:0
-
-Armor:Ferro-Fibrous
-LA Armor:12
-RA Armor:12
-LT Armor:12
-RT Armor:12
-CT Armor:16
-HD Armor:9
-LL Armor:14
-RL Armor:14
-RTL Armor:4
-RTR Armor:4
-RTC Armor:6
-
-Weapons:3
-1 CLFlamer, Center Torso
-1 CLHeavyLargeLaser, Right Arm
-1 CLHeavyLargeLaser, Left Arm
-
-Left Arm:
-Shoulder
-Upper Arm Actuator
-CLDouble Heat Sink (omnipod)
-CLDouble Heat Sink (omnipod)
-CLHeavyLargeLaser (omnipod)
-CLHeavyLargeLaser (omnipod)
-CLHeavyLargeLaser (omnipod)
--Empty-
--Empty-
--Empty-
--Empty-
-Ferro-Fibrous
-
-Right Arm:
-Shoulder
-Upper Arm Actuator
-CLDouble Heat Sink (omnipod)
-CLDouble Heat Sink (omnipod)
-CLDouble Heat Sink (omnipod)
-CLDouble Heat Sink (omnipod)
-CLHeavyLargeLaser (omnipod)
-CLHeavyLargeLaser (omnipod)
-CLHeavyLargeLaser (omnipod)
--Empty-
--Empty-
-Ferro-Fibrous
-
-Left Torso:
-Engine
-Engine
-CLDouble Heat Sink
-CLDouble Heat Sink
-CLDouble Heat Sink (omnipod)
-CLDouble Heat Sink (omnipod)
-CLDouble Heat Sink (omnipod)
-CLDouble Heat Sink (omnipod)
--Empty-
-Endo-Steel
-Ferro-Fibrous
-Ferro-Fibrous
-
-Right Torso:
-Engine
-Engine
-CLDouble Heat Sink
-CLDouble Heat Sink
-CLDouble Heat Sink (omnipod)
-CLDouble Heat Sink (omnipod)
-CLTargeting Computer (omnipod)
-CLTargeting Computer (omnipod)
--Empty-
-Endo-Steel
-Ferro-Fibrous
-Ferro-Fibrous
-
-Center Torso:
-Engine
-Engine
-Engine
-Gyro
-Gyro
-Gyro
-Gyro
-Engine
-Engine
-Engine
-CLFlamer
-Endo-Steel
-
-Head:
-Life Support
-Sensors
-Cockpit
-Ferro-Fibrous
-Sensors
-Life Support
-
-Left Leg:
-Hip
-Upper Leg Actuator
-Lower Leg Actuator
-Foot Actuator
-Endo-Steel
-Endo-Steel
-
-Right Leg:
-Hip
-Upper Leg Actuator
-Lower Leg Actuator
-Foot Actuator
-Endo-Steel
-Endo-Steel
-=======
-Version:1.0
-Puma (Adder)
-H
-
-Config:Biped Omnimech
-TechBase:Clan
-Era:3059
-Source:TRO 3050 - Clan Invasion
-Rules Level:2
-
-Mass:35
-Engine:210 XL (Clan) Engine(IS)
-Structure:Clan Endo Steel
-Myomer:Standard
-
-Heat Sinks:16 Double
-Base Chassis Heat Sinks:8
-Walk MP:6
-Jump MP:0
-
-Armor:Ferro-Fibrous(Clan)
-LA Armor:12
-RA Armor:12
-LT Armor:12
-RT Armor:12
-CT Armor:16
-HD Armor:9
-LL Armor:14
-RL Armor:14
-RTL Armor:4
-RTR Armor:4
-RTC Armor:6
-
-Weapons:3
-Heavy Large Laser, Left Arm
-Heavy Large Laser, Right Arm
-Flamer, Center Torso
-
-Left Arm:
-Shoulder
-Upper Arm Actuator
-CLDoubleHeatSink (omnipod)
-CLDoubleHeatSink (omnipod)
-CLHeavyLargeLaser (omnipod)
-CLHeavyLargeLaser (omnipod)
-CLHeavyLargeLaser (omnipod)
-Clan Ferro-Fibrous
--Empty-
--Empty-
--Empty-
--Empty-
-
-Right Arm:
-Shoulder
-Upper Arm Actuator
-CLDoubleHeatSink (omnipod)
-CLDoubleHeatSink (omnipod)
-CLDoubleHeatSink (omnipod)
-CLDoubleHeatSink (omnipod)
-CLHeavyLargeLaser (omnipod)
-CLHeavyLargeLaser (omnipod)
-CLHeavyLargeLaser (omnipod)
-Clan Ferro-Fibrous
--Empty-
--Empty-
-
-Left Torso:
-Fusion Engine
-Fusion Engine
-CLDoubleHeatSink
-CLDoubleHeatSink
-CLDoubleHeatSink (omnipod)
-CLDoubleHeatSink (omnipod)
-CLDoubleHeatSink (omnipod)
-CLDoubleHeatSink (omnipod)
-Clan Endo Steel
-Clan Ferro-Fibrous
-Clan Ferro-Fibrous
--Empty-
-
-Right Torso:
-Fusion Engine
-Fusion Engine
-CLDoubleHeatSink
-CLDoubleHeatSink
-CLDoubleHeatSink (omnipod)
-CLDoubleHeatSink (omnipod)
-CLTargeting Computer (omnipod)
-CLTargeting Computer (omnipod)
-Clan Endo Steel
-Clan Ferro-Fibrous
-Clan Ferro-Fibrous
--Empty-
-
-Center Torso:
-Fusion Engine
-Fusion Engine
-Fusion Engine
-Gyro
-Gyro
-Gyro
-Gyro
-Fusion Engine
-Fusion Engine
-Fusion Engine
-CLFlamer
-Clan Endo Steel
-
-Head:
-Life Support
-Sensors
-Cockpit
-Clan Ferro-Fibrous
-Sensors
-Life Support
--Empty-
--Empty-
--Empty-
--Empty-
--Empty-
--Empty-
-
-Left Leg:
-Hip
-Upper Leg Actuator
-Lower Leg Actuator
-Foot Actuator
-Clan Endo Steel
-Clan Endo Steel
--Empty-
--Empty-
--Empty-
--Empty-
--Empty-
--Empty-
-
-Right Leg:
-Hip
-Upper Leg Actuator
-Lower Leg Actuator
-Foot Actuator
-Clan Endo Steel
-Clan Endo Steel
--Empty-
--Empty-
--Empty-
--Empty-
--Empty-
--Empty-
-
->>>>>>> 98805a1f
+Version:1.0
+Puma (Adder)
+H
+
+Config:Biped Omnimech
+TechBase:Clan
+Era:3059
+Source:TRO 3050 - Clan Invasion
+Rules Level:2
+
+Mass:35
+Engine:210 XL (Clan) Engine(IS)
+Structure:Clan Endo Steel
+Myomer:Standard
+
+Heat Sinks:16 Double
+Base Chassis Heat Sinks:8
+Walk MP:6
+Jump MP:0
+
+Armor:Ferro-Fibrous(Clan)
+LA Armor:12
+RA Armor:12
+LT Armor:12
+RT Armor:12
+CT Armor:16
+HD Armor:9
+LL Armor:14
+RL Armor:14
+RTL Armor:4
+RTR Armor:4
+RTC Armor:6
+
+Weapons:3
+Heavy Large Laser, Left Arm
+Heavy Large Laser, Right Arm
+Flamer, Center Torso
+
+Left Arm:
+Shoulder
+Upper Arm Actuator
+CLDoubleHeatSink (omnipod)
+CLDoubleHeatSink (omnipod)
+CLHeavyLargeLaser (omnipod)
+CLHeavyLargeLaser (omnipod)
+CLHeavyLargeLaser (omnipod)
+Clan Ferro-Fibrous
+-Empty-
+-Empty-
+-Empty-
+-Empty-
+
+Right Arm:
+Shoulder
+Upper Arm Actuator
+CLDoubleHeatSink (omnipod)
+CLDoubleHeatSink (omnipod)
+CLDoubleHeatSink (omnipod)
+CLDoubleHeatSink (omnipod)
+CLHeavyLargeLaser (omnipod)
+CLHeavyLargeLaser (omnipod)
+CLHeavyLargeLaser (omnipod)
+Clan Ferro-Fibrous
+-Empty-
+-Empty-
+
+Left Torso:
+Fusion Engine
+Fusion Engine
+CLDoubleHeatSink
+CLDoubleHeatSink
+CLDoubleHeatSink (omnipod)
+CLDoubleHeatSink (omnipod)
+CLDoubleHeatSink (omnipod)
+CLDoubleHeatSink (omnipod)
+Clan Endo Steel
+Clan Ferro-Fibrous
+Clan Ferro-Fibrous
+-Empty-
+
+Right Torso:
+Fusion Engine
+Fusion Engine
+CLDoubleHeatSink
+CLDoubleHeatSink
+CLDoubleHeatSink (omnipod)
+CLDoubleHeatSink (omnipod)
+CLTargeting Computer (omnipod)
+CLTargeting Computer (omnipod)
+Clan Endo Steel
+Clan Ferro-Fibrous
+Clan Ferro-Fibrous
+-Empty-
+
+Center Torso:
+Fusion Engine
+Fusion Engine
+Fusion Engine
+Gyro
+Gyro
+Gyro
+Gyro
+Fusion Engine
+Fusion Engine
+Fusion Engine
+CLFlamer
+Clan Endo Steel
+
+Head:
+Life Support
+Sensors
+Cockpit
+Clan Ferro-Fibrous
+Sensors
+Life Support
+-Empty-
+-Empty-
+-Empty-
+-Empty-
+-Empty-
+-Empty-
+
+Left Leg:
+Hip
+Upper Leg Actuator
+Lower Leg Actuator
+Foot Actuator
+Clan Endo Steel
+Clan Endo Steel
+-Empty-
+-Empty-
+-Empty-
+-Empty-
+-Empty-
+-Empty-
+
+Right Leg:
+Hip
+Upper Leg Actuator
+Lower Leg Actuator
+Foot Actuator
+Clan Endo Steel
+Clan Endo Steel
+-Empty-
+-Empty-
+-Empty-
+-Empty-
+-Empty-
+-Empty-
+
