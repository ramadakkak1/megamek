--- conflicted
+++ resolved
@@ -1,310 +1,155 @@
-<<<<<<< HEAD
-Version:1.0
-Koshi (Mist Lynx)
-F
-
-Config:Biped Omnimech
-TechBase:Clan
-Era:3063
-Source:TRO 3050 - Civil War
-Rules Level:2
-
-Mass:25
-Engine:175 XL Engine
-Structure:Endo Steel
-Myomer:Standard
-
-Heat Sinks:10 Double
-Walk MP:7
-Jump MP:6
-
-Armor:Ferro-Fibrous
-LA Armor:4
-RA Armor:4
-LT Armor:7
-RT Armor:7
-CT Armor:10
-HD Armor:9
-LL Armor:5
-RL Armor:5
-RTL Armor:5
-RTR Armor:5
-RTC Armor:6
-
-Weapons:7
-1 CLActiveProbe, Head
-1 CLHeavyMediumLaser, Left Arm
-2 CLHeavySmallLaser, Left Arm
-1 CLLightTAG, Left Arm
-2 CLHeavyMediumLaser, Right Arm
-2 CLHeavySmallLaser, Right Arm
-1 CLECMSuite, Right Torso
-
-Left Arm:
-Shoulder
-Upper Arm Actuator
-Lower Arm Actuator
-Hand Actuator
-CLHeavyMediumLaser (omnipod)
-CLHeavyMediumLaser (omnipod)
-CLHeavySmallLaser (omnipod)
-CLHeavySmallLaser (omnipod)
-CLLightTAG (omnipod)
-Endo Steel
-Ferro-Fibrous
--Empty-
-
-Right Arm:
-Shoulder
-Upper Arm Actuator
-Lower Arm Actuator
-Hand Actuator
-CLHeavyMediumLaser (omnipod)
-CLHeavyMediumLaser (omnipod)
-CLHeavyMediumLaser (omnipod)
-CLHeavyMediumLaser (omnipod)
-CLHeavySmallLaser (omnipod)
-CLHeavySmallLaser (omnipod)
-Endo Steel
-Ferro-Fibrous
-
-Left Torso:
-Fusion Engine
-Fusion Engine
-CLDouble Heat Sink
-CLDouble Heat Sink
-CLDouble Heat Sink
-CLDouble Heat Sink
-Jump Jet
-Jump Jet
-Jump Jet
-Endo Steel
-Ferro-Fibrous
-Ferro-Fibrous
-
-Right Torso:
-Fusion Engine
-Fusion Engine
-CLDouble Heat Sink
-CLDouble Heat Sink
-Jump Jet
-Jump Jet
-Jump Jet
-CLECMSuite (omnipod)
-CLTargeting Computer (omnipod)
-Endo Steel
-Ferro-Fibrous
-Ferro-Fibrous
-
-Center Torso:
-Fusion Engine
-Fusion Engine
-Fusion Engine
-Gyro
-Gyro
-Gyro
-Gyro
-Fusion Engine
-Fusion Engine
-Fusion Engine
-Endo Steel
-Ferro-Fibrous
-
-Head:
-Life Support
-Sensors
-Cockpit
-CLActiveProbe
-Sensors
-Life Support
--Empty-
--Empty-
--Empty-
--Empty-
--Empty-
--Empty-
-
-Left Leg:
-Hip
-Upper Leg Actuator
-Lower Leg Actuator
-Foot Actuator
-Endo Steel
--Empty-
--Empty-
--Empty-
--Empty-
--Empty-
--Empty-
--Empty-
-
-Right Leg:
-Hip
-Upper Leg Actuator
-Lower Leg Actuator
-Foot Actuator
-Endo Steel
--Empty-
--Empty-
--Empty-
--Empty-
--Empty-
--Empty-
--Empty-
-=======
-Version:1.0
-Koshi (Mist Lynx)
-F
-
-Config:Biped Omnimech
-TechBase:Clan
-Era:3063
-Source:TRO 3050 - Civil War
-Rules Level:2
-
-Mass:25
-Engine:175 XL (Clan) Engine(IS)
-Structure:Clan Endo Steel
-Myomer:Standard
-
-Heat Sinks:10 Double
-Base Chassis Heat Sinks:7
-Walk MP:7
-Jump MP:6
-
-Armor:Ferro-Fibrous(Clan)
-LA Armor:4
-RA Armor:4
-LT Armor:7
-RT Armor:7
-CT Armor:10
-HD Armor:9
-LL Armor:5
-RL Armor:5
-RTL Armor:5
-RTR Armor:5
-RTC Armor:6
-
-Weapons:8
-Heavy Medium Laser, Left Arm
-Heavy Small Laser, Left Arm
-Heavy Small Laser, Left Arm
-Light TAG, Left Arm
-Heavy Medium Laser, Right Arm
-Heavy Medium Laser, Right Arm
-Heavy Small Laser, Right Arm
-Heavy Small Laser, Right Arm
-
-Left Arm:
-Shoulder
-Upper Arm Actuator
-Lower Arm Actuator
-Hand Actuator
-CLHeavyMediumLaser (omnipod)
-CLHeavyMediumLaser (omnipod)
-CLHeavySmallLaser (omnipod)
-CLHeavySmallLaser (omnipod)
-CLLightTAG (omnipod)
-Clan Endo Steel
-Clan Ferro-Fibrous
--Empty-
-
-Right Arm:
-Shoulder
-Upper Arm Actuator
-Lower Arm Actuator
-Hand Actuator
-CLHeavyMediumLaser (omnipod)
-CLHeavyMediumLaser (omnipod)
-CLHeavyMediumLaser (omnipod)
-CLHeavyMediumLaser (omnipod)
-CLHeavySmallLaser (omnipod)
-CLHeavySmallLaser (omnipod)
-Clan Endo Steel
-Clan Ferro-Fibrous
-
-Left Torso:
-Fusion Engine
-Fusion Engine
-CLDoubleHeatSink
-CLDoubleHeatSink
-CLDoubleHeatSink
-CLDoubleHeatSink
-Jump Jet
-Jump Jet
-Jump Jet
-Clan Endo Steel
-Clan Ferro-Fibrous
-Clan Ferro-Fibrous
-
-Right Torso:
-Fusion Engine
-Fusion Engine
-CLDoubleHeatSink
-CLDoubleHeatSink
-Jump Jet
-Jump Jet
-Jump Jet
-CLECMSuite (omnipod)
-CLTargeting Computer (omnipod)
-Clan Endo Steel
-Clan Ferro-Fibrous
-Clan Ferro-Fibrous
-
-Center Torso:
-Fusion Engine
-Fusion Engine
-Fusion Engine
-Gyro
-Gyro
-Gyro
-Gyro
-Fusion Engine
-Fusion Engine
-Fusion Engine
-Clan Endo Steel
-Clan Ferro-Fibrous
-
-Head:
-Life Support
-Sensors
-Cockpit
-CLActiveProbe
-Sensors
-Life Support
--Empty-
--Empty-
--Empty-
--Empty-
--Empty-
--Empty-
-
-Left Leg:
-Hip
-Upper Leg Actuator
-Lower Leg Actuator
-Foot Actuator
-Clan Endo Steel
--Empty-
--Empty-
--Empty-
--Empty-
--Empty-
--Empty-
--Empty-
-
-Right Leg:
-Hip
-Upper Leg Actuator
-Lower Leg Actuator
-Foot Actuator
-Clan Endo Steel
--Empty-
--Empty-
--Empty-
--Empty-
--Empty-
--Empty-
--Empty-
-
->>>>>>> 98805a1f
+Version:1.0
+Koshi (Mist Lynx)
+F
+
+Config:Biped Omnimech
+TechBase:Clan
+Era:3063
+Source:TRO 3050 - Civil War
+Rules Level:2
+
+Mass:25
+Engine:175 XL (Clan) Engine(IS)
+Structure:Clan Endo Steel
+Myomer:Standard
+
+Heat Sinks:10 Double
+Base Chassis Heat Sinks:7
+Walk MP:7
+Jump MP:6
+
+Armor:Ferro-Fibrous(Clan)
+LA Armor:4
+RA Armor:4
+LT Armor:7
+RT Armor:7
+CT Armor:10
+HD Armor:9
+LL Armor:5
+RL Armor:5
+RTL Armor:5
+RTR Armor:5
+RTC Armor:6
+
+Weapons:8
+Heavy Medium Laser, Left Arm
+Heavy Small Laser, Left Arm
+Heavy Small Laser, Left Arm
+Light TAG, Left Arm
+Heavy Medium Laser, Right Arm
+Heavy Medium Laser, Right Arm
+Heavy Small Laser, Right Arm
+Heavy Small Laser, Right Arm
+
+Left Arm:
+Shoulder
+Upper Arm Actuator
+Lower Arm Actuator
+Hand Actuator
+CLHeavyMediumLaser (omnipod)
+CLHeavyMediumLaser (omnipod)
+CLHeavySmallLaser (omnipod)
+CLHeavySmallLaser (omnipod)
+CLLightTAG (omnipod)
+Clan Endo Steel
+Clan Ferro-Fibrous
+-Empty-
+
+Right Arm:
+Shoulder
+Upper Arm Actuator
+Lower Arm Actuator
+Hand Actuator
+CLHeavyMediumLaser (omnipod)
+CLHeavyMediumLaser (omnipod)
+CLHeavyMediumLaser (omnipod)
+CLHeavyMediumLaser (omnipod)
+CLHeavySmallLaser (omnipod)
+CLHeavySmallLaser (omnipod)
+Clan Endo Steel
+Clan Ferro-Fibrous
+
+Left Torso:
+Fusion Engine
+Fusion Engine
+CLDoubleHeatSink
+CLDoubleHeatSink
+CLDoubleHeatSink
+CLDoubleHeatSink
+Jump Jet
+Jump Jet
+Jump Jet
+Clan Endo Steel
+Clan Ferro-Fibrous
+Clan Ferro-Fibrous
+
+Right Torso:
+Fusion Engine
+Fusion Engine
+CLDoubleHeatSink
+CLDoubleHeatSink
+Jump Jet
+Jump Jet
+Jump Jet
+CLECMSuite (omnipod)
+CLTargeting Computer (omnipod)
+Clan Endo Steel
+Clan Ferro-Fibrous
+Clan Ferro-Fibrous
+
+Center Torso:
+Fusion Engine
+Fusion Engine
+Fusion Engine
+Gyro
+Gyro
+Gyro
+Gyro
+Fusion Engine
+Fusion Engine
+Fusion Engine
+Clan Endo Steel
+Clan Ferro-Fibrous
+
+Head:
+Life Support
+Sensors
+Cockpit
+CLActiveProbe
+Sensors
+Life Support
+-Empty-
+-Empty-
+-Empty-
+-Empty-
+-Empty-
+-Empty-
+
+Left Leg:
+Hip
+Upper Leg Actuator
+Lower Leg Actuator
+Foot Actuator
+Clan Endo Steel
+-Empty-
+-Empty-
+-Empty-
+-Empty-
+-Empty-
+-Empty-
+-Empty-
+
+Right Leg:
+Hip
+Upper Leg Actuator
+Lower Leg Actuator
+Foot Actuator
+Clan Endo Steel
+-Empty-
+-Empty-
+-Empty-
+-Empty-
+-Empty-
+-Empty-
+-Empty-
+
