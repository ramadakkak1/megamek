<<<<<<< HEAD
Version:1.0
Uller (Kit Fox)
D

Config:Biped Omnimech
TechBase:Clan
Era:2890
Source:TRO 3050 - Succession Wars
Rules Level:2

Mass:30
Engine:180 XL Engine
Structure:Endo Steel
Myomer:Standard

Heat Sinks:10 Double
Walk MP:6
Jump MP:0

Armor:Ferro-Fibrous
LA Armor:7
RA Armor:7
LT Armor:8
RT Armor:8
CT Armor:9
HD Armor:9
LL Armor:8
RL Armor:8
RTL Armor:4
RTR Armor:4
RTC Armor:4

Weapons:4
1 CLLRM15, Left Arm
1 CLLRM15, Right Arm, Ammo:32
1 CLLRM5, Left Arm, Ammo:24
1 CLNarcBeacon, Right Arm, Ammo:6

Left Arm:
Shoulder
Upper Arm Actuator
Lower Arm Actuator
Hand Actuator
CLLRM15 (omnipod)
CLLRM15 (omnipod)
CLLRM5 (omnipod)
CLLRM15 Ammo (Clan) Narc-capable (omnipod)
CLLRM15 Ammo (Clan) Narc-capable (omnipod)
Endo Steel
Ferro-Fibrous
-Empty-

Right Arm:
Shoulder
Upper Arm Actuator
Lower Arm Actuator
Hand Actuator
CLLRM15 (omnipod)
CLLRM15 (omnipod)
CLNarcBeacon (omnipod)
Endo Steel
Ferro-Fibrous
-Empty-
-Empty-
-Empty-

Left Torso:
Fusion Engine
Fusion Engine
CLDouble Heat Sink (omnipod)
CLDouble Heat Sink (omnipod)
CLDouble Heat Sink (omnipod)
CLDouble Heat Sink (omnipod)
CLLRM5 Ammo (Clan) Narc-capable (omnipod)
Endo Steel
Endo Steel
Ferro-Fibrous
Ferro-Fibrous
-Empty-

Right Torso:
Fusion Engine
Fusion Engine
CLLRM15 Ammo (Clan) Narc-capable (omnipod)
CLLRM15 Ammo (Clan) Narc-capable (omnipod)
CLNarc Pods (omnipod)
Endo Steel
Endo Steel
Endo Steel
Ferro-Fibrous
Ferro-Fibrous
-Empty-
-Empty-

Center Torso:
Fusion Engine
Fusion Engine
Fusion Engine
Gyro
Gyro
Gyro
Gyro
Fusion Engine
Fusion Engine
Fusion Engine
CLDouble Heat Sink
CLDouble Heat Sink

Head:
Life Support
Sensors
Cockpit
Ferro-Fibrous
Sensors
Life Support
-Empty-
-Empty-
-Empty-
-Empty-
-Empty-
-Empty-

Left Leg:
Hip
Upper Leg Actuator
Lower Leg Actuator
Foot Actuator
-Empty-
-Empty-
-Empty-
-Empty-
-Empty-
-Empty-
-Empty-
-Empty-

Right Leg:
Hip
Upper Leg Actuator
Lower Leg Actuator
Foot Actuator
-Empty-
-Empty-
-Empty-
-Empty-
-Empty-
-Empty-
-Empty-
-Empty-
=======
Version:1.0
Uller (Kit Fox)
D

Config:Biped Omnimech
TechBase:Clan
Era:2890
Source:TRO 3050 - Succession Wars
Rules Level:2

Mass:30
Engine:180 XL (Clan) Engine(IS)
Structure:Clan Endo Steel
Myomer:Standard

Heat Sinks:10 Double
Base Chassis Heat Sinks:7
Walk MP:6
Jump MP:0

Armor:Ferro-Fibrous(Clan)
LA Armor:7
RA Armor:7
LT Armor:8
RT Armor:8
CT Armor:9
HD Armor:9
LL Armor:8
RL Armor:8
RTL Armor:4
RTR Armor:4
RTC Armor:4

Weapons:4
LRM 15, Left Arm
LRM 5, Left Arm
LRM 15, Right Arm
Narc, Right Arm

Left Arm:
Shoulder
Upper Arm Actuator
Lower Arm Actuator
Hand Actuator
CLLRM15 (omnipod)
CLLRM15 (omnipod)
CLLRM5 (omnipod)
Clan Ammo LRM-15 (Clan) Narc-capable (omnipod)
Clan Ammo LRM-15 (Clan) Narc-capable (omnipod)
Clan Endo Steel
Clan Ferro-Fibrous
-Empty-

Right Arm:
Shoulder
Upper Arm Actuator
Lower Arm Actuator
Hand Actuator
CLLRM15 (omnipod)
CLLRM15 (omnipod)
CLNarcBeacon (omnipod)
Clan Endo Steel
Clan Ferro-Fibrous
-Empty-
-Empty-
-Empty-

Left Torso:
Fusion Engine
Fusion Engine
CLDoubleHeatSink
CLDoubleHeatSink
CLDoubleHeatSink
CLDoubleHeatSink
Clan Ammo LRM-5 (Clan) Narc-capable (omnipod)
Clan Endo Steel
Clan Endo Steel
Clan Ferro-Fibrous
Clan Ferro-Fibrous
-Empty-

Right Torso:
Fusion Engine
Fusion Engine
Clan Ammo LRM-15 (Clan) Narc-capable (omnipod)
Clan Ammo LRM-15 (Clan) Narc-capable (omnipod)
CLNarc Pods (omnipod)
Clan Endo Steel
Clan Endo Steel
Clan Endo Steel
Clan Ferro-Fibrous
Clan Ferro-Fibrous
-Empty-
-Empty-

Center Torso:
Fusion Engine
Fusion Engine
Fusion Engine
Gyro
Gyro
Gyro
Gyro
Fusion Engine
Fusion Engine
Fusion Engine
CLDoubleHeatSink
CLDoubleHeatSink

Head:
Life Support
Sensors
Cockpit
Clan Ferro-Fibrous
Sensors
Life Support
-Empty-
-Empty-
-Empty-
-Empty-
-Empty-
-Empty-

Left Leg:
Hip
Upper Leg Actuator
Lower Leg Actuator
Foot Actuator
-Empty-
-Empty-
-Empty-
-Empty-
-Empty-
-Empty-
-Empty-
-Empty-

Right Leg:
Hip
Upper Leg Actuator
Lower Leg Actuator
Foot Actuator
-Empty-
-Empty-
-Empty-
-Empty-
-Empty-
-Empty-
-Empty-
-Empty-

>>>>>>> 98805a1f
<|MERGE_RESOLUTION|>--- conflicted
+++ resolved
@@ -1,303 +1,151 @@
-<<<<<<< HEAD
-Version:1.0
-Uller (Kit Fox)
-D
-
-Config:Biped Omnimech
-TechBase:Clan
-Era:2890
-Source:TRO 3050 - Succession Wars
-Rules Level:2
-
-Mass:30
-Engine:180 XL Engine
-Structure:Endo Steel
-Myomer:Standard
-
-Heat Sinks:10 Double
-Walk MP:6
-Jump MP:0
-
-Armor:Ferro-Fibrous
-LA Armor:7
-RA Armor:7
-LT Armor:8
-RT Armor:8
-CT Armor:9
-HD Armor:9
-LL Armor:8
-RL Armor:8
-RTL Armor:4
-RTR Armor:4
-RTC Armor:4
-
-Weapons:4
-1 CLLRM15, Left Arm
-1 CLLRM15, Right Arm, Ammo:32
-1 CLLRM5, Left Arm, Ammo:24
-1 CLNarcBeacon, Right Arm, Ammo:6
-
-Left Arm:
-Shoulder
-Upper Arm Actuator
-Lower Arm Actuator
-Hand Actuator
-CLLRM15 (omnipod)
-CLLRM15 (omnipod)
-CLLRM5 (omnipod)
-CLLRM15 Ammo (Clan) Narc-capable (omnipod)
-CLLRM15 Ammo (Clan) Narc-capable (omnipod)
-Endo Steel
-Ferro-Fibrous
--Empty-
-
-Right Arm:
-Shoulder
-Upper Arm Actuator
-Lower Arm Actuator
-Hand Actuator
-CLLRM15 (omnipod)
-CLLRM15 (omnipod)
-CLNarcBeacon (omnipod)
-Endo Steel
-Ferro-Fibrous
--Empty-
--Empty-
--Empty-
-
-Left Torso:
-Fusion Engine
-Fusion Engine
-CLDouble Heat Sink (omnipod)
-CLDouble Heat Sink (omnipod)
-CLDouble Heat Sink (omnipod)
-CLDouble Heat Sink (omnipod)
-CLLRM5 Ammo (Clan) Narc-capable (omnipod)
-Endo Steel
-Endo Steel
-Ferro-Fibrous
-Ferro-Fibrous
--Empty-
-
-Right Torso:
-Fusion Engine
-Fusion Engine
-CLLRM15 Ammo (Clan) Narc-capable (omnipod)
-CLLRM15 Ammo (Clan) Narc-capable (omnipod)
-CLNarc Pods (omnipod)
-Endo Steel
-Endo Steel
-Endo Steel
-Ferro-Fibrous
-Ferro-Fibrous
--Empty-
--Empty-
-
-Center Torso:
-Fusion Engine
-Fusion Engine
-Fusion Engine
-Gyro
-Gyro
-Gyro
-Gyro
-Fusion Engine
-Fusion Engine
-Fusion Engine
-CLDouble Heat Sink
-CLDouble Heat Sink
-
-Head:
-Life Support
-Sensors
-Cockpit
-Ferro-Fibrous
-Sensors
-Life Support
--Empty-
--Empty-
--Empty-
--Empty-
--Empty-
--Empty-
-
-Left Leg:
-Hip
-Upper Leg Actuator
-Lower Leg Actuator
-Foot Actuator
--Empty-
--Empty-
--Empty-
--Empty-
--Empty-
--Empty-
--Empty-
--Empty-
-
-Right Leg:
-Hip
-Upper Leg Actuator
-Lower Leg Actuator
-Foot Actuator
--Empty-
--Empty-
--Empty-
--Empty-
--Empty-
--Empty-
--Empty-
--Empty-
-=======
-Version:1.0
-Uller (Kit Fox)
-D
-
-Config:Biped Omnimech
-TechBase:Clan
-Era:2890
-Source:TRO 3050 - Succession Wars
-Rules Level:2
-
-Mass:30
-Engine:180 XL (Clan) Engine(IS)
-Structure:Clan Endo Steel
-Myomer:Standard
-
-Heat Sinks:10 Double
-Base Chassis Heat Sinks:7
-Walk MP:6
-Jump MP:0
-
-Armor:Ferro-Fibrous(Clan)
-LA Armor:7
-RA Armor:7
-LT Armor:8
-RT Armor:8
-CT Armor:9
-HD Armor:9
-LL Armor:8
-RL Armor:8
-RTL Armor:4
-RTR Armor:4
-RTC Armor:4
-
-Weapons:4
-LRM 15, Left Arm
-LRM 5, Left Arm
-LRM 15, Right Arm
-Narc, Right Arm
-
-Left Arm:
-Shoulder
-Upper Arm Actuator
-Lower Arm Actuator
-Hand Actuator
-CLLRM15 (omnipod)
-CLLRM15 (omnipod)
-CLLRM5 (omnipod)
-Clan Ammo LRM-15 (Clan) Narc-capable (omnipod)
-Clan Ammo LRM-15 (Clan) Narc-capable (omnipod)
-Clan Endo Steel
-Clan Ferro-Fibrous
--Empty-
-
-Right Arm:
-Shoulder
-Upper Arm Actuator
-Lower Arm Actuator
-Hand Actuator
-CLLRM15 (omnipod)
-CLLRM15 (omnipod)
-CLNarcBeacon (omnipod)
-Clan Endo Steel
-Clan Ferro-Fibrous
--Empty-
--Empty-
--Empty-
-
-Left Torso:
-Fusion Engine
-Fusion Engine
-CLDoubleHeatSink
-CLDoubleHeatSink
-CLDoubleHeatSink
-CLDoubleHeatSink
-Clan Ammo LRM-5 (Clan) Narc-capable (omnipod)
-Clan Endo Steel
-Clan Endo Steel
-Clan Ferro-Fibrous
-Clan Ferro-Fibrous
--Empty-
-
-Right Torso:
-Fusion Engine
-Fusion Engine
-Clan Ammo LRM-15 (Clan) Narc-capable (omnipod)
-Clan Ammo LRM-15 (Clan) Narc-capable (omnipod)
-CLNarc Pods (omnipod)
-Clan Endo Steel
-Clan Endo Steel
-Clan Endo Steel
-Clan Ferro-Fibrous
-Clan Ferro-Fibrous
--Empty-
--Empty-
-
-Center Torso:
-Fusion Engine
-Fusion Engine
-Fusion Engine
-Gyro
-Gyro
-Gyro
-Gyro
-Fusion Engine
-Fusion Engine
-Fusion Engine
-CLDoubleHeatSink
-CLDoubleHeatSink
-
-Head:
-Life Support
-Sensors
-Cockpit
-Clan Ferro-Fibrous
-Sensors
-Life Support
--Empty-
--Empty-
--Empty-
--Empty-
--Empty-
--Empty-
-
-Left Leg:
-Hip
-Upper Leg Actuator
-Lower Leg Actuator
-Foot Actuator
--Empty-
--Empty-
--Empty-
--Empty-
--Empty-
--Empty-
--Empty-
--Empty-
-
-Right Leg:
-Hip
-Upper Leg Actuator
-Lower Leg Actuator
-Foot Actuator
--Empty-
--Empty-
--Empty-
--Empty-
--Empty-
--Empty-
--Empty-
--Empty-
-
->>>>>>> 98805a1f
+Version:1.0
+Uller (Kit Fox)
+D
+
+Config:Biped Omnimech
+TechBase:Clan
+Era:2890
+Source:TRO 3050 - Succession Wars
+Rules Level:2
+
+Mass:30
+Engine:180 XL (Clan) Engine(IS)
+Structure:Clan Endo Steel
+Myomer:Standard
+
+Heat Sinks:10 Double
+Base Chassis Heat Sinks:7
+Walk MP:6
+Jump MP:0
+
+Armor:Ferro-Fibrous(Clan)
+LA Armor:7
+RA Armor:7
+LT Armor:8
+RT Armor:8
+CT Armor:9
+HD Armor:9
+LL Armor:8
+RL Armor:8
+RTL Armor:4
+RTR Armor:4
+RTC Armor:4
+
+Weapons:4
+LRM 15, Left Arm
+LRM 5, Left Arm
+LRM 15, Right Arm
+Narc, Right Arm
+
+Left Arm:
+Shoulder
+Upper Arm Actuator
+Lower Arm Actuator
+Hand Actuator
+CLLRM15 (omnipod)
+CLLRM15 (omnipod)
+CLLRM5 (omnipod)
+Clan Ammo LRM-15 (Clan) Narc-capable (omnipod)
+Clan Ammo LRM-15 (Clan) Narc-capable (omnipod)
+Clan Endo Steel
+Clan Ferro-Fibrous
+-Empty-
+
+Right Arm:
+Shoulder
+Upper Arm Actuator
+Lower Arm Actuator
+Hand Actuator
+CLLRM15 (omnipod)
+CLLRM15 (omnipod)
+CLNarcBeacon (omnipod)
+Clan Endo Steel
+Clan Ferro-Fibrous
+-Empty-
+-Empty-
+-Empty-
+
+Left Torso:
+Fusion Engine
+Fusion Engine
+CLDoubleHeatSink
+CLDoubleHeatSink
+CLDoubleHeatSink
+CLDoubleHeatSink
+Clan Ammo LRM-5 (Clan) Narc-capable (omnipod)
+Clan Endo Steel
+Clan Endo Steel
+Clan Ferro-Fibrous
+Clan Ferro-Fibrous
+-Empty-
+
+Right Torso:
+Fusion Engine
+Fusion Engine
+Clan Ammo LRM-15 (Clan) Narc-capable (omnipod)
+Clan Ammo LRM-15 (Clan) Narc-capable (omnipod)
+CLNarc Pods (omnipod)
+Clan Endo Steel
+Clan Endo Steel
+Clan Endo Steel
+Clan Ferro-Fibrous
+Clan Ferro-Fibrous
+-Empty-
+-Empty-
+
+Center Torso:
+Fusion Engine
+Fusion Engine
+Fusion Engine
+Gyro
+Gyro
+Gyro
+Gyro
+Fusion Engine
+Fusion Engine
+Fusion Engine
+CLDoubleHeatSink
+CLDoubleHeatSink
+
+Head:
+Life Support
+Sensors
+Cockpit
+Clan Ferro-Fibrous
+Sensors
+Life Support
+-Empty-
+-Empty-
+-Empty-
+-Empty-
+-Empty-
+-Empty-
+
+Left Leg:
+Hip
+Upper Leg Actuator
+Lower Leg Actuator
+Foot Actuator
+-Empty-
+-Empty-
+-Empty-
+-Empty-
+-Empty-
+-Empty-
+-Empty-
+-Empty-
+
+Right Leg:
+Hip
+Upper Leg Actuator
+Lower Leg Actuator
+Foot Actuator
+-Empty-
+-Empty-
+-Empty-
+-Empty-
+-Empty-
+-Empty-
+-Empty-
+-Empty-
+
