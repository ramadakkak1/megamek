<<<<<<< HEAD
Version:1.1
Uller (Kit Fox)
W

Config:Biped Omnimech
TechBase:Clan
Era:3051
Source:TRO 3050 - Clan Invasion
Rules Level:2

Mass:30
Engine:180 XL Fusion Engine
Structure:Endo-Steel
Myomer:Standard

Heat Sinks:10 Double
Base Chassis Heat Sinks: 10
Walk MP:6
Jump MP:0

Armor:Ferro-Fibrous
LA Armor:7
RA Armor:7
LT Armor:8
RT Armor:8
CT Armor:9
HD Armor:9
LL Armor:8
RL Armor:8
RTL Armor:4
RTR Armor:4
RTC Armor:4

Weapons:4
1 CLLargePulseLaser, Right Arm
1 CLLargePulseLaser, Left Arm
1 CLMediumPulseLaser, Right Arm
1 CLMediumPulseLaser, Left Arm

Left Arm:
Shoulder
Upper Arm Actuator
Lower Arm Actuator
Hand Actuator
CLLargePulseLaser (omnipod)
CLLargePulseLaser (omnipod)
CLMediumPulseLaser (omnipod)
-Empty-
-Empty-
-Empty-
Endo-Steel
Ferro-Fibrous

Right Arm:
Shoulder
Upper Arm Actuator
Lower Arm Actuator
Hand Actuator
CLLargePulseLaser (omnipod)
CLLargePulseLaser (omnipod)
CLMediumPulseLaser (omnipod)
-Empty-
-Empty-
-Empty-
Endo-Steel
Ferro-Fibrous

Left Torso:
Engine
Engine
CLDouble Heat Sink
CLDouble Heat Sink
CLDouble Heat Sink
CLDouble Heat Sink
-Empty-
-Empty-
Endo-Steel
Endo-Steel
Ferro-Fibrous
Ferro-Fibrous

Right Torso:
Engine
Engine
-Empty-
-Empty-
-Empty-
-Empty-
-Empty-
Endo-Steel
Endo-Steel
Endo-Steel
Ferro-Fibrous
Ferro-Fibrous

Center Torso:
Engine
Engine
Engine
Gyro
Gyro
Gyro
Gyro
Engine
Engine
Engine
CLDouble Heat Sink
CLDouble Heat Sink

Head:
Life Support
Sensors
Cockpit
Ferro-Fibrous
Sensors
Life Support

Left Leg:
Hip
Upper Leg Actuator
Lower Leg Actuator
Foot Actuator
-Empty-
-Empty-

Right Leg:
Hip
Upper Leg Actuator
Lower Leg Actuator
Foot Actuator
-Empty-
-Empty-
=======
Version:1.0
Uller (Kit Fox)
W

Config:Biped Omnimech
TechBase:Clan
Era:3051
Source:TRO 3050 - Clan Invasion
Rules Level:2

Mass:30
Engine:180 XL (Clan) Engine(IS)
Structure:Clan Endo Steel
Myomer:Standard

Heat Sinks:10 Double
Base Chassis Heat Sinks:7
Walk MP:6
Jump MP:0

Armor:Ferro-Fibrous(Clan)
LA Armor:7
RA Armor:7
LT Armor:8
RT Armor:8
CT Armor:9
HD Armor:9
LL Armor:8
RL Armor:8
RTL Armor:4
RTR Armor:4
RTC Armor:4

Weapons:4
Large Pulse Laser, Left Arm
Medium Pulse Laser, Left Arm
Large Pulse Laser, Right Arm
Medium Pulse Laser, Right Arm

Left Arm:
Shoulder
Upper Arm Actuator
Lower Arm Actuator
Hand Actuator
CLLargePulseLaser (omnipod)
CLLargePulseLaser (omnipod)
CLMediumPulseLaser (omnipod)
Clan Endo Steel
Clan Ferro-Fibrous
-Empty-
-Empty-
-Empty-

Right Arm:
Shoulder
Upper Arm Actuator
Lower Arm Actuator
Hand Actuator
CLLargePulseLaser (omnipod)
CLLargePulseLaser (omnipod)
CLMediumPulseLaser (omnipod)
Clan Endo Steel
Clan Ferro-Fibrous
-Empty-
-Empty-
-Empty-

Left Torso:
Fusion Engine
Fusion Engine
CLDoubleHeatSink
CLDoubleHeatSink
CLDoubleHeatSink
CLDoubleHeatSink
Clan Endo Steel
Clan Endo Steel
Clan Ferro-Fibrous
Clan Ferro-Fibrous
-Empty-
-Empty-

Right Torso:
Fusion Engine
Fusion Engine
Clan Endo Steel
Clan Endo Steel
Clan Endo Steel
Clan Ferro-Fibrous
Clan Ferro-Fibrous
-Empty-
-Empty-
-Empty-
-Empty-
-Empty-

Center Torso:
Fusion Engine
Fusion Engine
Fusion Engine
Gyro
Gyro
Gyro
Gyro
Fusion Engine
Fusion Engine
Fusion Engine
CLDoubleHeatSink
CLDoubleHeatSink

Head:
Life Support
Sensors
Cockpit
Clan Ferro-Fibrous
Sensors
Life Support
-Empty-
-Empty-
-Empty-
-Empty-
-Empty-
-Empty-

Left Leg:
Hip
Upper Leg Actuator
Lower Leg Actuator
Foot Actuator
-Empty-
-Empty-
-Empty-
-Empty-
-Empty-
-Empty-
-Empty-
-Empty-

Right Leg:
Hip
Upper Leg Actuator
Lower Leg Actuator
Foot Actuator
-Empty-
-Empty-
-Empty-
-Empty-
-Empty-
-Empty-
-Empty-
-Empty-

>>>>>>> 98805a1f
<|MERGE_RESOLUTION|>--- conflicted
+++ resolved
@@ -1,286 +1,151 @@
-<<<<<<< HEAD
-Version:1.1
-Uller (Kit Fox)
-W
-
-Config:Biped Omnimech
-TechBase:Clan
-Era:3051
-Source:TRO 3050 - Clan Invasion
-Rules Level:2
-
-Mass:30
-Engine:180 XL Fusion Engine
-Structure:Endo-Steel
-Myomer:Standard
-
-Heat Sinks:10 Double
-Base Chassis Heat Sinks: 10
-Walk MP:6
-Jump MP:0
-
-Armor:Ferro-Fibrous
-LA Armor:7
-RA Armor:7
-LT Armor:8
-RT Armor:8
-CT Armor:9
-HD Armor:9
-LL Armor:8
-RL Armor:8
-RTL Armor:4
-RTR Armor:4
-RTC Armor:4
-
-Weapons:4
-1 CLLargePulseLaser, Right Arm
-1 CLLargePulseLaser, Left Arm
-1 CLMediumPulseLaser, Right Arm
-1 CLMediumPulseLaser, Left Arm
-
-Left Arm:
-Shoulder
-Upper Arm Actuator
-Lower Arm Actuator
-Hand Actuator
-CLLargePulseLaser (omnipod)
-CLLargePulseLaser (omnipod)
-CLMediumPulseLaser (omnipod)
--Empty-
--Empty-
--Empty-
-Endo-Steel
-Ferro-Fibrous
-
-Right Arm:
-Shoulder
-Upper Arm Actuator
-Lower Arm Actuator
-Hand Actuator
-CLLargePulseLaser (omnipod)
-CLLargePulseLaser (omnipod)
-CLMediumPulseLaser (omnipod)
--Empty-
--Empty-
--Empty-
-Endo-Steel
-Ferro-Fibrous
-
-Left Torso:
-Engine
-Engine
-CLDouble Heat Sink
-CLDouble Heat Sink
-CLDouble Heat Sink
-CLDouble Heat Sink
--Empty-
--Empty-
-Endo-Steel
-Endo-Steel
-Ferro-Fibrous
-Ferro-Fibrous
-
-Right Torso:
-Engine
-Engine
--Empty-
--Empty-
--Empty-
--Empty-
--Empty-
-Endo-Steel
-Endo-Steel
-Endo-Steel
-Ferro-Fibrous
-Ferro-Fibrous
-
-Center Torso:
-Engine
-Engine
-Engine
-Gyro
-Gyro
-Gyro
-Gyro
-Engine
-Engine
-Engine
-CLDouble Heat Sink
-CLDouble Heat Sink
-
-Head:
-Life Support
-Sensors
-Cockpit
-Ferro-Fibrous
-Sensors
-Life Support
-
-Left Leg:
-Hip
-Upper Leg Actuator
-Lower Leg Actuator
-Foot Actuator
--Empty-
--Empty-
-
-Right Leg:
-Hip
-Upper Leg Actuator
-Lower Leg Actuator
-Foot Actuator
--Empty-
--Empty-
-=======
-Version:1.0
-Uller (Kit Fox)
-W
-
-Config:Biped Omnimech
-TechBase:Clan
-Era:3051
-Source:TRO 3050 - Clan Invasion
-Rules Level:2
-
-Mass:30
-Engine:180 XL (Clan) Engine(IS)
-Structure:Clan Endo Steel
-Myomer:Standard
-
-Heat Sinks:10 Double
-Base Chassis Heat Sinks:7
-Walk MP:6
-Jump MP:0
-
-Armor:Ferro-Fibrous(Clan)
-LA Armor:7
-RA Armor:7
-LT Armor:8
-RT Armor:8
-CT Armor:9
-HD Armor:9
-LL Armor:8
-RL Armor:8
-RTL Armor:4
-RTR Armor:4
-RTC Armor:4
-
-Weapons:4
-Large Pulse Laser, Left Arm
-Medium Pulse Laser, Left Arm
-Large Pulse Laser, Right Arm
-Medium Pulse Laser, Right Arm
-
-Left Arm:
-Shoulder
-Upper Arm Actuator
-Lower Arm Actuator
-Hand Actuator
-CLLargePulseLaser (omnipod)
-CLLargePulseLaser (omnipod)
-CLMediumPulseLaser (omnipod)
-Clan Endo Steel
-Clan Ferro-Fibrous
--Empty-
--Empty-
--Empty-
-
-Right Arm:
-Shoulder
-Upper Arm Actuator
-Lower Arm Actuator
-Hand Actuator
-CLLargePulseLaser (omnipod)
-CLLargePulseLaser (omnipod)
-CLMediumPulseLaser (omnipod)
-Clan Endo Steel
-Clan Ferro-Fibrous
--Empty-
--Empty-
--Empty-
-
-Left Torso:
-Fusion Engine
-Fusion Engine
-CLDoubleHeatSink
-CLDoubleHeatSink
-CLDoubleHeatSink
-CLDoubleHeatSink
-Clan Endo Steel
-Clan Endo Steel
-Clan Ferro-Fibrous
-Clan Ferro-Fibrous
--Empty-
--Empty-
-
-Right Torso:
-Fusion Engine
-Fusion Engine
-Clan Endo Steel
-Clan Endo Steel
-Clan Endo Steel
-Clan Ferro-Fibrous
-Clan Ferro-Fibrous
--Empty-
--Empty-
--Empty-
--Empty-
--Empty-
-
-Center Torso:
-Fusion Engine
-Fusion Engine
-Fusion Engine
-Gyro
-Gyro
-Gyro
-Gyro
-Fusion Engine
-Fusion Engine
-Fusion Engine
-CLDoubleHeatSink
-CLDoubleHeatSink
-
-Head:
-Life Support
-Sensors
-Cockpit
-Clan Ferro-Fibrous
-Sensors
-Life Support
--Empty-
--Empty-
--Empty-
--Empty-
--Empty-
--Empty-
-
-Left Leg:
-Hip
-Upper Leg Actuator
-Lower Leg Actuator
-Foot Actuator
--Empty-
--Empty-
--Empty-
--Empty-
--Empty-
--Empty-
--Empty-
--Empty-
-
-Right Leg:
-Hip
-Upper Leg Actuator
-Lower Leg Actuator
-Foot Actuator
--Empty-
--Empty-
--Empty-
--Empty-
--Empty-
--Empty-
--Empty-
--Empty-
-
->>>>>>> 98805a1f
+Version:1.0
+Uller (Kit Fox)
+W
+
+Config:Biped Omnimech
+TechBase:Clan
+Era:3051
+Source:TRO 3050 - Clan Invasion
+Rules Level:2
+
+Mass:30
+Engine:180 XL (Clan) Engine(IS)
+Structure:Clan Endo Steel
+Myomer:Standard
+
+Heat Sinks:10 Double
+Base Chassis Heat Sinks:7
+Walk MP:6
+Jump MP:0
+
+Armor:Ferro-Fibrous(Clan)
+LA Armor:7
+RA Armor:7
+LT Armor:8
+RT Armor:8
+CT Armor:9
+HD Armor:9
+LL Armor:8
+RL Armor:8
+RTL Armor:4
+RTR Armor:4
+RTC Armor:4
+
+Weapons:4
+Large Pulse Laser, Left Arm
+Medium Pulse Laser, Left Arm
+Large Pulse Laser, Right Arm
+Medium Pulse Laser, Right Arm
+
+Left Arm:
+Shoulder
+Upper Arm Actuator
+Lower Arm Actuator
+Hand Actuator
+CLLargePulseLaser (omnipod)
+CLLargePulseLaser (omnipod)
+CLMediumPulseLaser (omnipod)
+Clan Endo Steel
+Clan Ferro-Fibrous
+-Empty-
+-Empty-
+-Empty-
+
+Right Arm:
+Shoulder
+Upper Arm Actuator
+Lower Arm Actuator
+Hand Actuator
+CLLargePulseLaser (omnipod)
+CLLargePulseLaser (omnipod)
+CLMediumPulseLaser (omnipod)
+Clan Endo Steel
+Clan Ferro-Fibrous
+-Empty-
+-Empty-
+-Empty-
+
+Left Torso:
+Fusion Engine
+Fusion Engine
+CLDoubleHeatSink
+CLDoubleHeatSink
+CLDoubleHeatSink
+CLDoubleHeatSink
+Clan Endo Steel
+Clan Endo Steel
+Clan Ferro-Fibrous
+Clan Ferro-Fibrous
+-Empty-
+-Empty-
+
+Right Torso:
+Fusion Engine
+Fusion Engine
+Clan Endo Steel
+Clan Endo Steel
+Clan Endo Steel
+Clan Ferro-Fibrous
+Clan Ferro-Fibrous
+-Empty-
+-Empty-
+-Empty-
+-Empty-
+-Empty-
+
+Center Torso:
+Fusion Engine
+Fusion Engine
+Fusion Engine
+Gyro
+Gyro
+Gyro
+Gyro
+Fusion Engine
+Fusion Engine
+Fusion Engine
+CLDoubleHeatSink
+CLDoubleHeatSink
+
+Head:
+Life Support
+Sensors
+Cockpit
+Clan Ferro-Fibrous
+Sensors
+Life Support
+-Empty-
+-Empty-
+-Empty-
+-Empty-
+-Empty-
+-Empty-
+
+Left Leg:
+Hip
+Upper Leg Actuator
+Lower Leg Actuator
+Foot Actuator
+-Empty-
+-Empty-
+-Empty-
+-Empty-
+-Empty-
+-Empty-
+-Empty-
+-Empty-
+
+Right Leg:
+Hip
+Upper Leg Actuator
+Lower Leg Actuator
+Foot Actuator
+-Empty-
+-Empty-
+-Empty-
+-Empty-
+-Empty-
+-Empty-
+-Empty-
+-Empty-
+
