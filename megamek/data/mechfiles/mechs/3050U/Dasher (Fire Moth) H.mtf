<<<<<<< HEAD
Version:1.1
Dasher (Fire Moth)
H

Config:Biped Omnimech
TechBase:Clan
Era:3060
Source:TRO 3050 - Clan Invasion
Rules Level:2

Mass:20
Engine:200 XL Fusion Engine
Structure:Endo-Steel
Myomer:CLMASC

Heat Sinks:11 Double
Base Chassis Heat Sinks: 10
Walk MP:10
Jump MP:0

Armor:Ferro-Fibrous
LA Armor:3
RA Armor:3
LT Armor:4
RT Armor:4
CT Armor:5
HD Armor:5
LL Armor:4
RL Armor:4
RTL Armor:2
RTR Armor:2
RTC Armor:2

Weapons:9
1 CLHeavySmallLaser, Left Arm
1 CLHeavySmallLaser, Right Arm
1 CLHeavySmallLaser, Left Arm
1 CLHeavySmallLaser, Right Arm
1 CLHeavySmallLaser, Right Arm
1 CLHeavySmallLaser, Right Arm
1 CLHeavySmallLaser, Right Arm
1 CLHeavySmallLaser, Left Arm
1 CLHeavySmallLaser, Left Arm

Left Arm:
Shoulder
Upper Arm Actuator
Lower Arm Actuator
Hand Actuator
CLHeavySmallLaser (omnipod)
CLHeavySmallLaser (omnipod)
CLHeavySmallLaser (omnipod)
CLHeavySmallLaser (omnipod)
-Empty-
-Empty-
Endo-Steel
Ferro-Fibrous

Right Arm:
Shoulder
Upper Arm Actuator
Lower Arm Actuator
Hand Actuator
CLHeavySmallLaser (omnipod)
CLHeavySmallLaser (omnipod)
CLHeavySmallLaser (omnipod)
CLHeavySmallLaser (omnipod)
CLHeavySmallLaser (omnipod)
-Empty-
Endo-Steel
Ferro-Fibrous

Left Torso:
Engine
Engine
CLDouble Heat Sink
CLDouble Heat Sink
-Empty-
-Empty-
-Empty-
-Empty-
-Empty-
Endo-Steel
Ferro-Fibrous
Ferro-Fibrous

Right Torso:
Engine
Engine
CLDouble Heat Sink
CLDouble Heat Sink
CLTargeting Computer (omnipod)
CLDouble Heat Sink (omnipod)
CLDouble Heat Sink (omnipod)
-Empty-
-Empty-
Endo-Steel
Ferro-Fibrous
Ferro-Fibrous

Center Torso:
Engine
Engine
Engine
Gyro
Gyro
Gyro
Gyro
Engine
Engine
Engine
CLMASC
Endo-Steel

Head:
Life Support
Sensors
Cockpit
Ferro-Fibrous
Sensors
Life Support

Left Leg:
Hip
Upper Leg Actuator
Lower Leg Actuator
Foot Actuator
-Empty-
Endo-Steel

Right Leg:
Hip
Upper Leg Actuator
Lower Leg Actuator
Foot Actuator
-Empty-
Endo-Steel
=======
Version:1.0
Dasher (Fire Moth)
H

Config:Biped Omnimech
TechBase:Clan
Era:3060
Source:TRO 3050 - Clan Invasion
Rules Level:2

Mass:20
Engine:200 XL (Clan) Engine(IS)
Structure:Clan Endo Steel
Myomer:Standard

Heat Sinks:11 Double
Base Chassis Heat Sinks:8
Walk MP:10
Jump MP:0

Armor:Ferro-Fibrous(Clan)
LA Armor:3
RA Armor:3
LT Armor:4
RT Armor:4
CT Armor:5
HD Armor:5
LL Armor:4
RL Armor:4
RTL Armor:2
RTR Armor:2
RTC Armor:2

Weapons:9
Heavy Small Laser, Left Arm
Heavy Small Laser, Left Arm
Heavy Small Laser, Left Arm
Heavy Small Laser, Left Arm
Heavy Small Laser, Right Arm
Heavy Small Laser, Right Arm
Heavy Small Laser, Right Arm
Heavy Small Laser, Right Arm
Heavy Small Laser, Right Arm

Left Arm:
Shoulder
Upper Arm Actuator
Lower Arm Actuator
Hand Actuator
CLHeavySmallLaser (omnipod)
CLHeavySmallLaser (omnipod)
CLHeavySmallLaser (omnipod)
CLHeavySmallLaser (omnipod)
Clan Endo Steel
Clan Ferro-Fibrous
-Empty-
-Empty-

Right Arm:
Shoulder
Upper Arm Actuator
Lower Arm Actuator
Hand Actuator
CLHeavySmallLaser (omnipod)
CLHeavySmallLaser (omnipod)
CLHeavySmallLaser (omnipod)
CLHeavySmallLaser (omnipod)
CLHeavySmallLaser (omnipod)
Clan Endo Steel
Clan Ferro-Fibrous
-Empty-

Left Torso:
Fusion Engine
Fusion Engine
CLDoubleHeatSink
CLDoubleHeatSink
Clan Endo Steel
Clan Ferro-Fibrous
Clan Ferro-Fibrous
-Empty-
-Empty-
-Empty-
-Empty-
-Empty-

Right Torso:
Fusion Engine
Fusion Engine
CLDoubleHeatSink
CLDoubleHeatSink
CLTargeting Computer (omnipod)
CLDoubleHeatSink (omnipod)
CLDoubleHeatSink (omnipod)
Clan Endo Steel
Clan Ferro-Fibrous
Clan Ferro-Fibrous
-Empty-
-Empty-

Center Torso:
Fusion Engine
Fusion Engine
Fusion Engine
Gyro
Gyro
Gyro
Gyro
Fusion Engine
Fusion Engine
Fusion Engine
CLMASC
Clan Endo Steel

Head:
Life Support
Sensors
Cockpit
Clan Ferro-Fibrous
Sensors
Life Support
-Empty-
-Empty-
-Empty-
-Empty-
-Empty-
-Empty-

Left Leg:
Hip
Upper Leg Actuator
Lower Leg Actuator
Foot Actuator
Clan Endo Steel
-Empty-
-Empty-
-Empty-
-Empty-
-Empty-
-Empty-
-Empty-

Right Leg:
Hip
Upper Leg Actuator
Lower Leg Actuator
Foot Actuator
Clan Endo Steel
-Empty-
-Empty-
-Empty-
-Empty-
-Empty-
-Empty-
-Empty-

>>>>>>> 98805a1f
<|MERGE_RESOLUTION|>--- conflicted
+++ resolved
@@ -1,296 +1,156 @@
-<<<<<<< HEAD
-Version:1.1
-Dasher (Fire Moth)
-H
-
-Config:Biped Omnimech
-TechBase:Clan
-Era:3060
-Source:TRO 3050 - Clan Invasion
-Rules Level:2
-
-Mass:20
-Engine:200 XL Fusion Engine
-Structure:Endo-Steel
-Myomer:CLMASC
-
-Heat Sinks:11 Double
-Base Chassis Heat Sinks: 10
-Walk MP:10
-Jump MP:0
-
-Armor:Ferro-Fibrous
-LA Armor:3
-RA Armor:3
-LT Armor:4
-RT Armor:4
-CT Armor:5
-HD Armor:5
-LL Armor:4
-RL Armor:4
-RTL Armor:2
-RTR Armor:2
-RTC Armor:2
-
-Weapons:9
-1 CLHeavySmallLaser, Left Arm
-1 CLHeavySmallLaser, Right Arm
-1 CLHeavySmallLaser, Left Arm
-1 CLHeavySmallLaser, Right Arm
-1 CLHeavySmallLaser, Right Arm
-1 CLHeavySmallLaser, Right Arm
-1 CLHeavySmallLaser, Right Arm
-1 CLHeavySmallLaser, Left Arm
-1 CLHeavySmallLaser, Left Arm
-
-Left Arm:
-Shoulder
-Upper Arm Actuator
-Lower Arm Actuator
-Hand Actuator
-CLHeavySmallLaser (omnipod)
-CLHeavySmallLaser (omnipod)
-CLHeavySmallLaser (omnipod)
-CLHeavySmallLaser (omnipod)
--Empty-
--Empty-
-Endo-Steel
-Ferro-Fibrous
-
-Right Arm:
-Shoulder
-Upper Arm Actuator
-Lower Arm Actuator
-Hand Actuator
-CLHeavySmallLaser (omnipod)
-CLHeavySmallLaser (omnipod)
-CLHeavySmallLaser (omnipod)
-CLHeavySmallLaser (omnipod)
-CLHeavySmallLaser (omnipod)
--Empty-
-Endo-Steel
-Ferro-Fibrous
-
-Left Torso:
-Engine
-Engine
-CLDouble Heat Sink
-CLDouble Heat Sink
--Empty-
--Empty-
--Empty-
--Empty-
--Empty-
-Endo-Steel
-Ferro-Fibrous
-Ferro-Fibrous
-
-Right Torso:
-Engine
-Engine
-CLDouble Heat Sink
-CLDouble Heat Sink
-CLTargeting Computer (omnipod)
-CLDouble Heat Sink (omnipod)
-CLDouble Heat Sink (omnipod)
--Empty-
--Empty-
-Endo-Steel
-Ferro-Fibrous
-Ferro-Fibrous
-
-Center Torso:
-Engine
-Engine
-Engine
-Gyro
-Gyro
-Gyro
-Gyro
-Engine
-Engine
-Engine
-CLMASC
-Endo-Steel
-
-Head:
-Life Support
-Sensors
-Cockpit
-Ferro-Fibrous
-Sensors
-Life Support
-
-Left Leg:
-Hip
-Upper Leg Actuator
-Lower Leg Actuator
-Foot Actuator
--Empty-
-Endo-Steel
-
-Right Leg:
-Hip
-Upper Leg Actuator
-Lower Leg Actuator
-Foot Actuator
--Empty-
-Endo-Steel
-=======
-Version:1.0
-Dasher (Fire Moth)
-H
-
-Config:Biped Omnimech
-TechBase:Clan
-Era:3060
-Source:TRO 3050 - Clan Invasion
-Rules Level:2
-
-Mass:20
-Engine:200 XL (Clan) Engine(IS)
-Structure:Clan Endo Steel
-Myomer:Standard
-
-Heat Sinks:11 Double
-Base Chassis Heat Sinks:8
-Walk MP:10
-Jump MP:0
-
-Armor:Ferro-Fibrous(Clan)
-LA Armor:3
-RA Armor:3
-LT Armor:4
-RT Armor:4
-CT Armor:5
-HD Armor:5
-LL Armor:4
-RL Armor:4
-RTL Armor:2
-RTR Armor:2
-RTC Armor:2
-
-Weapons:9
-Heavy Small Laser, Left Arm
-Heavy Small Laser, Left Arm
-Heavy Small Laser, Left Arm
-Heavy Small Laser, Left Arm
-Heavy Small Laser, Right Arm
-Heavy Small Laser, Right Arm
-Heavy Small Laser, Right Arm
-Heavy Small Laser, Right Arm
-Heavy Small Laser, Right Arm
-
-Left Arm:
-Shoulder
-Upper Arm Actuator
-Lower Arm Actuator
-Hand Actuator
-CLHeavySmallLaser (omnipod)
-CLHeavySmallLaser (omnipod)
-CLHeavySmallLaser (omnipod)
-CLHeavySmallLaser (omnipod)
-Clan Endo Steel
-Clan Ferro-Fibrous
--Empty-
--Empty-
-
-Right Arm:
-Shoulder
-Upper Arm Actuator
-Lower Arm Actuator
-Hand Actuator
-CLHeavySmallLaser (omnipod)
-CLHeavySmallLaser (omnipod)
-CLHeavySmallLaser (omnipod)
-CLHeavySmallLaser (omnipod)
-CLHeavySmallLaser (omnipod)
-Clan Endo Steel
-Clan Ferro-Fibrous
--Empty-
-
-Left Torso:
-Fusion Engine
-Fusion Engine
-CLDoubleHeatSink
-CLDoubleHeatSink
-Clan Endo Steel
-Clan Ferro-Fibrous
-Clan Ferro-Fibrous
--Empty-
--Empty-
--Empty-
--Empty-
--Empty-
-
-Right Torso:
-Fusion Engine
-Fusion Engine
-CLDoubleHeatSink
-CLDoubleHeatSink
-CLTargeting Computer (omnipod)
-CLDoubleHeatSink (omnipod)
-CLDoubleHeatSink (omnipod)
-Clan Endo Steel
-Clan Ferro-Fibrous
-Clan Ferro-Fibrous
--Empty-
--Empty-
-
-Center Torso:
-Fusion Engine
-Fusion Engine
-Fusion Engine
-Gyro
-Gyro
-Gyro
-Gyro
-Fusion Engine
-Fusion Engine
-Fusion Engine
-CLMASC
-Clan Endo Steel
-
-Head:
-Life Support
-Sensors
-Cockpit
-Clan Ferro-Fibrous
-Sensors
-Life Support
--Empty-
--Empty-
--Empty-
--Empty-
--Empty-
--Empty-
-
-Left Leg:
-Hip
-Upper Leg Actuator
-Lower Leg Actuator
-Foot Actuator
-Clan Endo Steel
--Empty-
--Empty-
--Empty-
--Empty-
--Empty-
--Empty-
--Empty-
-
-Right Leg:
-Hip
-Upper Leg Actuator
-Lower Leg Actuator
-Foot Actuator
-Clan Endo Steel
--Empty-
--Empty-
--Empty-
--Empty-
--Empty-
--Empty-
--Empty-
-
->>>>>>> 98805a1f
+Version:1.0
+Dasher (Fire Moth)
+H
+
+Config:Biped Omnimech
+TechBase:Clan
+Era:3060
+Source:TRO 3050 - Clan Invasion
+Rules Level:2
+
+Mass:20
+Engine:200 XL (Clan) Engine(IS)
+Structure:Clan Endo Steel
+Myomer:Standard
+
+Heat Sinks:11 Double
+Base Chassis Heat Sinks:8
+Walk MP:10
+Jump MP:0
+
+Armor:Ferro-Fibrous(Clan)
+LA Armor:3
+RA Armor:3
+LT Armor:4
+RT Armor:4
+CT Armor:5
+HD Armor:5
+LL Armor:4
+RL Armor:4
+RTL Armor:2
+RTR Armor:2
+RTC Armor:2
+
+Weapons:9
+Heavy Small Laser, Left Arm
+Heavy Small Laser, Left Arm
+Heavy Small Laser, Left Arm
+Heavy Small Laser, Left Arm
+Heavy Small Laser, Right Arm
+Heavy Small Laser, Right Arm
+Heavy Small Laser, Right Arm
+Heavy Small Laser, Right Arm
+Heavy Small Laser, Right Arm
+
+Left Arm:
+Shoulder
+Upper Arm Actuator
+Lower Arm Actuator
+Hand Actuator
+CLHeavySmallLaser (omnipod)
+CLHeavySmallLaser (omnipod)
+CLHeavySmallLaser (omnipod)
+CLHeavySmallLaser (omnipod)
+Clan Endo Steel
+Clan Ferro-Fibrous
+-Empty-
+-Empty-
+
+Right Arm:
+Shoulder
+Upper Arm Actuator
+Lower Arm Actuator
+Hand Actuator
+CLHeavySmallLaser (omnipod)
+CLHeavySmallLaser (omnipod)
+CLHeavySmallLaser (omnipod)
+CLHeavySmallLaser (omnipod)
+CLHeavySmallLaser (omnipod)
+Clan Endo Steel
+Clan Ferro-Fibrous
+-Empty-
+
+Left Torso:
+Fusion Engine
+Fusion Engine
+CLDoubleHeatSink
+CLDoubleHeatSink
+Clan Endo Steel
+Clan Ferro-Fibrous
+Clan Ferro-Fibrous
+-Empty-
+-Empty-
+-Empty-
+-Empty-
+-Empty-
+
+Right Torso:
+Fusion Engine
+Fusion Engine
+CLDoubleHeatSink
+CLDoubleHeatSink
+CLTargeting Computer (omnipod)
+CLDoubleHeatSink (omnipod)
+CLDoubleHeatSink (omnipod)
+Clan Endo Steel
+Clan Ferro-Fibrous
+Clan Ferro-Fibrous
+-Empty-
+-Empty-
+
+Center Torso:
+Fusion Engine
+Fusion Engine
+Fusion Engine
+Gyro
+Gyro
+Gyro
+Gyro
+Fusion Engine
+Fusion Engine
+Fusion Engine
+CLMASC
+Clan Endo Steel
+
+Head:
+Life Support
+Sensors
+Cockpit
+Clan Ferro-Fibrous
+Sensors
+Life Support
+-Empty-
+-Empty-
+-Empty-
+-Empty-
+-Empty-
+-Empty-
+
+Left Leg:
+Hip
+Upper Leg Actuator
+Lower Leg Actuator
+Foot Actuator
+Clan Endo Steel
+-Empty-
+-Empty-
+-Empty-
+-Empty-
+-Empty-
+-Empty-
+-Empty-
+
+Right Leg:
+Hip
+Upper Leg Actuator
+Lower Leg Actuator
+Foot Actuator
+Clan Endo Steel
+-Empty-
+-Empty-
+-Empty-
+-Empty-
+-Empty-
+-Empty-
+-Empty-
+
