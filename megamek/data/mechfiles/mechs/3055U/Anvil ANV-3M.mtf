--- conflicted
+++ resolved
@@ -3,39 +3,11 @@
 ANV-3M
 mul id:48
 Config:Biped
-<<<<<<< HEAD
-TechBase:Inner Sphere
-Era:3055
-Source:TRO: 3055
-Rules Level:2
-role:Skirmisher
-
-Mass:60
-Engine:300 Fusion Engine
-Structure:Endo Steel
-Myomer:Standard
-
-Heat Sinks:12 Double
-Walk MP:5
-Jump MP:3
-
-Armor:Standard(Inner Sphere)
-LA Armor:15
-RA Armor:15
-LT Armor:19
-RT Armor:19
-CT Armor:24
-HD Armor:9
-LL Armor:15
-RL Armor:15
-RTL Armor:7
-RTR Armor:7
-RTC Armor:7
-=======
 techbase:Inner Sphere
 era:3055
 source:TRO: 3055
 rules level:2
+role:Skirmisher
 
 mass:60
 engine:300 Fusion Engine(IS)
@@ -58,7 +30,6 @@
 RTL armor:7
 RTR armor:7
 RTC armor:7
->>>>>>> 35223e35
 
 Weapons:4
 Large Pulse Laser, Left Torso
@@ -182,7 +153,7 @@
 
 capabilities:<p>The Anvil was at the forefront of FWLM's advanced technologies when first fielded, including an endo steel internal structure and double heat sinks. Its standout features are the large pulse lasers, supplemented by standard medium lasers, providing a robust close-combat arsenal. Despite its limited jump capability, the Anvil's maneuverability complements its combat role effectively. While its armor and power plant technologies were relatively standard for the time, the inclusion of Guardian ECM enhances its defensive capabilities. The Anvil, though not agile, plays a crucial role in the FWLM's strategy, especially in tandem with the Hammer.</p>
 
-deployment:Equipped with Sutel Precision Line Large Pulse Lasers for medium to long-range attacks and Martell medium lasers for short-range combat.	
+deployment:Equipped with Sutel Precision Line Large Pulse Lasers for medium to long-range attacks and Martell medium lasers for short-range combat.
 
 history:<p>The Anvil BattleMech's development journey and deployment history in the Free Worlds League Military (FWLM) reflect a tale of adaptability and strategic innovation. Originally conceptualized as a standalone brawler, the Anvil's mission underwent a substantial transformation during its development phase. An insightful engineer's proposal to match it with the Stingray design, later renamed the Hammer, led to the creation of a formidable Mech duo, optimizing the Anvil for close combat engagements complemented by the Hammer's long-range capabilities.<p>This effective pairing of the Hammer and Anvil has been a staple strategy within the FWLM, making solo deployments of the Anvil a rarity. The duo has seen action in various significant military operations, including Operation Guerrero and clashes against the Clans. The Anvil, equipped with its advanced technologies like Guardian ECM and large pulse lasers, played a crucial role in these encounters, especially in urban combat scenarios where indirect fire and maneuverability were key. The synergy between the Anvil and Hammer units, capitalizing on the Anvil's close-combat prowess and the Hammer's long-range fire support, has been a hallmark of their operational success.<p>Despite facing challenges in keeping up with rapid technological advancements in mech warfare, the Anvil has remained a reliable asset in the FWLM's arsenal. Various proposed upgrades and field modifications, such as enhancing armor or adjusting weapon systems, demonstrate the ongoing efforts to maintain the Anvil's relevance on the battlefield. The Anvil's enduring service, marked by both successes and adaptations, showcases the dynamic nature of Mech warfare and the strategic flexibility of FWLM's military doctrine.</p>
 
