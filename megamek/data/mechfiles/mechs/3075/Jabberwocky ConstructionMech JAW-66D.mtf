Version:1.3
Jabberwocky
JAW-66D ConstructionMech
mul id:1652
Config:Biped
<<<<<<< HEAD
TechBase:Inner Sphere
Era:3070
Source:TRO: 3075
Rules Level:2
role:Juggernaut

Mass:50
Engine:200 Fusion Engine
Structure:Industrial
Myomer:Industrial Triple-Strength
Cockpit:Industrial Cockpit
Gyro:Standard Gyro

Heat Sinks:10 Single
Walk MP:4
Jump MP:3

Armor:Heavy Industrial(Inner Sphere)
LA Armor:6
RA Armor:6
LT Armor:5
RT Armor:5
CT Armor:9
HD Armor:6
LL Armor:6
RL Armor:6
RTL Armor:2
RTR Armor:2
RTC Armor:3
=======
techbase:Inner Sphere
era:3070
source:TRO: 3075
rules level:2

mass:50
engine:200 Fusion Engine(IS)
structure:IS Industrial
myomer:Industrial Triple-Strength
cockpit:Industrial Cockpit
gyro:Standard Gyro

heat sinks:10 Single
walk mp:4
jump mp:3

armor:Heavy Industrial(Inner Sphere)
LA armor:6
RA armor:6
LT armor:5
RT armor:5
CT armor:9
HD armor:6
LL armor:6
RL armor:6
RTL armor:2
RTR armor:2
RTC armor:3
>>>>>>> 35223e35

Weapons:2
Nail/Rivet Gun, Left Arm
Nail/Rivet Gun, Right Arm

Left Arm:
Shoulder
Upper Arm Actuator
Lower Arm Actuator
Nail/Rivet Gun
Spot Welder
Environmental Sealing
Industrial Triple Strength Myomer
Industrial Triple Strength Myomer
Industrial Triple Strength Myomer
-Empty-
-Empty-
-Empty-

Right Arm:
Shoulder
Upper Arm Actuator
Lower Arm Actuator
Nail/Rivet Gun
Salvage Arm
Salvage Arm
Environmental Sealing
Industrial Triple Strength Myomer
Industrial Triple Strength Myomer
Industrial Triple Strength Myomer
-Empty-
-Empty-

Left Torso:
Heat Sink
Jump Jet
Searchlight
IS Ammo Nail/Rivet - Full
Cargo:SIZE:1.0
Environmental Sealing
Industrial Triple Strength Myomer
Industrial Triple Strength Myomer
Industrial Triple Strength Myomer
-Empty-
-Empty-
-Empty-

Right Torso:
Heat Sink
Jump Jet
Lift Hoist/Arresting Hoist (R)
Lift Hoist/Arresting Hoist (R)
Lift Hoist/Arresting Hoist (R)
Environmental Sealing
Industrial Triple Strength Myomer
Industrial Triple Strength Myomer
Industrial Triple Strength Myomer
-Empty-
-Empty-
-Empty-

Center Torso:
Fusion Engine
Fusion Engine
Fusion Engine
Gyro
Gyro
Gyro
Gyro
Fusion Engine
Fusion Engine
Fusion Engine
Jump Jet
Environmental Sealing

Head:
Life Support
Sensors
Cockpit
Environmental Sealing
Sensors
Life Support
-Empty-
-Empty-
-Empty-
-Empty-
-Empty-
-Empty-

Left Leg:
Hip
Upper Leg Actuator
Lower Leg Actuator
Foot Actuator
Tracks
Environmental Sealing
-Empty-
-Empty-
-Empty-
-Empty-
-Empty-
-Empty-

Right Leg:
Hip
Upper Leg Actuator
Lower Leg Actuator
Foot Actuator
Tracks
Environmental Sealing
-Empty-
-Empty-
-Empty-
-Empty-
-Empty-
-Empty-

overview:<p>The JAW-66A Jabberwocky, originally developed in 2549 as a general military support unit, fell short of expectations and was relegated to less critical tasks. However, its fortunes changed dramatically by 3069 when the Federated Suns, amid widespread devastation, urgently mobilized every available armed machine for combat, including the Jabberwocky. In response to the dire need for fortified engineering units, Jalastar Aerospace took the initiative in 3070 to introduce a completely reworked Jabberwocky, transforming it into a versatile and efficient IndustrialMech.</p>

capabilities:<p>The JAW-66B Jabberwocky stands out for its simplicity in maintenance, thanks to its Panpour-produced components that are readily available. Unlike many IndustrialMechs, the Jabberwocky utilizes old neurohelmets, providing pilots with enhanced control over the 50-ton chassis. It is equipped with a salvage arm, spot welder, and a pair of Industrial-TSM powered lift hoists, allowing it to carry double its weight in salvage. The tracked propulsion system grants higher speed on paved surfaces, and its three jump jets add to its maneuverability in rough terrain. Additionally, its environmental sealing and searchlight make it suitable for operations in various hostile environments. The semi-modularity of the design, akin to the Mercury Mech rather than an OmniMech, allows for easy replacement of its rear torso or arms with different industrial equipment.</p>

deployment:<p>Tailored for construction projects, the 66D variant features a pair of rivet guns, one in each arm, supported by a one-ton internal cargo bay for carrying nails or rivets. The left lift hoist is removed in this variant to make room for additional construction materials, making it an ideal choice for post-battlefield reconstruction and fortification efforts.</p>

history:<p>The Jabberwocky IndustrialMech, originally developed in 2549, has undergone a remarkable transformation from an underperforming military support unit to a critical asset in engineering and battlefield operations. Its journey from obscurity to prominence is closely intertwined with the shifting demands and challenges faced by the Federated Suns during periods of intense conflict.<p>Initially intended for general military support, the JAW-66A Jabberwocky's limitations led to its relegation to secondary roles. However, the widespread devastation of the Jihad in 3069 compelled the Federated Suns to mobilize all available resources, resurrecting the Jabberwocky from storage and support units for frontline deployment. This move stripped many engineering units of their equipment, leaving them struggling with massive fortification and reconstruction efforts.<p>In 3070, amidst these challenges, Jalastar Aerospace recognized an opportunity to expand its market and introduced a completely reworked Jabberwocky, tailored for versatility in battlefield salvage and engineering tasks. The redesign, featuring components produced on Panpour and a track propulsion system for enhanced mobility, quickly garnered attention. Orders for the new Jabberwocky surged, with both Federated Suns support units and mercenary groups seeking to replenish their ranks with this adaptable machine.<p>Today, the Jabberwocky IndustrialMech stands as a testament to innovative engineering and adaptability in the face of adversity. Its various configurations, from the initial JAW-65A to the more versatile JAW-66B and specialized variants like the "Demolition" and "Construction" models, highlight the Mech's journey from an overlooked unit to an indispensable tool in both military and civilian engineering operations. The Jabberwocky's evolution not only reflects the changing landscape of Mech technology but also exemplifies the resilience and ingenuity of those who operate and maintain these machines in the ever-evolving theater of war.</p>

manufacturer:Jalastar Aerospace
primaryfactory:Panpour 
systemmanufacturer:CHASSIS:Corean Model KL80 Industrial
systemmanufacturer:ENGINE:GM 200
systemmanufacturer:ARMOR:ArcShield Maxi Special (Industrial Heavy)
systemmanufacturer:COMMUNICATIONS:O/P R Janxiir
systemmanufacturer:TARGETING:Jal ConstrucTrak Mk I
<|MERGE_RESOLUTION|>--- conflicted
+++ resolved
@@ -3,41 +3,11 @@
 JAW-66D ConstructionMech
 mul id:1652
 Config:Biped
-<<<<<<< HEAD
-TechBase:Inner Sphere
-Era:3070
-Source:TRO: 3075
-Rules Level:2
-role:Juggernaut
-
-Mass:50
-Engine:200 Fusion Engine
-Structure:Industrial
-Myomer:Industrial Triple-Strength
-Cockpit:Industrial Cockpit
-Gyro:Standard Gyro
-
-Heat Sinks:10 Single
-Walk MP:4
-Jump MP:3
-
-Armor:Heavy Industrial(Inner Sphere)
-LA Armor:6
-RA Armor:6
-LT Armor:5
-RT Armor:5
-CT Armor:9
-HD Armor:6
-LL Armor:6
-RL Armor:6
-RTL Armor:2
-RTR Armor:2
-RTC Armor:3
-=======
 techbase:Inner Sphere
 era:3070
 source:TRO: 3075
 rules level:2
+role:Juggernaut
 
 mass:50
 engine:200 Fusion Engine(IS)
@@ -62,7 +32,6 @@
 RTL armor:2
 RTR armor:2
 RTC armor:3
->>>>>>> 35223e35
 
 Weapons:2
 Nail/Rivet Gun, Left Arm
@@ -189,7 +158,7 @@
 history:<p>The Jabberwocky IndustrialMech, originally developed in 2549, has undergone a remarkable transformation from an underperforming military support unit to a critical asset in engineering and battlefield operations. Its journey from obscurity to prominence is closely intertwined with the shifting demands and challenges faced by the Federated Suns during periods of intense conflict.<p>Initially intended for general military support, the JAW-66A Jabberwocky's limitations led to its relegation to secondary roles. However, the widespread devastation of the Jihad in 3069 compelled the Federated Suns to mobilize all available resources, resurrecting the Jabberwocky from storage and support units for frontline deployment. This move stripped many engineering units of their equipment, leaving them struggling with massive fortification and reconstruction efforts.<p>In 3070, amidst these challenges, Jalastar Aerospace recognized an opportunity to expand its market and introduced a completely reworked Jabberwocky, tailored for versatility in battlefield salvage and engineering tasks. The redesign, featuring components produced on Panpour and a track propulsion system for enhanced mobility, quickly garnered attention. Orders for the new Jabberwocky surged, with both Federated Suns support units and mercenary groups seeking to replenish their ranks with this adaptable machine.<p>Today, the Jabberwocky IndustrialMech stands as a testament to innovative engineering and adaptability in the face of adversity. Its various configurations, from the initial JAW-65A to the more versatile JAW-66B and specialized variants like the "Demolition" and "Construction" models, highlight the Mech's journey from an overlooked unit to an indispensable tool in both military and civilian engineering operations. The Jabberwocky's evolution not only reflects the changing landscape of Mech technology but also exemplifies the resilience and ingenuity of those who operate and maintain these machines in the ever-evolving theater of war.</p>
 
 manufacturer:Jalastar Aerospace
-primaryfactory:Panpour 
+primaryfactory:Panpour
 systemmanufacturer:CHASSIS:Corean Model KL80 Industrial
 systemmanufacturer:ENGINE:GM 200
 systemmanufacturer:ARMOR:ArcShield Maxi Special (Industrial Heavy)
