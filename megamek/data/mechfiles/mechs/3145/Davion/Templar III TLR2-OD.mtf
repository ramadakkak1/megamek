Version:1.3
Templar III
TLR2-OD
mul id:6357
Config:Biped Omnimech
<<<<<<< HEAD
TechBase:Mixed (IS Chassis)
Era:3120
Source:TRO: 3145 Federated Suns
Rules Level:4
role:Brawler

Mass:85
Engine:340 Light Engine(IS)
Structure:Clan Endo Steel
Myomer:Standard
Cockpit:Standard Cockpit
Gyro:Heavy Duty Gyro

Heat Sinks:13 Double
Base Chassis Heat Sinks:13
Walk MP:4
Jump MP:0

Armor:Standard(Clan)
LA Armor:28
RA Armor:28
LT Armor:26
RT Armor:26
CT Armor:44
HD Armor:9
LL Armor:36
RL Armor:36
RTL Armor:10
RTR Armor:10
RTC Armor:10
=======
techbase:Mixed (IS Chassis)
era:3120
source:TRO: 3145 Federated Suns
rules level:4

mass:85
engine:340 Light Engine(IS)
structure:IS Endo Steel
myomer:Standard
cockpit:Standard Cockpit
gyro:Heavy Duty Gyro

heat sinks:13 IS Double
base chassis heat sinks:13
walk mp:4
jump mp:0

armor:Standard(Clan)
LA armor:28
RA armor:28
LT armor:26
RT armor:26
CT armor:44
HD armor:9
LL armor:36
RL armor:36
RTL armor:10
RTR armor:10
RTC armor:10
>>>>>>> 35223e35

Weapons:6
ER PPC, Left Arm
LB 10-X AC, Right Arm
Medium Re-engineered Laser, Left Torso
Medium Re-engineered Laser, Left Torso
Medium Re-engineered Laser, Right Torso
Medium Re-engineered Laser, Center Torso

Left Arm:
Shoulder
Upper Arm Actuator
CLERPPC (OMNIPOD)
CLERPPC (OMNIPOD)
IS Endo Steel
IS Endo Steel
IS Endo Steel
-Empty-
-Empty-
-Empty-
-Empty-
-Empty-

Right Arm:
Shoulder
Upper Arm Actuator
CLLBXAC10 (OMNIPOD)
CLLBXAC10 (OMNIPOD)
CLLBXAC10 (OMNIPOD)
CLLBXAC10 (OMNIPOD)
CLLBXAC10 (OMNIPOD)
-Empty-
-Empty-
-Empty-
-Empty-
-Empty-

Left Torso:
Fusion Engine
Fusion Engine
Medium Re-engineered Laser (OMNIPOD)
Medium Re-engineered Laser (OMNIPOD)
Medium Re-engineered Laser (OMNIPOD)
Medium Re-engineered Laser (OMNIPOD)
IS Endo Steel
IS Endo Steel
IS Endo Steel
-Empty-
-Empty-
-Empty-

Right Torso:
Fusion Engine
Fusion Engine
Medium Re-engineered Laser (OMNIPOD)
Medium Re-engineered Laser (OMNIPOD)
Clan LB 10-X AC Ammo (OMNIPOD)
Clan LB 10-X AC Ammo (OMNIPOD)
Clan LB 10-X Cluster Ammo (OMNIPOD)
ISCASE
IS Endo Steel
IS Endo Steel
IS Endo Steel
-Empty-

Center Torso:
Fusion Engine
Fusion Engine
Fusion Engine
Gyro
Gyro
Gyro
Gyro
Fusion Engine
Fusion Engine
Fusion Engine
Medium Re-engineered Laser (OMNIPOD)
Medium Re-engineered Laser (OMNIPOD)

Head:
Life Support
Sensors
Cockpit
IS Endo Steel
Sensors
Life Support
-Empty-
-Empty-
-Empty-
-Empty-
-Empty-
-Empty-

Left Leg:
Hip
Upper Leg Actuator
Lower Leg Actuator
Foot Actuator
IS Endo Steel
IS Endo Steel
-Empty-
-Empty-
-Empty-
-Empty-
-Empty-
-Empty-

Right Leg:
Hip
Upper Leg Actuator
Lower Leg Actuator
Foot Actuator
IS Endo Steel
IS Endo Steel
-Empty-
-Empty-
-Empty-
-Empty-
-Empty-
-Empty-

overview:The Templar III is a Dark Age era Assault Class OmniMech, first produced by General Motors for the Federated Suns. It was intended as a replacement for the original Templar, whose factory lines were destroyed during the Jihad. General Motors established a new production line on New Valencia for what was to become the next generation of the Templar with newer technologies.
capabilities:Like its predecessor, the Templar III is typically utilized as a Command 'Mech by AFFS forces. With its alternate configurations the 'Mech is able to handle various combat situations thanks to access to Advanced equipment.
deployment:The third of the Templar III's advanced weapons configuration, this one is designed to defeat 'Mechs armored with Reflective Armor. It is armed with four medium re-engineered lasers, while its more damaging weapons include a Clan LB-10X Class Autocannon and a single Clan ER PPC. The Autocannon is fed by 3 tons of ammunition in the CASE-protected right torso.
history:Among the most noticeable differences when comparing the original Templar to the Templar III is its smaller Pod Capacity. The new 'Mech has a 29 ton Pod capacity in comparison to the old Templar's 40 tons. However, the 'Mech's heavier Light Engine provides improved durability while retaining the original design's maximum speed and armor protection.
manufacturer:General Motors
primaryfactory:New Valencia
systemmanufacturer:CHASSIS:Kallon Type XX Endo Steel
systemmanufacturer:ENGINE:GM 340 Light
systemmanufacturer:ARMOR:StarGuard CIV
systemmanufacturer:COMMUNICATIONS:Newberg Telescan 17
systemmanufacturer:TARGETING:Spar 3C MegaTrak
<|MERGE_RESOLUTION|>--- conflicted
+++ resolved
@@ -3,42 +3,11 @@
 TLR2-OD
 mul id:6357
 Config:Biped Omnimech
-<<<<<<< HEAD
-TechBase:Mixed (IS Chassis)
-Era:3120
-Source:TRO: 3145 Federated Suns
-Rules Level:4
-role:Brawler
-
-Mass:85
-Engine:340 Light Engine(IS)
-Structure:Clan Endo Steel
-Myomer:Standard
-Cockpit:Standard Cockpit
-Gyro:Heavy Duty Gyro
-
-Heat Sinks:13 Double
-Base Chassis Heat Sinks:13
-Walk MP:4
-Jump MP:0
-
-Armor:Standard(Clan)
-LA Armor:28
-RA Armor:28
-LT Armor:26
-RT Armor:26
-CT Armor:44
-HD Armor:9
-LL Armor:36
-RL Armor:36
-RTL Armor:10
-RTR Armor:10
-RTC Armor:10
-=======
 techbase:Mixed (IS Chassis)
 era:3120
 source:TRO: 3145 Federated Suns
 rules level:4
+role:Brawler
 
 mass:85
 engine:340 Light Engine(IS)
@@ -64,7 +33,6 @@
 RTL armor:10
 RTR armor:10
 RTC armor:10
->>>>>>> 35223e35
 
 Weapons:6
 ER PPC, Left Arm
