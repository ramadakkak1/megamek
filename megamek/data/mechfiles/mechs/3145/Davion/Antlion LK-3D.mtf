--- conflicted
+++ resolved
@@ -3,18 +3,11 @@
 LK-3D
 mul id:6338
 Config:Quad
-<<<<<<< HEAD
-TechBase:Mixed (IS Chassis)
-Era:3117
-Source:TRO: 3145 Federated Suns
-Rules Level:4
-role:Missile Boat
-=======
 techbase:Mixed (IS Chassis)
 era:3117
 source:TRO: 3145 Federated Suns
 rules level:4
->>>>>>> 35223e35
+role:Missile Boat
 
 mass:45
 engine:225 XL Engine(IS)
@@ -160,7 +153,7 @@
 
 overview:<p>The Antlion, a unique quad BattleMech developed by StarCorps, is a specialized unit in the Armed Forces of the Federated Suns, purpose-built for indirect fire support. Designed to address the diminishing efficiency of LRMs due to the rise of anti-missile systems, the Antlion stands out for its specific role in warfare. Despite limited adoption beyond the AFFS and select mercenary units, its production continues, underscoring its niche yet vital function on the battlefield. The Antlion represents a tactical shift in mech warfare, focusing on bombardment from cover rather than direct engagement.</p>
 capabilities:<p>The Antlion is characterized by its light frame and slow speed, making it unsuitable for direct combat. Its primary strength lies in its exceptional sensor capabilities, with an active probe that ensures nothing can approach undetected within a 240-meter radius. However, its armament, limited to a pair of light machine guns, offers minimal offensive capability, barely posing a threat even to unarmored infantry. The Antlion's real value is in its specialized role, utilizing its advanced sensor systems for indirect fire missions and tactical positioning rather than frontline engagement.</p>
-deployment:This is the only known variant	
+deployment:This is the only known variant
 history:<p>
 The Antlion's inception by StarCorps marks a strategic evolution in BattleMech design, focusing on indirect fire support to counteract the growing efficiency of anti-missile systems. Initially designed to complement the Osiris and intended for the Federated Suns' military, the Antlion found its place after Gittleman and Abzug moved to the New Colony Region and collaborated with Detroit Consolidated MechWorks. This transition facilitated the Antlion's integration into the AFFS and highlighted its unique role in modern warfare.
 
