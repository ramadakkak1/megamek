--- conflicted
+++ resolved
@@ -61,8 +61,4 @@
 
 <armorKit>
 ClanKit
-<<<<<<< HEAD
 </armorKit>
-=======
-</armorKit>
->>>>>>> 5e0106fc
