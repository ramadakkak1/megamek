--- conflicted
+++ resolved
@@ -21,11 +21,11 @@
 </Model>
 
 <year>
-3065
+2815
 </year>
 
 <type>
-Clan Level 5
+Clan Level 2
 </type>
 
 <motion_type>
@@ -40,15 +40,11 @@
 </source>
 
 <squad_size>
-4
+5
 </squad_size>
 
 <squadn>
-<<<<<<< HEAD
-5
-=======
 4
->>>>>>> 206de619
 </squadn>
 
 <secondn>
@@ -62,8 +58,3 @@
 <Secondary>
 LRM Launcher (FarShot)
 </Secondary>
-
-<armorKit>
-ClanKit
-</armorKit>
-
