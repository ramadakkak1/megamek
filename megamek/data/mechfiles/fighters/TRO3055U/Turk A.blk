--- conflicted
+++ resolved
@@ -81,39 +81,30 @@
 Clan Gauss Ammo:OMNI
 CLERLargeLaser:OMNI
 CLCASE:OMNI
-<<<<<<< HEAD
-=======
 CLCASE:OMNI
 CLCASE
 CLCASE
 CLCASE
->>>>>>> 98805a1f
 </Nose Equipment>
 
 <Left Wing Equipment>
 CLSRM4:OMNI
 Clan Ammo SRM-4:OMNI
 CLCASE:OMNI
-<<<<<<< HEAD
-=======
 CLCASE:OMNI
 CLCASE
 CLCASE
 CLCASE
->>>>>>> 98805a1f
 </Left Wing Equipment>
 
 <Right Wing Equipment>
 CLSRM4:OMNI
 Clan Ammo SRM-4:OMNI
 CLCASE:OMNI
-<<<<<<< HEAD
-=======
 CLCASE:OMNI
 CLCASE
 CLCASE
 CLCASE
->>>>>>> 98805a1f
 </Right Wing Equipment>
 
 <Aft Equipment>
