#building block data file
<BlockVersion>
1
</BlockVersion>

##Write the version number just in case...
<Version>
MAM0
</Version>

<UnitType>
Aero
</UnitType>

<Name>
Avar
</Name>

<Model>
C
</Model>

<year>
2878
</year>

<type>
Clan Level 2
</type>

<motion_type>
Aerodyne
</motion_type>

<SafeThrust>
10
</SafeThrust>

<cockpit_type>
0
</cockpit_type>

<heatsinks>
10
</heatsinks>

<sink_type>
1
</sink_type>

<fuel>
240
</fuel>

<engine_type>
2
</engine_type>

<armor_type>
19
</armor_type>

<armor_tech>
2
</armor_tech>

<omni>
1
</omni>

<armor>
42
32
32
28
</armor>

<Nose Equipment>
CLNarcBeacon:OMNI
CLNarc Pods:OMNI
CLERMediumLaser:OMNI
Clan Ammo SRM-6:OMNI
Clan Ammo SRM-6:OMNI
<<<<<<< HEAD
CLCASE:OMNI
=======
CLCASE
CLCASE
CLCASE
CLCASE
CLCASE
>>>>>>> 98805a1f
</Nose Equipment>

<Left Wing Equipment>
CLSRM6:OMNI
CLSRM6:OMNI
CLERMediumLaser:OMNI
</Left Wing Equipment>

<Right Wing Equipment>
CLSRM6:OMNI
CLSRM6:OMNI
CLERMediumLaser:OMNI
</Right Wing Equipment>

<Aft Equipment>
</Aft Equipment>

<source>
TRO 3055u - Succession Wars
</source>

<tonnage>
35.0
</tonnage>
<|MERGE_RESOLUTION|>--- conflicted
+++ resolved
@@ -81,15 +81,11 @@
 CLERMediumLaser:OMNI
 Clan Ammo SRM-6:OMNI
 Clan Ammo SRM-6:OMNI
-<<<<<<< HEAD
-CLCASE:OMNI
-=======
 CLCASE
 CLCASE
 CLCASE
 CLCASE
 CLCASE
->>>>>>> 98805a1f
 </Nose Equipment>
 
 <Left Wing Equipment>
