--- conflicted
+++ resolved
@@ -82,15 +82,11 @@
 Clan Gauss Ammo:OMNI
 Clan Gauss Ammo:OMNI
 Clan Gauss Ammo:OMNI
-<<<<<<< HEAD
-CLCASE:OMNI
-=======
 CLCASE
 CLCASE
 CLCASE
 CLCASE
 CLCASE
->>>>>>> 98805a1f
 </Nose Equipment>
 
 <Left Wing Equipment>
