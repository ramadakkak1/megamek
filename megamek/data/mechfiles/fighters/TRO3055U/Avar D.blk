--- conflicted
+++ resolved
@@ -82,15 +82,11 @@
 Clan Ammo ATM-9:OMNI
 CLERMediumLaser:OMNI
 CLERMediumLaser:OMNI
-<<<<<<< HEAD
-CLCASE:OMNI
-=======
 CLCASE
 CLCASE
 CLCASE
 CLCASE
 CLCASE
->>>>>>> 98805a1f
 </Nose Equipment>
 
 <Left Wing Equipment>
