--- conflicted
+++ resolved
@@ -83,26 +83,20 @@
 CLLRM5:OMNI
 Clan Ammo LRM-5:OMNI
 CLCASE:OMNI
-<<<<<<< HEAD
-=======
 CLCASE:OMNI
 CLCASE
 CLCASE
 CLCASE
->>>>>>> 98805a1f
 </Left Wing Equipment>
 
 <Right Wing Equipment>
 CLLRM5:OMNI
 Clan Ammo LRM-5:OMNI
 CLCASE:OMNI
-<<<<<<< HEAD
-=======
 CLCASE:OMNI
 CLCASE
 CLCASE
 CLCASE
->>>>>>> 98805a1f
 </Right Wing Equipment>
 
 <Aft Equipment>
