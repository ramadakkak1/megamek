#building block data file
<BlockVersion>
1
</BlockVersion>

##Write the version number just in case...
<Version>
MAM0
</Version>

<UnitType>
Aero
</UnitType>

<Name>
Scytha
</Name>

<Model>
D
</Model>

<year>
3065
</year>

<type>
Clan Level 2
</type>

<motion_type>
Aerodyne
</motion_type>

<SafeThrust>
6
</SafeThrust>

<cockpit_type>
0
</cockpit_type>

<heatsinks>
28
</heatsinks>

<omnipodheatsinks>
8
</omnipodheatsinks>

<sink_type>
1
</sink_type>

<omnipodheatsinks>
8
</omnipodheatsinks>

<fuel>
320
</fuel>

<engine_type>
2
</engine_type>

<armor_type>
19
</armor_type>

<armor_tech>
2
</armor_tech>

<omni>
1
</omni>

<armor>
89
66
66
47
</armor>

<Nose Equipment>
CLGaussRifle:OMNI
Clan Gauss Ammo:OMNI
Clan Gauss Ammo:OMNI
Clan Gauss Ammo:OMNI
Clan Gauss Ammo:OMNI
CLERMediumLaser:OMNI
CLERMediumLaser:OMNI
<<<<<<< HEAD
CLCASE:OMNI
=======
CLCASE
CLCASE
CLCASE
CLCASE
CLCASE
>>>>>>> 98805a1f
</Nose Equipment>

<Left Wing Equipment>
CLHeavyLargeLaser:OMNI
CLERLargeLaser:OMNI
</Left Wing Equipment>

<Right Wing Equipment>
CLHeavyLargeLaser:OMNI
CLERLargeLaser:OMNI
</Right Wing Equipment>

<Aft Equipment>
CLERSmallLaser:OMNI
</Aft Equipment>

<source>
TRO 3055u - Civil War
</source>

<tonnage>
90.0
</tonnage>
<|MERGE_RESOLUTION|>--- conflicted
+++ resolved
@@ -44,10 +44,6 @@
 28
 </heatsinks>
 
-<omnipodheatsinks>
-8
-</omnipodheatsinks>
-
 <sink_type>
 1
 </sink_type>
@@ -91,15 +87,11 @@
 Clan Gauss Ammo:OMNI
 CLERMediumLaser:OMNI
 CLERMediumLaser:OMNI
-<<<<<<< HEAD
-CLCASE:OMNI
-=======
 CLCASE
 CLCASE
 CLCASE
 CLCASE
 CLCASE
->>>>>>> 98805a1f
 </Nose Equipment>
 
 <Left Wing Equipment>
