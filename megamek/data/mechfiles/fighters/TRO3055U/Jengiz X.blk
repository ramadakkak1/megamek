--- conflicted
+++ resolved
@@ -1,121 +1,3 @@
-<<<<<<< HEAD
-#building block data file
-<BlockVersion>
-1
-</BlockVersion>
-
-##Write the version number just in case...
-<Version>
-MAM0
-</Version>
-
-<UnitType>
-Aero
-</UnitType>
-
-<Name>
-Jengiz
-</Name>
-
-<Model>
-X
-</Model>
-
-<year>
-3075
-</year>
-
-<type>
-Clan Level 4
-</type>
-
-<motion_type>
-Aerodyne
-</motion_type>
-
-<SafeThrust>
-5
-</SafeThrust>
-
-<cockpit_type>
-0
-</cockpit_type>
-
-<heatsinks>
-20
-</heatsinks>
-
-<sink_type>
-1
-</sink_type>
-
-<fuel>
-320
-</fuel>
-
-<engine_type>
-2
-</engine_type>
-
-<armor_type>
-19
-</armor_type>
-
-<armor_tech>
-8
-</armor_tech>
-
-<omni>
-1
-</omni>
-
-<armor>
-85
-63
-63
-48
-</armor>
-
-<Nose Equipment>
-CLRotaryAC5:OMNI
-CLRotaryAC5 Ammo:OMNI
-CLRotaryAC5 Ammo:OMNI
-CLRotaryAC5 Ammo:OMNI
-CLCASE:OMNI
-</Nose Equipment>
-
-<Left Wing Equipment>
-CLRotaryAC5:OMNI
-CLRotaryAC5 Ammo:OMNI
-CLRotaryAC5 Ammo:OMNI
-CLRotaryAC5 Ammo:OMNI
-CLImprovedMediumHeavyLaser:OMNI
-CLCASE:OMNI
-</Left Wing Equipment>
-
-<Right Wing Equipment>
-CLRotaryAC5:OMNI
-CLRotaryAC5 Ammo:OMNI
-CLRotaryAC5 Ammo:OMNI
-CLRotaryAC5 Ammo:OMNI
-CLImprovedMediumHeavyLaser:OMNI
-CLCASE:OMNI
-</Right Wing Equipment>
-
-<Aft Equipment>
-CLERMediumLaser:OMNI
-WatchdogECMSuite:OMNI
-</Aft Equipment>
-
-<source>
-TRO 3055u - Jihad
-</source>
-
-<tonnage>
-80.0
-</tonnage>
-
-=======
 #building block data file
 <BlockVersion>
 1
@@ -243,4 +125,3 @@
 <tonnage>
 80.0
 </tonnage>
->>>>>>> 98805a1f
