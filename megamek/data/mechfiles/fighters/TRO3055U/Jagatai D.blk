#building block data file
<BlockVersion>
1
</BlockVersion>

##Write the version number just in case...
<Version>
MAM0
</Version>

<UnitType>
Aero
</UnitType>

<Name>
Jagatai
</Name>

<Model>
D
</Model>

<year>
3065
</year>

<type>
Clan Level 2
</type>

<motion_type>
Aerodyne
</motion_type>

<SafeThrust>
6
</SafeThrust>

<cockpit_type>
0
</cockpit_type>

<heatsinks>
15
</heatsinks>

<sink_type>
1
</sink_type>

<fuel>
320
</fuel>

<engine_type>
2
</engine_type>

<armor_type>
19
</armor_type>

<armor_tech>
2
</armor_tech>

<omni>
1
</omni>

<armor>
65
50
50
46
</armor>

<Nose Equipment>
CLATM12:OMNI
CLATM12:OMNI
Clan Ammo ATM-12:OMNI
Clan Ammo ATM-12:OMNI
Clan Ammo ATM-12:OMNI
CLGaussRifle:OMNI
Clan Gauss Ammo:OMNI
Clan Gauss Ammo:OMNI
<<<<<<< HEAD
CLCASE:OMNI
=======
CLCASE
CLCASE
CLCASE
CLCASE
CLCASE
>>>>>>> 98805a1f
</Nose Equipment>

<Left Wing Equipment>
CLERLargeLaser:OMNI
</Left Wing Equipment>

<Right Wing Equipment>
CLERLargeLaser:OMNI
</Right Wing Equipment>

<Aft Equipment>
</Aft Equipment>

<source>
TRO 3055u - Civil War
</source>

<tonnage>
70.0
</tonnage>
<|MERGE_RESOLUTION|>--- conflicted
+++ resolved
@@ -84,15 +84,11 @@
 CLGaussRifle:OMNI
 Clan Gauss Ammo:OMNI
 Clan Gauss Ammo:OMNI
-<<<<<<< HEAD
-CLCASE:OMNI
-=======
 CLCASE
 CLCASE
 CLCASE
 CLCASE
 CLCASE
->>>>>>> 98805a1f
 </Nose Equipment>
 
 <Left Wing Equipment>
