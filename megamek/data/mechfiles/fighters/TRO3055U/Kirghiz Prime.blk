#building block data file
<BlockVersion>
1
</BlockVersion>

##Write the version number just in case...
<Version>
MAM0
</Version>

<UnitType>
Aero
</UnitType>

<Name>
Kirghiz
</Name>

<Model>
Prime
</Model>

<year>
2874
</year>

<type>
Clan Level 2
</type>

<motion_type>
Aerodyne
</motion_type>

<SafeThrust>
5
</SafeThrust>

<cockpit_type>
0
</cockpit_type>

<heatsinks>
20
</heatsinks>

<sink_type>
1
</sink_type>

<fuel>
400
</fuel>

<engine_type>
2
</engine_type>

<omni>
1
</omni>

<armor>
84
62
62
48
</armor>

<Nose Equipment>
CLLBXAC10:OMNI
Clan LB 10-X Cluster Ammo:OMNI
Clan LB 10-X Cluster Ammo:OMNI
<<<<<<< HEAD
CLCASE:OMNI
=======
CLCASE
CLCASE
CLCASE
CLCASE
CLCASE
>>>>>>> 98805a1f
</Nose Equipment>

<Left Wing Equipment>
CLGaussRifle:OMNI
Clan Gauss Ammo:OMNI
Clan Gauss Ammo:OMNI
CLERLargeLaser:OMNI
<<<<<<< HEAD
CLCASE:OMNI
=======
CLCASE
CLCASE
CLCASE
CLCASE
CLCASE
>>>>>>> 98805a1f
</Left Wing Equipment>

<Right Wing Equipment>
CLGaussRifle:OMNI
Clan Gauss Ammo:OMNI
Clan Gauss Ammo:OMNI
CLERLargeLaser:OMNI
<<<<<<< HEAD
CLCASE:OMNI
=======
CLCASE
CLCASE
CLCASE
CLCASE
CLCASE
>>>>>>> 98805a1f
</Right Wing Equipment>

<Aft Equipment>
CLERSmallLaser:OMNI
CLStreakSRM6:OMNI
CLStreakSRM6:OMNI
Clan Streak SRM 6 Ammo:OMNI
Clan Streak SRM 6 Ammo:OMNI
<<<<<<< HEAD
CLCASE:OMNI
=======
CLCASE
CLCASE
CLCASE
CLCASE
CLCASE
>>>>>>> 98805a1f
</Aft Equipment>

<source>
TRO 3055u - Succession Wars
</source>

<tonnage>
100.0
</tonnage>
<|MERGE_RESOLUTION|>--- conflicted
+++ resolved
@@ -71,15 +71,11 @@
 CLLBXAC10:OMNI
 Clan LB 10-X Cluster Ammo:OMNI
 Clan LB 10-X Cluster Ammo:OMNI
-<<<<<<< HEAD
-CLCASE:OMNI
-=======
 CLCASE
 CLCASE
 CLCASE
 CLCASE
 CLCASE
->>>>>>> 98805a1f
 </Nose Equipment>
 
 <Left Wing Equipment>
@@ -87,15 +83,11 @@
 Clan Gauss Ammo:OMNI
 Clan Gauss Ammo:OMNI
 CLERLargeLaser:OMNI
-<<<<<<< HEAD
-CLCASE:OMNI
-=======
 CLCASE
 CLCASE
 CLCASE
 CLCASE
 CLCASE
->>>>>>> 98805a1f
 </Left Wing Equipment>
 
 <Right Wing Equipment>
@@ -103,15 +95,11 @@
 Clan Gauss Ammo:OMNI
 Clan Gauss Ammo:OMNI
 CLERLargeLaser:OMNI
-<<<<<<< HEAD
-CLCASE:OMNI
-=======
 CLCASE
 CLCASE
 CLCASE
 CLCASE
 CLCASE
->>>>>>> 98805a1f
 </Right Wing Equipment>
 
 <Aft Equipment>
@@ -120,15 +108,11 @@
 CLStreakSRM6:OMNI
 Clan Streak SRM 6 Ammo:OMNI
 Clan Streak SRM 6 Ammo:OMNI
-<<<<<<< HEAD
-CLCASE:OMNI
-=======
 CLCASE
 CLCASE
 CLCASE
 CLCASE
 CLCASE
->>>>>>> 98805a1f
 </Aft Equipment>
 
 <source>
