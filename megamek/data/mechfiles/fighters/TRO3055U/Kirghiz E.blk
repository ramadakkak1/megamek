#building block data file
<BlockVersion>
1
</BlockVersion>

##Write the version number just in case...
<Version>
MAM0
</Version>

<UnitType>
Aero
</UnitType>

<Name>
Kirghiz
</Name>

<Model>
E
</Model>

<year>
3069
</year>

<type>
Clan Level 2
</type>

<motion_type>
Aerodyne
</motion_type>

<SafeThrust>
5
</SafeThrust>

<cockpit_type>
0
</cockpit_type>

<heatsinks>
20
</heatsinks>

<sink_type>
1
</sink_type>

<fuel>
400
</fuel>

<engine_type>
2
</engine_type>

<omni>
1
</omni>

<armor>
84
62
62
48
</armor>

<Nose Equipment>
CLActiveProbe:OMNI
CLECMSuite:OMNI
CLLargePulseLaser:OMNI
CLLargePulseLaser:OMNI
</Nose Equipment>

<Left Wing Equipment>
CLHAG40:OMNI
HAG/40 Ammo:OMNI
HAG/40 Ammo:OMNI
HAG/40 Ammo:OMNI
HAG/40 Ammo:OMNI
HAG/40 Ammo:OMNI
<<<<<<< HEAD
CLCASE:OMNI
=======
CLCASE
CLCASE
CLCASE
CLCASE
CLCASE
>>>>>>> 98805a1f
</Left Wing Equipment>

<Right Wing Equipment>
CLHAG40:OMNI
HAG/40 Ammo:OMNI
HAG/40 Ammo:OMNI
HAG/40 Ammo:OMNI
HAG/40 Ammo:OMNI
HAG/40 Ammo:OMNI
<<<<<<< HEAD
CLCASE:OMNI
=======
CLCASE
CLCASE
CLCASE
CLCASE
CLCASE
>>>>>>> 98805a1f
</Right Wing Equipment>

<Aft Equipment>
CLERSmallLaser:OMNI
</Aft Equipment>

<source>
TRO 3055u - Jihad
</source>

<tonnage>
100.0
</tonnage>
<|MERGE_RESOLUTION|>--- conflicted
+++ resolved
@@ -81,15 +81,11 @@
 HAG/40 Ammo:OMNI
 HAG/40 Ammo:OMNI
 HAG/40 Ammo:OMNI
-<<<<<<< HEAD
-CLCASE:OMNI
-=======
 CLCASE
 CLCASE
 CLCASE
 CLCASE
 CLCASE
->>>>>>> 98805a1f
 </Left Wing Equipment>
 
 <Right Wing Equipment>
@@ -99,15 +95,11 @@
 HAG/40 Ammo:OMNI
 HAG/40 Ammo:OMNI
 HAG/40 Ammo:OMNI
-<<<<<<< HEAD
-CLCASE:OMNI
-=======
 CLCASE
 CLCASE
 CLCASE
 CLCASE
 CLCASE
->>>>>>> 98805a1f
 </Right Wing Equipment>
 
 <Aft Equipment>
