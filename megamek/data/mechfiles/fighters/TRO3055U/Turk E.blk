#building block data file
<BlockVersion>
1
</BlockVersion>

##Write the version number just in case...
<Version>
MAM0
</Version>

<UnitType>
Aero
</UnitType>

<Name>
Turk
</Name>

<Model>
E
</Model>

<year>
3075
</year>

<type>
Clan Level 2
</type>

<motion_type>
Aerodyne
</motion_type>

<SafeThrust>
7
</SafeThrust>

<cockpit_type>
0
</cockpit_type>

<heatsinks>
12
</heatsinks>

<sink_type>
1
</sink_type>

<fuel>
400
</fuel>

<engine_type>
2
</engine_type>

<armor_type>
19
</armor_type>

<armor_tech>
2
</armor_tech>

<omni>
1
</omni>

<armor>
48
44
44
46
</armor>

<Nose Equipment>
CLGaussRifle:OMNI
Clan Gauss Ammo:OMNI
Clan Gauss Ammo:OMNI
CLPlasmaCannon:OMNI
CLPlasmaCannonAmmo:OMNI
Clan Heavy Machine Gun Ammo - Full:OMNI
CLCASE:OMNI
<<<<<<< HEAD
=======
CLCASE:OMNI
CLCASE
CLCASE
CLCASE
>>>>>>> 98805a1f
</Nose Equipment>

<Left Wing Equipment>
CLHeavyMG:OMNI
CLHeavyMG:OMNI
CLHeavyMG:OMNI
Clan Heavy Machine Gun Array:OMNI
</Left Wing Equipment>

<Right Wing Equipment>
CLHeavyMG:OMNI
CLHeavyMG:OMNI
CLHeavyMG:OMNI
Clan Heavy Machine Gun Array:OMNI
</Right Wing Equipment>

<Aft Equipment>
CLECMSuite:OMNI
CLERSmallLaser:OMNI
</Aft Equipment>

<source>
TRO 3055u - Jihad
</source>

<tonnage>
50.0
</tonnage>
<|MERGE_RESOLUTION|>--- conflicted
+++ resolved
@@ -83,13 +83,10 @@
 CLPlasmaCannonAmmo:OMNI
 Clan Heavy Machine Gun Ammo - Full:OMNI
 CLCASE:OMNI
-<<<<<<< HEAD
-=======
 CLCASE:OMNI
 CLCASE
 CLCASE
 CLCASE
->>>>>>> 98805a1f
 </Nose Equipment>
 
 <Left Wing Equipment>
