#building block data file
<BlockVersion>
1
</BlockVersion>

##Write the version number just in case...
<Version>
MAM0
</Version>

<UnitType>
Aero
</UnitType>

<Name>
Sabutai
</Name>

<Model>
A
</Model>

<year>
3048
</year>

<type>
Clan Level 2
</type>

<motion_type>
Aerodyne
</motion_type>

<SafeThrust>
6
</SafeThrust>

<cockpit_type>
0
</cockpit_type>

<heatsinks>
15
</heatsinks>

<sink_type>
1
</sink_type>

<fuel>
240
</fuel>

<engine_type>
2
</engine_type>

<armor_type>
19
</armor_type>

<armor_tech>
2
</armor_tech>

<omni>
1
</omni>

<armor>
62
45
45
40
</armor>

<Nose Equipment>
CLLBXAC20:OMNI
Clan LB 20-X Cluster Ammo:OMNI
Clan LB 20-X Cluster Ammo:OMNI
Clan LB 20-X Cluster Ammo:OMNI
CLERSmallLaser:OMNI
<<<<<<< HEAD
CLCASE:OMNI
=======
CLCASE
CLCASE
CLCASE
CLCASE
CLCASE
>>>>>>> 98805a1f
</Nose Equipment>

<Left Wing Equipment>
CLUltraAC20:OMNI
Clan Ultra AC/20 Ammo:OMNI
CLERSmallLaser:OMNI
CLCASE:OMNI
<<<<<<< HEAD
=======
CLCASE:OMNI
CLCASE
CLCASE
CLCASE
>>>>>>> 98805a1f
</Left Wing Equipment>

<Right Wing Equipment>
CLUltraAC20:OMNI
Clan Ultra AC/20 Ammo:OMNI
CLERSmallLaser:OMNI
CLCASE:OMNI
<<<<<<< HEAD
=======
CLCASE:OMNI
CLCASE
CLCASE
CLCASE
>>>>>>> 98805a1f
</Right Wing Equipment>

<Aft Equipment>
CLERMediumLaser:OMNI
CLERMediumLaser:OMNI
</Aft Equipment>

<source>
TRO 3055u - Succession Wars
</source>

<tonnage>
75.0
</tonnage>
<|MERGE_RESOLUTION|>--- conflicted
+++ resolved
@@ -81,15 +81,11 @@
 Clan LB 20-X Cluster Ammo:OMNI
 Clan LB 20-X Cluster Ammo:OMNI
 CLERSmallLaser:OMNI
-<<<<<<< HEAD
-CLCASE:OMNI
-=======
 CLCASE
 CLCASE
 CLCASE
 CLCASE
 CLCASE
->>>>>>> 98805a1f
 </Nose Equipment>
 
 <Left Wing Equipment>
@@ -97,13 +93,10 @@
 Clan Ultra AC/20 Ammo:OMNI
 CLERSmallLaser:OMNI
 CLCASE:OMNI
-<<<<<<< HEAD
-=======
 CLCASE:OMNI
 CLCASE
 CLCASE
 CLCASE
->>>>>>> 98805a1f
 </Left Wing Equipment>
 
 <Right Wing Equipment>
@@ -111,13 +104,10 @@
 Clan Ultra AC/20 Ammo:OMNI
 CLERSmallLaser:OMNI
 CLCASE:OMNI
-<<<<<<< HEAD
-=======
 CLCASE:OMNI
 CLCASE
 CLCASE
 CLCASE
->>>>>>> 98805a1f
 </Right Wing Equipment>
 
 <Aft Equipment>
