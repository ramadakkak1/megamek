#building block data file
<BlockVersion>
1
</BlockVersion>

##Write the version number just in case...
<Version>
MAM0
</Version>

<UnitType>
Aero
</UnitType>

<Name>
Scytha
</Name>

<Model>
Prime
</Model>

<year>
2968
</year>

<type>
Clan Level 2
</type>

<motion_type>
Aerodyne
</motion_type>

<SafeThrust>
6
</SafeThrust>

<cockpit_type>
0
</cockpit_type>

<heatsinks>
26
</heatsinks>

<omnipodheatsinks>
6
</omnipodheatsinks>

<sink_type>
1
</sink_type>

<omnipodheatsinks>
6
</omnipodheatsinks>

<fuel>
320
</fuel>

<engine_type>
2
</engine_type>

<armor_type>
19
</armor_type>

<armor_tech>
2
</armor_tech>

<omni>
1
</omni>

<armor>
89
66
66
47
</armor>

<Nose Equipment>
CLUltraAC20:OMNI
Clan Ultra AC/20 Ammo:OMNI
Clan Ultra AC/20 Ammo:OMNI
CLERSmallLaser:OMNI
CLERLargeLaser:OMNI
<<<<<<< HEAD
CLCASE:OMNI
=======
CLCASE
CLCASE
CLCASE
CLCASE
CLCASE
>>>>>>> 98805a1f
</Nose Equipment>

<Left Wing Equipment>
CLERLargeLaser:OMNI
CLERLargeLaser:OMNI
</Left Wing Equipment>

<Right Wing Equipment>
CLERLargeLaser:OMNI
CLERLargeLaser:OMNI
</Right Wing Equipment>

<Aft Equipment>
CLERMediumLaser:OMNI
CLERMediumLaser:OMNI
</Aft Equipment>

<source>
TRO 3055u - Succession Wars
</source>

<tonnage>
90.0
</tonnage>
<|MERGE_RESOLUTION|>--- conflicted
+++ resolved
@@ -44,10 +44,6 @@
 26
 </heatsinks>
 
-<omnipodheatsinks>
-6
-</omnipodheatsinks>
-
 <sink_type>
 1
 </sink_type>
@@ -89,15 +85,11 @@
 Clan Ultra AC/20 Ammo:OMNI
 CLERSmallLaser:OMNI
 CLERLargeLaser:OMNI
-<<<<<<< HEAD
-CLCASE:OMNI
-=======
 CLCASE
 CLCASE
 CLCASE
 CLCASE
 CLCASE
->>>>>>> 98805a1f
 </Nose Equipment>
 
 <Left Wing Equipment>
