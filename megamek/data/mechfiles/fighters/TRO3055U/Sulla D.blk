--- conflicted
+++ resolved
@@ -82,13 +82,10 @@
 Clan Streak SRM 6 Ammo:OMNI
 CLMediumPulseLaser:OMNI
 CLCASE:OMNI
-<<<<<<< HEAD
-=======
 CLCASE:OMNI
 CLCASE
 CLCASE
 CLCASE
->>>>>>> 98805a1f
 </Nose Equipment>
 
 <Left Wing Equipment>
