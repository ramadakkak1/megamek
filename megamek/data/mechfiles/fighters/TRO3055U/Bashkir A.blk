#building block data file
<BlockVersion>
1
</BlockVersion>

##Write the version number just in case...
<Version>
MAM0
</Version>

<UnitType>
Aero
</UnitType>

<Name>
Bashkir
</Name>

<Model>
A
</Model>

<year>
2930
</year>

<type>
Clan Level 2
</type>

<motion_type>
Aerodyne
</motion_type>

<SafeThrust>
13
</SafeThrust>

<cockpit_type>
0
</cockpit_type>

<heatsinks>
11
</heatsinks>

<sink_type>
1
</sink_type>

<fuel>
240
</fuel>

<engine_type>
2
</engine_type>

<armor_type>
19
</armor_type>

<armor_tech>
2
</armor_tech>

<omni>
1
</omni>

<armor>
19
17
17
14
</armor>

<Nose Equipment>
CLMediumPulseLaser:OMNI
CLSRM6:OMNI
Clan Ammo SRM-6:OMNI
<<<<<<< HEAD
CLCASE:OMNI
=======
CLCASE
CLCASE
CLCASE
CLCASE
CLCASE
>>>>>>> 98805a1f
</Nose Equipment>

<Left Wing Equipment>
</Left Wing Equipment>

<Right Wing Equipment>
</Right Wing Equipment>

<Aft Equipment>
</Aft Equipment>

<source>
TRO 3055u - Succession Wars
</source>

<tonnage>
20.0
</tonnage>
<|MERGE_RESOLUTION|>--- conflicted
+++ resolved
@@ -79,15 +79,11 @@
 CLMediumPulseLaser:OMNI
 CLSRM6:OMNI
 Clan Ammo SRM-6:OMNI
-<<<<<<< HEAD
-CLCASE:OMNI
-=======
 CLCASE
 CLCASE
 CLCASE
 CLCASE
 CLCASE
->>>>>>> 98805a1f
 </Nose Equipment>
 
 <Left Wing Equipment>
