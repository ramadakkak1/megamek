--- conflicted
+++ resolved
@@ -81,41 +81,31 @@
 Clan LB 20-X Cluster Ammo:OMNI
 CLERLargeLaser:OMNI
 CLERLargeLaser:OMNI
-<<<<<<< HEAD
-CLCASE:OMNI
-=======
 CLCASE
 CLCASE
 CLCASE
 CLCASE
 CLCASE
->>>>>>> 98805a1f
 </Nose Equipment>
 
 <Left Wing Equipment>
 CLLRM10:OMNI
 Clan Ammo LRM-10:OMNI
 CLCASE:OMNI
-<<<<<<< HEAD
-=======
 CLCASE:OMNI
 CLCASE
 CLCASE
 CLCASE
->>>>>>> 98805a1f
 </Left Wing Equipment>
 
 <Right Wing Equipment>
 CLLRM10:OMNI
 Clan Ammo LRM-10:OMNI
 CLCASE:OMNI
-<<<<<<< HEAD
-=======
 CLCASE:OMNI
 CLCASE
 CLCASE
 CLCASE
->>>>>>> 98805a1f
 </Right Wing Equipment>
 
 <Aft Equipment>
