#building block data file
<BlockVersion>
1
</BlockVersion>

##Write the version number just in case...
<Version>
MAM0
</Version>

<UnitType>
Aero
</UnitType>

<Name>
Visigoth
</Name>

<Model>
Prime
</Model>

<year>
2948
</year>

<type>
Clan Level 2
</type>

<motion_type>
Aerodyne
</motion_type>

<SafeThrust>
7
</SafeThrust>

<cockpit_type>
0
</cockpit_type>

<heatsinks>
16
</heatsinks>

<sink_type>
1
</sink_type>

<fuel>
400
</fuel>

<engine_type>
2
</engine_type>

<armor_type>
19
</armor_type>

<armor_tech>
2
</armor_tech>

<omni>
1
</omni>

<armor>
65
47
47
42
</armor>

<Nose Equipment>
CLLBXAC10:OMNI
Clan LB 10-X Cluster Ammo:OMNI
Clan LB 10-X Cluster Ammo:OMNI
Clan LB 10-X Cluster Ammo:OMNI
CLERMediumLaser:OMNI
CLERMediumLaser:OMNI
CLERMediumLaser:OMNI
<<<<<<< HEAD
CLCASE:OMNI
=======
CLCASE
CLCASE
CLCASE
CLCASE
CLCASE
>>>>>>> 98805a1f
</Nose Equipment>

<Left Wing Equipment>
CLSmallPulseLaser:OMNI
CLStreakSRM4:OMNI
Clan Streak SRM 4 Ammo:OMNI
<<<<<<< HEAD
CLCASE:OMNI
=======
CLCASE
CLCASE
CLCASE
CLCASE
CLCASE
>>>>>>> 98805a1f
</Left Wing Equipment>

<Right Wing Equipment>
CLSmallPulseLaser:OMNI
CLStreakSRM4:OMNI
Clan Streak SRM 4 Ammo:OMNI
<<<<<<< HEAD
CLCASE:OMNI
=======
CLCASE
CLCASE
CLCASE
CLCASE
CLCASE
>>>>>>> 98805a1f
</Right Wing Equipment>

<Aft Equipment>
CLERMediumLaser:OMNI
CLERMediumLaser:OMNI
</Aft Equipment>

<source>
TRO 3055u - Succession Wars
</source>

<tonnage>
60.0
</tonnage>
<|MERGE_RESOLUTION|>--- conflicted
+++ resolved
@@ -83,45 +83,33 @@
 CLERMediumLaser:OMNI
 CLERMediumLaser:OMNI
 CLERMediumLaser:OMNI
-<<<<<<< HEAD
-CLCASE:OMNI
-=======
 CLCASE
 CLCASE
 CLCASE
 CLCASE
 CLCASE
->>>>>>> 98805a1f
 </Nose Equipment>
 
 <Left Wing Equipment>
 CLSmallPulseLaser:OMNI
 CLStreakSRM4:OMNI
 Clan Streak SRM 4 Ammo:OMNI
-<<<<<<< HEAD
-CLCASE:OMNI
-=======
 CLCASE
 CLCASE
 CLCASE
 CLCASE
 CLCASE
->>>>>>> 98805a1f
 </Left Wing Equipment>
 
 <Right Wing Equipment>
 CLSmallPulseLaser:OMNI
 CLStreakSRM4:OMNI
 Clan Streak SRM 4 Ammo:OMNI
-<<<<<<< HEAD
-CLCASE:OMNI
-=======
 CLCASE
 CLCASE
 CLCASE
 CLCASE
 CLCASE
->>>>>>> 98805a1f
 </Right Wing Equipment>
 
 <Aft Equipment>
