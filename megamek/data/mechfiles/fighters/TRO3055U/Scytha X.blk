--- conflicted
+++ resolved
@@ -1,126 +1,3 @@
-<<<<<<< HEAD
-#building block data file
-<BlockVersion>
-1
-</BlockVersion>
-
-##Write the version number just in case...
-<Version>
-MAM0
-</Version>
-
-<UnitType>
-Aero
-</UnitType>
-
-<Name>
-Scytha
-</Name>
-
-<Model>
-X
-</Model>
-
-<year>
-3074
-</year>
-
-<type>
-Clan Level 4
-</type>
-
-<motion_type>
-Aerodyne
-</motion_type>
-
-<SafeThrust>
-6
-</SafeThrust>
-
-<cockpit_type>
-0
-</cockpit_type>
-
-<heatsinks>
-30
-</heatsinks>
-
-<omnipodheatsinks>
-10
-</omnipodheatsinks>
-
-<sink_type>
-1
-</sink_type>
-
-<fuel>
-320
-</fuel>
-
-<engine_type>
-2
-</engine_type>
-
-<armor_type>
-19
-</armor_type>
-
-<armor_tech>
-8
-</armor_tech>
-
-<omni>
-1
-</omni>
-
-<armor>
-89
-66
-66
-47
-</armor>
-
-<Nose Equipment>
-CLImprovedHeavyLargeLaser:OMNI
-Clan Coolant Pod:OMNI
-Clan Coolant Pod:OMNI
-Clan Coolant Pod:OMNI
-CLCASE:OMNI
-</Nose Equipment>
-
-<Left Wing Equipment>
-CLImprovedHeavyLargeLaser:OMNI
-CLImprovedHeavyLargeLaser:OMNI
-Clan Coolant Pod:OMNI
-Clan Coolant Pod:OMNI
-Clan Coolant Pod:OMNI
-Clan Coolant Pod:OMNI
-CLCASE:OMNI
-</Left Wing Equipment>
-
-<Right Wing Equipment>
-CLImprovedHeavyLargeLaser:OMNI
-CLImprovedHeavyLargeLaser:OMNI
-Clan Coolant Pod:OMNI
-Clan Coolant Pod:OMNI
-Clan Coolant Pod:OMNI
-Clan Coolant Pod:OMNI
-CLCASE:OMNI
-</Right Wing Equipment>
-
-<Aft Equipment>
-WatchdogECMSuite:OMNI
-</Aft Equipment>
-
-<source>
-TRO 3055u - Jihad
-</source>
-
-<tonnage>
-90.0
-</tonnage>
-
-=======
 #building block data file
 <BlockVersion>
 1
@@ -253,4 +130,3 @@
 <tonnage>
 90.0
 </tonnage>
->>>>>>> 98805a1f
