#building block data file
<BlockVersion>
1
</BlockVersion>

##Write the version number just in case...
<Version>
MAM0
</Version>

<UnitType>
Aero
</UnitType>

<Name>
Jengiz
</Name>

<Model>
D
</Model>

<year>
3065
</year>

<type>
Clan Level 2
</type>

<motion_type>
Aerodyne
</motion_type>

<SafeThrust>
5
</SafeThrust>

<cockpit_type>
0
</cockpit_type>

<heatsinks>
29
</heatsinks>

<omnipodheatsinks>
9
</omnipodheatsinks>

<sink_type>
1
</sink_type>

<omnipodheatsinks>
9
</omnipodheatsinks>

<fuel>
320
</fuel>

<engine_type>
2
</engine_type>

<armor_type>
19
</armor_type>

<armor_tech>
2
</armor_tech>

<omni>
1
</omni>

<armor>
85
63
63
48
</armor>

<Nose Equipment>
CLHeavyLargeLaser:OMNI
CLHeavyLargeLaser:OMNI
CLLRM20:OMNI
Clan Ammo LRM-20 (Clan) Artemis-capable:OMNI
Clan Ammo LRM-20 (Clan) Artemis-capable:OMNI
CLArtemisIV:OMNI
<<<<<<< HEAD
CLCASE:OMNI
=======
CLCASE
CLCASE
CLCASE
CLCASE
CLCASE
>>>>>>> 98805a1f
</Nose Equipment>

<Left Wing Equipment>
CLERLargeLaser:OMNI
CLERMediumLaser:OMNI
CLStreakSRM6:OMNI
Clan Streak SRM 6 Ammo:OMNI
<<<<<<< HEAD
CLCASE:OMNI
=======
CLCASE
CLCASE
CLCASE
CLCASE
CLCASE
>>>>>>> 98805a1f
</Left Wing Equipment>

<Right Wing Equipment>
CLERLargeLaser:OMNI
CLERMediumLaser:OMNI
CLStreakSRM6:OMNI
Clan Streak SRM 6 Ammo:OMNI
<<<<<<< HEAD
CLCASE:OMNI
=======
CLCASE
CLCASE
CLCASE
CLCASE
CLCASE
>>>>>>> 98805a1f
</Right Wing Equipment>

<Aft Equipment>
CLERSmallLaser:OMNI
</Aft Equipment>

<source>
TRO 3055u - Civil War
</source>

<tonnage>
80.0
</tonnage>
<|MERGE_RESOLUTION|>--- conflicted
+++ resolved
@@ -44,10 +44,6 @@
 29
 </heatsinks>
 
-<omnipodheatsinks>
-9
-</omnipodheatsinks>
-
 <sink_type>
 1
 </sink_type>
@@ -90,15 +86,11 @@
 Clan Ammo LRM-20 (Clan) Artemis-capable:OMNI
 Clan Ammo LRM-20 (Clan) Artemis-capable:OMNI
 CLArtemisIV:OMNI
-<<<<<<< HEAD
-CLCASE:OMNI
-=======
 CLCASE
 CLCASE
 CLCASE
 CLCASE
 CLCASE
->>>>>>> 98805a1f
 </Nose Equipment>
 
 <Left Wing Equipment>
@@ -106,15 +98,11 @@
 CLERMediumLaser:OMNI
 CLStreakSRM6:OMNI
 Clan Streak SRM 6 Ammo:OMNI
-<<<<<<< HEAD
-CLCASE:OMNI
-=======
 CLCASE
 CLCASE
 CLCASE
 CLCASE
 CLCASE
->>>>>>> 98805a1f
 </Left Wing Equipment>
 
 <Right Wing Equipment>
@@ -122,15 +110,11 @@
 CLERMediumLaser:OMNI
 CLStreakSRM6:OMNI
 Clan Streak SRM 6 Ammo:OMNI
-<<<<<<< HEAD
-CLCASE:OMNI
-=======
 CLCASE
 CLCASE
 CLCASE
 CLCASE
 CLCASE
->>>>>>> 98805a1f
 </Right Wing Equipment>
 
 <Aft Equipment>
