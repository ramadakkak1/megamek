#building block data file
<BlockVersion>
1
</BlockVersion>

##Write the version number just in case...
<Version>
MAM0
</Version>

<UnitType>
Aero
</UnitType>

<Name>
Turk
</Name>

<Model>
C
</Model>

<year>
3012
</year>

<type>
Clan Level 2
</type>

<motion_type>
Aerodyne
</motion_type>

<SafeThrust>
7
</SafeThrust>

<cockpit_type>
0
</cockpit_type>

<heatsinks>
12
</heatsinks>

<sink_type>
1
</sink_type>

<fuel>
400
</fuel>

<engine_type>
2
</engine_type>

<armor_type>
19
</armor_type>

<armor_tech>
2
</armor_tech>

<omni>
1
</omni>

<armor>
48
44
44
46
</armor>

<Nose Equipment>
CLLRM20:OMNI
Clan Ammo LRM-20:OMNI
Clan Ammo LRM-20:OMNI
CLCASE:OMNI
<<<<<<< HEAD
=======
CLCASE:OMNI
CLCASE
CLCASE
CLCASE
>>>>>>> 98805a1f
</Nose Equipment>

<Left Wing Equipment>
CLERLargeLaser:OMNI
CLStreakSRM6:OMNI
Clan Streak SRM 6 Ammo:OMNI
CLCASE:OMNI
<<<<<<< HEAD
=======
CLCASE:OMNI
CLCASE
CLCASE
CLCASE
>>>>>>> 98805a1f
</Left Wing Equipment>

<Right Wing Equipment>
CLERLargeLaser:OMNI
CLStreakSRM6:OMNI
Clan Streak SRM 6 Ammo:OMNI
CLCASE:OMNI
<<<<<<< HEAD
=======
CLCASE:OMNI
CLCASE
CLCASE
CLCASE
>>>>>>> 98805a1f
</Right Wing Equipment>

<Aft Equipment>
CLERMediumLaser:OMNI
</Aft Equipment>

<source>
TRO 3055u - Succession Wars
</source>

<tonnage>
50.0
</tonnage>
<|MERGE_RESOLUTION|>--- conflicted
+++ resolved
@@ -80,13 +80,10 @@
 Clan Ammo LRM-20:OMNI
 Clan Ammo LRM-20:OMNI
 CLCASE:OMNI
-<<<<<<< HEAD
-=======
 CLCASE:OMNI
 CLCASE
 CLCASE
 CLCASE
->>>>>>> 98805a1f
 </Nose Equipment>
 
 <Left Wing Equipment>
@@ -94,13 +91,10 @@
 CLStreakSRM6:OMNI
 Clan Streak SRM 6 Ammo:OMNI
 CLCASE:OMNI
-<<<<<<< HEAD
-=======
 CLCASE:OMNI
 CLCASE
 CLCASE
 CLCASE
->>>>>>> 98805a1f
 </Left Wing Equipment>
 
 <Right Wing Equipment>
@@ -108,13 +102,10 @@
 CLStreakSRM6:OMNI
 Clan Streak SRM 6 Ammo:OMNI
 CLCASE:OMNI
-<<<<<<< HEAD
-=======
 CLCASE:OMNI
 CLCASE
 CLCASE
 CLCASE
->>>>>>> 98805a1f
 </Right Wing Equipment>
 
 <Aft Equipment>
