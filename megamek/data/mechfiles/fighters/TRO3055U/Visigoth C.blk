--- conflicted
+++ resolved
@@ -94,13 +94,10 @@
 CLSRM4:OMNI
 Clan Ammo SRM-4:OMNI
 CLCASE:OMNI
-<<<<<<< HEAD
-=======
 CLCASE:OMNI
 CLCASE
 CLCASE
 CLCASE
->>>>>>> 98805a1f
 </Aft Equipment>
 
 <source>
