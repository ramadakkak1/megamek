<<<<<<< HEAD
#building block data file
<BlockVersion>
1
</BlockVersion>

##Write the version number just in case...
<Version>
MAM0
</Version>

<UnitType>
Aero
</UnitType>

<Name>
Jagatai
</Name>

<Model>
X
</Model>

<year>
3072
</year>

<type>
Clan Level 4
</type>

<motion_type>
Aerodyne
</motion_type>

<SafeThrust>
6
</SafeThrust>

<cockpit_type>
0
</cockpit_type>

<heatsinks>
16
</heatsinks>

<omnipodheatsinks>
1
</omnipodheatsinks>

<sink_type>
1
</sink_type>

<fuel>
320
</fuel>

<engine_type>
2
</engine_type>

<armor_type>
19
</armor_type>

<armor_tech>
8
</armor_tech>

<omni>
1
</omni>

<armor>
65
50
50
46
</armor>

<Nose Equipment>
CLERSmallLaser:OMNI
CLLightActiveProbe:OMNI
</Nose Equipment>

<Left Wing Equipment>
CLLRM20:OMNI
CLArtemisV:OMNI
CLLRM20:OMNI
CLArtemisV:OMNI
Clan Ammo LRM-20 (Clan) Artemis V-capable:OMNI
Clan Ammo LRM-20 (Clan) Artemis V-capable:OMNI
Clan Ammo LRM-20 (Clan) Artemis V-capable:OMNI
Clan Ammo LRM-20 (Clan) Artemis V-capable:OMNI
CLCASE:OMNI
</Left Wing Equipment>

<Right Wing Equipment>
CLLRM20:OMNI
CLArtemisV:OMNI
CLLRM20:OMNI
CLArtemisV:OMNI
Clan Ammo LRM-20 (Clan) Artemis V-capable:OMNI
Clan Ammo LRM-20 (Clan) Artemis V-capable:OMNI
Clan Ammo LRM-20 (Clan) Artemis V-capable:OMNI
Clan Ammo LRM-20 (Clan) Artemis V-capable:OMNI
CLCASE:OMNI
</Right Wing Equipment>

<Aft Equipment>
CLERMediumLaser:OMNI
CLAngelECMSuite:OMNI
</Aft Equipment>

<source>
TRO 3055u - Jihad
</source>

<tonnage>
70.0
</tonnage>

=======
#building block data file
<BlockVersion>
1
</BlockVersion>

##Write the version number just in case...
<Version>
MAM0
</Version>

<UnitType>
Aero
</UnitType>

<Name>
Jagatai
</Name>

<Model>
X
</Model>

<year>
3072
</year>

<type>
Clan Level 4
</type>

<motion_type>
Aerodyne
</motion_type>

<SafeThrust>
6
</SafeThrust>

<cockpit_type>
0
</cockpit_type>

<heatsinks>
16
</heatsinks>

<sink_type>
1
</sink_type>

<omnipodheatsinks>
1
</omnipodheatsinks>

<fuel>
320
</fuel>

<engine_type>
2
</engine_type>

<armor_type>
19
</armor_type>

<armor_tech>
8
</armor_tech>

<omni>
1
</omni>

<armor>
65
50
50
46
</armor>

<Nose Equipment>
CLERSmallLaser:OMNI
CLLightActiveProbe:OMNI
</Nose Equipment>

<Left Wing Equipment>
CLLRM20:OMNI
CLArtemisV:OMNI
CLLRM20:OMNI
CLArtemisV:OMNI
Clan Ammo LRM-20 (Clan) Artemis V-capable:OMNI
Clan Ammo LRM-20 (Clan) Artemis V-capable:OMNI
Clan Ammo LRM-20 (Clan) Artemis V-capable:OMNI
Clan Ammo LRM-20 (Clan) Artemis V-capable:OMNI
CLCASE:OMNI
CLCASE:OMNI
CLCASE
CLCASE
CLCASE
</Left Wing Equipment>

<Right Wing Equipment>
CLLRM20:OMNI
CLArtemisV:OMNI
CLLRM20:OMNI
CLArtemisV:OMNI
Clan Ammo LRM-20 (Clan) Artemis V-capable:OMNI
Clan Ammo LRM-20 (Clan) Artemis V-capable:OMNI
Clan Ammo LRM-20 (Clan) Artemis V-capable:OMNI
Clan Ammo LRM-20 (Clan) Artemis V-capable:OMNI
CLCASE:OMNI
CLCASE:OMNI
CLCASE
CLCASE
CLCASE
</Right Wing Equipment>

<Aft Equipment>
CLERMediumLaser:OMNI
CLAngelECMSuite:OMNI
</Aft Equipment>

<source>
TRO 3055u - Jihad
</source>

<tonnage>
70.0
</tonnage>
>>>>>>> 98805a1f
<|MERGE_RESOLUTION|>--- conflicted
+++ resolved
@@ -1,128 +1,3 @@
-<<<<<<< HEAD
-#building block data file
-<BlockVersion>
-1
-</BlockVersion>
-
-##Write the version number just in case...
-<Version>
-MAM0
-</Version>
-
-<UnitType>
-Aero
-</UnitType>
-
-<Name>
-Jagatai
-</Name>
-
-<Model>
-X
-</Model>
-
-<year>
-3072
-</year>
-
-<type>
-Clan Level 4
-</type>
-
-<motion_type>
-Aerodyne
-</motion_type>
-
-<SafeThrust>
-6
-</SafeThrust>
-
-<cockpit_type>
-0
-</cockpit_type>
-
-<heatsinks>
-16
-</heatsinks>
-
-<omnipodheatsinks>
-1
-</omnipodheatsinks>
-
-<sink_type>
-1
-</sink_type>
-
-<fuel>
-320
-</fuel>
-
-<engine_type>
-2
-</engine_type>
-
-<armor_type>
-19
-</armor_type>
-
-<armor_tech>
-8
-</armor_tech>
-
-<omni>
-1
-</omni>
-
-<armor>
-65
-50
-50
-46
-</armor>
-
-<Nose Equipment>
-CLERSmallLaser:OMNI
-CLLightActiveProbe:OMNI
-</Nose Equipment>
-
-<Left Wing Equipment>
-CLLRM20:OMNI
-CLArtemisV:OMNI
-CLLRM20:OMNI
-CLArtemisV:OMNI
-Clan Ammo LRM-20 (Clan) Artemis V-capable:OMNI
-Clan Ammo LRM-20 (Clan) Artemis V-capable:OMNI
-Clan Ammo LRM-20 (Clan) Artemis V-capable:OMNI
-Clan Ammo LRM-20 (Clan) Artemis V-capable:OMNI
-CLCASE:OMNI
-</Left Wing Equipment>
-
-<Right Wing Equipment>
-CLLRM20:OMNI
-CLArtemisV:OMNI
-CLLRM20:OMNI
-CLArtemisV:OMNI
-Clan Ammo LRM-20 (Clan) Artemis V-capable:OMNI
-Clan Ammo LRM-20 (Clan) Artemis V-capable:OMNI
-Clan Ammo LRM-20 (Clan) Artemis V-capable:OMNI
-Clan Ammo LRM-20 (Clan) Artemis V-capable:OMNI
-CLCASE:OMNI
-</Right Wing Equipment>
-
-<Aft Equipment>
-CLERMediumLaser:OMNI
-CLAngelECMSuite:OMNI
-</Aft Equipment>
-
-<source>
-TRO 3055u - Jihad
-</source>
-
-<tonnage>
-70.0
-</tonnage>
-
-=======
 #building block data file
 <BlockVersion>
 1
@@ -253,4 +128,3 @@
 <tonnage>
 70.0
 </tonnage>
->>>>>>> 98805a1f
