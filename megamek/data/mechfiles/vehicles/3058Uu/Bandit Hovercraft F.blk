#building block data file
<BlockVersion>
1
</BlockVersion>

##Write the version number just in case...
<Version>
MAM0
</Version>

<UnitType>
Tank
</UnitType>

<Name>
Bandit Hovercraft
</Name>

<Model>
F
</Model>

<year>
3008
</year>

<type>
IS Level 2
</type>

<motion_type>
Hover
</motion_type>

<transporters>
troopspace:4.0
</transporters>

<transporters>
BattleArmorHandles - troopers:-1
</transporters>

<cruiseMP>
9
</cruiseMP>

<engine_type>
0
</engine_type>

<omni>
1
</omni>

<armor>
42
40
40
32
22
<<<<<<< HEAD
</Armor>
<Turret Equipment>
ISLargeLaser:OMNI
</Turret Equipment>
<Front Equipment>
ISMediumLaser:OMNI
=======
</armor>

<Body Equipment>
</Body Equipment>

<Front Equipment>
Medium Laser:OMNI
>>>>>>> 98805a1f
</Front Equipment>

<Right Equipment>
</Right Equipment>

<Left Equipment>
</Left Equipment>

<Rear Equipment>
</Rear Equipment>

<Turret Equipment>
Large Laser:OMNI
</Turret Equipment>

<source>
Succession Wars
</source>

<tonnage>
50.0
</tonnage>

<baseChassisTurretWeight>
1.0
</baseChassisTurretWeight>
<|MERGE_RESOLUTION|>--- conflicted
+++ resolved
@@ -58,14 +58,6 @@
 40
 32
 22
-<<<<<<< HEAD
-</Armor>
-<Turret Equipment>
-ISLargeLaser:OMNI
-</Turret Equipment>
-<Front Equipment>
-ISMediumLaser:OMNI
-=======
 </armor>
 
 <Body Equipment>
@@ -73,7 +65,6 @@
 
 <Front Equipment>
 Medium Laser:OMNI
->>>>>>> 98805a1f
 </Front Equipment>
 
 <Right Equipment>
