#building block data file
<BlockVersion>
1
</BlockVersion>

##Write the version number just in case...
<Version>
MAM0
</Version>

<UnitType>
Tank
</UnitType>

<Name>
Badger (C) Tracked Transport
</Name>

<Model>
A
</Model>

<year>
2875
</year>

<type>
Clan Level 2
</type>

<motion_type>
Tracked
</motion_type>

<transporters>
troopspace:5.0
</transporters>

<transporters>
BattleArmorHandles - troopers:-1
</transporters>

<cruiseMP>
6
</cruiseMP>

<engine_type>
0
</engine_type>

<omni>
1
</omni>

<armor>
20
18
18
14
18
<<<<<<< HEAD
</Armor>
<Turret Equipment>
CLERSmallLaser:OMNI
CLERSmallLaser:OMNI
CLERSmallLaser:OMNI
CLMG:OMNI
CLMG:OMNI
CLMG:OMNI
CLMG:OMNI
CLMG:OMNI
CLMG:OMNI
</Turret Equipment>
<transporters>
TroopSpace:5
</transporters>
<Body Equipment>
CLMG Ammo (200):OMNI
=======
</armor>

<Body Equipment>
Clan Machine Gun Ammo - Full:OMNI
>>>>>>> 98805a1f
CLCASE:OMNI
</Body Equipment>

<Front Equipment>
</Front Equipment>

<Right Equipment>
</Right Equipment>

<Left Equipment>
</Left Equipment>

<Rear Equipment>
</Rear Equipment>

<Turret Equipment>
CLERSmallLaser:OMNI
CLERSmallLaser:OMNI
CLERSmallLaser:OMNI
CLMG:OMNI
CLMG:OMNI
CLMG:OMNI
CLMG:OMNI
CLMG:OMNI
CLMG:OMNI
</Turret Equipment>

<source>
Succession Wars
</source>

<tonnage>
30.0
</tonnage>

<baseChassisTurretWeight>
0.5
</baseChassisTurretWeight>
<|MERGE_RESOLUTION|>--- conflicted
+++ resolved
@@ -58,30 +58,10 @@
 18
 14
 18
-<<<<<<< HEAD
-</Armor>
-<Turret Equipment>
-CLERSmallLaser:OMNI
-CLERSmallLaser:OMNI
-CLERSmallLaser:OMNI
-CLMG:OMNI
-CLMG:OMNI
-CLMG:OMNI
-CLMG:OMNI
-CLMG:OMNI
-CLMG:OMNI
-</Turret Equipment>
-<transporters>
-TroopSpace:5
-</transporters>
-<Body Equipment>
-CLMG Ammo (200):OMNI
-=======
 </armor>
 
 <Body Equipment>
 Clan Machine Gun Ammo - Full:OMNI
->>>>>>> 98805a1f
 CLCASE:OMNI
 </Body Equipment>
 
