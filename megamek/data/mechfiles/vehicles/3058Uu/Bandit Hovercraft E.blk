--- conflicted
+++ resolved
@@ -58,25 +58,10 @@
 40
 32
 22
-<<<<<<< HEAD
-</Armor>
-<Turret Equipment>
-ISLRM10:OMNI
-</Turret Equipment>
-<Front Equipment>
-ISMediumLaser:OMNI
-</Front Equipment>
-<transporters>
-TroopSpace:4
-</transporters>
-<Body Equipment>
-ISLRM10 Ammo:OMNI
-=======
 </armor>
 
 <Body Equipment>
 IS Ammo LRM-10:OMNI
->>>>>>> 98805a1f
 </Body Equipment>
 
 <Front Equipment>
