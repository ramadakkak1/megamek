--- conflicted
+++ resolved
@@ -58,27 +58,10 @@
 18
 14
 18
-<<<<<<< HEAD
-</Armor>
-<Turret Equipment>
-ISSRM2:OMNI
-ISSRM2:OMNI
-ISSRM2:OMNI
-</Turret Equipment>
-<Front Equipment>
-ISSRM2:OMNI
-</Front Equipment>
-<transporters>
-TroopSpace:4
-</transporters>
-<Body Equipment>
-ISSRM2 Ammo:OMNI
-=======
 </armor>
 
 <Body Equipment>
 IS Ammo SRM-2:OMNI
->>>>>>> 98805a1f
 </Body Equipment>
 
 <Front Equipment>
