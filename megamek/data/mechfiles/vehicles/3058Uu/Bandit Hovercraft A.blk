--- conflicted
+++ resolved
@@ -76,11 +76,7 @@
 </Rear Equipment>
 
 <Turret Equipment>
-<<<<<<< HEAD
-ISPPC:OMNI
-=======
 PPC:OMNI
->>>>>>> 98805a1f
 </Turret Equipment>
 
 <source>
