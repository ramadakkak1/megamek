#building block data file
<BlockVersion>
1
</BlockVersion>

##Write the version number just in case...
<Version>
MAM0
</Version>

<UnitType>
Tank
</UnitType>

<Name>
Bandit Hovercraft
</Name>

<Model>
I
</Model>

<year>
3070
</year>

<type>
IS Level 2
</type>

<motion_type>
Hover
</motion_type>

<transporters>
troopspace:4.0
</transporters>

<transporters>
BattleArmorHandles - troopers:-1
</transporters>

<cruiseMP>
9
</cruiseMP>

<engine_type>
0
</engine_type>

<omni>
1
</omni>

<armor>
42
40
40
32
22
<<<<<<< HEAD
</Armor>
<Turret Equipment>
ISLightPPC:OMNI
ISLightPPC:OMNI
</Turret Equipment>
<Front equipment>
ISLightMG:OMNI
</Front equipment>
<transporters>
TroopSpace:4
</transporters>
<Body Equipment>
ISLightMG Ammo (100):OMNI
=======
</armor>

<Body Equipment>
IS Light Machine Gun Ammo - Half:OMNI
>>>>>>> 98805a1f
</Body Equipment>

<Front Equipment>
Light Machine Gun:OMNI
</Front Equipment>

<Right Equipment>
</Right Equipment>

<Left Equipment>
</Left Equipment>

<Rear Equipment>
</Rear Equipment>

<Turret Equipment>
Light PPC:OMNI
Light PPC:OMNI
</Turret Equipment>

<source>
Jihad
</source>

<tonnage>
50.0
</tonnage>

<baseChassisTurretWeight>
1.0
</baseChassisTurretWeight>
<|MERGE_RESOLUTION|>--- conflicted
+++ resolved
@@ -58,26 +58,10 @@
 40
 32
 22
-<<<<<<< HEAD
-</Armor>
-<Turret Equipment>
-ISLightPPC:OMNI
-ISLightPPC:OMNI
-</Turret Equipment>
-<Front equipment>
-ISLightMG:OMNI
-</Front equipment>
-<transporters>
-TroopSpace:4
-</transporters>
-<Body Equipment>
-ISLightMG Ammo (100):OMNI
-=======
 </armor>
 
 <Body Equipment>
 IS Light Machine Gun Ammo - Half:OMNI
->>>>>>> 98805a1f
 </Body Equipment>
 
 <Front Equipment>
