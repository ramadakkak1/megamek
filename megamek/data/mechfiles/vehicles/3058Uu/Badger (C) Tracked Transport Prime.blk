#building block data file
<BlockVersion>
1
</BlockVersion>

##Write the version number just in case...
<Version>
MAM0
</Version>

<UnitType>
Tank
</UnitType>

<Name>
Badger (C) Tracked Transport
</Name>

<Model>
Prime
</Model>

<year>
2875
</year>

<type>
Clan Level 2
</type>

<motion_type>
Tracked
</motion_type>

<transporters>
troopspace:5.0
</transporters>

<transporters>
BattleArmorHandles - troopers:-1
</transporters>

<cruiseMP>
6
</cruiseMP>

<engine_type>
0
</engine_type>

<omni>
1
</omni>

<armor>
20
18
18
14
18
<<<<<<< HEAD
</Armor>
<Turret Equipment>
CLERMediumLaser:OMNI
CLStreakSRM4:OMNI
</Turret Equipment>
<transporters>
TroopSpace:5
</transporters>
<Body Equipment>
CLStreakSRM4 Ammo:OMNI
=======
</armor>

<Body Equipment>
Clan Streak SRM 4 Ammo:OMNI
>>>>>>> 98805a1f
CLCASE:OMNI
</Body Equipment>

<Front Equipment>
</Front Equipment>

<Right Equipment>
</Right Equipment>

<Left Equipment>
</Left Equipment>

<Rear Equipment>
</Rear Equipment>

<Turret Equipment>
CLERMediumLaser:OMNI
CLStreakSRM4:OMNI
</Turret Equipment>

<source>
Succession Wars
</source>

<tonnage>
30.0
</tonnage>

<baseChassisTurretWeight>
0.5
</baseChassisTurretWeight>
<|MERGE_RESOLUTION|>--- conflicted
+++ resolved
@@ -58,23 +58,10 @@
 18
 14
 18
-<<<<<<< HEAD
-</Armor>
-<Turret Equipment>
-CLERMediumLaser:OMNI
-CLStreakSRM4:OMNI
-</Turret Equipment>
-<transporters>
-TroopSpace:5
-</transporters>
-<Body Equipment>
-CLStreakSRM4 Ammo:OMNI
-=======
 </armor>
 
 <Body Equipment>
 Clan Streak SRM 4 Ammo:OMNI
->>>>>>> 98805a1f
 CLCASE:OMNI
 </Body Equipment>
 
