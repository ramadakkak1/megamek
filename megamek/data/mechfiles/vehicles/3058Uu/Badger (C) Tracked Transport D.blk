#building block data file
<BlockVersion>
1
</BlockVersion>

##Write the version number just in case...
<Version>
MAM0
</Version>

<UnitType>
Tank
</UnitType>

<Name>
Badger (C) Tracked Transport
</Name>

<Model>
D
</Model>

<year>
2875
</year>

<type>
Clan Level 2
</type>

<motion_type>
Tracked
</motion_type>

<transporters>
troopspace:5.0
</transporters>

<transporters>
BattleArmorHandles - troopers:-1
</transporters>

<cruiseMP>
6
</cruiseMP>

<engine_type>
0
</engine_type>

<omni>
1
</omni>

<armor>
20
18
18
14
18
<<<<<<< HEAD
</Armor>
<Turret Equipment>
CLStreakSRM6:OMNI
</Turret Equipment>
<Body Equipment>
CLStreakSRM6 Ammo:OMNI
=======
</armor>

<Body Equipment>
Clan Streak SRM 6 Ammo:OMNI
>>>>>>> 98805a1f
CLCASE:OMNI
</Body Equipment>

<Front Equipment>
</Front Equipment>

<Right Equipment>
</Right Equipment>

<Left Equipment>
</Left Equipment>

<Rear Equipment>
</Rear Equipment>

<Turret Equipment>
CLStreakSRM6:OMNI
</Turret Equipment>

<source>
Succession Wars
</source>

<tonnage>
30.0
</tonnage>

<baseChassisTurretWeight>
0.5
</baseChassisTurretWeight>
<|MERGE_RESOLUTION|>--- conflicted
+++ resolved
@@ -58,19 +58,10 @@
 18
 14
 18
-<<<<<<< HEAD
-</Armor>
-<Turret Equipment>
-CLStreakSRM6:OMNI
-</Turret Equipment>
-<Body Equipment>
-CLStreakSRM6 Ammo:OMNI
-=======
 </armor>
 
 <Body Equipment>
 Clan Streak SRM 6 Ammo:OMNI
->>>>>>> 98805a1f
 CLCASE:OMNI
 </Body Equipment>
 
