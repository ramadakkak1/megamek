--- conflicted
+++ resolved
@@ -58,28 +58,11 @@
 40
 32
 22
-<<<<<<< HEAD
-</Armor>
-<Turret Equipment>
-ISSRM4:OMNI
-ISSRM4:OMNI
-</Turret Equipment>
-<Front Equipment>
-ISSRM2:OMNI
-</Front Equipment>
-<transporters>
-TroopSpace:4
-</transporters>
-<Body Equipment>
-ISSRM4 Ammo:OMNI
-ISSRM2 Ammo:OMNI
-=======
 </armor>
 
 <Body Equipment>
 IS Ammo SRM-4:OMNI
 IS Ammo SRM-2:OMNI
->>>>>>> 98805a1f
 </Body Equipment>
 
 <Front Equipment>
