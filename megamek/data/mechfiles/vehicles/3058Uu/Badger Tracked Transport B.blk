#building block data file
<BlockVersion>
1
</BlockVersion>

##Write the version number just in case...
<Version>
MAM0
</Version>

<UnitType>
Tank
</UnitType>

<Name>
Badger Tracked Transport
</Name>

<Model>
B
</Model>

<year>
3008
</year>

<type>
IS Level 2
</type>

<motion_type>
Tracked
</motion_type>

<transporters>
troopspace:4.0
</transporters>

<transporters>
BattleArmorHandles - troopers:-1
</transporters>

<cruiseMP>
6
</cruiseMP>

<engine_type>
0
</engine_type>

<omni>
1
</omni>

<armor>
20
18
18
14
18
<<<<<<< HEAD
</Armor>
<Turret Equipment>
ISSRM4:OMNI
</Turret Equipment>
<Front Equipment>
ISSRM4:OMNI
</Front Equipment>
<transporters>
TroopSpace:4
</transporters>
<Body Equipment>
ISSRM4 Ammo:OMNI
=======
</armor>

<Body Equipment>
IS Ammo SRM-4:OMNI
>>>>>>> 98805a1f
</Body Equipment>

<Front Equipment>
SRM 4:OMNI
</Front Equipment>

<Right Equipment>
</Right Equipment>

<Left Equipment>
</Left Equipment>

<Rear Equipment>
</Rear Equipment>

<Turret Equipment>
SRM 4:OMNI
</Turret Equipment>

<source>
Succession Wars
</source>

<tonnage>
30.0
</tonnage>

<baseChassisTurretWeight>
0.5
</baseChassisTurretWeight>
<|MERGE_RESOLUTION|>--- conflicted
+++ resolved
@@ -58,25 +58,10 @@
 18
 14
 18
-<<<<<<< HEAD
-</Armor>
-<Turret Equipment>
-ISSRM4:OMNI
-</Turret Equipment>
-<Front Equipment>
-ISSRM4:OMNI
-</Front Equipment>
-<transporters>
-TroopSpace:4
-</transporters>
-<Body Equipment>
-ISSRM4 Ammo:OMNI
-=======
 </armor>
 
 <Body Equipment>
 IS Ammo SRM-4:OMNI
->>>>>>> 98805a1f
 </Body Equipment>
 
 <Front Equipment>
