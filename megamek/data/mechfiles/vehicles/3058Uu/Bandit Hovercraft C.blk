--- conflicted
+++ resolved
@@ -58,23 +58,10 @@
 40
 32
 22
-<<<<<<< HEAD
-</Armor>
-<Turret Equipment>
-ISSRM6:OMNI
-ISSRM6:OMNI
-</Turret Equipment>
-<transporters>
-TroopSpace:4
-</transporters>
-<Body Equipment>
-ISSRM6 Ammo:OMNI
-=======
 </armor>
 
 <Body Equipment>
 IS Ammo SRM-6:OMNI
->>>>>>> 98805a1f
 </Body Equipment>
 
 <Front Equipment>
