#building block data file
<BlockVersion>
1
</BlockVersion>

##Write the version number just in case...
<Version>
MAM0
</Version>

<UnitType>
Tank
</UnitType>

<Name>
Bandit Hovercraft
</Name>

<Model>
Prime
</Model>

<year>
3008
</year>

<type>
IS Level 2
</type>

<motion_type>
Hover
</motion_type>

<transporters>
troopspace:4.0
</transporters>

<transporters>
BattleArmorHandles - troopers:-1
</transporters>

<cruiseMP>
9
</cruiseMP>

<engine_type>
0
</engine_type>

<omni>
1
</omni>

<armor>
42
40
40
32
22
<<<<<<< HEAD
</Armor>
<Turret Equipment>
ISMediumLaser:OMNI
ISMediumLaser:OMNI
ISMediumLaser:OMNI
</Turret Equipment>
<Front Equipment>
ISSRM2:OMNI
ISSRM2:OMNI
ISMachine Gun:OMNI
</Front Equipment>
<transporters>
TroopSpace:4
</transporters>
<Body Equipment>
ISSRM2 Ammo:OMNI
ISMG Ammo (100):OMNI
=======
</armor>

<Body Equipment>
IS Ammo SRM-2:OMNI
IS Machine Gun Ammo - Half:OMNI
>>>>>>> 98805a1f
</Body Equipment>

<Front Equipment>
SRM 2:OMNI
SRM 2:OMNI
Machine Gun:OMNI
</Front Equipment>

<Right Equipment>
</Right Equipment>

<Left Equipment>
</Left Equipment>

<Rear Equipment>
</Rear Equipment>

<Turret Equipment>
Medium Laser:OMNI
Medium Laser:OMNI
Medium Laser:OMNI
</Turret Equipment>

<source>
Succession Wars
</source>

<tonnage>
50.0
</tonnage>

<baseChassisTurretWeight>
1.0
</baseChassisTurretWeight>
<|MERGE_RESOLUTION|>--- conflicted
+++ resolved
@@ -58,31 +58,11 @@
 40
 32
 22
-<<<<<<< HEAD
-</Armor>
-<Turret Equipment>
-ISMediumLaser:OMNI
-ISMediumLaser:OMNI
-ISMediumLaser:OMNI
-</Turret Equipment>
-<Front Equipment>
-ISSRM2:OMNI
-ISSRM2:OMNI
-ISMachine Gun:OMNI
-</Front Equipment>
-<transporters>
-TroopSpace:4
-</transporters>
-<Body Equipment>
-ISSRM2 Ammo:OMNI
-ISMG Ammo (100):OMNI
-=======
 </armor>
 
 <Body Equipment>
 IS Ammo SRM-2:OMNI
 IS Machine Gun Ammo - Half:OMNI
->>>>>>> 98805a1f
 </Body Equipment>
 
 <Front Equipment>
