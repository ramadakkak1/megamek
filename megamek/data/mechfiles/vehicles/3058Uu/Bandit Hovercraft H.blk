--- conflicted
+++ resolved
@@ -62,20 +62,8 @@
 40
 32
 22
-<<<<<<< HEAD
-</Armor>
-<Turret Equipment>
-ISERMediumLaser:OMNI
-ISSRM2:OMNI
-</Turret Equipment>
-<transporters>
-TroopSpace:4
-TroopSpace:4:OMNI
-</transporters>
-=======
 </armor>
 
->>>>>>> 98805a1f
 <Body Equipment>
 IS Ammo SRM-2
 </Body Equipment>
