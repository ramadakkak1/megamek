--- conflicted
+++ resolved
@@ -58,20 +58,10 @@
 18
 14
 18
-<<<<<<< HEAD
-</Armor>
-<Turret Equipment>
-CLMediumPulseLaser:OMNI
-CLStreakSRM2:OMNI
-</Turret Equipment>
-<Body Equipment>
-CLStreakSRM2 Ammo:OMNI
-=======
 </armor>
 
 <Body Equipment>
 Clan Streak SRM 2 Ammo:OMNI
->>>>>>> 98805a1f
 CLCASE:OMNI
 </Body Equipment>
 
