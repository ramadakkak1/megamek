#building block data file
<BlockVersion>
1
</BlockVersion>

##Write the version number just in case...
<Version>
MAM0
</Version>

<UnitType>
ProtoMech
</UnitType>

<Name>
Minotaur
</Name>

<Model>
P2
</Model>

<year>
3080
</year>

<originalBuildYear>
3080
</originalBuildYear>

<type>
Clan Level 3
</type>

<motion_type>
Biped
</motion_type>

<transporters>
</transporters>

<cruiseMP>
3
</cruiseMP>

<jumpingMP>
0
</jumpingMP>

<engine_type>
0
</engine_type>

<armor_type>
-1
</armor_type>

<armor_tech>
-1
</armor_tech>

<internal_type>
-1
</internal_type>

<armor>
6
18
4
4
10
3
</armor>

<Body Equipment>
Clan Ammo SRM-4
</Body Equipment>

<Head Equipment>
</Head Equipment>

<Torso Equipment>
<<<<<<< HEAD
ProtoMagneticClamp
=======
BA-Magnetic Clamp
>>>>>>> 2d743830
</Torso Equipment>

<Right Arm Equipment>
CLImprovedSmallHeavyLaser
</Right Arm Equipment>

<Left Arm Equipment>
CLImprovedSmallHeavyLaser
</Left Arm Equipment>

<Legs Equipment>
</Legs Equipment>

<Main Gun Equipment>
CLSRM4
</Main Gun Equipment>

<source>
TRO Prototypes - Jihad
</source>

<tonnage>
9.0
</tonnage>
<|MERGE_RESOLUTION|>--- conflicted
+++ resolved
@@ -80,11 +80,7 @@
 </Head Equipment>
 
 <Torso Equipment>
-<<<<<<< HEAD
 ProtoMagneticClamp
-=======
-BA-Magnetic Clamp
->>>>>>> 2d743830
 </Torso Equipment>
 
 <Right Arm Equipment>
