--- conflicted
+++ resolved
@@ -1,93 +1,78 @@
-/*
- * Copyright (c) 2000-2011 - Ben Mazur (bmazur@sev.org)
- * Copyright (c) 2022 - The MegaMek Team. All Rights Reserved.
- *
- * This file is part of MegaMek.
- *
- * MegaMek is free software: you can redistribute it and/or modify
- * it under the terms of the GNU General Public License as published by
- * the Free Software Foundation, either version 3 of the License, or
- * (at your option) any later version.
- *
- * MegaMek is distributed in the hope that it will be useful,
- * but WITHOUT ANY WARRANTY; without even the implied warranty of
- * MERCHANTABILITY or FITNESS FOR A PARTICULAR PURPOSE. See the
- * GNU General Public License for more details.
- *
- * You should have received a copy of the GNU General Public License
- * along with MegaMek. If not, see <http://www.gnu.org/licenses/>.
- */
-package megamek.client.bot.princess;
-
-<<<<<<< HEAD
-import junit.framework.TestCase;
-import megamek.utilities.xml.MMXMLUtility;
-import org.junit.Assert;
-import org.junit.Test;
-import org.junit.runner.RunWith;
-import org.junit.runners.JUnit4;
-=======
-import megamek.utils.MegaMekXmlUtil;
-import org.junit.jupiter.api.Test;
->>>>>>> 5ae12b8f
-import org.mockito.internal.util.collections.Sets;
-import org.w3c.dom.Document;
-import org.xml.sax.InputSource;
-import org.xml.sax.SAXException;
-
-import javax.xml.parsers.DocumentBuilder;
-import javax.xml.parsers.ParserConfigurationException;
-import java.io.CharArrayReader;
-import java.io.IOException;
-import java.io.Reader;
-
-import static org.junit.jupiter.api.Assertions.assertArrayEquals;
-import static org.junit.jupiter.api.Assertions.assertEquals;
-import static org.junit.jupiter.api.Assertions.assertFalse;
-import static org.junit.jupiter.api.Assertions.assertTrue;
-
-/**
- * @author Deric "Netzilla" Page (deric dot page at usa dot net)
- * @since 9/6/13 10:11 PM
- */
-public class BehaviorSettingsFactoryTest {
-
-    private BehaviorSettingsFactory testFactory = BehaviorSettingsFactory.getInstance();
-
-    private static Document buildTestDocument() throws ParserConfigurationException, IOException, SAXException {
-<<<<<<< HEAD
-        DocumentBuilder documentBuilder = MMXMLUtility.newSafeDocumentBuilder();
-        Reader reader =
-                new CharArrayReader(BehaviorSettingsFactoryTestConstants.GOOD_BEHAVIOR_SETTINGS_FILE.toCharArray());
-=======
-        DocumentBuilder documentBuilder = MegaMekXmlUtil.newSafeDocumentBuilder();
-        Reader reader = new CharArrayReader(BehaviorSettingsFactoryTestConstants.GOOD_BEHAVIOR_SETTINGS_FILE.toCharArray());
->>>>>>> 5ae12b8f
-        return documentBuilder.parse(new InputSource(reader));
-    }
-
-    @Test
-    public void testLoadBehaviorSettings() throws IOException, SAXException, ParserConfigurationException {
-        // Test loading a good behavior settings file.
-        testFactory.behaviorMap.clear();
-        assertTrue(testFactory.loadBehaviorSettings(buildTestDocument()));
-        assertEquals(5, testFactory.behaviorMap.size());
-        String[] expectedBehaviors = new String[]
-                {BehaviorSettingsFactoryTestConstants.NM_RECKLESS,
-                        BehaviorSettingsFactoryTestConstants.NM_COWARDLY,
-                        BehaviorSettingsFactoryTestConstants.NM_ESCAPE,
-                        BehaviorSettingsFactoryTestConstants.NM_DEFAULT,
-                        BehaviorSettingsFactory.BERSERK_BEHAVIOR_DESCRIPTION};
-        assertEquals(Sets.newSet(expectedBehaviors), Sets.newSet(testFactory.getBehaviorNames()));
-
-        // Test loading a null behavior settings file.
-        testFactory.behaviorMap.clear();
-        assertFalse(testFactory.loadBehaviorSettings(null));
-        assertEquals(4, testFactory.behaviorMap.size());
-        expectedBehaviors = new String[]{BehaviorSettingsFactory.BERSERK_BEHAVIOR_DESCRIPTION,
-                BehaviorSettingsFactory.COWARDLY_BEHAVIOR_DESCRIPTION,
-                BehaviorSettingsFactory.DEFAULT_BEHAVIOR_DESCRIPTION,
-                BehaviorSettingsFactory.ESCAPE_BEHAVIOR_DESCRIPTION};
-        assertArrayEquals(expectedBehaviors, testFactory.getBehaviorNames());
-    }
-}
+/*
+ * Copyright (c) 2000-2011 - Ben Mazur (bmazur@sev.org)
+ * Copyright (c) 2022 - The MegaMek Team. All Rights Reserved.
+ *
+ * This file is part of MegaMek.
+ *
+ * MegaMek is free software: you can redistribute it and/or modify
+ * it under the terms of the GNU General Public License as published by
+ * the Free Software Foundation, either version 3 of the License, or
+ * (at your option) any later version.
+ *
+ * MegaMek is distributed in the hope that it will be useful,
+ * but WITHOUT ANY WARRANTY; without even the implied warranty of
+ * MERCHANTABILITY or FITNESS FOR A PARTICULAR PURPOSE. See the
+ * GNU General Public License for more details.
+ *
+ * You should have received a copy of the GNU General Public License
+ * along with MegaMek. If not, see <http://www.gnu.org/licenses/>.
+ */
+package megamek.client.bot.princess;
+
+import megamek.utilities.xml.MMXMLUtility;
+import org.junit.jupiter.api.Test;
+import org.mockito.internal.util.collections.Sets;
+import org.w3c.dom.Document;
+import org.xml.sax.InputSource;
+import org.xml.sax.SAXException;
+
+import javax.xml.parsers.DocumentBuilder;
+import javax.xml.parsers.ParserConfigurationException;
+import java.io.CharArrayReader;
+import java.io.IOException;
+import java.io.Reader;
+
+import static org.junit.jupiter.api.Assertions.assertArrayEquals;
+import static org.junit.jupiter.api.Assertions.assertEquals;
+import static org.junit.jupiter.api.Assertions.assertFalse;
+import static org.junit.jupiter.api.Assertions.assertTrue;
+
+/**
+ * @author Deric "Netzilla" Page (deric dot page at usa dot net)
+ * @since 9/6/13 10:11 PM
+ */
+public class BehaviorSettingsFactoryTest {
+
+    private BehaviorSettingsFactory testFactory = BehaviorSettingsFactory.getInstance();
+
+    private static Document buildTestDocument() throws ParserConfigurationException, IOException, SAXException {
+        DocumentBuilder documentBuilder = MMXMLUtility.newSafeDocumentBuilder();
+        Reader reader = new CharArrayReader(BehaviorSettingsFactoryTestConstants.GOOD_BEHAVIOR_SETTINGS_FILE.toCharArray());
+        return documentBuilder.parse(new InputSource(reader));
+    }
+
+    @Test
+    public void testLoadBehaviorSettings() throws IOException, SAXException, ParserConfigurationException {
+        // Test loading a good behavior settings file.
+        testFactory.behaviorMap.clear();
+        assertTrue(testFactory.loadBehaviorSettings(buildTestDocument()));
+        assertEquals(5, testFactory.behaviorMap.size());
+        String[] expectedBehaviors = new String[]
+                {BehaviorSettingsFactoryTestConstants.NM_RECKLESS,
+                        BehaviorSettingsFactoryTestConstants.NM_COWARDLY,
+                        BehaviorSettingsFactoryTestConstants.NM_ESCAPE,
+                        BehaviorSettingsFactoryTestConstants.NM_DEFAULT,
+                        BehaviorSettingsFactory.BERSERK_BEHAVIOR_DESCRIPTION};
+        assertEquals(Sets.newSet(expectedBehaviors), Sets.newSet(testFactory.getBehaviorNames()));
+
+        // Test loading a null behavior settings file.
+        testFactory.behaviorMap.clear();
+        assertFalse(testFactory.loadBehaviorSettings(null));
+        assertEquals(4, testFactory.behaviorMap.size());
+        expectedBehaviors = new String[]{BehaviorSettingsFactory.BERSERK_BEHAVIOR_DESCRIPTION,
+                BehaviorSettingsFactory.COWARDLY_BEHAVIOR_DESCRIPTION,
+                BehaviorSettingsFactory.DEFAULT_BEHAVIOR_DESCRIPTION,
+                BehaviorSettingsFactory.ESCAPE_BEHAVIOR_DESCRIPTION};
+        assertArrayEquals(expectedBehaviors, testFactory.getBehaviorNames());
+    }
+}