/*
 * Copyright (c) 2021 - The MegaMek Team. All Rights Reserved.
 *
 * This file is part of MegaMek.
 *
 * MegaMek is free software: you can redistribute it and/or modify
 * it under the terms of the GNU General Public License as published by
 * the Free Software Foundation, either version 3 of the License, or
 * (at your option) any later version.
 *
 * MegaMek is distributed in the hope that it will be useful,
 * but WITHOUT ANY WARRANTY; without even the implied warranty of
 * MERCHANTABILITY or FITNESS FOR A PARTICULAR PURPOSE. See the
 * GNU General Public License for more details.
 *
 * You should have received a copy of the GNU General Public License
 * along with MegaMek. If not, see <http://www.gnu.org/licenses/>.
 */
package megamek.server;

import megamek.MMConstants;
import megamek.common.*;
import megamek.common.options.OptionsConstants;

import java.util.*;

/**
 * This class contains computations carried out by the Server class.
 * Methods put in here should be static and self-contained.
 * @author NickAragua
 */
public class ServerHelper {
    /**
     * Determines if the given entity is an infantry unit in the given hex is "in the open"
     * (and thus subject to double damage from attacks)
     * @param te Target entity.
     * @param te_hex Hex where target entity is located.
     * @param game The current {@link Game}
     * @param isPlatoon Whether the target unit is a platoon.
     * @param ammoExplosion Whether we're considering a "big boom" ammo explosion from TacOps.
     * @param ignoreInfantryDoubleDamage Whether we should ignore double damage to infantry.
     * @return Whether the infantry unit can be considered to be "in the open"
     */
    public static boolean infantryInOpen(Entity te, Hex te_hex, Game game,
<<<<<<< HEAD
            boolean isPlatoon, boolean ammoExplosion, boolean ignoreInfantryDoubleDamage) {
=======
                                         boolean isPlatoon, boolean ammoExplosion, boolean ignoreInfantryDoubleDamage) {
>>>>>>> 225a93fc

        if (isPlatoon && !te.isDestroyed() && !te.isDoomed() && !ignoreInfantryDoubleDamage
                && (((Infantry) te).getDugIn() != Infantry.DUG_IN_COMPLETE)) {

            if (te_hex == null) {
                te_hex = game.getBoard().getHex(te.getPosition());
            }

            if ((te_hex != null) && !te_hex.containsTerrain(Terrains.WOODS) && !te_hex.containsTerrain(Terrains.JUNGLE)
                    && !te_hex.containsTerrain(Terrains.ROUGH) && !te_hex.containsTerrain(Terrains.RUBBLE)
                    && !te_hex.containsTerrain(Terrains.SWAMP) && !te_hex.containsTerrain(Terrains.BUILDING)
                    && !te_hex.containsTerrain(Terrains.FUEL_TANK) && !te_hex.containsTerrain(Terrains.FORTIFIED)
                    && (!te.hasAbility(OptionsConstants.INFANTRY_URBAN_GUERRILLA))
                    && (!te_hex.containsTerrain(Terrains.PAVEMENT) || !te_hex.containsTerrain(Terrains.ROAD))
                    && !ammoExplosion) {
                return true;
            }
        }

        return false;
    }

    /**
     * Worker function that handles heat as applied to aerospace fighter
     */
    public static void resolveAeroHeat(Game game, Entity entity, Vector<Report> vPhaseReport, Vector<Report> rhsReports,
<<<<<<< HEAD
            int radicalHSBonus, int hotDogMod, GameManager s) {
=======
                                       int radicalHSBonus, int hotDogMod, GameManager s) {
>>>>>>> 225a93fc
        Report r;

        // If this aero is part of a squadron, we will deal with its
        // heat with the fighter squadron
        if (game.getEntity(entity.getTransportId()) instanceof FighterSquadron) {
            return;
        }

        // should we even bother?
        if (entity.isDestroyed() || entity.isDoomed()
                || entity.getCrew().isDoomed()
                || entity.getCrew().isDead()) {
            return;
        }

        // engine hits add a lot of heat, provided the engine is on
        entity.heatBuildup += entity.getEngineCritHeat();

        // If an Aero had an active Stealth suite, add 10 heat.
        if (entity.isStealthOn()) {
            entity.heatBuildup += 10;
            r = new Report(5015);
            r.subject = entity.getId();
            vPhaseReport.add(r);
        }

        // Add or subtract heat due to extreme temperatures TO:AR p60
        adjustHeatExtremeTemp(game, entity, vPhaseReport);

        // Combat computers help manage heat
        if (entity.hasQuirk(OptionsConstants.QUIRK_POS_COMBAT_COMPUTER)) {
            int reduce = Math.min(entity.heatBuildup, 4);
            r = new Report(5026);
            r.subject = entity.getId();
            r.add(reduce);
            vPhaseReport.add(r);
            entity.heatBuildup -= reduce;
        }

        // Add heat from external sources to the heat buildup
        int max_ext_heat = game.getOptions().intOption(
                OptionsConstants.ADVCOMBAT_MAX_EXTERNAL_HEAT); // Check Game Options
        if (max_ext_heat < 0) {
            max_ext_heat = 15; // standard value specified in TW p.159
        }
        entity.heatBuildup += Math.min(max_ext_heat, entity.heatFromExternal);
        entity.heatFromExternal = 0;
        // remove heat we cooled down
        entity.heatBuildup -= Math.min(9, entity.coolFromExternal);
        entity.coolFromExternal = 0;

        // add the heat we've built up so far.
        entity.heat += entity.heatBuildup;

        // how much heat can we sink?
        int tosink = entity.getHeatCapacityWithWater() + radicalHSBonus;

        // should we use a coolant pod?
        int safeHeat = entity.hasInfernoAmmo() ? 9 : 13;
        int possibleSinkage = ((Aero) entity).getHeatSinks()
                - entity.getCoolantFailureAmount();
        for (Mounted m : entity.getEquipment()) {
            if (m.getType() instanceof AmmoType) {
                AmmoType at = (AmmoType) m.getType();
                if ((at.getAmmoType() == AmmoType.T_COOLANT_POD) && m.isAmmoUsable()) {
                    EquipmentMode mode = m.curMode();
                    if (mode.equals("dump")) {
                        r = new Report(5260);
                        r.subject = entity.getId();
                        vPhaseReport.add(r);
                        m.setShotsLeft(0);
                        tosink += possibleSinkage;
                        break;
                    }
                    if (mode.equals("safe") && ((entity.heat - tosink) > safeHeat)) {
                        r = new Report(5265);
                        r.subject = entity.getId();
                        vPhaseReport.add(r);
                        m.setShotsLeft(0);
                        tosink += possibleSinkage;
                        break;
                    }
                    if (mode.equals("efficient")
                            && ((entity.heat - tosink) >= possibleSinkage)) {
                        r = new Report(5270);
                        r.subject = entity.getId();
                        vPhaseReport.add(r);
                        m.setShotsLeft(0);
                        tosink += possibleSinkage;
                        break;
                    }
                }
            }
        }

        tosink = Math.min(tosink, entity.heat);
        entity.heat -= tosink;
        r = new Report(5035);
        r.subject = entity.getId();
        r.addDesc(entity);
        r.add(entity.heatBuildup);
        r.add(tosink);
        r.add(entity.heat);
        vPhaseReport.add(r);
        entity.heatBuildup = 0;
        vPhaseReport.addAll(rhsReports);

        // add in the effects of heat

        if ((entity instanceof Dropship) || (entity instanceof Jumpship)) {
            // only check for a possible control roll
            if (entity.heat > 0) {
                int bonus = (int) Math.ceil(entity.heat / 100.0);
                game.addControlRoll(new PilotingRollData(
                        entity.getId(), bonus, "used too much heat"));
                entity.heat = 0;
            }
            return;
        }

        // Capital fighters can overheat and require control rolls
        if (entity.isCapitalFighter() && (entity.heat > 0)) {
            int penalty = (int) Math.ceil(entity.heat / 15.0);
            game.addControlRoll(new PilotingRollData(entity.getId(),
                    penalty, "used too much heat"));
        }

        // Like other large craft, the rest of these rules don't apply
        // to capital fighters
        if (entity.isCapitalFighter()) {
            return;
        }

        int autoShutDownHeat = 30;
        boolean mtHeat = game.getOptions().booleanOption(OptionsConstants.ADVCOMBAT_TACOPS_HEAT);
        if (mtHeat) {
            autoShutDownHeat = 50;
        }

        // heat effects: start up
        if ((entity.heat < autoShutDownHeat) && entity.isShutDown()) {
            // only start up if not shut down by taser or a TSEMP
            if ((entity.getTaserShutdownRounds() == 0)
                    && (entity.getTsempEffect() != MMConstants.TSEMP_EFFECT_SHUTDOWN)) {
                if ((entity.heat < 14) && !entity.isManualShutdown()) {
                    // automatically starts up again
                    entity.setShutDown(false);
                    r = new Report(5045);
                    r.subject = entity.getId();
                    r.addDesc(entity);
                    vPhaseReport.add(r);
                } else if (!entity.isManualShutdown()) {
                    // If the pilot is KO and we need to roll, auto-fail.
                    if (!entity.getCrew().isActive()) {
                        r = new Report(5049);
                        r.subject = entity.getId();
                        r.addDesc(entity);
                    } else {
                        // roll for startup
                        int startup = (4 + (((entity.heat - 14) / 4) * 2)) - hotDogMod;
                        if (mtHeat) {
                            startup -= 5;
                            switch (entity.getCrew().getPiloting()) {
                                case 0:
                                case 1:
                                    startup -= 2;
                                    break;
                                case 2:
                                case 3:
                                    startup -= 1;
                                    break;
                                case 6:
                                case 7:
                                    startup += 1;
                                    break;
                            }
                        }
                        Roll diceRoll = entity.getCrew().rollPilotingSkill();
                        r = new Report(5050);
                        r.subject = entity.getId();
                        r.addDesc(entity);
                        r.add(startup);
                        r.add(diceRoll);

                        if (diceRoll.getIntValue() >= startup) {
                            // start 'er back up
                            entity.setShutDown(false);
                            r.choose(true);
                        } else {
                            r.choose(false);
                        }
                    }
                    vPhaseReport.add(r);
                }
            } else {
                // if we're shutdown by a BA taser, we might activate
                // again
                if (entity.isBATaserShutdown()) {
                    int roll = Compute.d6(2);
                    if (roll >= 8) {
                        entity.setTaserShutdownRounds(0);
                        if (!(game.getOptions().booleanOption(
                                OptionsConstants.RPG_MANUAL_SHUTDOWN)
                                && entity.isManualShutdown())) {
                            entity.setShutDown(false);
                        }
                        entity.setBATaserShutdown(false);
                    }
                }
            }
        }
        // heat effects: shutdown!
        else if ((entity.heat >= 14) && !entity.isShutDown()) {
            if (entity.heat >= autoShutDownHeat) {
                r = new Report(5055);
                r.subject = entity.getId();
                r.addDesc(entity);
                vPhaseReport.add(r);
                // okay, now mark shut down
                entity.setShutDown(true);
            } else {
                // Again, pilot KO means shutdown is automatic.
                if (!entity.getCrew().isActive()) {
                    r = new Report(5056);
                    r.subject = entity.getId();
                    r.addDesc(entity);
                    vPhaseReport.add(r);
                    entity.setShutDown(true);
                } else {
                    int shutdown = (4 + (((entity.heat - 14) / 4) * 2)) - hotDogMod;
                    if (mtHeat) {
                        shutdown -= 5;
                        switch (entity.getCrew().getPiloting()) {
                            case 0:
                            case 1:
                                shutdown -= 2;
                                break;
                            case 2:
                            case 3:
                                shutdown -= 1;
                                break;
                            case 6:
                            case 7:
                                shutdown += 1;
                                break;
                        }
                    }
                    Roll diceRoll = Compute.rollD6(2);
                    r = new Report(5060);
                    r.subject = entity.getId();
                    r.addDesc(entity);
                    r.add(shutdown);
                    r.add(diceRoll);

                    if (diceRoll.getIntValue() >= shutdown) {
                        // avoided
                        r.choose(true);
                        vPhaseReport.add(r);
                    } else {
                        // shutting down...
                        r.choose(false);
                        vPhaseReport.add(r);
                        // okay, now mark shut down
                        entity.setShutDown(true);
                    }
                }
            }
        }

        s.checkRandomAeroMovement(entity, hotDogMod);

        // heat effects: ammo explosion!
        if (entity.heat >= 19) {
            int boom = (4 + (entity.heat >= 23 ? 2 : 0) + (entity.heat >= 28 ? 2 : 0))
                    - hotDogMod;
            if (mtHeat) {
                boom += (entity.heat >= 35 ? 2 : 0)
                        + (entity.heat >= 40 ? 2 : 0)
                        + (entity.heat >= 45 ? 2 : 0);
                // Last line is a crutch; 45 heat should be no roll
                // but automatic explosion.
            }
            r = new Report(5065);
            r.subject = entity.getId();
            r.addDesc(entity);
            r.add(boom);

<<<<<<< HEAD
            int roll = Compute.d6(2);
            r.add(roll);

            if (roll >= boom) {
=======
            Roll diceRoll = Compute.rollD6(2);
            r.add(diceRoll);
            
            if (diceRoll.getIntValue() >= boom) {
>>>>>>> 225a93fc
                // no ammo explosion
                r.choose(true);
                vPhaseReport.add(r);
            } else {
                // boom!
                r.choose(false);
                vPhaseReport.add(r);
                vPhaseReport.addAll(s.explodeAmmoFromHeat(entity));
            }
        }

        // heat effects: pilot damage
        if (entity.heat >= 21) {
            int ouch = (6 + (entity.heat >= 27 ? 3 : 0)) - hotDogMod;
            Roll diceRoll = Compute.rollD6(2);
            r = new Report(5075);
            r.subject = entity.getId();
            r.addDesc(entity);
            r.add(ouch);
            r.add(diceRoll);

            if (diceRoll.getIntValue() >= ouch) {
                // pilot is ok
                r.choose(true);
                vPhaseReport.add(r);
            } else {
                // pilot is hurting
                r.choose(false);
                vPhaseReport.add(r);
                vPhaseReport.addAll(s.damageCrew(entity, 1));
            }
        }

        // The pilot may have just expired.
        if ((entity.getCrew().isDead() || entity.getCrew().isDoomed())
                && !entity.getCrew().isEjected()) {
            r = new Report(5080);
            r.subject = entity.getId();
            r.addDesc(entity);
            vPhaseReport.add(r);
            vPhaseReport.addAll(s.destroyEntity(entity, "pilot death", true));
        }
    }

    public static void adjustHeatExtremeTemp(Game game, Entity entity, Vector<Report> vPhaseReport) {
        Report r;
        int tempDiff = game.getPlanetaryConditions().getTemperatureDifference(50, -30);
        boolean heatArmor = false;
        boolean laserHS = false;

        if (entity instanceof Mech) {
            laserHS = ((Mech) entity).hasLaserHeatSinks();
            heatArmor = ((Mech) entity).hasIntactHeatDissipatingArmor();
        }

        if (game.getBoard().inSpace() || (tempDiff == 0) || laserHS) {
            return;
        } else {
            if (game.getPlanetaryConditions().getTemperature() > 50) {
                int heatToAdd = tempDiff;
                if (heatArmor) {
                    heatToAdd /= 2;
                }
                entity.heatFromExternal += heatToAdd;
                r = new Report(5020);
                r.subject = entity.getId();
                r.add(heatToAdd);
                vPhaseReport.add(r);
                if (heatArmor) {
                    r = new Report(5550);
                    vPhaseReport.add(r);
                }
            } else {
                entity.heatFromExternal -= tempDiff;
                r = new Report(5025);
                r.subject = entity.getId();
                r.add(tempDiff);
                vPhaseReport.add(r);
            }
        }
    }

    /**
     * Helper function that causes an entity to sink to the bottom of the water
     * hex it's currently in.
     */
    public static void sinkToBottom(Entity entity) {
        if ((entity == null) || !entity.getGame().getBoard().contains(entity.getPosition())) {
            return;
        }

        Hex fallHex = entity.getGame().getBoard().getHex(entity.getPosition());
        int waterDepth = 0;

        // we're going hull down, we still sink to the bottom if appropriate
        if (fallHex.containsTerrain(Terrains.WATER)) {
            boolean hexHasBridge = fallHex.containsTerrain(Terrains.BRIDGE_CF);
            boolean entityOnTopOfBridge = hexHasBridge && (entity.getElevation() == fallHex.ceiling());

            if (!entityOnTopOfBridge) {
                // *Only* use this if there actually is water in the hex, otherwise
                // we get Terrain.LEVEL_NONE, i.e. Integer.minValue...
                waterDepth = fallHex.terrainLevel(Terrains.WATER);
                entity.setElevation(-waterDepth);
            }
        }
    }

    public static void checkAndApplyMagmaCrust(Hex hex, int elevation, Entity entity, Coords curPos,
<<<<<<< HEAD
            boolean jumpLanding, Vector<Report> vPhaseReport, GameManager gameManager) {
=======
                                               boolean jumpLanding, Vector<Report> vPhaseReport, GameManager gameManager) {
>>>>>>> 225a93fc

        if ((hex.terrainLevel(Terrains.MAGMA) == 1) && (elevation == 0) && (entity.getMovementMode() != EntityMovementMode.HOVER)) {
            int reportID = jumpLanding ? 2396 : 2395;

<<<<<<< HEAD
            int roll = Compute.d6();
=======
            Roll diceRoll = Compute.rollD6(1);
>>>>>>> 225a93fc
            Report r = new Report(reportID);
            r.addDesc(entity);
            r.add(diceRoll);
            r.subject = entity.getId();
            vPhaseReport.add(r);

            int rollTarget = jumpLanding ? 4 : 6;
<<<<<<< HEAD

            if (roll >= rollTarget) {
=======
            
            if (diceRoll.getIntValue() >= rollTarget) {
>>>>>>> 225a93fc
                hex.removeTerrain(Terrains.MAGMA);
                hex.addTerrain(new Terrain(Terrains.MAGMA, 2));
                gameManager.sendChangedHex(curPos);
                for (Entity en : entity.getGame().getEntitiesVector(curPos)) {
                    if (en != entity) {
                        gameManager.doMagmaDamage(en, false);
                    }
                }
            }
        }
    }

    /**
     * Check for movement into magma hex and apply damage.
     */
    public static void checkEnteringMagma(Hex hex, int elevation, Entity entity, GameManager gameManager) {

        if ((hex.terrainLevel(Terrains.MAGMA) == 2) && (elevation == 0) && (entity.getMovementMode() != EntityMovementMode.HOVER)) {
            gameManager.doMagmaDamage(entity, false);
        }
    }

    /**
     * Check for black ice when moving into pavement hex.
     */
    public static boolean checkEnteringBlackIce(GameManager gameManager, Coords curPos, Hex curHex, boolean useBlackIce, boolean goodTemp, boolean isIceStorm) {
        boolean isPavement = curHex.hasPavement();
        if (isPavement && ((useBlackIce && goodTemp) || isIceStorm)) {
            if (!curHex.containsTerrain(Terrains.BLACK_ICE)) {
                int blackIceChance = Compute.d6(1);
                if (blackIceChance > 4) {
                    curHex.addTerrain(new Terrain(Terrains.BLACK_ICE, 1));
                    gameManager.sendChangedHex(curPos);
                    return true;
                }
            } else {
                return true;
            }
        }
        return false;
    }

    /**
     * Loops through all active entities in the game and performs mine detection
     */
    public static void detectMinefields(Game game, Vector<Report> vPhaseReport, GameManager gameManager) {
        boolean tacOpsBap = game.getOptions().booleanOption(OptionsConstants.ADVANCED_TACOPS_BAP);

        // if the entity is on the board
        // and it either a) hasn't moved or b) we're not using TacOps BAP rules
        // if we are not using the TacOps BAP rules, that means we only check the entity's final hex
        // if we are using TacOps BAP rules, all moved entities have made all their checks already
        // so we just need to do the unmoved entities
        for (Entity entity : game.getEntitiesVector()) {
            if (!entity.isOffBoard() && entity.isDeployed() &&
                    ((entity.delta_distance == 0) || !tacOpsBap)) {
                detectMinefields(game, entity, entity.getPosition(), vPhaseReport, gameManager);
            }
        }
    }

    /**
     * Checks for minefields within the entity's active probe range.
     * @return True if any minefields have been detected.
     */
    public static boolean detectMinefields(Game game, Entity entity, Coords coords,
<<<<<<< HEAD
            Vector<Report> vPhaseReport, GameManager gameManager) {
=======
                                           Vector<Report> vPhaseReport, GameManager gameManager) {
>>>>>>> 225a93fc
        if (!game.getOptions().booleanOption(OptionsConstants.ADVANCED_MINEFIELDS)) {
            return false;
        }

        // can't detect minefields if the coordinates are invalid
        if (coords == null) {
            return false;
        }

        // can't detect minefields if there aren't any to detect
        if (!game.getMinedCoords().hasMoreElements()) {
            return false;
        }

        // can't detect minefields if we have no probe
        int probeRange = entity.getBAPRange();
        if (probeRange <= 0) {
            return false;
        }

        boolean minefieldDetected = false;

        for (int distance = 1; distance <= probeRange; distance++) {
            for (Coords potentialMineCoords : coords.allAtDistance(distance)) {
                if (!game.getBoard().contains(potentialMineCoords)) {
                    continue;
                }

                for (Minefield minefield : game.getMinefields(potentialMineCoords)) {
                    // no need to roll for already revealed minefields
                    if (entity.getOwner().containsMinefield(minefield)) {
                        continue;
                    }

                    int roll = Compute.d6(2);

                    if (roll >= minefield.getBAPDetectionTarget()) {
                        minefieldDetected = true;

                        Report r = new Report(2163);
                        r.subject = entity.getId();
                        r.add(entity.getShortName(), true);
                        r.add(potentialMineCoords.toFriendlyString());
                        vPhaseReport.add(r);

                        gameManager.revealMinefield(entity.getOwner(), minefield);
                    }
                }
            }
        }

        return minefieldDetected;
    }

    /**
     * Checks to see if any units can detected hidden units.
     */
    public static boolean detectHiddenUnits(Game game, Entity detector, Coords detectorCoords,
                                            Vector<Report> vPhaseReport, GameManager gameManager) {
        // If hidden units aren't on, nothing to do
        if (!game.getOptions().booleanOption(OptionsConstants.ADVANCED_HIDDEN_UNITS)) {
            return false;
        }

        // Units without a position won't be able to detect
        // check for this before calculating BAP range, as that's expensive
        if ((detector.getPosition() == null) || (detectorCoords == null)) {
            return false;
        }

        int probeRange = detector.getBAPRange();

        // if no probe, save ourselves a few loops
        if (probeRange <= 0) {
            return false;
        }

        // Get all hidden units in probe range
        List<Entity> hiddenUnits = new ArrayList<>();
        for (Coords coords : detectorCoords.allAtDistanceOrLess(probeRange)) {
            for (Entity entity : game.getEntitiesVector(coords, true)) {
                if (entity.isHidden() && entity.isEnemyOf(detector)) {
                    hiddenUnits.add(entity);
                }
            }
        }

        // If no one is hidden, there's nothing to do
        if (hiddenUnits.isEmpty()) {
            return false;
        }

        Set<Integer> reportPlayers = new HashSet<>();

        boolean detectorHasBloodhound = detector.hasWorkingMisc(MiscType.F_BLOODHOUND);
        boolean hiddenUnitFound = false;

        for (Entity detected : hiddenUnits) {
            // Can only detect units within the probes range
            int dist = detector.getPosition().distance(detected.getPosition());
            boolean beyondPointBlankRange = dist > 1;

            // Check for Void/Null Sig - only detected by Bloodhound probes
            if (beyondPointBlankRange && (detected instanceof Mech)) {
                Mech m = (Mech) detected;
                if ((m.isVoidSigActive() || m.isNullSigActive()) && !detectorHasBloodhound) {
                    continue;
                }
            }

            // Check for Infantry stealth armor
            if (beyondPointBlankRange && (detected instanceof BattleArmor)) {
                BattleArmor ba = (BattleArmor) detected;
                // Need Bloodhound to detect BA stealth armor
                if (ba.isStealthy() && !detectorHasBloodhound) {
                    continue;
                }
            } else if (beyondPointBlankRange && (detected instanceof Infantry)) {
                Infantry inf = (Infantry) detected;
                // Can't detect sneaky infantry
                if (inf.isStealthy()) {
                    continue;
                }
                // Need bloodhound to detect non-sneaky inf
                if (!detectorHasBloodhound) {
                    continue;
                }
            }

            LosEffects los = LosEffects.calculateLOS(game, detector, detected, detectorCoords, detected.getPosition(), false);
            if (los.canSee() || !beyondPointBlankRange) {
                detected.setHidden(false);
                gameManager.entityUpdate(detected.getId());
                Report r = new Report(9960);
                r.addDesc(detector);
                r.subject = detector.getId();
                r.add(detected.getPosition().getBoardNum());
                vPhaseReport.addElement(r);
                Report.addNewline(vPhaseReport);
                reportPlayers.add(detector.getOwnerId());
                reportPlayers.add(detected.getOwnerId());

                hiddenUnitFound = true;
            }
        }

        if (!vPhaseReport.isEmpty() && game.getPhase().isMovement()
                && ((game.getTurnIndex() + 1) < game.getTurnVector().size())) {
            for (Integer playerId : reportPlayers) {
                gameManager.send(playerId, gameManager.createSpecialReportPacket());
            }
        }

        return hiddenUnitFound;
    }

    /**
     * Loop through the game and clear 'blood stalker' flag for
     * any entities that have the given unit as the blood stalker target.
     */
    public static void clearBloodStalkers(Game game, int stalkeeID, GameManager gameManager) {
        for (Entity entity : game.getEntitiesVector()) {
            if (entity.getBloodStalkerTarget() == stalkeeID) {
                entity.setBloodStalkerTarget(Entity.BLOOD_STALKER_TARGET_CLEARED);
                gameManager.entityUpdate(entity.getId());
            }
        }
    }

    /**
     * Returns the target number to avoid Radical Heat Sink Failure for the given number of rounds
     * of consecutive use, IO p.89. The first round of use means consecutiveRounds = 1; this is
     * the minimum as 0 rounds of use would not trigger a roll.
     * @param consecutiveRounds The rounds the RHS has been used
     * @return The roll target number to avoid failure
     */
    public static int radicalHeatSinkSuccessTarget(int consecutiveRounds) {
        switch (consecutiveRounds) {
            case 1:
                return 3;
            case 2:
                return 5;
            case 3:
                return 7;
            case 4:
                return 10;
            case 5:
                return 11;
            default:
                return TargetRoll.AUTOMATIC_FAIL;
        }
    }
}<|MERGE_RESOLUTION|>--- conflicted
+++ resolved
@@ -42,12 +42,7 @@
      * @return Whether the infantry unit can be considered to be "in the open"
      */
     public static boolean infantryInOpen(Entity te, Hex te_hex, Game game,
-<<<<<<< HEAD
-            boolean isPlatoon, boolean ammoExplosion, boolean ignoreInfantryDoubleDamage) {
-=======
                                          boolean isPlatoon, boolean ammoExplosion, boolean ignoreInfantryDoubleDamage) {
->>>>>>> 225a93fc
-
         if (isPlatoon && !te.isDestroyed() && !te.isDoomed() && !ignoreInfantryDoubleDamage
                 && (((Infantry) te).getDugIn() != Infantry.DUG_IN_COMPLETE)) {
 
@@ -73,11 +68,7 @@
      * Worker function that handles heat as applied to aerospace fighter
      */
     public static void resolveAeroHeat(Game game, Entity entity, Vector<Report> vPhaseReport, Vector<Report> rhsReports,
-<<<<<<< HEAD
-            int radicalHSBonus, int hotDogMod, GameManager s) {
-=======
                                        int radicalHSBonus, int hotDogMod, GameManager s) {
->>>>>>> 225a93fc
         Report r;
 
         // If this aero is part of a squadron, we will deal with its
@@ -365,17 +356,10 @@
             r.addDesc(entity);
             r.add(boom);
 
-<<<<<<< HEAD
-            int roll = Compute.d6(2);
-            r.add(roll);
-
-            if (roll >= boom) {
-=======
             Roll diceRoll = Compute.rollD6(2);
             r.add(diceRoll);
-            
+
             if (diceRoll.getIntValue() >= boom) {
->>>>>>> 225a93fc
                 // no ammo explosion
                 r.choose(true);
                 vPhaseReport.add(r);
@@ -485,20 +469,11 @@
     }
 
     public static void checkAndApplyMagmaCrust(Hex hex, int elevation, Entity entity, Coords curPos,
-<<<<<<< HEAD
-            boolean jumpLanding, Vector<Report> vPhaseReport, GameManager gameManager) {
-=======
                                                boolean jumpLanding, Vector<Report> vPhaseReport, GameManager gameManager) {
->>>>>>> 225a93fc
-
         if ((hex.terrainLevel(Terrains.MAGMA) == 1) && (elevation == 0) && (entity.getMovementMode() != EntityMovementMode.HOVER)) {
             int reportID = jumpLanding ? 2396 : 2395;
 
-<<<<<<< HEAD
-            int roll = Compute.d6();
-=======
             Roll diceRoll = Compute.rollD6(1);
->>>>>>> 225a93fc
             Report r = new Report(reportID);
             r.addDesc(entity);
             r.add(diceRoll);
@@ -506,13 +481,8 @@
             vPhaseReport.add(r);
 
             int rollTarget = jumpLanding ? 4 : 6;
-<<<<<<< HEAD
-
-            if (roll >= rollTarget) {
-=======
-            
+
             if (diceRoll.getIntValue() >= rollTarget) {
->>>>>>> 225a93fc
                 hex.removeTerrain(Terrains.MAGMA);
                 hex.addTerrain(new Terrain(Terrains.MAGMA, 2));
                 gameManager.sendChangedHex(curPos);
@@ -579,11 +549,7 @@
      * @return True if any minefields have been detected.
      */
     public static boolean detectMinefields(Game game, Entity entity, Coords coords,
-<<<<<<< HEAD
-            Vector<Report> vPhaseReport, GameManager gameManager) {
-=======
                                            Vector<Report> vPhaseReport, GameManager gameManager) {
->>>>>>> 225a93fc
         if (!game.getOptions().booleanOption(OptionsConstants.ADVANCED_MINEFIELDS)) {
             return false;
         }
