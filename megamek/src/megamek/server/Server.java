--- conflicted
+++ resolved
@@ -1335,7 +1335,6 @@
             HttpURLConnection conn = (HttpURLConnection) url.openConnection();
             conn.setDoOutput(true);
             conn.setRequestProperty("Content-Type", "application/x-www-form-urlencoded");
-<<<<<<< HEAD
             try (OutputStream os = conn.getOutputStream();
                  DataOutputStream dos = new DataOutputStream(os)) {
                 String content = "port=" + URLEncoder.encode(Integer.toString(serverSocket.getLocalPort()), StandardCharsets.UTF_8);
@@ -1353,16 +1352,6 @@
                     }
                 } else {
                     content += "&delete=yes";
-=======
-            DataOutputStream printout = new DataOutputStream(conn.getOutputStream());
-            String content = "port=" + URLEncoder.encode(Integer.toString(serverSocket.getLocalPort()), StandardCharsets.UTF_8);
-            if (register) {
-                for (AbstractConnection iconn : connections) {
-                    content += "&players[]=" + (getPlayer(iconn.getId()).getName());
-                }
-                if (!getGame().getPhase().isLounge() && !getGame().getPhase().isUnknown()) {
-                    content += "&close=yes";
->>>>>>> 3710a7d6
                 }
 
                 if (serverAccessKey != null) {
