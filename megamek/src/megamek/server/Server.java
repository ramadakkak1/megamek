--- conflicted
+++ resolved
@@ -487,14 +487,6 @@
         // Send "kill" commands to all connections
         // This WILL handle the connection end on both sides
         send(new Packet(PacketCommand.CLOSE_CONNECTION));
-<<<<<<< HEAD
-=======
-
-        // kill active connections
-        connections.forEach(AbstractConnection::close);
-        connections.clear();
-
->>>>>>> ffff60e6
         connectionIds.clear();
 
         // Shutdown Email
@@ -1138,17 +1130,9 @@
     }
 
     void send(Packet packet) {
-<<<<<<< HEAD
-        synchronized (serverLock) {
-            connections.stream()
-                    .filter(Objects::nonNull)
-                    .forEach(connection -> connection.send(packet));
-        }
-=======
         connections.stream()
                 .filter(Objects::nonNull)
                 .forEach(connection -> connection.send(packet));
->>>>>>> ffff60e6
     }
 
     /**
