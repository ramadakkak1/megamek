/*
 * Copyright (c) 2021-2022 - The MegaMek Team. All Rights Reserved.
 *
 * This file is part of MegaMek.
 *
 * MegaMek is free software: you can redistribute it and/or modify
 * it under the terms of the GNU General Public License as published by
 * the Free Software Foundation, either version 3 of the License, or
 * (at your option) any later version.
 *
 * MegaMek is distributed in the hope that it will be useful,
 * but WITHOUT ANY WARRANTY; without even the implied warranty of
 * MERCHANTABILITY or FITNESS FOR A PARTICULAR PURPOSE. See the
 * GNU General Public License for more details.
 *
 * You should have received a copy of the GNU General Public License
 * along with MegaMek. If not, see <http://www.gnu.org/licenses/>.
 */
package megamek;

/**
 * These are constants that hold across MegaMek.
 */
public final class MMConstants extends SuiteConstants {
    //region General Constants
    public static final String PROJECT_NAME = "MegaMek";
    public static final String MUL_URL_PREFIX = "http://www.masterunitlist.info/Unit/Details/";
    //endregion General Constants

    //region GUI Constants
    //endregion GUI Constants

    //region MMOptions
    //endregion MMOptions

    //region File Paths
    // This holds all required file paths not saved as part of MegaMek Options
    public static final String NAME_FACTIONS_DIRECTORY_PATH = "data/names/factions/";
    public static final String CALLSIGN_FILE_PATH = "data/names/callsigns.csv";
    public static final String GIVEN_NAME_FEMALE_FILE = "data/names/femaleGivenNames.csv";
    public static final String HISTORICAL_ETHNICITY_FILE = "data/names/historicalEthnicity.csv";
    public static final String GIVEN_NAME_MALE_FILE = "data/names/maleGivenNames.csv";
    public static final String SURNAME_FILE = "data/names/surnames.csv";
    public static final String USER_NAME_FACTIONS_DIRECTORY_PATH = "userdata/data/names/factions/";
    public static final String USER_CALLSIGN_FILE_PATH = "userdata/data/names/callsigns.csv";
    public static final String USER_GIVEN_NAME_FEMALE_FILE = "userdata/data/names/femaleGivenNames.csv";
    public static final String USER_HISTORICAL_ETHNICITY_FILE = "userdata/data/names/historicalEthnicity.csv";
    public static final String USER_GIVEN_NAME_MALE_FILE = "userdata/data/names/maleGivenNames.csv";
    public static final String USER_SURNAME_FILE = "userdata/data/names/surnames.csv";
    //endregion File Paths

<<<<<<< HEAD
    //region Server
    public static final int DEFAULT_PORT = 2346;
    public static final int MIN_PORT = 1024;
    public static final int MAX_PORT = 65535;

    public static final String DEFAULT_PLAYERNAME = "Player";
    public static final String LOCALHOST = "localhost";
    public static final String QUICKSAVE_FILE = "quicksave";
    public static final String QUICKSAVE_PATH = "./savegames";
    public static final String SAVE_FILE_EXT = ".sav";
    public static final String SAVE_FILE_GZ_EXT = SAVE_FILE_EXT + ".gz";
    //endregion Server
=======
    //region Unsorted Constants
    public static final int DIVE_BOMB_MIN_ALTITUDE = 3;
    public static final int DIVE_BOMB_MAX_ALTITUDE = 5;
    public static final double INFANTRY_PRIMARY_WEAPON_DAMAGE_CAP = 0.6;
    //endregion Unsorted Constants
>>>>>>> 158faf2b
}<|MERGE_RESOLUTION|>--- conflicted
+++ resolved
@@ -49,7 +49,6 @@
     public static final String USER_SURNAME_FILE = "userdata/data/names/surnames.csv";
     //endregion File Paths
 
-<<<<<<< HEAD
     //region Server
     public static final int DEFAULT_PORT = 2346;
     public static final int MIN_PORT = 1024;
@@ -62,11 +61,10 @@
     public static final String SAVE_FILE_EXT = ".sav";
     public static final String SAVE_FILE_GZ_EXT = SAVE_FILE_EXT + ".gz";
     //endregion Server
-=======
+
     //region Unsorted Constants
     public static final int DIVE_BOMB_MIN_ALTITUDE = 3;
     public static final int DIVE_BOMB_MAX_ALTITUDE = 5;
     public static final double INFANTRY_PRIMARY_WEAPON_DAMAGE_CAP = 0.6;
     //endregion Unsorted Constants
->>>>>>> 158faf2b
 }