/*
 * Copyright (c) 2018-2021 - The MegaMek Team. All Rights Reserved.
 *
 * This file is part of MegaMek.
 *
 * MegaMek is free software: you can redistribute it and/or modify
 * it under the terms of the GNU General Public License as published by
 * the Free Software Foundation, either version 3 of the License, or
 * (at your option) any later version.
 *
 * MegaMek is distributed in the hope that it will be useful,
 * but WITHOUT ANY WARRANTY; without even the implied warranty of
 * MERCHANTABILITY or FITNESS FOR A PARTICULAR PURPOSE. See the
 * GNU General Public License for more details.
 *
 * You should have received a copy of the GNU General Public License
 * along with MegaMek. If not, see <http://www.gnu.org/licenses/>.
 */
package megamek.utils;

import java.io.InputStream;
import java.io.PrintWriter;
import java.time.LocalDate;
import java.time.format.DateTimeFormatter;
import java.time.format.DateTimeParseException;
import java.util.Collection;
import java.util.StringJoiner;
import java.util.UUID;

import javax.xml.parsers.DocumentBuilder;
import javax.xml.parsers.DocumentBuilderFactory;
import javax.xml.parsers.ParserConfigurationException;
import javax.xml.parsers.SAXParserFactory;
import javax.xml.transform.Source;
import javax.xml.transform.sax.SAXSource;

import megamek.common.annotations.Nullable;
import org.apache.commons.lang3.StringUtils;
import org.apache.commons.text.StringEscapeUtils;
import org.xml.sax.InputSource;
import org.xml.sax.SAXException;
import org.xml.sax.SAXNotRecognizedException;
import org.xml.sax.SAXNotSupportedException;
import org.xml.sax.XMLReader;

public class MegaMekXmlUtil {
    //region Variable Declarations
    private static DocumentBuilderFactory DOCUMENT_BUILDER_FACTORY;
    private static SAXParserFactory SAX_PARSER_FACTORY;

    private static final String[] INDENTS = new String[] {
            "",
            "\t",
            "\t\t",
            "\t\t\t",
            "\t\t\t\t",
            "\t\t\t\t\t",
            "\t\t\t\t\t\t"
    };
    //endregion Variable Declarations

    /**
     * Creates a DocumentBuilder safe from XML external entities
     * attacks, and XML entity expansion attacks.
     * @return A DocumentBuilder safe to use to read untrusted XML.
     */
    public static DocumentBuilder newSafeDocumentBuilder() throws ParserConfigurationException {
        DocumentBuilderFactory dbf = DOCUMENT_BUILDER_FACTORY;
        if (null == dbf) {
            // At worst we may do this twice if multiple threads
            // hit this method. It is Ok to have more than one
            // instance of the builder factory, as long as it is
            // XXE safe.
            dbf = DocumentBuilderFactory.newInstance();

            //
            // Adapted from: https://www.owasp.org/index.php/XML_External_Entity_(XXE)_Prevention_Cheat_Sheet#JAXP_DocumentBuilderFactory.2C_SAXParserFactory_and_DOM4J
            //
            // "...The JAXP DocumentBuilderFactory setFeature method allows a
            // developer to control which implementation-specific XML processor
            // features are enabled or disabled. The features can either be set
            // on the factory or the underlying XMLReader setFeature method.
            // Each XML processor implementation has its own features that
            // govern how DTDs and external entities are processed."
            //
            // "[disable] these as well, per Timothy Morgan's 2014 paper: 'XML
            // Schema, DTD, and Entity Attacks'"
            dbf.setXIncludeAware(false);
            dbf.setExpandEntityReferences(false);

            // "This is the PRIMARY defense. If DTDs (doctypes) are disallowed,
            // almost all XML entity attacks are prevented"
            String FEATURE = "http://apache.org/xml/features/disallow-doctype-decl";
            dbf.setFeature(FEATURE, true);

            DOCUMENT_BUILDER_FACTORY = dbf;
        }

        return dbf.newDocumentBuilder();
    }

    /**
     * @return a SAX {@linkplain XMLReader} that is safe from external entities and entity expansion attacks.
     *
     * @see "https://www.owasp.org/index.php/XML_External_Entity_(XXE)_Prevention_Cheat_Sheet#JAXB_Unmarshaller"
     */
    @SuppressWarnings(value = "nls")
    public static XMLReader createSafeXMLReader() {
        if (SAX_PARSER_FACTORY == null) {
            SAXParserFactory spf = SAXParserFactory.newInstance();
            try {
                spf.setFeature("http://xml.org/sax/features/external-general-entities", false);
                spf.setFeature("http://xml.org/sax/features/external-parameter-entities", false);
                spf.setFeature("http://apache.org/xml/features/nonvalidating/load-external-dtd", false);
            } catch (SAXNotRecognizedException | SAXNotSupportedException e) {
                throw new AssertionError("SAX implementation does not recognize or support the features we want to disable", e);
            } catch (ParserConfigurationException e) {
                throw new AssertionError(e); // Only if we messed up the CFG above
            }
            SAX_PARSER_FACTORY = spf;
        }
        try {
            return SAX_PARSER_FACTORY.newSAXParser().getXMLReader();
        } catch (ParserConfigurationException e) {
            throw new AssertionError(e); // Only if we messed up the CFG above
        } catch (SAXException e) {
            throw new AssertionError(e); // Whatever - just blow up. :-)
            // As of 2018-11, Xerces does not throw generic SAXExceptions.
            // Yes, SAX was designed when checked exception were all the rage.
        }
    }

    /**
     * @return a {@linkplain Source} for the provided input stream that is safe
     * from external entities and entity expansion attacks.
     *
     * @see "https://www.owasp.org/index.php/XML_External_Entity_(XXE)_Prevention_Cheat_Sheet#JAXB_Unmarshaller"
     */
    public static Source createSafeXmlSource(InputStream inputStream) {
        return new SAXSource(createSafeXMLReader(), new InputSource(inputStream));
    }
    //region XML Writing
    //region Open Tag
    /**
     * This writes an open XML tag
     * @param pw the PrintWriter to use
     * @param indent the indent to write at
     * @param name the name of the XML tag
     */
    public static void writeSimpleXMLOpenTag(final PrintWriter pw, final int indent,
                                             final String name) {
        writeSimpleXMLOpenTag(pw, indent, name, null, null, null, null);
    }

    /**
     * This writes an open XML tag, with the possible addition of an attribute and its value
     * @param pw the PrintWriter to use
     * @param indent the indent to write at
     * @param name the name of the XML tag
     * @param attributeName the attribute to write as part of the XML tag
     * @param attributeValue the value of the attribute
     */
    public static <T> void writeSimpleXMLOpenTag(final PrintWriter pw, final int indent,
                                                 final String name, final String attributeName,
                                                 final T attributeValue) {
        writeSimpleXMLOpenTag(pw, indent, name, attributeName, attributeValue, null, null);
    }

    /**
     * This writes an open XML tag, with the possible addition of a class attribute and its class
     * @param pw the PrintWriter to use
     * @param indent the indent to write at
     * @param name the name of the XML tag
     * @param classAttribute the class attribute to write as part of the tag
     * @param c the class to write as part of the tag
     */
    public static void writeSimpleXMLOpenTag(final PrintWriter pw, final int indent,
                                             final String name, final String classAttribute,
                                             final Class<?> c) {
        writeSimpleXMLOpenTag(pw, indent, name, null, null, classAttribute, c);
    }

    /**
     * This writes an open XML tag, with the possible addition of an attribute and its value
     * and/or the possible addition of a class attribute and its class
     * @param pw the PrintWriter to use
     * @param indent the indent to write at
     * @param name the name of the XML tag
     * @param attributeName the attribute to write as part of the XML tag
     * @param attributeValue the value of the attribute
     * @param classAttribute the class attribute to write as part of the tag
     * @param c the class to write as part of the tag
     */
    public static <T> void writeSimpleXMLOpenTag(final PrintWriter pw, final int indent,
                                                 final String name,
                                                 final @Nullable String attributeName,
                                                 @Nullable T attributeValue,
                                                 final @Nullable String classAttribute,
                                                 final @Nullable Class<?> c) {
        final boolean hasValue = attributeValue != null;
        final boolean hasClass = c != null;
        pw.print(indentStr(indent) + "<" + name);
        if (hasValue) {
            pw.print(" " + attributeName + "=\"" + escape(attributeValue.toString()) + "\"");
        }

        if (hasClass) {
            pw.print(" " + classAttribute + "=\"" + c.getName() + "\"");
        }
        pw.print(">\n");
    }
    //endregion Open Tag

    //region Simple XML Tag
    /**
     * This writes a UUID or an array of UUIDs to file
     * @param pw the PrintWriter to use
     * @param indent the indent to write at
     * @param name the name of the XML tag
     * @param values the UUID or UUID[] to write to XML
     */
    public static void writeSimpleXMLTag(final PrintWriter pw, final int indent, final String name,
                                         final UUID... values) {
        if (values.length > 0) {
            final StringJoiner stringJoiner = new StringJoiner(",");
            for (final UUID value : values) {
                stringJoiner.add(value.toString());
            }
            pw.println(indentStr(indent) + "<" + name + ">" + stringJoiner + "</" + name + ">");
        }
    }

    /**
     * This writes a LocalDate or an array of LocalDates to file
     * @param pw the PrintWriter to use
     * @param indent the indent to write at
     * @param name the name of the XML tag
     * @param values the LocalDate or LocalDate[] to write to XML
     */
    public static void writeSimpleXMLTag(final PrintWriter pw, final int indent, final String name,
                                         final LocalDate... values) {
        if (values.length > 0) {
<<<<<<< HEAD
            final StringJoiner stringJoiner = new StringJoiner(",");
            for (final LocalDate value : values) {
                stringJoiner.add(value.toString());
            }
            pw.println(indentStr(indent) + "<" + name + ">" + stringJoiner + "</" + name + ">");
=======
            pw1.println(indentStr(indent) + "<" + name + ">" + escape(StringUtils.join(values, ',')) + "</" + name + ">");
>>>>>>> 719dd7ce
        }
    }

    /**
     * This writes a collection of objects that are saved based on their toString value.
     * Examples are UUID and LocalDate
     * @param pw the PrintWriter to use
     * @param indent the indent to write at
     * @param name the name of the XML tag
     * @param values the collection to write to XML
     */
    public static void writeSimpleXMLTag(final PrintWriter pw, final int indent, final String name,
                                         final Collection<?> values) {
        if (values.size() > 0) {
            final StringJoiner stringJoiner = new StringJoiner(",");
            values.forEach(v -> stringJoiner.add(v.toString()));
            pw.println(indentStr(indent) + "<" + name + ">" + escape(stringJoiner.toString()) + "</" + name + ">");
        }
    }

    /**
     * This writes a String or an array of Strings to file
     * @param pw the PrintWriter to use
     * @param indent the indent to write at
     * @param name the name of the XML tag
     * @param values the String or String[] to write to XML
     */
    public static void writeSimpleXMLTag(final PrintWriter pw, final int indent, final String name,
                                         final String... values) {
        writeSimpleXMLAttributedTag(pw, indent, name, null, null, values);
    }

    /**
     * This writes a String or an array of Strings to file, with an the possible addition of an
     * attribute and its value
     * @param pw the PrintWriter to use
     * @param indent the indent to write at
     * @param name the name of the XML tag
     * @param attributeName the attribute to write as part of the XML tag
     * @param attributeValue the value of the attribute
     * @param values the String or String[] to write to XML
     */
    public static <T> void writeSimpleXMLAttributedTag(final PrintWriter pw, final int indent,
                                                       final String name,
                                                       final @Nullable String attributeName,
                                                       final @Nullable T attributeValue,
                                                       final String... values) {
        if (values.length > 0) {
            final boolean hasAttribute = attributeValue != null;
            pw.print(indentStr(indent) + "<" + name);
            if (hasAttribute) {
                pw.print(" " + attributeName + "=\"" + escape(attributeValue.toString()) + "\"");
            }
            pw.print(">" + escape(StringUtils.join(values, ',')) + "</" + name + ">\n");
        }
    }

    /**
     * This writes an int or an array of ints to file
     * @param pw the PrintWriter to use
     * @param indent the indent to write at
     * @param name the name of the XML tag
     * @param values the int or int[] to write to XML
     */
    public static void writeSimpleXMLTag(final PrintWriter pw, final int indent, final String name,
                                         final int... values) {
        if (values.length > 0) {
            pw.println(indentStr(indent) + "<" + name + ">" + StringUtils.join(values, ',') + "</" + name + ">");
        }
    }

    /**
     * This writes a boolean or an array of booleans to file
     * @param pw the PrintWriter to use
     * @param indent the indent to write at
     * @param name the name of the XML tag
     * @param values the boolean or boolean[] to write to XML
     */
    public static void writeSimpleXMLTag(final PrintWriter pw, final int indent, final String name,
                                         final boolean... values) {
        if (values.length > 0) {
            final StringJoiner stringJoiner = new StringJoiner(",");
            for (final boolean value : values) {
                stringJoiner.add(Boolean.toString(value));
            }
            pw.println(indentStr(indent) + "<" + name + ">" + stringJoiner + "</" + name + ">");
        }
    }

    /**
     * This writes a long or an array of longs to file
     * @param pw the PrintWriter to use
     * @param indent the indent to write at
     * @param name the name of the XML tag
     * @param values the long or long[] to write to XML
     */
    public static void writeSimpleXMLTag(final PrintWriter pw, final int indent, final String name,
                                         final long... values) {
        if (values.length > 0) {
            pw.println(indentStr(indent) + "<" + name + ">" + StringUtils.join(values, ',') + "</" + name + ">");
        }
    }

    /**
     * This writes a double or an array of doubles to file
     * @param pw the PrintWriter to use
     * @param indent the indent to write at
     * @param name the name of the XML tag
     * @param values the double or double[] to write to XML
     */
    public static void writeSimpleXMLTag(final PrintWriter pw, final int indent, final String name,
                                         final double... values) {
        if (values.length > 0) {
            pw.println(indentStr(indent) + "<" + name + ">" + StringUtils.join(values, ',') + "</" + name + ">");
        }
    }
    //endregion Simple XML Tag

    //region Close Tag
    /**
     * This writes a XML close tag to file
     * @param pw the PrintWriter to use
     * @param indent the indent to write at
     * @param name the name of the XML tag
     */
    public static void writeSimpleXMLCloseTag(final PrintWriter pw, final int indent,
                                              final String name) {
        pw.println(indentStr(indent) + "</" + name + ">");
    }
    //endregion Close Tag

    //region Deprecated Tag Writers
    @Deprecated
    public static void writeSimpleXMLOpenIndentedLine(final PrintWriter pw, final int indent,
                                                      final String name) {
        writeSimpleXMLOpenTag(pw, indent, name, null, null, null, null);
    }

    @Deprecated
    public static void writeSimpleXmlTag(PrintWriter pw1, int indent, String name, UUID val) {
        if (val != null) {
            writeSimpleXmlTag(pw1, indent, name, val.toString());
        }
    }

    @Deprecated
    public static void writeSimpleXmlTag(PrintWriter pw1, int indent, String name, String val) {
        pw1.println(indentStr(indent) + "<" + name + ">" + escape(val) + "</" + name + ">");
    }

    @Deprecated
    public static void writeSimpleXmlTag(PrintWriter pw1, int indent, String name, int val) {
        pw1.println(indentStr(indent) + "<" + name + ">" + val + "</" + name + ">");
    }

    @Deprecated
    public static void writeSimpleXmlTag(PrintWriter pw1, int indent, String name, boolean val) {
        pw1.println(indentStr(indent) + "<" + name + ">" + val + "</" + name + ">");
    }

    @Deprecated
    public static void writeSimpleXmlTag(PrintWriter pw1, int indent, String name, double val) {
        pw1.println(indentStr(indent) + "<" + name + ">" + val + "</" + name + ">");
    }

    @Deprecated
    public static void writeSimpleXMLCloseIndentedLine(final PrintWriter pw, final int indent,
                                                       final String name) {
        writeSimpleXMLCloseTag(pw, indent, name);
    }
    //endregion Deprecated Tag Writers

    /**
     * @param level the level to indent up to
     * @return a string containing level tab indents
     */
    public static String indentStr(final int level) {
        return (level < INDENTS.length) ? INDENTS[level] : StringUtils.repeat('\t', level);
    }

    /**
     * Formats a Date suitable for writing to an XML node.
     * @param date The date to format for XML.
     * @return A String suitable for writing a date to an XML node.
     */
    @Deprecated
    public static String saveFormattedDate(final LocalDate date) {
        return date.toString(); // ISO-8601
    }

    /**
     * Escapes a string to store in an XML element.
     * @param string The string to be encoded
     * @return An encoded copy of the string
     */
    public static String escape(final String string) {
        return StringEscapeUtils.escapeXml10(string);
    }
    //endregion XML Writing

    //region XML Parsing
    /**
     * This parses an collection of UUIDs
     * @param values  the XML text to parse containing a comma separated UUID collection
     * @param ids the collection to load the UUIDs into
     */
    public static void parseUUIDCollection(final String values, final Collection<UUID> ids) {
        for (final String value : values.split(",")) {
            ids.add(UUID.fromString(value));
        }
    }

    /**
     * Parse a date from an XML node's content.
     * @param value The date from an XML node's content.
     * @return The Date retrieved from the XML node content.
     */
    public static LocalDate parseDate(final String value) throws DateTimeParseException {
        // Accept (truncates): yyyy-MM-dd HH:mm:ss
        // Accept (legacy): YYYYMMDD
        // Accept (preferred): yyyy-MM-dd
        // Accept (assumes first day of month): yyyy-MM
        // Accept (assumes first day of year: yyyy
        // Accept (assumes decade specification, so multiplied by 10 at first day of year): yyy
        switch (value.length()) {
            case 3:
                return LocalDate.ofYearDay(Integer.parseInt(value) * 10, 1);
            case 4:
                return LocalDate.ofYearDay(Integer.parseInt(value), 1);
            case 6:
            case 7:
                return LocalDate.parse(value + "-01");
        }

        int firstSpace = value.indexOf(' ');
        if (firstSpace >= 0) {
            return LocalDate.parse(value.substring(0, firstSpace));
        } else if (value.indexOf('-') < 0) {
            return LocalDate.parse(value, DateTimeFormatter.ofPattern("yyyyMMdd"));
        } else { // default parsing
            return LocalDate.parse(value);
        }
    }

    /**
     * This parses an collection of LocalDates
     * @param values the XML text to parse containing a comma separated LocalDate collection
     * @param dates the collection to load the LocalDates into
     */
    public static void parseDateCollection(final String values, final Collection<LocalDate> dates) {
        for (final String value : values.split(",")) {
            dates.add(parseDate(value));
        }
    }

    /**
     * @param value the XML text to parse containing a single String
     * @return the parsed String
     */
<<<<<<< HEAD
    public static String parseString(final String value) {
        return unEscape(value);
    }

    /**
     * @param value the XML text to parse containing a comma spaced String array
     * @return the parsed String Array
     */
    public static String[] parseStringArray(final String value) {
        return unEscape(value).split(",");
    }

    /**
     * @param value the XML text to parse containing a comma spaced int array
     * @return the parsed int Array
     */
    public static int[] parseIntArray(final String value) {
        final String[] values = value.split(",");
        int[] ints = new int[values.length];
        for (int i = 0; i < values.length; i++) {
            ints[i] = Integer.parseInt(values[i]);
        }
        return ints;
    }

    /**
     * @param value the XML text to parse containing a comma spaced boolean array
     * @return the parsed boolean Array
     */
    public static boolean[] parseBooleanArray(final String value) {
        final String[] values = value.split(",");
        boolean[] booleans = new boolean[values.length];
        for (int i = 0; i < values.length; i++) {
            booleans[i] = Boolean.parseBoolean(values[i]);
        }
        return booleans;
    }

    /**
     * @param value the XML text to parse containing a comma spaced long array
     * @return the parsed long Array
     */
    public static long[] parseLongArray(final String value) {
        final String[] values = value.split(",");
        long[] longs = new long[values.length];
        for (int i = 0; i < values.length; i++) {
            longs[i] = Long.parseLong(values[i]);
        }
        return longs;
    }

    /**
     * @param value the XML text to parse containing a comma spaced double array
     * @return the parsed double Array
     */
    public static double[] parseDoubleArray(final String value) {
        final String[] values = value.split(",");
        double[] doubles = new double[values.length];
        for (int i = 0; i < values.length; i++) {
            doubles[i] = Double.parseDouble(values[i]);
        }
        return doubles;
=======
    public static String escape(String string) {
        return StringEscapeUtils.escapeXml11(string);
>>>>>>> 719dd7ce
    }

    /**
     * Unescape... well, it reverses escaping...
     */
    public static String unEscape(final String string) {
        return StringEscapeUtils.unescapeXml(string);
    }
    //endregion XML Parsing
}<|MERGE_RESOLUTION|>--- conflicted
+++ resolved
@@ -240,15 +240,11 @@
     public static void writeSimpleXMLTag(final PrintWriter pw, final int indent, final String name,
                                          final LocalDate... values) {
         if (values.length > 0) {
-<<<<<<< HEAD
             final StringJoiner stringJoiner = new StringJoiner(",");
             for (final LocalDate value : values) {
                 stringJoiner.add(value.toString());
             }
             pw.println(indentStr(indent) + "<" + name + ">" + stringJoiner + "</" + name + ">");
-=======
-            pw1.println(indentStr(indent) + "<" + name + ">" + escape(StringUtils.join(values, ',')) + "</" + name + ">");
->>>>>>> 719dd7ce
         }
     }
 
@@ -262,7 +258,7 @@
      */
     public static void writeSimpleXMLTag(final PrintWriter pw, final int indent, final String name,
                                          final Collection<?> values) {
-        if (values.size() > 0) {
+        if (!values.isEmpty()) {
             final StringJoiner stringJoiner = new StringJoiner(",");
             values.forEach(v -> stringJoiner.add(v.toString()));
             pw.println(indentStr(indent) + "<" + name + ">" + escape(stringJoiner.toString()) + "</" + name + ">");
@@ -483,7 +479,7 @@
                 return LocalDate.parse(value + "-01");
         }
 
-        int firstSpace = value.indexOf(' ');
+        final int firstSpace = value.indexOf(' ');
         if (firstSpace >= 0) {
             return LocalDate.parse(value.substring(0, firstSpace));
         } else if (value.indexOf('-') < 0) {
@@ -508,7 +504,6 @@
      * @param value the XML text to parse containing a single String
      * @return the parsed String
      */
-<<<<<<< HEAD
     public static String parseString(final String value) {
         return unEscape(value);
     }
@@ -527,7 +522,7 @@
      */
     public static int[] parseIntArray(final String value) {
         final String[] values = value.split(",");
-        int[] ints = new int[values.length];
+        final int[] ints = new int[values.length];
         for (int i = 0; i < values.length; i++) {
             ints[i] = Integer.parseInt(values[i]);
         }
@@ -540,7 +535,7 @@
      */
     public static boolean[] parseBooleanArray(final String value) {
         final String[] values = value.split(",");
-        boolean[] booleans = new boolean[values.length];
+        final boolean[] booleans = new boolean[values.length];
         for (int i = 0; i < values.length; i++) {
             booleans[i] = Boolean.parseBoolean(values[i]);
         }
@@ -553,7 +548,7 @@
      */
     public static long[] parseLongArray(final String value) {
         final String[] values = value.split(",");
-        long[] longs = new long[values.length];
+        final long[] longs = new long[values.length];
         for (int i = 0; i < values.length; i++) {
             longs[i] = Long.parseLong(values[i]);
         }
@@ -566,15 +561,11 @@
      */
     public static double[] parseDoubleArray(final String value) {
         final String[] values = value.split(",");
-        double[] doubles = new double[values.length];
+        final double[] doubles = new double[values.length];
         for (int i = 0; i < values.length; i++) {
             doubles[i] = Double.parseDouble(values[i]);
         }
         return doubles;
-=======
-    public static String escape(String string) {
-        return StringEscapeUtils.escapeXml11(string);
->>>>>>> 719dd7ce
     }
 
     /**
