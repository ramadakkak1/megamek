/*
 * MegaMek - Copyright (C) 2000,2001,2002,2003,2004 Ben Mazur (bmazur@sev.org)
 * Copyright © 2013 Edward Cullen (eddy@obsessedcomputers.co.uk)
 * Copyright © 2013 Nicholas Walczak (walczak@cs.umn.edu)
 *
 *  This program is free software; you can redistribute it and/or modify it
 *  under the terms of the GNU General Public License as published by the Free
 *  Software Foundation; either version 2 of the License, or (at your option)
 *  any later version.
 *
 *  This program is distributed in the hope that it will be useful, but
 *  WITHOUT ANY WARRANTY; without even the implied warranty of MERCHANTABILITY
 *  or FITNESS FOR A PARTICULAR PURPOSE. See the GNU General Public License
 *  for more details.
 */

package megamek.utils;

import java.io.BufferedWriter;
import java.io.FileNotFoundException;
import java.io.IOException;
import java.io.PrintWriter;
import java.util.Vector;

<<<<<<< HEAD
import megamek.common.*;

=======
import megamek.common.Aero;
import megamek.common.EquipmentType;
import megamek.common.Mech;
import megamek.common.MechSummary;
import megamek.common.MechSummaryCache;
import megamek.common.TechConstants;
import megamek.common.UnitRoleHandler;
>>>>>>> 48a2a1c8

/**
 * This class provides a utility to read in all of the data/mechfiles and print
 * that data out into a CSV format.
 * 
 * @author arlith
 *
 */
public class MechCacheCSVTool {

    public static void main(String[] args) {
        MechSummaryCache cache = MechSummaryCache.getInstance(true);
        BufferedWriter fout;
        try{
            fout = new BufferedWriter(new PrintWriter("Units.csv"));
        } catch (FileNotFoundException e){
            System.out.println("Could not open file for output!");
            return;
        }
        MechSummary[] mechs = cache.getAllMechs();
        
        try {
            StringBuffer csvLine = new StringBuffer();
<<<<<<< HEAD
            csvLine.append("Chassis,Model,Combined,Unit Type,BV,role,Weight,Intro Date,Experimental year,Advanced year,Standard year,Rules,Source,Engine Name,Internal Structure," +
=======
            csvLine.append("Chassis,Model,Combined,Source,Weight,Intro Date,Experimental year,Advanced year,Standard year,Unit Type,Role,BV,Rules,Engine Name,Internal Structure," +
>>>>>>> 48a2a1c8
                    "Myomer,Cockpit Type,Gyro Type," +
                    "Armor Types," +
                    "Equipment (multiple entries)\n");
            fout.write(csvLine.toString());
            for (MechSummary mech : mechs){
                if (mech.getUnitType().equals("Gun Emplacement")){
                    continue;
                }
                
                csvLine = new StringBuffer();
                // Chassis Name
                csvLine.append(mech.getChassis() + ",");
                // Model Name
                csvLine.append(mech.getModel() + ",");
                
                //Combined Name
                csvLine.append(mech.getChassis() + " " + mech.getModel()+ ",");
                
                //Unit Type
                csvLine.append(mech.getUnitType()  + "-" + (mech.getUnitSubType() + ","));
                
                // BV
                csvLine.append(mech.getBV()  + ",");
                               
                //Role
                csvLine.append(UnitRoleHandler.getRoleFor(mech) + ",");
                
                //if (mech.getModel().equals("")){
                //    csvLine.append("(Standard),");
                //} else {                    
                //    csvLine.append(mech.getModel() + ",");
                //}

                //Weight
                csvLine.append(mech.getTons() + ",");
                
                // IntroDate
                csvLine.append(mech.getYear() + ",");
                
                //Experimental Tech Year
                if(mech.getAdvancedTechYear() <= mech.getYear()) {
                    csvLine.append(",");
                } else {
                    csvLine.append(mech.getYear() + ",");
                }
                         

                //Advanced Tech Year
                if(mech.getAdvancedTechYear()>0) {
                    csvLine.append(mech.getAdvancedTechYear()).append(",");
                    } else {
                        csvLine.append(",");
                    }

                //Standard Tech Year
                if(mech.getStandardTechYear()>0) {
                    csvLine.append(mech.getStandardTechYear()).append(",");
                    } else {
                        csvLine.append(",");
                    }
                
<<<<<<< HEAD
                //Rules Level
=======
                //Role
                csvLine.append(UnitRoleHandler.getRoleFor(mech) + ",");
                
                // BV
                csvLine.append(mech.getBV()  + ",");

>>>>>>> 48a2a1c8
                csvLine.append(mech.getLevel() + ",");

                //Source Book
                csvLine.append(mech.getSourceFile() + ",");
                
                
                // Engine Type
                csvLine.append(mech.getEngineName() + ",");
                
                // Internals Type
                if (mech.getInternalsType() >= 0){
                    String isString;
                    if (mech.isClan()){
                        isString = "Clan ";
                    } else {
                        isString = "IS ";
                    }
                    isString += EquipmentType.structureNames[mech
                            .getInternalsType()] + ",";
                    csvLine.append(isString);
                }else if
                    (mech.getInternalsType() < 0){
                    csvLine.append("Not Applicable,");
                }
                
                // Myomer type
                csvLine.append(mech.getMyomerName()+ ",");
                
                // Cockpit Type
                if (mech.getCockpitType() >= 0 && 
                        mech.getCockpitType() < Mech.COCKPIT_STRING.length){
                    if (mech.getUnitType().equals("Mek")){
                        csvLine.append(Mech.COCKPIT_STRING[mech.getCockpitType()]+ ",");
                    } else
                        csvLine.append(Aero.COCKPIT_STRING[mech.getCockpitType()]+ ",");
                    } else {
                    csvLine.append("Not Applicable,");
                }
                
                // Gyro Type
                if (mech.getGyroType() >= 0){
                    csvLine.append(Mech.GYRO_STRING[mech.getGyroType()] + ",");
                } else if 
                    (mech.getGyroType() <0){   
                    csvLine.append("Not Applicable,");    
                   }
                
                // Armor type - prints different armor types on the unit
                Vector<Integer> armorType, armorTech;
                armorType = new Vector<Integer>();
                armorTech = new Vector<Integer>();
                int [] at, att;
                at = mech.getArmorTypes();
                att = mech.getArmorTechTypes();
                for (int i = 0; i < at.length; i++){
                    boolean contains = false;
                    for (int j = 0; j < armorType.size(); j++){
                        if (armorType.get(j) == at[i] 
                                && armorTech.get(j) == att[i]){
                            contains = true;
                            break;
                        }
                    }
                    if (!contains){
                        armorType.add(at[i]);
                        armorTech.add(att[i]);
                    }
                }
                for (int i = 0; i < armorType.size(); i++){
                    csvLine.append(EquipmentType.getArmorTypeName(
                            armorType.get(i),
                            TechConstants.isClan(armorTech.get(i)))
                            + ",");
                }
                
                // Equipment Names
                for (String name : mech.getEquipmentNames()){
                    boolean ignore = false;
                    // Ignore armor critical
                    for (String armorName : EquipmentType.armorNames){
                        if (name.contains(armorName.trim())){
                            ignore = true;
                        }
                    }
                    // Ignore internal structure critical
                    for (String isName : EquipmentType.structureNames){
                        if (name.contains(isName.trim())){
                            ignore = true;
                        }
                    }
                    // Ignore Bays
                    if (name.contains("Bay")){
                        ignore = true;
                    }
                    // Ignore Ammo
                    if (name.contains("Ammo")){
                        ignore = true;
                    }
                    // Ignore Rifle
                    if (name.contains("Infantry Auto Rifle")){
                        ignore = true;
                    }
                    
                    
                    if (name.contains("SwarmMek")
                            || name.contains("SwarmWeaponMek")
                            || name.contains("StopSwarm")
                            || name.contains("LegAttack")){
                        ignore = true;
                    }
                    
                    if (!ignore){
                        csvLine.append(name + ",");
                    }
                }     
                csvLine.append("\n");
                fout.write(csvLine.toString());
            }
        fout.close();
        }catch (IOException e){
            System.out.println("IOException!");
            e.printStackTrace();
        }
        
        
    }
}
<|MERGE_RESOLUTION|>--- conflicted
+++ resolved
@@ -1,262 +1,241 @@
-/*
- * MegaMek - Copyright (C) 2000,2001,2002,2003,2004 Ben Mazur (bmazur@sev.org)
- * Copyright © 2013 Edward Cullen (eddy@obsessedcomputers.co.uk)
- * Copyright © 2013 Nicholas Walczak (walczak@cs.umn.edu)
- *
- *  This program is free software; you can redistribute it and/or modify it
- *  under the terms of the GNU General Public License as published by the Free
- *  Software Foundation; either version 2 of the License, or (at your option)
- *  any later version.
- *
- *  This program is distributed in the hope that it will be useful, but
- *  WITHOUT ANY WARRANTY; without even the implied warranty of MERCHANTABILITY
- *  or FITNESS FOR A PARTICULAR PURPOSE. See the GNU General Public License
- *  for more details.
- */
-
-package megamek.utils;
-
-import java.io.BufferedWriter;
-import java.io.FileNotFoundException;
-import java.io.IOException;
-import java.io.PrintWriter;
-import java.util.Vector;
-
-<<<<<<< HEAD
-import megamek.common.*;
-
-=======
-import megamek.common.Aero;
-import megamek.common.EquipmentType;
-import megamek.common.Mech;
-import megamek.common.MechSummary;
-import megamek.common.MechSummaryCache;
-import megamek.common.TechConstants;
-import megamek.common.UnitRoleHandler;
->>>>>>> 48a2a1c8
-
-/**
- * This class provides a utility to read in all of the data/mechfiles and print
- * that data out into a CSV format.
- * 
- * @author arlith
- *
- */
-public class MechCacheCSVTool {
-
-    public static void main(String[] args) {
-        MechSummaryCache cache = MechSummaryCache.getInstance(true);
-        BufferedWriter fout;
-        try{
-            fout = new BufferedWriter(new PrintWriter("Units.csv"));
-        } catch (FileNotFoundException e){
-            System.out.println("Could not open file for output!");
-            return;
-        }
-        MechSummary[] mechs = cache.getAllMechs();
-        
-        try {
-            StringBuffer csvLine = new StringBuffer();
-<<<<<<< HEAD
-            csvLine.append("Chassis,Model,Combined,Unit Type,BV,role,Weight,Intro Date,Experimental year,Advanced year,Standard year,Rules,Source,Engine Name,Internal Structure," +
-=======
-            csvLine.append("Chassis,Model,Combined,Source,Weight,Intro Date,Experimental year,Advanced year,Standard year,Unit Type,Role,BV,Rules,Engine Name,Internal Structure," +
->>>>>>> 48a2a1c8
-                    "Myomer,Cockpit Type,Gyro Type," +
-                    "Armor Types," +
-                    "Equipment (multiple entries)\n");
-            fout.write(csvLine.toString());
-            for (MechSummary mech : mechs){
-                if (mech.getUnitType().equals("Gun Emplacement")){
-                    continue;
-                }
-                
-                csvLine = new StringBuffer();
-                // Chassis Name
-                csvLine.append(mech.getChassis() + ",");
-                // Model Name
-                csvLine.append(mech.getModel() + ",");
-                
-                //Combined Name
-                csvLine.append(mech.getChassis() + " " + mech.getModel()+ ",");
-                
-                //Unit Type
-                csvLine.append(mech.getUnitType()  + "-" + (mech.getUnitSubType() + ","));
-                
-                // BV
-                csvLine.append(mech.getBV()  + ",");
-                               
-                //Role
-                csvLine.append(UnitRoleHandler.getRoleFor(mech) + ",");
-                
-                //if (mech.getModel().equals("")){
-                //    csvLine.append("(Standard),");
-                //} else {                    
-                //    csvLine.append(mech.getModel() + ",");
-                //}
-
-                //Weight
-                csvLine.append(mech.getTons() + ",");
-                
-                // IntroDate
-                csvLine.append(mech.getYear() + ",");
-                
-                //Experimental Tech Year
-                if(mech.getAdvancedTechYear() <= mech.getYear()) {
-                    csvLine.append(",");
-                } else {
-                    csvLine.append(mech.getYear() + ",");
-                }
-                         
-
-                //Advanced Tech Year
-                if(mech.getAdvancedTechYear()>0) {
-                    csvLine.append(mech.getAdvancedTechYear()).append(",");
-                    } else {
-                        csvLine.append(",");
-                    }
-
-                //Standard Tech Year
-                if(mech.getStandardTechYear()>0) {
-                    csvLine.append(mech.getStandardTechYear()).append(",");
-                    } else {
-                        csvLine.append(",");
-                    }
-                
-<<<<<<< HEAD
-                //Rules Level
-=======
-                //Role
-                csvLine.append(UnitRoleHandler.getRoleFor(mech) + ",");
-                
-                // BV
-                csvLine.append(mech.getBV()  + ",");
-
->>>>>>> 48a2a1c8
-                csvLine.append(mech.getLevel() + ",");
-
-                //Source Book
-                csvLine.append(mech.getSourceFile() + ",");
-                
-                
-                // Engine Type
-                csvLine.append(mech.getEngineName() + ",");
-                
-                // Internals Type
-                if (mech.getInternalsType() >= 0){
-                    String isString;
-                    if (mech.isClan()){
-                        isString = "Clan ";
-                    } else {
-                        isString = "IS ";
-                    }
-                    isString += EquipmentType.structureNames[mech
-                            .getInternalsType()] + ",";
-                    csvLine.append(isString);
-                }else if
-                    (mech.getInternalsType() < 0){
-                    csvLine.append("Not Applicable,");
-                }
-                
-                // Myomer type
-                csvLine.append(mech.getMyomerName()+ ",");
-                
-                // Cockpit Type
-                if (mech.getCockpitType() >= 0 && 
-                        mech.getCockpitType() < Mech.COCKPIT_STRING.length){
-                    if (mech.getUnitType().equals("Mek")){
-                        csvLine.append(Mech.COCKPIT_STRING[mech.getCockpitType()]+ ",");
-                    } else
-                        csvLine.append(Aero.COCKPIT_STRING[mech.getCockpitType()]+ ",");
-                    } else {
-                    csvLine.append("Not Applicable,");
-                }
-                
-                // Gyro Type
-                if (mech.getGyroType() >= 0){
-                    csvLine.append(Mech.GYRO_STRING[mech.getGyroType()] + ",");
-                } else if 
-                    (mech.getGyroType() <0){   
-                    csvLine.append("Not Applicable,");    
-                   }
-                
-                // Armor type - prints different armor types on the unit
-                Vector<Integer> armorType, armorTech;
-                armorType = new Vector<Integer>();
-                armorTech = new Vector<Integer>();
-                int [] at, att;
-                at = mech.getArmorTypes();
-                att = mech.getArmorTechTypes();
-                for (int i = 0; i < at.length; i++){
-                    boolean contains = false;
-                    for (int j = 0; j < armorType.size(); j++){
-                        if (armorType.get(j) == at[i] 
-                                && armorTech.get(j) == att[i]){
-                            contains = true;
-                            break;
-                        }
-                    }
-                    if (!contains){
-                        armorType.add(at[i]);
-                        armorTech.add(att[i]);
-                    }
-                }
-                for (int i = 0; i < armorType.size(); i++){
-                    csvLine.append(EquipmentType.getArmorTypeName(
-                            armorType.get(i),
-                            TechConstants.isClan(armorTech.get(i)))
-                            + ",");
-                }
-                
-                // Equipment Names
-                for (String name : mech.getEquipmentNames()){
-                    boolean ignore = false;
-                    // Ignore armor critical
-                    for (String armorName : EquipmentType.armorNames){
-                        if (name.contains(armorName.trim())){
-                            ignore = true;
-                        }
-                    }
-                    // Ignore internal structure critical
-                    for (String isName : EquipmentType.structureNames){
-                        if (name.contains(isName.trim())){
-                            ignore = true;
-                        }
-                    }
-                    // Ignore Bays
-                    if (name.contains("Bay")){
-                        ignore = true;
-                    }
-                    // Ignore Ammo
-                    if (name.contains("Ammo")){
-                        ignore = true;
-                    }
-                    // Ignore Rifle
-                    if (name.contains("Infantry Auto Rifle")){
-                        ignore = true;
-                    }
-                    
-                    
-                    if (name.contains("SwarmMek")
-                            || name.contains("SwarmWeaponMek")
-                            || name.contains("StopSwarm")
-                            || name.contains("LegAttack")){
-                        ignore = true;
-                    }
-                    
-                    if (!ignore){
-                        csvLine.append(name + ",");
-                    }
-                }     
-                csvLine.append("\n");
-                fout.write(csvLine.toString());
-            }
-        fout.close();
-        }catch (IOException e){
-            System.out.println("IOException!");
-            e.printStackTrace();
-        }
-        
-        
-    }
-}
+/*
+ * MegaMek - Copyright (C) 2000,2001,2002,2003,2004 Ben Mazur (bmazur@sev.org)
+ * Copyright © 2013 Edward Cullen (eddy@obsessedcomputers.co.uk)
+ * Copyright © 2013 Nicholas Walczak (walczak@cs.umn.edu)
+ *
+ *  This program is free software; you can redistribute it and/or modify it
+ *  under the terms of the GNU General Public License as published by the Free
+ *  Software Foundation; either version 2 of the License, or (at your option)
+ *  any later version.
+ *
+ *  This program is distributed in the hope that it will be useful, but
+ *  WITHOUT ANY WARRANTY; without even the implied warranty of MERCHANTABILITY
+ *  or FITNESS FOR A PARTICULAR PURPOSE. See the GNU General Public License
+ *  for more details.
+ */
+
+package megamek.utils;
+
+import java.io.BufferedWriter;
+import java.io.FileNotFoundException;
+import java.io.IOException;
+import java.io.PrintWriter;
+import java.util.Vector;
+
+import megamek.common.Aero;
+import megamek.common.EquipmentType;
+import megamek.common.Mech;
+import megamek.common.MechSummary;
+import megamek.common.MechSummaryCache;
+import megamek.common.TechConstants;
+import megamek.common.UnitRoleHandler;
+
+/**
+ * This class provides a utility to read in all of the data/mechfiles and print
+ * that data out into a CSV format.
+ * 
+ * @author arlith
+ *
+ */
+public class MechCacheCSVTool {
+
+    public static void main(String[] args) {
+        MechSummaryCache cache = MechSummaryCache.getInstance(true);
+        BufferedWriter fout;
+        try{
+            fout = new BufferedWriter(new PrintWriter("Units.csv"));
+        } catch (FileNotFoundException e){
+            System.out.println("Could not open file for output!");
+            return;
+        }
+        MechSummary[] mechs = cache.getAllMechs();
+        
+        try {
+            StringBuffer csvLine = new StringBuffer();
+            csvLine.append("Chassis,Model,Combined,Source,Weight,Intro Date,Experimental year,Advanced year,Standard year,Unit Type,Role,BV,Rules,Engine Name,Internal Structure," +
+                    "Myomer,Cockpit Type,Gyro Type," +
+                    "Armor Types," +
+                    "Equipment (multiple entries)\n");
+            fout.write(csvLine.toString());
+            for (MechSummary mech : mechs){
+                if (mech.getUnitType().equals("Gun Emplacement")){
+                    continue;
+                }
+                
+                csvLine = new StringBuffer();
+                // Chassis Name
+                csvLine.append(mech.getChassis() + ",");
+                // Model Name
+                csvLine.append(mech.getModel() + ",");
+                
+                //Combined Name
+                csvLine.append(mech.getChassis() + " " + mech.getModel()+ ",");
+                
+                //Source Book
+                csvLine.append(mech.getSourceFile() + ",");
+                
+                //if (mech.getModel().equals("")){
+                //    csvLine.append("(Standard),");
+                //} else {                    
+                //    csvLine.append(mech.getModel() + ",");
+                //}
+
+                //Weight
+                csvLine.append(mech.getTons() + ",");
+                
+                // IntroDate
+                csvLine.append(mech.getYear() + ",");
+                
+                //Experimental Tech Year
+                if(mech.getAdvancedTechYear() <= mech.getYear()) {
+                    csvLine.append(",");
+                } else {
+                    csvLine.append(mech.getYear() + ",");
+                }
+                         
+
+                //Advanced Tech Year
+                if(mech.getAdvancedTechYear()>0) {
+                    csvLine.append(mech.getAdvancedTechYear()).append(",");
+                    } else {
+                        csvLine.append(",");
+                    }
+
+                //Standard Tech Year
+                if(mech.getStandardTechYear()>0) {
+                    csvLine.append(mech.getStandardTechYear()).append(",");
+                    } else {
+                        csvLine.append(",");
+                    }
+
+                //Unit Type
+                csvLine.append(mech.getUnitType()  + "-" + (mech.getUnitSubType() + ","));
+                
+                //Role
+                csvLine.append(UnitRoleHandler.getRoleFor(mech) + ",");
+                
+                // BV
+                csvLine.append(mech.getBV()  + ",");
+
+                csvLine.append(mech.getLevel() + ",");
+                // Engine Type
+                csvLine.append(mech.getEngineName() + ",");
+                
+                // Internals Type
+                if (mech.getInternalsType() >= 0){
+                    String isString;
+                    if (mech.isClan()){
+                        isString = "Clan ";
+                    } else {
+                        isString = "IS ";
+                    }
+                    isString += EquipmentType.structureNames[mech
+                            .getInternalsType()] + ",";
+                    csvLine.append(isString);
+                }else if
+                    (mech.getInternalsType() < 0){
+                    csvLine.append("Not Applicable,");
+                }
+                
+                // Myomer type
+                csvLine.append(mech.getMyomerName()+ ",");
+                
+                // Cockpit Type
+                if (mech.getCockpitType() >= 0 && 
+                        mech.getCockpitType() < Mech.COCKPIT_STRING.length){
+                    if (mech.getUnitType().equals("Mek")){
+                        csvLine.append(Mech.COCKPIT_STRING[mech.getCockpitType()]+ ",");
+                    } else
+                        csvLine.append(Aero.COCKPIT_STRING[mech.getCockpitType()]+ ",");
+                    } else {
+                    csvLine.append("Not Applicable,");
+                }
+                
+                // Gyro Type
+                if (mech.getGyroType() >= 0){
+                    csvLine.append(Mech.GYRO_STRING[mech.getGyroType()] + ",");
+                } else if 
+                    (mech.getGyroType() <0){   
+                    csvLine.append("Not Applicable,");    
+                   }
+                
+                // Armor type - prints different armor types on the unit
+                Vector<Integer> armorType, armorTech;
+                armorType = new Vector<Integer>();
+                armorTech = new Vector<Integer>();
+                int [] at, att;
+                at = mech.getArmorTypes();
+                att = mech.getArmorTechTypes();
+                for (int i = 0; i < at.length; i++){
+                    boolean contains = false;
+                    for (int j = 0; j < armorType.size(); j++){
+                        if (armorType.get(j) == at[i] 
+                                && armorTech.get(j) == att[i]){
+                            contains = true;
+                            break;
+                        }
+                    }
+                    if (!contains){
+                        armorType.add(at[i]);
+                        armorTech.add(att[i]);
+                    }
+                }
+                for (int i = 0; i < armorType.size(); i++){
+                    csvLine.append(EquipmentType.getArmorTypeName(
+                            armorType.get(i),
+                            TechConstants.isClan(armorTech.get(i)))
+                            + ",");
+                }
+                
+                // Equipment Names
+                for (String name : mech.getEquipmentNames()){
+                    boolean ignore = false;
+                    // Ignore armor critical
+                    for (String armorName : EquipmentType.armorNames){
+                        if (name.contains(armorName.trim())){
+                            ignore = true;
+                        }
+                    }
+                    // Ignore internal structure critical
+                    for (String isName : EquipmentType.structureNames){
+                        if (name.contains(isName.trim())){
+                            ignore = true;
+                        }
+                    }
+                    // Ignore Bays
+                    if (name.contains("Bay")){
+                        ignore = true;
+                    }
+                    // Ignore Ammo
+                    if (name.contains("Ammo")){
+                        ignore = true;
+                    }
+                    // Ignore Rifle
+                    if (name.contains("Infantry Auto Rifle")){
+                        ignore = true;
+                    }
+                    
+                    
+                    if (name.contains("SwarmMek")
+                            || name.contains("SwarmWeaponMek")
+                            || name.contains("StopSwarm")
+                            || name.contains("LegAttack")){
+                        ignore = true;
+                    }
+                    
+                    if (!ignore){
+                        csvLine.append(name + ",");
+                    }
+                }     
+                csvLine.append("\n");
+                fout.write(csvLine.toString());
+            }
+        fout.close();
+        }catch (IOException e){
+            System.out.println("IOException!");
+            e.printStackTrace();
+        }
+        
+        
+    }
+}