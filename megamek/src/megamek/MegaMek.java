--- conflicted
+++ resolved
@@ -411,359 +411,4 @@
             }
         }
     }
-<<<<<<< HEAD
-
-    /**
-     * This class parses the options passed into to MegaMek from the command line.
-     */
-    private static class CommandLineParser extends AbstractCommandLineParser {
-        private boolean dedicatedServer = false;
-        private boolean ratGenEditor = false;
-        private String[] restArgs = new String[0];
-
-        // Options
-        private static final String OPTION_DEDICATED = "dedicated";
-        private static final String OPTION_EQUIPMENT_DB = "eqdb";
-        private static final String OPTION_EQUIPMENT_EXTENDED_DB = "eqedb";
-        private static final String OPTION_UNIT_VALIDATOR = "validate";
-        private static final String OPTION_UNIT_EXPORT = "export";
-        private static final String OPTION_OFFICAL_UNIT_LIST = "oul";
-        private static final String OPTION_UNIT_ALPHASTRIKE_CONVERSION = "asc";
-        private static final String OPTION_DATADIR = "data";
-        private static final String OPTION_RATGEN_EDIT = "editratgen";
-
-        CommandLineParser(String... args) {
-            super(args);
-        }
-
-        /**
-         * @return true if this is a dedicated server.
-         */
-        boolean dedicatedServer() {
-            return dedicatedServer;
-        }
-
-        /**
-         * Flag that indicates the option for the RAT Generator editor
-         * @return Whether the RAT Generator editor should be invoked
-         */
-        boolean ratGenEditor() {
-            return ratGenEditor;
-        }
-
-        /**
-         * @return the the <code>array</code> of the unprocessed arguments
-         */
-        String[] getRestArgs() {
-            return restArgs;
-        }
-
-        @Override
-        protected void start() throws ParseException {
-            if (getToken() == TOK_OPTION) {
-                final String tokenVal = getTokenValue();
-                nextToken();
-                switch (tokenVal) {
-                    case OPTION_EQUIPMENT_DB:
-                        processEquipmentDb();
-                        break;
-                    case OPTION_EQUIPMENT_EXTENDED_DB:
-                        processExtendedEquipmentDb();
-                        break;
-                    case OPTION_DATADIR:
-                        processDataDir();
-                        break;
-                    case OPTION_UNIT_VALIDATOR:
-                        processUnitValidator();
-                        break;
-                    case OPTION_UNIT_EXPORT:
-                        processUnitExporter();
-                        break;
-                    case OPTION_OFFICAL_UNIT_LIST:
-                        processUnitExporter(true);
-                        break;
-                    case OPTION_UNIT_ALPHASTRIKE_CONVERSION:
-                        processUnitAlphaStrikeConverter();
-                        break;
-                    case OPTION_DEDICATED:
-                        dedicatedServer = true;
-                        break;
-                    case OPTION_RATGEN_EDIT:
-                        ratGenEditor = true;
-                        break;
-                }
-            }
-            processRestOfInput();
-            if (getToken() != TOK_EOF) {
-                throw new ParseException("unexpected input");
-            }
-        }
-
-        private void processEquipmentDb() throws ParseException {
-            String filename;
-            if (getToken() == TOK_LITERAL) {
-                filename = getTokenValue();
-                nextToken();
-                megamek.common.EquipmentType.writeEquipmentDatabase(new File(filename));
-            } else {
-                throw new ParseException("file name expected");
-            }
-            System.exit(0);
-        }
-
-        private void processExtendedEquipmentDb() throws ParseException {
-            String filename;
-            if (getToken() == TOK_LITERAL) {
-                filename = getTokenValue();
-                nextToken();
-                megamek.common.EquipmentType.writeEquipmentExtendedDatabase(new File(filename));
-            } else {
-                throw new ParseException("file name expected");
-            }
-            System.exit(0);
-        }
-
-        private void processDataDir() throws ParseException {
-            String dataDirName;
-            if (getToken() == TOK_LITERAL) {
-                dataDirName = getTokenValue();
-                nextToken();
-                Configuration.setDataDir(new File(dataDirName));
-            } else {
-                throw new ParseException("directory name expected");
-            }
-        }
-
-        private void processUnitValidator() throws ParseException {
-            String filename;
-            if (getToken() == TOK_LITERAL) {
-                filename = getTokenValue();
-                nextToken();
-                MechSummary ms = MechSummaryCache.getInstance().getMech(filename);
-                if (ms == null) {
-                    MechSummary[] units = MechSummaryCache.getInstance().getAllMechs();
-                    for (MechSummary unit : units) {
-                        if (unit.getSourceFile().getName().equalsIgnoreCase(filename)) {
-                            ms = unit;
-                            break;
-                        }
-                    }
-                }
-
-                if (ms == null) {
-                    LogManager.getLogger().error(new IOException(filename + " not found.  Try using \"chassis model\" for input."));
-                } else {
-                    try {
-                        Entity entity = new MechFileParser(ms.getSourceFile(),
-                                ms.getEntryName()).getEntity();
-                        LogManager.getLogger().info("Validating Entity: " + entity.getShortNameRaw());
-                        EntityVerifier entityVerifier = EntityVerifier.getInstance(
-                                new MegaMekFile(Configuration.unitsDir(),
-                                        EntityVerifier.CONFIG_FILENAME).getFile());
-                        MechView mechView = new MechView(entity, false);
-                        StringBuffer sb = new StringBuffer(mechView.getMechReadout());
-                        if ((entity instanceof Mech) || (entity instanceof Tank)
-                                || (entity instanceof Aero) || (entity instanceof BattleArmor)) {
-                            TestEntity testEntity = null;
-                            if (entity instanceof Mech) {
-                                testEntity = new TestMech((Mech) entity, entityVerifier.mechOption,
-                                        null);
-                            } else if ((entity instanceof Tank) && !(entity instanceof GunEmplacement)) {
-                                if (entity.isSupportVehicle()) {
-                                    testEntity = new TestSupportVehicle(entity,
-                                            entityVerifier.tankOption, null);
-                                } else {
-                                    testEntity = new TestTank((Tank) entity,
-                                            entityVerifier.tankOption, null);
-                                }
-                            } else if ((entity.getEntityType() == Entity.ETYPE_AERO)
-                                    && (entity.getEntityType() != Entity.ETYPE_DROPSHIP)
-                                    && (entity.getEntityType() != Entity.ETYPE_SMALL_CRAFT)
-                                    && (entity.getEntityType() != Entity.ETYPE_FIGHTER_SQUADRON)
-                                    && (entity.getEntityType() != Entity.ETYPE_JUMPSHIP)
-                                    && (entity.getEntityType() != Entity.ETYPE_SPACE_STATION)) {
-                                testEntity = new TestAero((Aero) entity,
-                                        entityVerifier.aeroOption, null);
-                            } else if (entity instanceof BattleArmor) {
-                                testEntity = new TestBattleArmor((BattleArmor) entity,
-                                        entityVerifier.baOption, null);
-                            }
-
-                            if (testEntity != null) {
-                                testEntity.correctEntity(sb);
-                            }
-                        }
-                        LogManager.getLogger().info(sb.toString());
-                    } catch (Exception ex) {
-                        throw new ParseException("\"chassis model\" expected as input");
-                    }
-                }
-            } else {
-                throw new ParseException("\"chassis model\" expected as input");
-            }
-            System.exit(0);
-        }
-
-        private void processUnitAlphaStrikeConverter() {
-            String filename;
-            ASUnitType typeFilter = null;
-            if (getToken() == TOK_OPTION) {
-                try {
-                    typeFilter = ASUnitType.valueOf(getTokenValue().strip().toUpperCase());
-                } catch (Exception e) {
-                    // cannot parse the type: no filtering
-                }
-                nextToken();
-            }
-            if (getToken() == TOK_LITERAL) {
-                filename = getTokenValue();
-                nextToken();
-
-                if (!new File("./docs").exists()) {
-                    if (!new File("./docs").mkdir()) {
-                        LogManager.getLogger().error(
-                                "Error in creating directory ./docs. We know this is annoying, and apologise. "
-                                        + "Please submit a bug report at https://github.com/MegaMek/megamek/issues "
-                                        + " and we will try to resolve your issue.");
-                    }
-                }
-
-                File file = new File("./docs/" + filename);
-                try (Writer w = new FileWriter(file); BufferedWriter bw = new BufferedWriter(w)) {
-                    bw.write("Megamek Unit AlphaStrike Converter");
-                    bw.newLine();
-                    bw.write("This file can be regenerated with java -jar MegaMek.jar -asc [-TT] filename");
-                    bw.newLine();
-                    bw.write("-TT: Optional AlphaStrike unit type, e.g. -AF: limits the export to units of that type");
-                    bw.newLine();
-                    bw.write("Element\tType\tSize\tMP\tTMM\tArmor\tThreshold\tStructure\tStandard Damage\tOV\tPoint Value\tAbilities");
-                    bw.newLine();
-
-                    MechSummary[] units = MechSummaryCache.getInstance().getAllMechs();
-                    for (MechSummary unit : units) {
-                        Entity entity = new MechFileParser(unit.getSourceFile(), unit.getEntryName()).getEntity();
-                        System.out.println(entity.getShortName());
-                        if (!AlphaStrikeConverter.canConvert(entity)) {
-                            continue;
-                        }
-                        AlphaStrikeElement ase = AlphaStrikeConverter.convert(entity);
-                        if ((typeFilter == null) || ase.isType(typeFilter)) {
-                            ase.writeCsv(bw);
-                        }
-                    }
-                } catch (Exception ex) {
-                    LogManager.getLogger().error("", ex);
-                }
-            }
-            System.exit(0);
-        }
-
-        private void processUnitExporter() {
-            processUnitExporter(false);
-        }
-
-        private void processUnitExporter(boolean officialUnitList) {
-            String filename;
-            if ((getToken() == TOK_LITERAL) || officialUnitList) {
-                if (officialUnitList) {
-                    filename = MechFileParser.FILENAME_OFFICIAL_UNITS;
-                } else {
-                    filename = getTokenValue();
-                }
-                nextToken();
-
-                if (!new File("./docs").exists()) {
-                    if (!new File("./docs").mkdir()) {
-                        LogManager.getLogger().error(
-                                "Error in creating directory ./docs. We know this is annoying, and apologise. "
-                                        + "Please submit a bug report at https://github.com/MegaMek/megamek/issues "
-                                        + " and we will try to resolve your issue.");
-                    }
-                }
-                File file = new File("./docs/" + filename);
-                try (Writer w = new FileWriter(file); BufferedWriter bw = new BufferedWriter(w)) {
-                    if (officialUnitList) {
-                        bw.write("MegaMek Official Unit List");
-                        bw.newLine();
-                        bw.write("This file can be regenerated with java -jar MegaMek.jar -oul");
-                        bw.newLine();
-                        bw.write("Format is: Chassis Model|");
-                    } else {
-                        bw.write("MegaMek Unit Database");
-                        bw.newLine();
-                        bw.write("This file can be regenerated with java -jar MegaMek.jar -export filename");
-                        bw.newLine();
-                        bw.write("Type,SubType,Name,Model,BV,Cost (Loaded), Cost (Unloaded),Year,TechLevel,Tonnage,Tech,Canon,Walk,Run,Jump");
-                    }
-                    bw.newLine();
-
-                    MechSummary[] units = MechSummaryCache.getInstance(officialUnitList).getAllMechs();
-                    for (MechSummary unit : units) {
-                        String unitType = unit.getUnitType();
-                        if (unitType.equalsIgnoreCase("mek")) {
-                            unitType = "'Mech";
-                        }
-
-                        if (!officialUnitList) {
-                            bw.write(unitType);
-                            bw.write(",");
-                            bw.write(unit.getUnitSubType());
-                            bw.write(",");
-                            bw.write(unit.getChassis());
-                            bw.write(",");
-                            bw.write(unit.getModel());
-                            bw.write(",");
-                            bw.write(Integer.toString(unit.getBV()));
-                            bw.write(",");
-                            bw.write(Long.toString(unit.getCost()));
-                            bw.write(",");
-                            bw.write(Long.toString(unit.getUnloadedCost()));
-                            bw.write(",");
-                            bw.write(Integer.toString(unit.getYear()));
-                            bw.write(",");
-                            bw.write(TechConstants.getLevelDisplayableName(unit.getType()));
-                            bw.write(",");
-                            bw.write(Double.toString(unit.getTons()));
-                            bw.write(",");
-                            if (unit.isClan()) {
-                                bw.write("Clan,");
-                            } else {
-                                bw.write("IS,");
-                            }
-                            if (unit.isCanon()) {
-                                bw.write("Canon,");
-                            } else {
-                                bw.write("Non-Canon,");
-                            }
-                            bw.write(Integer.toString(unit.getWalkMp()));
-                            bw.write(",");
-                            bw.write(Integer.toString(unit.getRunMp()));
-                            bw.write(",");
-                            bw.write(Integer.toString(unit.getJumpMp()));
-                        } else {
-                            bw.write(unit.getChassis()
-                                    + (unit.getModel().isBlank() ? "|" : " " + unit.getModel() + "|"));
-                        }
-                        bw.newLine();
-                    }
-                } catch (Exception ex) {
-                    LogManager.getLogger().error("", ex);
-                }
-            }
-            System.exit(0);
-        }
-
-        private void processRestOfInput() {
-            Vector<String> v = new Vector<>();
-            while (getArgValue() != null) {
-                v.addElement(getArgValue());
-                nextArg();
-            }
-            setToken(TOK_EOF);
-            setTokenValue(null);
-            restArgs = v.toArray(new String[0]);
-        }
-    }
-=======
->>>>>>> 2e9ae071
 }