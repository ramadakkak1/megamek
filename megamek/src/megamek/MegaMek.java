/*
 * MegaMek - Copyright (C) 2005, 2006 Ben Mazur (bmazur@sev.org)
 * Copyright © 2013 Edward Cullen (eddy@obsessedcomputers.co.uk)
 *
 * This program is free software; you can redistribute it and/or modify it
 * under the terms of the GNU General Public License as published by the Free
 * Software Foundation; either version 2 of the License, or (at your option)
 * any later version.
 *
 * This program is distributed in the hope that it will be useful, but
 * WITHOUT ANY WARRANTY; without even the implied warranty of MERCHANTABILITY
 * or FITNESS FOR A PARTICULAR PURPOSE. See the GNU General Public License
 * for more details.
 */
package megamek;

import megamek.client.ui.preferences.MMPreferences;
import megamek.client.ui.swing.ButtonOrderPreferences;
import megamek.client.ui.swing.MegaMekGUI;
import megamek.common.*;
import megamek.common.annotations.Nullable;
import megamek.common.preference.PreferenceManager;
import megamek.common.util.AbstractCommandLineParser;
import megamek.common.util.fileUtils.MegaMekFile;
import megamek.common.verifier.*;
import megamek.server.DedicatedServer;
import megamek.utils.RATGeneratorEditor;
import org.apache.logging.log4j.LogManager;

import java.io.*;
import java.security.DigestInputStream;
import java.security.MessageDigest;
import java.security.NoSuchAlgorithmException;
import java.text.NumberFormat;
import java.time.LocalDate;
import java.util.Arrays;
import java.util.Date;
import java.util.Vector;

/**
 * @author mev This is the class where the execution of the megamek game starts.
 */
public class MegaMek {
    private static MMPreferences preferences = null;

    public static long TIMESTAMP = new File(PreferenceManager.getClientPreferences().getLogDirectory()
            + File.separator + "timestamp").lastModified();

    private static final NumberFormat commafy = NumberFormat.getInstance();
    private static final String INCORRECT_ARGUMENTS_MESSAGE = "Incorrect arguments:";
    private static final String ARGUMENTS_DESCRIPTION_MESSAGE = "Arguments syntax:\n\t MegaMek "
            + "[-log <logfile>] [(-gui <guiname>)|(-dedicated)|(-validate)|(-export)|(-eqdb)|"
            + "(-eqedb) (-oul)] [<args>]";
    public static final String PREFERENCES_FILE = "mmconf/megamek.preferences";
    public static final String LEGACY_LOG_FILE_NAME = "megameklog.txt";

    public static void main(String... args) {
        String logFileName = LEGACY_LOG_FILE_NAME;
        CommandLineParser cp = new CommandLineParser(args);

        try {
            cp.parse();
            String lf = cp.getLogFilename();
            if (lf != null) {
                if (lf.equals("none") || lf.equals("off")) {
                    logFileName = null;
                } else {
                    logFileName = lf;
                }
            }

            configureLogging(logFileName);
            showInfo();

            String[] restArgs = cp.getRestArgs();
            if (cp.dedicatedServer()) {
                startDedicatedServer(restArgs);
                return;
            }

            getPreferences().loadFromFile(PREFERENCES_FILE);

            if (cp.ratGenEditor()) {
                RATGeneratorEditor.main(restArgs);
            } else {
                // Load button ordering
                ButtonOrderPreferences.getInstance().setButtonPriorities();
                startGUI();
            }
        } catch (CommandLineParser.ParseException e) {
            String message = INCORRECT_ARGUMENTS_MESSAGE + e.getMessage() + '\n'
                    + ARGUMENTS_DESCRIPTION_MESSAGE;
            LogManager.getLogger().fatal(message);
            System.exit(1);
        }
    }

    private static void configureLegacyLogging(@Nullable final String logFileName) {
        // Redirect output to log files, unless turned off.
        if (logFileName == null) {
            return;
        }
        MegaMek.redirectOutput(logFileName);
    }

    /**
     * This needs to be done as we are currently using two different loggers.
     * Both loggers must be set to append in order to prevent them from over-
     * writing each other.  So, in order to get a clean log file each run,
     * the existing log file must be cleared.
     * <p>Alternatively, consider rolling the log file over instead.</p>
     * If we ever manage to completely get rid of the legacy logger, we can
     * get rid of this method.
     *
     * @param logFileName The name of the log file to reset.
     */
    public static void resetLogFile(@Nullable final String logFileName) {
        if (null == logFileName) {
            return;
        }
        File file = new File(logFileName);
        if (file.exists()) {
            try (PrintWriter writer = new PrintWriter(file)) {
                writer.print("");
            } catch (FileNotFoundException e) {
                LogManager.getLogger().error(e);
            }
        }
    }

    private static void configureLogging(@Nullable final String logFileName) {
        final String qualifiedLogFilename = PreferenceManager.getClientPreferences().getLogDirectory()
                + File.separator + logFileName;
        resetLogFile(qualifiedLogFilename);
        configureLegacyLogging(logFileName);
    }

    public static MMPreferences getPreferences() {
        if (preferences == null) {
            preferences = new MMPreferences();
        }

        return preferences;
    }

    /**
     * Calculates the SHA-256 hash of the MegaMek.jar file
     * Used primarily for purposes of checksum comparison when
     * connecting a new client.
     * @return String representing the SHA-256 hash
     */
    public static String getMegaMekSHA256() {
        StringBuilder sb = new StringBuilder();
        byte[] buffer = new byte[8192];

        // Assume UNIX/Linux, which has the jar in the root folder
        String filename = "MegaMek.jar";
        // If it isn't UNIX/Linux, maybe it's Windows where we've stashed it in the lib folder
        if (new File("lib/" + filename).exists()) {
            filename = "lib/" + filename;
            // And if it isn't either UNIX/Linux or Windows it's got to be Mac, where it's buried inside the app
        } else if (new File("MegaMek.app/Contents/Resources/Java/" + filename).exists()) {
            filename = "MegaMek.app/Contents/Resources/Java/" + filename;
        }

        MessageDigest md;
        // Calculate the digest for the given file.
        try {
            md = MessageDigest.getInstance("SHA-256");
        } catch (NoSuchAlgorithmException e) {
            LogManager.getLogger().error(e);
            return null;
        }
        try (InputStream is = new FileInputStream(filename);
             InputStream dis = new DigestInputStream(is, md)) {
            while (0 < dis.read(buffer)) { }
            // gets digest
            byte[] digest = md.digest();
            // convert the byte to hex format
            for (byte d : digest) {
                sb.append(String.format("%02x", d));
            }
        } catch (Exception e) {
            LogManager.getLogger().error(e);
            return null;
        }
        return sb.toString();
    }

    /**
     * This function returns the memory used in the heap (heap memory - free
     * memory).
     *
     * @return memory used in kB
     */
    public static String getMemoryUsed() {
        long heap = Runtime.getRuntime().totalMemory();
        long free = Runtime.getRuntime().freeMemory();
        return commafy.format((heap - free) / 1024) + " kB";
    }

    /**
     * This function redirects the standard error and output streams to the
     * given File name.
     *
     * @param logFileName The file name to redirect to.
     */
    private static void redirectOutput(String logFileName) {
        LogManager.getLogger().info("Redirecting output to " + logFileName);
        String sLogDir = PreferenceManager.getClientPreferences().getLogDirectory();
        File logDir = new File(sLogDir);
        if (!logDir.exists()) {
            if (!logDir.mkdir()) {
                LogManager.getLogger().error("Error in creating directory ./logs. We know this is annoying, and apologise. "
                                + "Please submit a bug report at https://github.com/MegaMek/megamek/issues "
                                + " and we will try to resolve your issue.");
            }
        }
        try {
            PrintStream ps = new PrintStream(
                    new BufferedOutputStream(new FileOutputStream(sLogDir
                            + File.separator + logFileName, true) {
                        @Override
                        public void flush() throws IOException {
                            super.flush();
                            getFD().sync();
                        }
                    }, 64));
            System.setOut(ps);
            System.setErr(ps);
        } catch (Exception e) {
            LogManager.getLogger().error("Unable to redirect output to " + logFileName, e);
        }
    }

    /**
     * Starts a dedicated server with the arguments in args. See
     * {@link megamek.server.DedicatedServer#start(String[])} for more
     * information.
     *
     * @param args the arguments to the dedicated server.
     */
    private static void startDedicatedServer(String... args) {
<<<<<<< HEAD
        StringBuffer message = new StringBuffer("Starting Dedicated Server. ");
        MegaMek.dumpArgs(message, args);
        LogManager.getLogger().info(message.toString());
=======
        LogManager.getLogger().info("Starting Dedicated Server. " + Arrays.toString(args));
>>>>>>> 101c4c0e
        DedicatedServer.start(args);
    }

    /**
<<<<<<< HEAD
     * Attempts to start the GUI with the given name. If the GUI is unknown the
     * program will exit.
     *
     * @param guiName The name of the GUI, usually AWT or swing
     * @param args    The arguments to be passed onto the GUI.
     */
    private static void startGUI(String guiName, String... args) {
        if (null == guiName) {
            LogManager.getLogger().error("guiName must be non-null");
            return;
        }
        if (null == args) {
            LogManager.getLogger().error("args must be non-null");
            return;
        }
        IMegaMekGUI mainGui = MegaMek.getGui(guiName);
        if (mainGui == null) {
            LogManager.getLogger().fatal(UNKNOWN_GUI_MESSAGE + guiName);
            System.exit(1);
        } else {
            StringBuffer message = new StringBuffer("Starting GUI ");
            message.append(guiName).append(". ");
            MegaMek.dumpArgs(message, args);
            LogManager.getLogger().info(message.toString());
            mainGui.start(args);
        }
    }

    /**
     * Return the Interface to the GUI specified by the name in guiName.
     *
     * @param guiName the name of the GUI, will be passed on to
     *                {@link #getGUIClassName(String)}.
     * @return An that can start a GUI such as {@link IMegaMekGUI}.
     */
    @SuppressWarnings({ "rawtypes" })
    private static IMegaMekGUI getGui(String guiName) {
        assert (guiName != null) : "guiName must be non-null";
        String guiClassName = MegaMek.getGUIClassName(guiName);
        if (guiClassName != null) {
            try {
                Class guiClass = Class.forName(guiClassName);
                if (IMegaMekGUI.class.isAssignableFrom(guiClass)) {
                    return (IMegaMekGUI) guiClass.newInstance();
                }
            } catch (Exception e) {
                LogManager.getLogger().info(GUI_CLASS_NOT_FOUND_MESSAGE + guiClassName);
            }
        }
        return null;
    }

    private static String getGUIClassName(String guiName) {
        assert (guiName != null) : "guiName must be non-null";
        Properties p = new Properties();
        String key = "gui." + guiName;
        final String PROPERTIES_FILE = "megamek/MegaMek.properties";
        try (InputStream is = MegaMek.class.getClassLoader().getResourceAsStream(PROPERTIES_FILE)) {
            if (is != null) {
                p.load(is);
                return p.getProperty(key);
            }
        } catch (IOException e) {
            LogManager.getLogger().info("Property file load failed.");
        }
        return null;
    }

    /**
     * This function appends 'args: []', to the buffer, with a space separated
     * list of args[] elements between the brackets.
     *
     * @param buffer the buffer to append the list to.
     * @param args   the array of strings to copy into a space separated list.
=======
     * Starts MegaMek's GUI
>>>>>>> 101c4c0e
     */
    private static void startGUI() {
        LogManager.getLogger().info("Starting MegaMekGUI.");
        new MegaMekGUI().start();
    }

    /**
     * Prints some information about MegaMek. Used in log files to figure out the JVM and
     * version of MegaMek.
     */
    public static void showInfo() {
        final long TIMESTAMP = new File(PreferenceManager.getClientPreferences().getLogDirectory()
                + File.separator + "timestamp").lastModified();
        // echo some useful stuff
        String msg = "Starting MegaMek v" + MegaMekConstants.VERSION;
        if (TIMESTAMP > 0) {
            msg += "\n\tCompiled on " + new Date(TIMESTAMP);
        }
        msg += "\n\tToday is " + LocalDate.now()
                + "\n\tJava Vendor: " + System.getProperty("java.vendor")
                + "\n\tJava Version: " + System.getProperty("java.version")
                + "\n\tPlatform: " + System.getProperty("os.name") + " " + System.getProperty("os.version")
                + " (" + System.getProperty("os.arch") + ")"
                + "\n\tTotal memory available to MegaMek: "
                + NumberFormat.getInstance().format(Runtime.getRuntime().maxMemory()) + " GB";
        LogManager.getLogger().info(msg);
    }

    /**
     * This class parses the options passed into to MegaMek from the command line.
     */
    private static class CommandLineParser extends AbstractCommandLineParser {
        private String logFilename;
        private boolean dedicatedServer = false;
        private boolean ratGenEditor = false;
        private String[] restArgs = new String[0];

        // Options
        private static final String OPTION_DEDICATED = "dedicated";
        private static final String OPTION_LOG = "log";
        private static final String OPTION_EQUIPMENT_DB = "eqdb";
        private static final String OPTION_EQUIPMENT_EXTENDED_DB = "eqedb";
        private static final String OPTION_UNIT_VALIDATOR = "validate";
        private static final String OPTION_UNIT_EXPORT = "export";
        private static final String OPTION_OFFICAL_UNIT_LIST = "oul";
        private static final String OPTION_UNIT_BATTLEFORCE_CONVERSION = "bfc";
        private static final String OPTION_UNIT_ALPHASTRIKE_CONVERSION = "asc";
        private static final String OPTION_DATADIR = "data";
        private static final String OPTION_RATGEN_EDIT = "editratgen";

        CommandLineParser(String... args) {
            super(args);
        }

        /**
         * @return true if this is a dedicated server.
         */
        boolean dedicatedServer() {
            return dedicatedServer;
        }

        /**
         * Flag that indicates the option for the RAT Generator editor
         * @return Whether the RAT Generator editor should be invoked
         */
        boolean ratGenEditor() {
            return ratGenEditor;
        }

        /**
         * @return the log file name option value or <code>null</code> if it wasn't set
         */
        String getLogFilename() {
            return logFilename;
        }

        /**
         * @return the the <code>array</code> of the unprocessed arguments
         */
        String[] getRestArgs() {
            return restArgs;
        }

        @Override
        protected void start() throws ParseException {
            if (getToken() == TOK_OPTION) {
                final String tokenVal = getTokenValue();
                nextToken();
                switch (tokenVal) {
                    case OPTION_LOG:
                        parseLog();
                        break;
                    case OPTION_EQUIPMENT_DB:
                        processEquipmentDb();
                        break;
                    case OPTION_EQUIPMENT_EXTENDED_DB:
                        processExtendedEquipmentDb();
                        break;
                    case OPTION_DATADIR:
                        processDataDir();
                        break;
                    case OPTION_UNIT_VALIDATOR:
                        processUnitValidator();
                        break;
                    case OPTION_UNIT_EXPORT:
                        processUnitExporter();
                        break;
                    case OPTION_OFFICAL_UNIT_LIST:
                        processUnitExporter(true);
                        break;
                    case OPTION_UNIT_BATTLEFORCE_CONVERSION:
                        processUnitBattleForceConverter();
                        break;
                    case OPTION_UNIT_ALPHASTRIKE_CONVERSION:
                        processUnitAlphaStrikeConverter();
                        break;
                    case OPTION_DEDICATED:
                        dedicatedServer = true;
                        break;
                    case OPTION_RATGEN_EDIT:
                        ratGenEditor = true;
                        break;
                }
            }
            processRestOfInput();
            if (getToken() != TOK_EOF) {
                throw new ParseException("unexpected input");
            }
        }

        private void parseLog() throws ParseException {
            if (getToken() == TOK_LITERAL) {
                logFilename = getTokenValue();
                nextToken();
            } else {
                throw new ParseException("log file name expected");
            }
        }

        private void processEquipmentDb() throws ParseException {
            String filename;
            if (getToken() == TOK_LITERAL) {
                filename = getTokenValue();
                nextToken();
                megamek.common.EquipmentType.writeEquipmentDatabase(new File(filename));
            } else {
                throw new ParseException("file name expected");
            }
            System.exit(0);
        }

        private void processExtendedEquipmentDb() throws ParseException {
            String filename;
            if (getToken() == TOK_LITERAL) {
                filename = getTokenValue();
                nextToken();
                megamek.common.EquipmentType.writeEquipmentExtendedDatabase(new File(filename));
            } else {
                throw new ParseException("file name expected");
            }
            System.exit(0);
        }

        private void processDataDir() throws ParseException {
            String dataDirName;
            if (getToken() == TOK_LITERAL) {
                dataDirName = getTokenValue();
                nextToken();
                Configuration.setDataDir(new File(dataDirName));
            } else {
                throw new ParseException("directory name expected");
            }
        }

        private void processUnitValidator() throws ParseException {
            String filename;
            if (getToken() == TOK_LITERAL) {
                filename = getTokenValue();
                nextToken();
                MechSummary ms = MechSummaryCache.getInstance().getMech(filename);
                if (ms == null) {
                    MechSummary[] units = MechSummaryCache.getInstance().getAllMechs();
                    for (MechSummary unit : units) {
                        if (unit.getSourceFile().getName().equalsIgnoreCase(filename)) {
                            ms = unit;
                            break;
                        }
                    }
                }

                if (ms == null) {
                    LogManager.getLogger().error(new IOException(filename + " not found.  Try using \"chassis model\" for input."));
                } else {
                    try {
                        Entity entity = new MechFileParser(ms.getSourceFile(),
                                ms.getEntryName()).getEntity();
                        LogManager.getLogger().info("Validating Entity: " + entity.getShortNameRaw());
                        EntityVerifier entityVerifier = EntityVerifier.getInstance(
                                new MegaMekFile(Configuration.unitsDir(),
                                        EntityVerifier.CONFIG_FILENAME).getFile());
                        MechView mechView = new MechView(entity, false);
                        StringBuffer sb = new StringBuffer(mechView.getMechReadout());
                        if ((entity instanceof Mech) || (entity instanceof Tank)
                                || (entity instanceof Aero) || (entity instanceof BattleArmor)) {
                            TestEntity testEntity = null;
                            if (entity instanceof Mech) {
                                testEntity = new TestMech((Mech) entity, entityVerifier.mechOption,
                                        null);
                            } else if ((entity instanceof Tank) && !(entity instanceof GunEmplacement)) {
                                if (entity.isSupportVehicle()) {
                                    testEntity = new TestSupportVehicle(entity,
                                            entityVerifier.tankOption, null);
                                } else {
                                    testEntity = new TestTank((Tank) entity,
                                            entityVerifier.tankOption, null);
                                }
                            } else if ((entity.getEntityType() == Entity.ETYPE_AERO)
                                    && (entity.getEntityType() != Entity.ETYPE_DROPSHIP)
                                    && (entity.getEntityType() != Entity.ETYPE_SMALL_CRAFT)
                                    && (entity.getEntityType() != Entity.ETYPE_FIGHTER_SQUADRON)
                                    && (entity.getEntityType() != Entity.ETYPE_JUMPSHIP)
                                    && (entity.getEntityType() != Entity.ETYPE_SPACE_STATION)) {
                                testEntity = new TestAero((Aero) entity,
                                        entityVerifier.aeroOption, null);
                            } else if (entity instanceof BattleArmor) {
                                testEntity = new TestBattleArmor((BattleArmor) entity,
                                        entityVerifier.baOption, null);
                            }

                            if (testEntity != null) {
                                testEntity.correctEntity(sb);
                            }
                        }
                        LogManager.getLogger().info(sb.toString());
                    } catch (Exception ex) {
                        throw new ParseException("\"chassis model\" expected as input");
                    }
                }
            } else {
                throw new ParseException("\"chassis model\" expected as input");
            }
            System.exit(0);
        }

        private void processUnitBattleForceConverter() {
            String filename;
            if (getToken() == TOK_LITERAL) {
                filename = getTokenValue();
                nextToken();

                if (!new File("./docs").exists()) {
                    if (!new File("./docs").mkdir()) {
                        LogManager.getLogger().error(
                                "Error in creating directory ./docs. We know this is annoying, and apologise. "
                                        + "Please submit a bug report at https://github.com/MegaMek/megamek/issues "
                                        + " and we will try to resolve your issue.");
                    }
                }
                File file = new File("./docs/" + filename);
                try (Writer w = new FileWriter(file); BufferedWriter fw = new BufferedWriter(w)) {
                    fw.write("Megamek Unit BattleForce Converter");
                    fw.newLine();
                    fw.write("This file can be regenerated with java -jar MegaMek.jar -bfc filename");
                    fw.newLine();
                    fw.write("Element\tSize\tMP\tArmor\tStructure\tS/M/L\tOV\tPoint Cost\tAbilities");
                    fw.newLine();

                    MechSummary[] units = MechSummaryCache.getInstance().getAllMechs();
                    for (MechSummary unit : units) {
                        Entity entity = new MechFileParser(unit.getSourceFile(),
                                unit.getEntryName()).getEntity();

                        BattleForceElement bfe = new BattleForceElement(entity);
                        bfe.writeCsv(fw);
                    }
                } catch (Exception e) {
                    LogManager.getLogger().error(e);
                }
            }

            System.exit(0);
        }

        private void processUnitAlphaStrikeConverter() {
            String filename;
            if (getToken() == TOK_LITERAL) {
                filename = getTokenValue();
                nextToken();

                if (!new File("./docs").exists()) {
                    if (!new File("./docs").mkdir()) {
                        LogManager.getLogger().error(
                                "Error in creating directory ./docs. We know this is annoying, and apologise. "
                                        + "Please submit a bug report at https://github.com/MegaMek/megamek/issues "
                                        + " and we will try to resolve your issue.");
                    }
                }

                File file = new File("./docs/" + filename);
                try (Writer w = new FileWriter(file); BufferedWriter bw = new BufferedWriter(w)) {
                    bw.write("Megamek Unit AlphaStrike Converter");
                    bw.newLine();
                    bw.write("This file can be regenerated with java -jar MegaMek.jar -asc filename");
                    bw.newLine();
                    bw.write("Element\tType\tSize\tMP\tArmor\tStructure\tS/M/L\tOV\tPoint Cost\tAbilities");
                    bw.newLine();

                    MechSummary[] units = MechSummaryCache.getInstance().getAllMechs();
                    for (MechSummary unit : units) {
                        Entity entity = new MechFileParser(unit.getSourceFile(),
                                unit.getEntryName()).getEntity();

                        AlphaStrikeElement ase = new AlphaStrikeElement(entity);
                        ase.writeCsv(bw);
                    }
                } catch (Exception ex) {
                    LogManager.getLogger().error(ex);
                }
            }
            System.exit(0);
        }

        private void processUnitExporter() {
            processUnitExporter(false);
        }

        private void processUnitExporter(boolean officialUnitList) {
            String filename;
            if ((getToken() == TOK_LITERAL) || officialUnitList) {
                if (officialUnitList) {
                    filename = MechFileParser.FILENAME_OFFICIAL_UNITS;
                } else {
                    filename = getTokenValue();
                }
                nextToken();

                if (!new File("./docs").exists()) {
                    if (!new File("./docs").mkdir()) {
                        LogManager.getLogger().error(
                                "Error in creating directory ./docs. We know this is annoying, and apologise. "
                                        + "Please submit a bug report at https://github.com/MegaMek/megamek/issues "
                                        + " and we will try to resolve your issue.");
                    }
                }
                File file = new File("./docs/" + filename);
                try (Writer w = new FileWriter(file); BufferedWriter bw = new BufferedWriter(w)) {
                    if (officialUnitList) {
                        bw.write("MegaMek Official Unit List");
                        bw.newLine();
                        bw.write("This file can be regenerated with java -jar MegaMek.jar -oul");
                        bw.newLine();
                        bw.write("Format is: Chassis Model|");
                    } else {
                        bw.write("MegaMek Unit Database");
                        bw.newLine();
                        bw.write("This file can be regenerated with java -jar MegaMek.jar -export filename");
                        bw.newLine();
                        bw.write("Type,SubType,Name,Model,BV,Cost (Loaded), Cost (Unloaded),Year,TechLevel,Tonnage,Tech,Canon,Walk,Run,Jump");
                    }
                    bw.newLine();

                    MechSummary[] units = MechSummaryCache.getInstance(officialUnitList).getAllMechs();
                    for (MechSummary unit : units) {
                        String unitType = unit.getUnitType();
                        if (unitType.equalsIgnoreCase("mek")) {
                            unitType = "'Mech";
                        }

                        if (!officialUnitList) {
                            bw.write(unitType);
                            bw.write(",");
                            bw.write(unit.getUnitSubType());
                            bw.write(",");
                            bw.write(unit.getChassis());
                            bw.write(",");
                            bw.write(unit.getModel());
                            bw.write(",");
                            bw.write(Integer.toString(unit.getBV()));
                            bw.write(",");
                            bw.write(Long.toString(unit.getCost()));
                            bw.write(",");
                            bw.write(Long.toString(unit.getUnloadedCost()));
                            bw.write(",");
                            bw.write(Integer.toString(unit.getYear()));
                            bw.write(",");
                            bw.write(TechConstants.getLevelDisplayableName(unit.getType()));
                            bw.write(",");
                            bw.write(Double.toString(unit.getTons()));
                            bw.write(",");
                            if (unit.isClan()) {
                                bw.write("Clan,");
                            } else {
                                bw.write("IS,");
                            }
                            if (unit.isCanon()) {
                                bw.write("Canon,");
                            } else {
                                bw.write("Non-Canon,");
                            }
                            bw.write(Integer.toString(unit.getWalkMp()));
                            bw.write(",");
                            bw.write(Integer.toString(unit.getRunMp()));
                            bw.write(",");
                            bw.write(Integer.toString(unit.getJumpMp()));
                        } else {
                            bw.write(unit.getChassis()
                                    + (unit.getModel().isBlank() ? "|" : " " + unit.getModel() + "|"));
                        }
                        bw.newLine();
                    }
                } catch (Exception ex) {
                    LogManager.getLogger().error(ex);
                }
            }
            System.exit(0);
        }

        private void processRestOfInput() {
            Vector<String> v = new Vector<>();
            while (getArgValue() != null) {
                v.addElement(getArgValue());
                nextArg();
            }
            setToken(TOK_EOF);
            setTokenValue(null);
            restArgs = v.toArray(new String[0]);
        }
    }
}<|MERGE_RESOLUTION|>--- conflicted
+++ resolved
@@ -241,95 +241,12 @@
      * @param args the arguments to the dedicated server.
      */
     private static void startDedicatedServer(String... args) {
-<<<<<<< HEAD
-        StringBuffer message = new StringBuffer("Starting Dedicated Server. ");
-        MegaMek.dumpArgs(message, args);
-        LogManager.getLogger().info(message.toString());
-=======
         LogManager.getLogger().info("Starting Dedicated Server. " + Arrays.toString(args));
->>>>>>> 101c4c0e
         DedicatedServer.start(args);
     }
 
     /**
-<<<<<<< HEAD
-     * Attempts to start the GUI with the given name. If the GUI is unknown the
-     * program will exit.
-     *
-     * @param guiName The name of the GUI, usually AWT or swing
-     * @param args    The arguments to be passed onto the GUI.
-     */
-    private static void startGUI(String guiName, String... args) {
-        if (null == guiName) {
-            LogManager.getLogger().error("guiName must be non-null");
-            return;
-        }
-        if (null == args) {
-            LogManager.getLogger().error("args must be non-null");
-            return;
-        }
-        IMegaMekGUI mainGui = MegaMek.getGui(guiName);
-        if (mainGui == null) {
-            LogManager.getLogger().fatal(UNKNOWN_GUI_MESSAGE + guiName);
-            System.exit(1);
-        } else {
-            StringBuffer message = new StringBuffer("Starting GUI ");
-            message.append(guiName).append(". ");
-            MegaMek.dumpArgs(message, args);
-            LogManager.getLogger().info(message.toString());
-            mainGui.start(args);
-        }
-    }
-
-    /**
-     * Return the Interface to the GUI specified by the name in guiName.
-     *
-     * @param guiName the name of the GUI, will be passed on to
-     *                {@link #getGUIClassName(String)}.
-     * @return An that can start a GUI such as {@link IMegaMekGUI}.
-     */
-    @SuppressWarnings({ "rawtypes" })
-    private static IMegaMekGUI getGui(String guiName) {
-        assert (guiName != null) : "guiName must be non-null";
-        String guiClassName = MegaMek.getGUIClassName(guiName);
-        if (guiClassName != null) {
-            try {
-                Class guiClass = Class.forName(guiClassName);
-                if (IMegaMekGUI.class.isAssignableFrom(guiClass)) {
-                    return (IMegaMekGUI) guiClass.newInstance();
-                }
-            } catch (Exception e) {
-                LogManager.getLogger().info(GUI_CLASS_NOT_FOUND_MESSAGE + guiClassName);
-            }
-        }
-        return null;
-    }
-
-    private static String getGUIClassName(String guiName) {
-        assert (guiName != null) : "guiName must be non-null";
-        Properties p = new Properties();
-        String key = "gui." + guiName;
-        final String PROPERTIES_FILE = "megamek/MegaMek.properties";
-        try (InputStream is = MegaMek.class.getClassLoader().getResourceAsStream(PROPERTIES_FILE)) {
-            if (is != null) {
-                p.load(is);
-                return p.getProperty(key);
-            }
-        } catch (IOException e) {
-            LogManager.getLogger().info("Property file load failed.");
-        }
-        return null;
-    }
-
-    /**
-     * This function appends 'args: []', to the buffer, with a space separated
-     * list of args[] elements between the brackets.
-     *
-     * @param buffer the buffer to append the list to.
-     * @param args   the array of strings to copy into a space separated list.
-=======
      * Starts MegaMek's GUI
->>>>>>> 101c4c0e
      */
     private static void startGUI() {
         LogManager.getLogger().info("Starting MegaMekGUI.");
