--- conflicted
+++ resolved
@@ -1302,13 +1302,10 @@
         boolean hasHarjelIII = false;
         boolean hasCoolantPod = false;
         int emergencyCoolantCount = 0;
-<<<<<<< HEAD
-        boolean hasExternalFuelTank = false;
-=======
         int networks = 0;
         boolean countedC3 = false;
         int robotics = 0;
->>>>>>> b9db4537
+        boolean hasExternalFuelTank = false;
         for (Mounted m : getEntity().getAmmo()) {
             if (((AmmoType)m.getType()).getAmmoType() == AmmoType.T_COOLANT_POD) {
                 hasCoolantPod = true;
@@ -1342,10 +1339,9 @@
             if (m.getType().hasFlag(MiscType.F_HARJEL_III)) {
                 hasHarjelIII = true;
             }
-<<<<<<< HEAD
             if (m.getType().hasFlag(MiscType.F_FUEL)) {
                 hasExternalFuelTank = true;
-=======
+            }
             if ((m.getType().hasFlag(MiscType.F_C3S) || m.getType().hasFlag(MiscType.F_C3SBS)) && !countedC3) {
                 networks++;
                 countedC3 = true;
@@ -1363,7 +1359,6 @@
                 if (m.getType().hasFlag(WeaponType.F_C3M) || m.getType().hasFlag(WeaponType.F_C3MBS)) {
                     networks++;
                 }
->>>>>>> b9db4537
             }
         }
         if ((isMech() || isTank() || isAero())
@@ -1383,15 +1378,12 @@
                 }
             }
         }
-<<<<<<< HEAD
         if (hasExternalFuelTank
                 && (!getEntity().hasEngine() ||((getEntity().getEngine().getEngineType() != Engine.COMBUSTION_ENGINE)
                 && (getEntity().getEngine().getEngineType() != Engine.FUEL_CELL)))) {
             illegal = true;
             buff.append("Extended fuel tanks can only be used with internal combustion or fuel cell engines.\n");
         }
-=======
->>>>>>> b9db4537
 
         if (minesweeperCount > 1) {
             buff.append("Unit has more than one minesweeper!\n");
