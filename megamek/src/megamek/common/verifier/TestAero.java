/*
 * MegaMek -
 * Copyright (C) 2000,2001,2002,2003,2004,2005 Ben Mazur (bmazur@sev.org)
 *
 *  This program is free software; you can redistribute it and/or modify it
 *  under the terms of the GNU General Public License as published by the Free
 *  Software Foundation; either version 2 of the License, or (at your option)
 *  any later version.
 *
 *  This program is distributed in the hope that it will be useful, but
 *  WITHOUT ANY WARRANTY; without even the implied warranty of MERCHANTABILITY
 *  or FITNESS FOR A PARTICULAR PURPOSE. See the GNU General Public License
 *  for more details.
 */

/*
 * Author: Reinhard Vicinus
 */

package megamek.common.verifier;

import java.io.Serializable;
import java.util.ArrayList;
import java.util.Enumeration;
import java.util.List;
import java.util.Vector;
import java.util.function.Function;

import megamek.common.Aero;
import megamek.common.AmmoType;
import megamek.common.Bay;
import megamek.common.CrewQuartersCargoBay;
import megamek.common.CriticalSlot;
import megamek.common.Engine;
import megamek.common.Entity;
import megamek.common.EquipmentType;
import megamek.common.FirstClassQuartersCargoBay;
import megamek.common.ITechManager;
import megamek.common.ITechnology;
import megamek.common.MiscType;
import megamek.common.Mounted;
import megamek.common.SecondClassQuartersCargoBay;
import megamek.common.SmallCraft;
import megamek.common.SteerageQuartersCargoBay;
import megamek.common.WeaponType;
import megamek.common.annotations.Nullable;
import megamek.common.util.StringUtil;
import megamek.common.weapons.bayweapons.BayWeapon;
import megamek.common.weapons.flamers.VehicleFlamerWeapon;
import megamek.common.weapons.infantry.InfantryWeapon;
import megamek.common.weapons.lasers.CLChemicalLaserWeapon;
import megamek.common.weapons.lrms.LRMWeapon;
import megamek.common.weapons.lrms.LRTWeapon;
import megamek.common.weapons.missiles.MRMWeapon;
import megamek.common.weapons.missiles.RLWeapon;
import megamek.common.weapons.srms.SRMWeapon;
import megamek.common.weapons.srms.SRTWeapon;

/**
 * Class for testing and validating instantiations for Conventional Fighters and
 * Aerospace Fighters.
 * 
 * @author arlith
 *
 */
public class TestAero extends TestEntity {
    private Aero aero = null;
    
    /**
     * An enumeration that keeps track of the legal armors for Aerospace and 
     * Conventional fighters.  Each entry consists of the type, which 
     * corresponds to the types defined in <code>EquipmentType</code> as well
     * as the number of slots the armor takes up.
     * 
     * @author arlith
     *
     */
    public static enum AeroArmor{
        STANDARD(EquipmentType.T_ARMOR_STANDARD,0,false),   
        CLAN_FERRO_ALUM(EquipmentType.T_ARMOR_ALUM,1,true),
        FERRO_LAMELLOR(EquipmentType.T_ARMOR_FERRO_LAMELLOR,2,true),
        CLAN_REACTIVE(EquipmentType.T_ARMOR_REACTIVE,1,true),
        CLAN_REFLECTIVE(EquipmentType.T_ARMOR_REFLECTIVE,1,true),
        ANTI_PENETRATIVE_ABLATION(
                EquipmentType.T_ARMOR_ANTI_PENETRATIVE_ABLATION,1,false),
        BALLISTIC_REINFORCED(
                EquipmentType.T_ARMOR_BALLISTIC_REINFORCED,2,false),
        FERRO_ALUM(EquipmentType.T_ARMOR_ALUM,2,false),
        FERRO_PROTO(EquipmentType.T_ARMOR_FERRO_ALUM_PROTO,3,false),        
        HEAVY_FERRO_ALUM(EquipmentType.T_ARMOR_HEAVY_ALUM,4,false),
        LIGHT_FERRO_ALUM(EquipmentType.T_ARMOR_LIGHT_ALUM,1,false),
        PRIMITIVE(EquipmentType.T_ARMOR_PRIMITIVE_FIGHTER,0,false),        
        REACTIVE(EquipmentType.T_ARMOR_REACTIVE,3,false),        
        REFLECTIVE(EquipmentType.T_ARMOR_REFLECTIVE,2,false),
        STEALTH_VEHICLE(EquipmentType.T_ARMOR_STEALTH_VEHICLE,2,false);

        /**
         * The type, corresponding to types defined in 
         * <code>EquipmentType</code>.
         */
        public int type;
        
        /**
         * The number of spaces occupied by the armor type.  Armors that take 
         * up 1 space take up space in the aft, those with 2 take up space in
         * each wing, 3 takes up space in both wings and the aft, 4 takes up
         * space in each possible arc (nose, aft, left wing, right wing).
         */
        public int space;
        
        /**
         * Denotes whether this armor is Clan or not.
         */
        public boolean isClan;
        
        AeroArmor(int t, int s, boolean c){
            type = t;
            space = s;
            isClan = c;
        }
        
        /**
         * Given an armor type, return the <code>AeroArmor</code> instance that
         * represents that type.
         * 
         * @param t  The armor type.
         * @param c  Whether this armor type is Clan or not.
         * @return   The <code>AeroArmor</code> that correspondes to the given 
         *              type or null if no match was found.
         */
        public static AeroArmor getArmor(int t, boolean c){
            for (AeroArmor a : values()){
                if ((a.type == t) && ((a.isClan == c)
                        || (t == EquipmentType.T_ARMOR_STANDARD))) {
                    return a;
                }
            }
            return null;
        }
        
        /**
         * @return The <code>MiscType</code> for this armor.
         */
        public EquipmentType getArmor() {
            String name = EquipmentType.getArmorTypeName(type, isClan);
            return EquipmentType.get(name);
        }
    }
    
    /**
     * Filters all fighter armor according to given tech constraints
     * 
     * @param techManager
     * @return A list of all armors that meet the tech constraints
     */
    public static List<EquipmentType> legalArmorsFor(ITechManager techManager) {
        List<EquipmentType> retVal = new ArrayList<>();
        for (AeroArmor armor : AeroArmor.values()) {
            final EquipmentType eq = armor.getArmor();
            if ((null != eq) && techManager.isLegal(eq)) {
                retVal.add(eq);
            }
        }
        return retVal;
    }
    
    /**
     * @param aero A large craft
     * @return     The maximum number of bay doors. Aerospace units that are not large craft have
     *             a maximum of zero.
     */
    public static int maxBayDoors(Aero aero) {
        if (aero.hasETypeFlag(Entity.ETYPE_WARSHIP)) {
            return 8 + (int)Math.ceil(aero.getWeight() / 100000);
        } else if (aero.hasETypeFlag(Entity.ETYPE_JUMPSHIP)) {
            return 8 + (int)Math.ceil(aero.getWeight() / 75000);
        } else if (aero.hasETypeFlag(Entity.ETYPE_JUMPSHIP)
                || (aero.hasETypeFlag(Entity.ETYPE_DROPSHIP))) {
            return 7 + (int)Math.ceil(aero.getWeight() / 50000);
        } else if (aero.hasETypeFlag(Entity.ETYPE_SMALL_CRAFT)) {
            return aero.isSpheroid()? 4 : 2;
        } else {
            return 0;
        }
    }
    
    public enum Quarters {
        FIRST_CLASS (10, FirstClassQuartersCargoBay.class, size -> new FirstClassQuartersCargoBay(size, 0)),
        STANDARD (7, CrewQuartersCargoBay.class, size -> new CrewQuartersCargoBay(size, 0)),
        SECOND_CLASS (7, SecondClassQuartersCargoBay.class, size -> new SecondClassQuartersCargoBay(size, 0)),
        STEERAGE (5, SteerageQuartersCargoBay.class, size -> new SteerageQuartersCargoBay(size, 0));
        
        private int tonnage;
        private Class<? extends Bay> bayClass;
        private Function<Integer, Bay> init;
        
        Quarters(int tonnage, Class<? extends Bay> bayClass, Function<Integer, Bay> init) {
            this.tonnage = tonnage;
            this.bayClass = bayClass;
            this.init = init;
        }
        
        public int getTonnage() {
            return tonnage;
        }
        
        public static @Nullable Quarters getQuartersForBay(Bay bay) {
            for (Quarters q : values()) {
                if (bay.getClass() == q.bayClass) {
                    return q;
                }
            }
            return null;
        }
        
        public Bay newQuarters(int size) {
            return init.apply(size * tonnage);
        }
    }
    
    /**
     * Defines the maximum engine rating that an Aero can have.
     */
    public static int MAX_ENGINE_RATING = 400;
    
    /**
     * Defines how many spaces each arc has for weapons.
     */
    public static int SLOTS_PER_ARC = 5;
    
    /**
     *  Computes the maximum number of armor points for a given Aero
     *  at the given tonnage.
     *   
     * @param entity_type
     * @param tonnage
     * @return
     */
    public static int maxArmorPoints(Entity aero, double tonnage){
        long eType = aero.getEntityType();
        if (aero.hasETypeFlag(Entity.ETYPE_SMALL_CRAFT)) {
            return TestSmallCraft.maxArmorPoints((SmallCraft)aero);
        } else if (aero.hasETypeFlag(Entity.ETYPE_CONV_FIGHTER)) {
                return (int)(tonnage * 1);
        } else if (eType == Entity.ETYPE_AERO){
            return (int)(tonnage * 8);
        } else {
            return 0;
        }
    }
    
    /**
     * Computes the available space for each location in the supplied Aero.
     * Aeros can only have so many weapons in each location, and this available
     * space is reduced by the armor type.
     * 
     * @param a  The aero in question
     * @return   Returns an int array, where each element corresponds to a 
     *           location and the value is the number of weapons the Aero can
     *           have in that location
     */
    public static int[] availableSpace(Aero a){
        // Keep track of the max space we have in each arc
        int availSpace[] = 
            {SLOTS_PER_ARC,SLOTS_PER_ARC,SLOTS_PER_ARC,SLOTS_PER_ARC};
        
        // Get the armor type, to determine how much space it uses
        AeroArmor armor = 
                AeroArmor.getArmor(a.getArmorType(Aero.LOC_NOSE),
                                   a.isClanArmor(Aero.LOC_NOSE));
        
        if (armor == null){            
            return null;
        }
        // Remove space for each location until we've allocated the armor
        int spaceUsedByArmor = armor.space;
        int loc = (spaceUsedByArmor != 2) ? Aero.LOC_AFT : Aero.LOC_RWING;
        while (spaceUsedByArmor > 0){
            availSpace[loc]--;
            spaceUsedByArmor--;
            loc--;
            if (loc < 0){
                loc = Aero.LOC_AFT;
            }
        }
        
        // XXL engines take up extra space in the aft in conventional fighters
        if (((a.getEntityType() & Entity.ETYPE_CONV_FIGHTER) != 0)
                && a.hasEngine() && (a.getEngine().getEngineType() == Engine.XXL_ENGINE)) {
            if (a.getEngine().hasFlag(Engine.CLAN_ENGINE)) {
                availSpace[Aero.LOC_AFT] -= 2;
            } else {
                availSpace[Aero.LOC_AFT] -= 4;
            }
        }
        return availSpace;
    }
    
    public static boolean usesWeaponSlot(Entity en, EquipmentType eq) {
        if (eq instanceof WeaponType) {
            return !(eq instanceof BayWeapon);
        }
        if (eq instanceof MiscType) {
            // Equipment that takes up a slot on fighters and small craft, but not large craft.
            if (!en.hasETypeFlag(Entity.ETYPE_DROPSHIP) && !en.hasETypeFlag(Entity.ETYPE_JUMPSHIP)
                    && (eq.hasFlag(MiscType.F_BAP)
                            || eq.hasFlag(MiscType.F_WATCHDOG)
                            || eq.hasFlag(MiscType.F_ECM)
                            || eq.hasFlag(MiscType.F_ANGEL_ECM)
                            || eq.hasFlag(MiscType.F_EW_EQUIPMENT)
                            || eq.hasFlag(MiscType.F_BOOBY_TRAP)
                            || eq.hasFlag(MiscType.F_SENSOR_DISPENSER))) {
                return true;
                
            }
            // Equipment that takes a slot on all aerospace units
            return  eq.hasFlag(MiscType.F_CHAFF_POD)
                    || eq.hasFlag(MiscType.F_SPACE_MINE_DISPENSER)
                    || eq.hasFlag(MiscType.F_MOBILE_HPG)
                    || eq.hasFlag(MiscType.F_RECON_CAMERA)
                    || eq.hasFlag(MiscType.F_HIRES_IMAGER)
                    || eq.hasFlag(MiscType.F_HYPERSPECTRAL_IMAGER)
                    || eq.hasFlag(MiscType.F_INFRARED_IMAGER)
                    || eq.hasFlag(MiscType.F_LOOKDOWN_RADAR);
        }
        return false;
    }
    
    /**
     * Computes the engine rating for the given entity type.
     * 
     * @param entity_type
     * @param tonnage
     * @param desiredSafeThrust
     * @return
     */
    public static int calculateEngineRating(Aero unit, int tonnage, 
            int desiredSafeThrust){
        int rating;
        long eType = unit.getEntityType();
        if (unit.hasETypeFlag(Entity.ETYPE_CONV_FIGHTER)) {
            rating = (tonnage * desiredSafeThrust);
        } else if (eType == Entity.ETYPE_AERO){
            rating = (tonnage * (desiredSafeThrust - 2));
        } else {
            rating = 0;
        }
        
        if (unit.isPrimitive()){
            double dRating = rating;
            dRating *= 1.2;
            if ((dRating % 5) != 0) {
                dRating = (dRating - (dRating % 5)) + 5;
            }
            rating = (int) dRating;
        }
        return rating;
    }
    
    /**
     * Computes and returns the maximum number of turns the given unit could
     * fly at safe thrust given its fuel payload.  Aerospace fighters consume
     * 1 fuel point per thrust point spent up the the maximum safe thrust, 
     * whereas conventional fighters with turbine engines consume 0.5 fuel
     * points per thrust point spent up to the maximum safe thrust.
     * See Strategic Operations pg 34. 
     * 
     * @param aero
     * @return
     */
    public static float calculateMaxTurnsAtSafe(Aero aero){
        int fuelPoints = aero.getFuel();
        float fuelPerTurn;
        if (aero.hasETypeFlag(Entity.ETYPE_CONV_FIGHTER)
                && aero.hasEngine()
                && (aero.getEngine().getEngineType() == Engine.COMBUSTION_ENGINE)) {
            fuelPerTurn = aero.getWalkMP() * 0.5f;
        } else {
            fuelPerTurn = aero.getWalkMP();
        }
        return fuelPoints/fuelPerTurn;        
    }
    
    /**
     * Computes and returns the maximum number of turns the given unit could
     * fly at max thrust given its fuel payload.  Aerospace fighters consume
     * 1 fuel point per thrust point spent up the the maximum safe thrust and
     * 2 fuel points per thrust point afterwards, whereas conventional fighters 
     * with ICE engines consume 0.5 fuel points per thrust point spent up to 
     * the maximum safe thrust and 1 fuel point per thrust up to the maximum 
     * thrust.  Conventional fighters with Fusion engines spend 0.5 fuel points
     * per thrust up to the safe thrust and then 2 fuel points per thrust 
     * afterwards.  See Strategic Operations pg 34.
     * 
     * @param aero
     * @return
     */
    public static float calculateMaxTurnsAtMax(Aero aero){
        int fuelPoints = aero.getFuel();
        float fuelPerTurn;
        if (aero.hasETypeFlag(Entity.ETYPE_CONV_FIGHTER)) {
            fuelPerTurn = aero.getWalkMP() * 0.5f;
            if(aero.hasEngine()) {
                if(aero.getEngine().isFusion()) {
                    fuelPerTurn += (aero.getRunMP()-aero.getWalkMP()) * 2;
                } else {
                    fuelPerTurn += (aero.getRunMP()-aero.getWalkMP());
                }
            }
        } else {
            fuelPerTurn = aero.getWalkMP() + 
                    (aero.getRunMP()-aero.getWalkMP()) * 2;
        }
        return fuelPoints/fuelPerTurn;       
    }    

    public static int weightFreeHeatSinks(Aero aero) {
        if (aero.hasETypeFlag(Entity.ETYPE_SMALL_CRAFT)) {
            return TestSmallCraft.weightFreeHeatSinks((SmallCraft)aero);
        } else if (aero.hasEngine()) {
            return aero.getEngine().getWeightFreeEngineHeatSinks();
        } else {
            return 0;
        }
    }
    
    /**
     * Computes and returns the number of days the unit can spend accelerating at 1G 
     * 
     * @param aero
     * @return
     */
    public static double calculateDaysAt1G(Aero aero) {
        double stratUse = aero.getStrategicFuelUse();
        if (stratUse > 0) {
            return aero.getFuelTonnage() / aero.getStrategicFuelUse();
        } else {
            return 0.0;
        }
    }
    
    /**
     * Computes and returns the number of days the unit can spend accelerating at maximum thrust. 
     * 
     * @param aero
     * @return
     */
    public static double calculateDaysAtMax(Aero aero) {
        double stratUse = aero.getStrategicFuelUse();
        if (stratUse > 0) {
            return aero.getFuelTonnage() / (aero.getStrategicFuelUse() * aero.getRunMP() / 2.0);
        } else {
            return 0.0;
        }
    }
    
    public TestAero(Aero a, TestEntityOption option, String fs) {
        super(option, a.getEngine(), getArmor(a), getStructure(a));
        aero = a;
        fileString = fs;
    }

    private static Structure getStructure(Aero aero) {
        int type = aero.getStructureType();
        return new Structure(type, false, aero.getMovementMode());
    }

    private static Armor[] getArmor(Aero aero) {
        Armor[] armor;
        armor = new Armor[1];
        int type = aero.getArmorType(1);
        int flag = 0;
        if (aero.isClanArmor(1)) {
            flag |= Armor.CLAN_ARMOR;
        }
        armor[0] = new Armor(type, flag);
        return armor;

    }

    @Override
    public Entity getEntity() {
        return aero;
    }

    @Override
    public boolean isTank() {
        return false;
    }

    @Override
    public boolean isMech() {
        return false;
    }
    
    @Override
    public boolean isAero() {
        return true;
    }
    
    @Override
    public boolean isSmallCraft() {
        return false;
    }
    
    @Override
    public boolean isJumpship() {
        return false;
    }

    @Override
    public double getWeightMisc() {
        // VSTOL equipment weighs extra forr conventional fighters
        if ((aero.hasETypeFlag(Entity.ETYPE_CONV_FIGHTER)) &&
                aero.isVSTOL()){
            // Weight = tonnage * 0.05 rounded up to nearest half ton
            return Math.ceil(0.05 * aero.getWeight()*2) / 2.0;
        }
        return 0.0f;
    }

    @Override
    public double getWeightPowerAmp() {
        // Conventional Fighters with ICE engines may need a power amp
        if ((aero.hasETypeFlag(Entity.ETYPE_CONV_FIGHTER)) && aero.hasEngine()
                && (aero.getEngine().getEngineType() == Engine.COMBUSTION_ENGINE)) {
            double weight = 0;
            for (Mounted m : aero.getWeaponList()) {
                WeaponType wt = (WeaponType) m.getType();
                if (wt.hasFlag(WeaponType.F_ENERGY) && 
                        !(wt instanceof CLChemicalLaserWeapon) && 
                        !(wt instanceof VehicleFlamerWeapon)) {
                    weight += wt.getTonnage(aero);
                }
                Mounted linkedBy = m.getLinkedBy();
                if ((linkedBy != null) && 
                        (linkedBy.getType() instanceof MiscType) && 
                        linkedBy.getType().hasFlag(MiscType.F_PPC_CAPACITOR)){
                    weight += ((MiscType)linkedBy.getType()).getTonnage(aero);
                }
            }
            // Power amp weighs: 
            //   energy weapon tonnage * 0.1 rounded to nearest half ton
            return Math.ceil(0.1 * weight*2) / 2.0;
        }
        return 0;
    }

    @Override
    public double getWeightControls() {
        // Controls for Aerospace Fighters and Conventional Fighters consists
        //  of the cockpit and the fuel
        double weight;
        if (aero.hasETypeFlag(Entity.ETYPE_CONV_FIGHTER)) {
            // Weight = tonnage * 0.1 rounded to nearest half ton
            weight = Math.round(0.1 * aero.getWeight()*2) / 2.0;
        } else {
            weight = 3.0;
            if (aero.getCockpitType() == Aero.COCKPIT_SMALL) {
                weight = 2.0;
        } else if (aero.getCockpitType() == Aero.COCKPIT_COMMAND_CONSOLE){                       
                weight = 6.0;
            } else if (aero.getCockpitType() == Aero.COCKPIT_PRIMITIVE) {
                weight = 5.0;
            } 
        }   
        return weight;
    }
    
    public double getWeightFuel() {
        return aero.getFuelTonnage();
    }

    /**
     * @return The number of heat sinks required by conventional fighters
     */
    private int getConventionalCountHeatLaserWeapons() {
        int heat = 0;
        for (Mounted m : aero.getWeaponList()) {
            WeaponType wt = (WeaponType) m.getType();
            if ((wt.hasFlag(WeaponType.F_LASER) && (wt.getAmmoType() == AmmoType.T_NA))
                    || wt.hasFlag(WeaponType.F_PPC)
                    || wt.hasFlag(WeaponType.F_PLASMA)
                    || wt.hasFlag(WeaponType.F_PLASMA_MFUK)
                    || (wt.hasFlag(WeaponType.F_FLAMER) && (wt.getAmmoType() == AmmoType.T_NA))) {
                heat += wt.getHeat();
            }
            // laser insulator reduce heat by 1, to a minimum of 1
            if (wt.hasFlag(WeaponType.F_LASER) && (m.getLinkedBy() != null)
                    && !m.getLinkedBy().isInoperable()
                    && m.getLinkedBy().getType().hasFlag(MiscType.F_LASER_INSULATOR)) {
                heat -= 1;
                if (heat == 0) {
                    heat++;
                }
            }

            if ((m.getLinkedBy() != null) && (m.getLinkedBy().getType() instanceof
                    MiscType) && m.getLinkedBy().getType().
                    hasFlag(MiscType.F_PPC_CAPACITOR)) {
                heat += 5;
            }
        }
        for (Mounted m : aero.getMisc()) {
            MiscType mtype = (MiscType)m.getType();
            // mobile HPGs count as energy weapons for construction purposes
            if (mtype.hasFlag(MiscType.F_MOBILE_HPG)) {
                heat += 20;
            }
            if (mtype.hasFlag(MiscType.F_RISC_LASER_PULSE_MODULE)) {
                heat += 2;
            }
            if (mtype.hasFlag(MiscType.F_VIRAL_JAMMER_DECOY)||mtype.hasFlag(MiscType.F_VIRAL_JAMMER_DECOY)) {
                heat += 12;
            }
        }
        if (aero.getArmorType(1) == EquipmentType.T_ARMOR_STEALTH_VEHICLE) {
            heat += 10;
        }
        return heat;
    }

    @Override
    public int getCountHeatSinks() {
        if (aero.hasETypeFlag(Entity.ETYPE_CONV_FIGHTER)) {
            return getConventionalCountHeatLaserWeapons();
        }
        return aero.getHeatSinks();
    }

    @Override
    public double getWeightHeatSinks() {
        if (aero.hasETypeFlag(Entity.ETYPE_CONV_FIGHTER)) {
            int required = countHeatEnergyWeapons();
            return Math.max(0, required - engine.getWeightFreeEngineHeatSinks());
        } else {
            return Math.max(getCountHeatSinks() - engine.getWeightFreeEngineHeatSinks(), 0);
        }
    }

    @Override
    public boolean hasDoubleHeatSinks() {
        return aero.getHeatType() == Aero.HEAT_DOUBLE;
    }

    @Override
    public String printWeightMisc() {
        double weight = getWeightMisc();
        if (weight > 0){
            StringBuffer retVal = new StringBuffer(StringUtil.makeLength(
                    "VSTOL equipment:", getPrintSize() - 5));
            retVal.append(makeWeightString(weight));
            retVal.append("\n");
            return retVal.toString();
        }
        return "";
    }

    @Override
    public String printWeightControls() {
        StringBuffer retVal = new StringBuffer(StringUtil.makeLength(
                aero.getCockpitTypeString() + ":", getPrintSize() - 5));
        retVal.append(makeWeightString(getWeightControls()));
        retVal.append("\n");
        return retVal.toString();
    }
        
    public String printWeightFuel() {
        StringBuffer retVal = new StringBuffer(StringUtil.makeLength(
                "Fuel: ", getPrintSize() - 5));
        retVal.append(makeWeightString(getWeightFuel()));
        retVal.append("\n");
        return retVal.toString();
    }

    public Aero getAero() {
        return aero;
    }

    private int countHeatEnergyWeapons() {
        int heat = 0;
        for (Mounted m : aero.getWeaponList()) {
            WeaponType wt = (WeaponType) m.getType();
            if ((wt.hasFlag(WeaponType.F_LASER) 
                    && (wt.getAmmoType() == AmmoType.T_NA))
                        || wt.hasFlag(WeaponType.F_PPC)
                        || wt.hasFlag(WeaponType.F_PLASMA)
                        || wt.hasFlag(WeaponType.F_PLASMA_MFUK)
                        || (wt.hasFlag(WeaponType.F_FLAMER) 
                                && (wt.getAmmoType() == AmmoType.T_NA))) {
                heat += wt.getHeat();
            }
            // laser insulator reduce heat by 1, to a minimum of 1
            Mounted linkedBy = m.getLinkedBy();
            if (wt.hasFlag(WeaponType.F_LASER) && (linkedBy != null)
                    && !linkedBy.isInoperable()
                    && linkedBy.getType().hasFlag(MiscType.F_LASER_INSULATOR)) {
                heat -= 1;
                if (heat == 0) {
                    heat++;
                }
            }

            if ((linkedBy != null) && 
                    (linkedBy.getType() instanceof MiscType) && 
                    linkedBy.getType().hasFlag(MiscType.F_PPC_CAPACITOR)) {
                heat += 5;
            }
        }
        for (Mounted m : aero.getMisc()) {
            MiscType mtype = (MiscType)m.getType();
            // mobile HPGs count as energy weapons for construction purposes
            if (mtype.hasFlag(MiscType.F_MOBILE_HPG)) {
                heat += 20;
            }
        }
        return heat;
    }

    public String printArmorLocProp(int loc, int wert) {
        return " is greater than " + Integer.toString(wert) + "!";
    }

    /**
     * Checks to see if this unit has valid armor assignment.
     * 
     * @param buff
     * @return
     */
    public boolean correctArmor(StringBuffer buff) {
        boolean correct = true;
        int maxArmorPoints = maxArmorPoints(aero,aero.getWeight());
        int armorTotal = 0;
        for (int loc = 0; loc < aero.locations(); loc++) {
            if (aero.getOArmor(loc) > maxArmorPoints) {
                buff.append(printArmorLocation(loc))
                        .append(printArmorLocProp(loc,
                                maxArmorPoints)).append("\n");
                correct = false;
            }
            armorTotal += aero.getOArmor(loc);
        }
        if (armorTotal > maxArmorPoints){
            buff.append("Total armor," + armorTotal + 
                    ", is greater than the maximum: " + maxArmorPoints + "\n");
            correct = false;
        }

        return correct ;
    }
    
    /**
     * Checks that Conventional fighters only have a standard cockpit and that
     * Aerospace fighters have a valid cockpit (standard, small, primitive, 
     * command console).
     * 
     * @param buff
     * @return
     */
    public boolean correctControlSystems(StringBuffer buff){
        if ((aero.hasETypeFlag(Entity.ETYPE_CONV_FIGHTER)) &&
                aero.getCockpitType() != Aero.COCKPIT_STANDARD){
            buff.append(
                    "Conventional fighters may only have standard cockpits!");
            return false;
        } else if (aero.getCockpitType() < Aero.COCKPIT_STANDARD || 
                aero.getCockpitType() > Aero.COCKPIT_PRIMITIVE){
            buff.append(
                    "Invalid cockpit type!");
            return false;
        }
        return true;
    }
    
    public void checkCriticalSlotsForEquipment(Entity entity,
            Vector<Mounted> unallocated, Vector<Serializable> allocation,
            Vector<Integer> heatSinks) {
        for (Mounted m : entity.getEquipment()) {
            if (m.getLocation() == Entity.LOC_NONE) {
                if ((m.getType() instanceof AmmoType)
                        && (m.getUsableShotsLeft() <= 1)) {
                    continue;
                }
                if ((entity instanceof Aero) && 
                        (m.getType().getCriticals(entity) == 0)) {
                    continue;
                }
                if (!(m.getType() instanceof MiscType)) {
                    unallocated.addElement(m);
                    continue;
                }
                MiscType mt = (MiscType) m.getType();
                if (!mt.hasFlag(MiscType.F_HEAT_SINK)
                        && !mt.hasFlag(MiscType.F_DOUBLE_HEAT_SINK)
                        && !mt.hasFlag(MiscType.F_IS_DOUBLE_HEAT_SINK_PROTOTYPE)) {
                    unallocated.addElement(m);
                    continue;
                }
            }
        }
    }

    /**
     * For Aerospace and Conventional fighters the only thing we need to ensure
     * is that they do not mount more weapons in each arc then allowed.  They
     * have boundless space for equipment.  Certain armor types reduce the 
     * number of spaces available in each arc.
     * 
     * @param buff  A buffer for error messages
     * @return  True if the mounted weapons are valid, else false
     */
    public boolean correctCriticals(StringBuffer buff) {
        Vector<Mounted> unallocated = new Vector<Mounted>();
        Vector<Serializable> allocation = new Vector<Serializable>();
        Vector<Integer> heatSinks = new Vector<Integer>();
        checkCriticalSlotsForEquipment(aero, unallocated, allocation, heatSinks);
        boolean correct = true;
        
        if (!unallocated.isEmpty()) {
            buff.append("Unallocated Equipment:\n");
            for (Mounted mount : unallocated) {
                buff.append(mount.getType().getInternalName()).append("\n");
            }
            correct = false;
        }
        if (!allocation.isEmpty()) {
            buff.append("Allocated Equipment:\n");
            for (Enumeration<Serializable> serializableEnum = allocation
                    .elements(); serializableEnum.hasMoreElements();) {
                Mounted mount = (Mounted) serializableEnum.nextElement();
                int needCrits = ((Integer) serializableEnum.nextElement())
                        .intValue();
                int aktCrits = ((Integer) serializableEnum.nextElement())
                        .intValue();
                buff.append(mount.getType().getInternalName()).append(" has ")
                        .append(needCrits).append(" Slots, but ")
                        .append(aktCrits).append(" Slots are allocated!")
                        .append("\n");
            }
            correct = false;
        }
        int numWeapons[] = new int[aero.locations()];
        int numBombs = 0;
        
        for (Mounted m : aero.getWeaponList()){
            if (m.getLocation() == Entity.LOC_NONE)
                continue;
            
            // Aeros can't use special munitions except for artemis, exceptions
            //  LBX's must use clusters
            WeaponType wt = (WeaponType)m.getType();
            boolean canHaveSpecialMunitions = 
                    ((wt.getAmmoType() == AmmoType.T_MML)
                    || (wt.getAmmoType() == AmmoType.T_ATM)
                    || (wt.getAmmoType() == AmmoType.T_NARC));
            if (wt.getAmmoType() != AmmoType.T_NA
                    && m.getLinked() != null 
                    && !canHaveSpecialMunitions) {
                EquipmentType linkedType = m.getLinked().getType();
                boolean hasArtemisFCS = m.getLinkedBy() != null
                        && (m.getLinkedBy().getType().hasFlag(MiscType.F_ARTEMIS)
                        || m.getLinkedBy().getType().hasFlag(MiscType.F_ARTEMIS_PROTO)
                        || m.getLinkedBy().getType().hasFlag(MiscType.F_ARTEMIS_V));
                if (linkedType instanceof AmmoType) {
                    AmmoType linkedAT = (AmmoType)linkedType;
                    // Check LBX's
                    if (wt.getAmmoType() == AmmoType.T_AC_LBX && 
                            linkedAT.getMunitionType() != AmmoType.M_CLUSTER) {
                        correct = false;
                        buff.append("Aeros must use cluster munitions!" + 
                                m.getType().getInternalName() + " is using "
                                + linkedAT.getInternalName() + "\n");
                    }
                    // Allow Artemis munitions for artemis-linked launchers
                    if (hasArtemisFCS
                            && linkedAT.getMunitionType() != AmmoType.M_STANDARD
                            && linkedAT.getMunitionType() != AmmoType.M_ARTEMIS_CAPABLE
                            && linkedAT.getMunitionType() != AmmoType.M_ARTEMIS_V_CAPABLE) {
                        correct = false;
                        buff.append("Aero using illegal special missile type!"
                                + m.getType().getInternalName() + " is using "
                                + linkedAT.getInternalName() + "\n");
                    }
                    if (linkedAT.getMunitionType() != AmmoType.M_STANDARD 
                            && !hasArtemisFCS 
                            && wt.getAmmoType() != AmmoType.T_AC_LBX
                    		&& wt.getAmmoType() != AmmoType.T_SBGAUSS){
                        correct = false;
                        buff.append("Aeros may not use special munitions! "
                                + m.getType().getInternalName() + " is using "
                                + linkedAT.getInternalName() + "\n");
                    }
                    
                }
                
                
            }

            
            if (m.getType().hasFlag(AmmoType.F_SPACE_BOMB) 
                    || m.getType().hasFlag(AmmoType.F_GROUND_BOMB)
                    || m.getType().hasFlag(WeaponType.F_DIVE_BOMB)
                    || m.getType().hasFlag(WeaponType.F_ALT_BOMB)
                    || m.getType().hasFlag(WeaponType.F_SPACE_BOMB)){
                numBombs++;
            } else {
                numWeapons[m.getLocation()]++;
            }
        }
        
        int availSpace[] = availableSpace(aero);
        if (availSpace == null){
            buff.append("Invalid armor type! Armor: " + 
                    EquipmentType.armorNames[aero.getArmorType(Aero.LOC_NOSE)]);
            buff.append("\n");
            return false;
        }       
        
        if (numBombs > aero.getMaxBombPoints()){
            buff.append("Invalid number of bombs! Unit can mount "
                    + aero.getMaxBombPoints() + " but " + numBombs
                    + "are present!");
            buff.append("\n");
            return false;
        }
        
        String[] locNames = aero.getLocationNames();
        int loc = Aero.LOC_AFT;
        while (loc >= 0){
            correct &= !(numWeapons[loc] > availSpace[loc]);
            if (numWeapons[loc] > availSpace[loc]){
                buff.append(locNames[loc] + " has " + numWeapons[loc] + 
                        " weapons but it can only fit " + availSpace[loc] + 
                        " weapons!");
                buff.append("\n");
            }
            loc--;
        }        
        
        return correct;
    }
    
    
    /**
     * Checks that the heatsink assignment is legal.  Conventional fighters must
     * have enough heatsinks to dissipate heat from all of their energy weapons
     * and they may only mount standard heatsinks.
     * Aerospace fighters must have at least 10 heatsinks.
     * 
     * @param buff
     * @return
     */
    public boolean correctHeatSinks(StringBuffer buff) {
        if ((aero.getHeatType() != Aero.HEAT_SINGLE) 
                && (aero.getHeatType() != Aero.HEAT_DOUBLE)) {
            buff.append("Invalid heatsink type!  Valid types are "
                    + Aero.HEAT_SINGLE + " and " + Aero.HEAT_DOUBLE
                    + ".  Found " + aero.getHeatType() + ".");
            return false;
        }
<<<<<<< HEAD
        // Conventional Fighters must be heat neutral
        if (aero.hasETypeFlag(Entity.ETYPE_CONV_FIGHTER)) {
            int maxWeapHeat = countHeatEnergyWeapons();
            int heatDissipation = 0;
            if (aero.getHeatType() == Aero.HEAT_DOUBLE){
                buff.append("Conventional fighters may only use single " +
                        "heatsinks!");
                return false;
            } 
            heatDissipation = aero.getHeatSinks() + aero.getEngine().integralHeatSinkCapacity(false);
            
            if(maxWeapHeat > heatDissipation) {
                buff.append("Conventional fighters must be able to " +
                        "dissipate all heat from energy weapons! \n" +
                        "Max energy heat: " + maxWeapHeat + 
                        ", max dissipation: " + heatDissipation);
                return false;
            } else {
                return true;
            }
        } else {
            return true;
        }        
=======
        return true;
>>>>>>> 7a7d8580
    }

    @Override
    public boolean correctEntity(StringBuffer buff) {
        return correctEntity(buff, aero.getTechLevel());
    }

    @Override
    public boolean correctEntity(StringBuffer buff, int ammoTechLvl) {
        boolean correct = true;
        
        // We only support Convetional Fighters and ASF
        if (aero.getEntityType() == Entity.ETYPE_DROPSHIP || 
                aero.getEntityType() == Entity.ETYPE_SMALL_CRAFT ||
                aero.getEntityType() == Entity.ETYPE_FIGHTER_SQUADRON ||
                aero.getEntityType() == Entity.ETYPE_JUMPSHIP ||
                aero.getEntityType() == Entity.ETYPE_SPACE_STATION){
            System.out.println("TestAero only supports Aerospace Fighters " +
                    "and Conventional fighters.  Supplied unit was a " + 
                    Entity.getEntityTypeName(aero.getEntityType()));
            return true;            
        }
        
        if (skip()) {
            return true;
        }
        if (!correctWeight(buff)) {
            buff.insert(0, printTechLevel() + printShortMovement());
            buff.append(printWeightCalculation());
            correct = false;
        }
        if (!engine.engineValid) {
            buff.append(engine.problem.toString()).append("\n\n");
            correct = false;
        }
        if ((getCountHeatSinks() < engine.getWeightFreeEngineHeatSinks())
                && !aero.hasETypeFlag(Entity.ETYPE_CONV_FIGHTER)) {
            buff.append("Heat Sinks:\n");
            buff.append(" Engine    "
                    + engine.integralHeatSinkCapacity(false) + "\n");
            buff.append(" Total     " + getCountHeatSinks() + "\n");
            buff.append(" Required  " + engine.getWeightFreeEngineHeatSinks()
                    + "\n");
            correct = false;
        }                
        
        if (showCorrectArmor() && !correctArmor(buff)) {
            correct = false;
        }
        if (showCorrectCritical() && !correctCriticals(buff)) {
            correct = false;
        }
        if (showFailedEquip() && hasFailedEquipment(buff)) {
            correct = false;
        }
        if (showIncorrectIntroYear() && hasIncorrectIntroYear(buff)) {
            correct = false;
        }
        
        correct &= correctControlSystems(buff);
        correct &= !hasIllegalTechLevels(buff, ammoTechLvl);
        correct &= !hasIllegalEquipmentCombinations(buff);
        correct &= correctHeatSinks(buff);
        
        return correct;
    }

    public boolean isAeroWeapon(EquipmentType eq, Entity en) {
        if (eq instanceof InfantryWeapon) {
            return false;
        }

        WeaponType weapon = (WeaponType) eq;
        
        // small craft only; lacks aero weapon flag
        if (weapon.getAmmoType() == AmmoType.T_C3_REMOTE_SENSOR) {
            return en.hasETypeFlag(Entity.ETYPE_SMALL_CRAFT)
                    && !en.hasETypeFlag(Entity.ETYPE_DROPSHIP);
        }

        if (weapon.hasFlag(WeaponType.F_ARTILLERY) && !weapon.hasFlag(WeaponType.F_BA_WEAPON)) {
            return (weapon.getAmmoType() == AmmoType.T_ARROW_IV)
                    || en.hasETypeFlag(Entity.ETYPE_SMALL_CRAFT)
                    || en.hasETypeFlag(Entity.ETYPE_JUMPSHIP);
        }
        
        if (weapon.isSubCapital() || (weapon.isCapital() && (weapon.hasFlag(WeaponType.F_MISSILE)))
                || (weapon.getAtClass() == WeaponType.CLASS_SCREEN)) {
            return en.hasETypeFlag(Entity.ETYPE_DROPSHIP)
                    || en.hasETypeFlag(Entity.ETYPE_JUMPSHIP);
        }

        if (weapon.isCapital()) {
            return en.hasETypeFlag(Entity.ETYPE_JUMPSHIP);
        }
        
        if (weapon instanceof BayWeapon) {
            return en.usesWeaponBays();
        }

        if (!weapon.hasFlag(WeaponType.F_AERO_WEAPON)) {
            return false;
        }

        if (((weapon instanceof LRMWeapon) || (weapon instanceof LRTWeapon))
                && (weapon.getRackSize() != 5)
                && (weapon.getRackSize() != 10)
                && (weapon.getRackSize() != 15)
                && (weapon.getRackSize() != 20)) {
            return false;
        }
        if (((weapon instanceof SRMWeapon) || (weapon instanceof SRTWeapon))
                && (weapon.getRackSize() != 2)
                && (weapon.getRackSize() != 4)
                && (weapon.getRackSize() != 6)) {
            return false;
        }
        if ((weapon instanceof MRMWeapon) && (weapon.getRackSize() < 10)) {
            return false;
        }

        if ((weapon instanceof RLWeapon) && (weapon.getRackSize() < 10)) {
            return false;
        }
        
        if (weapon.hasFlag(WeaponType.F_ENERGY)
                || (weapon.hasFlag(WeaponType.F_PLASMA) && (weapon
                        .getAmmoType() == AmmoType.T_PLASMA))) {

            if (weapon.hasFlag(WeaponType.F_ENERGY)
                    && weapon.hasFlag(WeaponType.F_PLASMA)
                    && (weapon.getAmmoType() == AmmoType.T_NA)) {
                return false;
            }
        }
        return true;
    }

    @Override
    public StringBuffer printEntity() {
        StringBuffer buff = new StringBuffer();
        buff.append("Aero: ").append(aero.getDisplayName()).append("\n");
        buff.append("Found in: ").append(fileString).append("\n");        
        buff.append(printTechLevel());
        buff.append("Intro year: ").append(aero.getYear());
        buff.append(printSource());
        buff.append(printShortMovement());
        if (correctWeight(buff, true, true)) {
            buff.append("Weight: ").append(getWeight()).append(" (")
                    .append(calculateWeight()).append(")\n");
        }
        buff.append(printWeightCalculation()).append("\n");
        buff.append(printArmorPlacement());
        correctArmor(buff);
        buff.append(printLocations());
        correctCriticals(buff);

        // printArmor(buff);
        printFailedEquipment(buff);
        return buff;
    }
    
    @Override
    public double calculateWeight() {
        double weight = 0;
        weight += getWeightEngine();
        weight += getWeightControls();
        weight += getWeightFuel();
        weight += getWeightHeatSinks();
        weight += getWeightArmor();
        weight += getWeightMisc();

        weight += getWeightMiscEquip();
        weight += getWeightWeapon();
        weight += getWeightAmmo();
        weight += getWeightPowerAmp();

        weight += getWeightCarryingSpace();

        weight += getArmoredComponentWeight();
        return weight;
    }

    @Override
    public String printWeightCalculation() {
        return printWeightEngine()
                + printWeightControls() + printWeightFuel() 
                + printWeightHeatSinks()
                + printWeightArmor() + printWeightMisc()
                + printWeightCarryingSpace() + "Equipment:\n"
                + printMiscEquip() + printWeapon() + printAmmo();
    }
    
    @Override
    public String printLocations() {
        StringBuffer buff = new StringBuffer();
        for (int i = 0; i < getEntity().locations(); i++) {
            String locationName = getEntity().getLocationName(i);
            buff.append(locationName + ":");
            buff.append("\n");
            for (int j = 0; j < getEntity().getNumberOfCriticals(i); j++) {
                CriticalSlot slot = getEntity().getCritical(i, j);
                if (slot == null) {
                    j = getEntity().getNumberOfCriticals(i);                    
                } else if (slot.getType() == CriticalSlot.TYPE_SYSTEM) {
                        buff.append(Integer.toString(j)
                                + ". UNKNOWN SYSTEM NAME");
                        buff.append("\n");
                } else if (slot.getType() == CriticalSlot.TYPE_EQUIPMENT) {
                    EquipmentType e = getEntity().getEquipmentType(slot);
                    buff.append(Integer.toString(j) + ". "
                            + e.getInternalName());
                    buff.append("\n");
                }
            }
        }
        return buff.toString();
    }
    
    public double getWeightQuarters() {
        double quartersWeight = 0;
        for (Bay bay : getEntity().getTransportBays()) {
            if (bay.isQuarters()) {
                quartersWeight += bay.getWeight();
            }
        }
        return quartersWeight;
    }

    public String printWeightQuarters() {
        double weight = 0.0;
        for (Bay bay : aero.getTransportBays()) {
            if (bay.isQuarters()) {
                weight += bay.getWeight();
            }
        }
        if (weight > 0) {
            return StringUtil.makeLength("Crew quarters: ", getPrintSize() - 5) + weight + "\n";
        }
        return "";
    }

    @Override
    public String getName() {
        if (aero.hasETypeFlag(Entity.ETYPE_CONV_FIGHTER)) {
            return "Conventional Fighter: " + aero.getDisplayName();
        } else {
            return "Aerospace Fighter: " + aero.getDisplayName();
        }
    }

    /**
     * Calculate the structural integrity weight
     */
    public double getWeightStructure() {
        double tonnage = 0;
        if (aero.hasETypeFlag(Entity.ETYPE_SMALL_CRAFT)) {
            tonnage = aero.getSI() * aero.getWeight();
            if (aero.isSpheroid()) {
                tonnage /= 500;
            } else {
                tonnage /= 200;
            }
        } else if (aero.hasETypeFlag(Entity.ETYPE_SPACE_STATION)) {
            tonnage = aero.getWeight() / 100;
        } else if (aero.hasETypeFlag(Entity.ETYPE_WARSHIP)) {
            // SI * weight / 1000, rounded up to half ton
            tonnage = aero.getSI() * aero.getWeight() / 1000;
        } else if (aero.hasETypeFlag(Entity.ETYPE_JUMPSHIP)) {
            tonnage = aero.getWeight() / 150;
        } else {
            // Fighters do not allocate weight to structure
            return 0;
        }
        return Math.ceil(tonnage * 2) / 2.0;
    }

    /**
     * Get the maximum tonnage for the type of unit. Primitive jumpships will use the maximum
     * allowable value for the construction year (Terran Alliance/Hegemony)
     * 
     * @param aero      The unit
     * @return          The maximum tonnage for the type of unit.
     */
    public static int getMaxTonnage(Aero aero) {
        return getMaxTonnage(aero, ITechnology.F_NONE);
    }
    
    /**
     * Get the maximum tonnage for the type of unit
     * 
     * @param aero      The unit
     * @param faction   An ITechnology faction constant used for primitive jumpships. A value
     *                  of F_NONE will use the least restrictive values (TA/TH).
     * @return          The maximum tonnage for the type of unit.
     */
    public static int getMaxTonnage(Aero aero, int faction) {
        if (aero.hasETypeFlag(Entity.ETYPE_SPACE_STATION)) {
            return 2500000;
        } else if (aero.hasETypeFlag(Entity.ETYPE_WARSHIP)) {
            return 250000;
        } else if (aero.hasETypeFlag(Entity.ETYPE_JUMPSHIP)) {
            if (aero.isPrimitive()) {
                return getPrimitiveJumpshipMaxTonnage(aero, faction);
            }
            return 500000;
        } else if (aero.hasETypeFlag(Entity.ETYPE_DROPSHIP)) {
            if (aero.isPrimitive()) {
                return getPrimitiveDropshipMaxTonnage(aero);
            }
            return aero.isSpheroid()? 100000 : 35000;
        } else if (aero.hasETypeFlag(Entity.ETYPE_SMALL_CRAFT)
                || aero.hasETypeFlag(Entity.ETYPE_FIXED_WING_SUPPORT)) {
            return 200;
        } else if (aero.hasETypeFlag(Entity.ETYPE_CONV_FIGHTER)) {
            return 50;
        } else {
            return 100;
        }
    }
    
    /**
     * @param jumpship
     * @return Max tonnage allowed by construction rules.
     */
    public static int getPrimitiveJumpshipMaxTonnage(Aero jumpship, int faction) {
        switch (faction) {
            case ITechnology.F_TA:
            case ITechnology.F_TH:
            case ITechnology.F_NONE:
                if (jumpship.getYear() < 2130) {
                    return 100000;
                } else if (jumpship.getYear() < 2150) {
                    return 150000;
                } else if (jumpship.getYear() < 2165) {
                    return 200000;
                } else if (jumpship.getYear() < 2175) {
                    return 250000;
                } else if (jumpship.getYear() < 2200) {
                    return 350000;
                } else if (jumpship.getYear() < 2300){
                    return 500000;
                } else if (jumpship.getYear() < 2350) {
                    return 1000000;
                } else if (jumpship.getYear() < 2400) {
                    return 1600000;
                } else {
                    return 1800000;
                }
            case ITechnology.F_CC:
            case ITechnology.F_DC:
            case ITechnology.F_FS:
            case ITechnology.F_FW:
            case ITechnology.F_LC:
                if (jumpship.getYear() < 2300){
                    return 350000;
                } else if (jumpship.getYear() < 2350) {
                    return 600000;
                } else if (jumpship.getYear() < 2400) {
                    return 800000;
                } else {
                    return 1000000;
                }
            default:
                if (jumpship.getYear() < 2300){
                    return 300000;
                } else if (jumpship.getYear() < 2350) {
                    return 450000;
                } else if (jumpship.getYear() < 2400) {
                    return 600000;
                } else {
                    return 1000000;
                }
        }
    }
    
    public static int getPrimitiveDropshipMaxTonnage(Aero dropship) {
        if (dropship.getYear() < 2130) {
            return dropship.isSpheroid()? 3000 : 1000; 
        } else if (dropship.getYear() < 2150) {
            return dropship.isSpheroid()? 4000 : 1500; 
        } else if (dropship.getYear() < 2165) {
            return dropship.isSpheroid()? 7000 : 2500; 
        } else if (dropship.getYear() < 2175) {
            return dropship.isSpheroid()? 10000 : 3000; 
        } else if (dropship.getYear() < 2200) {
            return dropship.isSpheroid()? 14000 : 5000; 
        } else if (dropship.getYear() < 2250) {
            return dropship.isSpheroid()? 15000 : 6000; 
        } else if (dropship.getYear() < 2300) {
            return dropship.isSpheroid()? 19000 : 7000; 
        } else if (dropship.getYear() < 2350) {
            return dropship.isSpheroid()? 23000 : 8000; 
        } else if (dropship.getYear() < 2425) {
            return dropship.isSpheroid()? 30000 : 10000; 
        } else {
            return dropship.isSpheroid()? 50000 : 20000; 
        }
    }
}<|MERGE_RESOLUTION|>--- conflicted
+++ resolved
@@ -958,33 +958,7 @@
                     + ".  Found " + aero.getHeatType() + ".");
             return false;
         }
-<<<<<<< HEAD
-        // Conventional Fighters must be heat neutral
-        if (aero.hasETypeFlag(Entity.ETYPE_CONV_FIGHTER)) {
-            int maxWeapHeat = countHeatEnergyWeapons();
-            int heatDissipation = 0;
-            if (aero.getHeatType() == Aero.HEAT_DOUBLE){
-                buff.append("Conventional fighters may only use single " +
-                        "heatsinks!");
-                return false;
-            } 
-            heatDissipation = aero.getHeatSinks() + aero.getEngine().integralHeatSinkCapacity(false);
-            
-            if(maxWeapHeat > heatDissipation) {
-                buff.append("Conventional fighters must be able to " +
-                        "dissipate all heat from energy weapons! \n" +
-                        "Max energy heat: " + maxWeapHeat + 
-                        ", max dissipation: " + heatDissipation);
-                return false;
-            } else {
-                return true;
-            }
-        } else {
-            return true;
-        }        
-=======
         return true;
->>>>>>> 7a7d8580
     }
 
     @Override
