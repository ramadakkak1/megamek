--- conflicted
+++ resolved
@@ -901,12 +901,12 @@
     }
 
     @Override
-<<<<<<< HEAD
     public boolean isLargeAerospace() {
         return true;
-=======
+    }
+
+    @Override
     public int getLandingLength() {
         return 8;
->>>>>>> f47ff9bb
     }
 }