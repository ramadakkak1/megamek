--- conflicted
+++ resolved
@@ -14,11 +14,9 @@
  */
 package megamek.common;
 
-<<<<<<< HEAD
 import java.util.Map;
-=======
+
 import megamek.common.options.OptionsConstants;
->>>>>>> 247d7ac4
 
 /**
  * @author Jay Lawson
