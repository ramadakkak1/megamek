/*
 * MegaMek - Copyright (C) 2005 Ben Mazur (bmazur@sev.org)
 * Copyright © 2013 Edward Cullen (eddy@obsessedcomputers.co.uk)
 *
 *  This program is free software; you can redistribute it and/or modify it
 *  under the terms of the GNU General Public License as published by the Free
 *  Software Foundation; either version 2 of the License, or (at your option)
 *  any later version.
 *
 *  This program is distributed in the hope that it will be useful, but
 *  WITHOUT ANY WARRANTY; without even the implied warranty of MERCHANTABILITY
 *  or FITNESS FOR A PARTICULAR PURPOSE. See the GNU General Public License
 *  for more details.
 */

package megamek.common;

import java.io.File;
import java.io.InputStream;
import java.io.OutputStream;
import java.util.Collection;
import java.util.Enumeration;
import java.util.Hashtable;
import java.util.List;
import java.util.Map;
import java.util.Set;
import java.util.Vector;

import megamek.common.annotations.Nullable;
import megamek.common.event.BoardListener;

/**
 */
public interface IBoard {

    /**
     * @return Map width in hexes
     */
    public abstract int getWidth();

    /**
     * @return Map height in hexes
     */
    public abstract int getHeight();

    Coords getCenter();

    /**
     * Creates a new data set for the board, with the specified dimensions and
     * data; notifies listeners that a new data set has been created.
     *
     * @param width
     *            the width dimension.
     * @param height
     *            the height dimension.
     * @param data
     *            new hex data appropriate for the board.
     * @param errBuff
     *            A buffer for storing error messages, if any.  This is allowed to be null.
     */
    public abstract void newData(int width, int height, IHex[] data, @Nullable StringBuffer errBuff);

    /**
     * Creates a new data set for the board, with the specified dimensions;
     * notifies listeners that a new data set has been created.
     *
     * @param width
     *            the width dimension.
     * @param height
     *            the height dimension.
     */
    public abstract void newData(int width, int height);

    /**
     * Determines if this Board contains the (x, y) Coords, and if so, returns
     * the Hex at that position.
     *
     * @param x the x Coords.
     * @param y the y Coords.
     * @return the Hex, if this Board contains the (x, y) location; null otherwise.
     */
    @Nullable IHex getHex(int x, int y);

    /**
     * Gets the hex in the specified direction from the specified starting
     * coordinates.
     *
     * @param c
     *            starting coordinates
     * @param dir
     *            direction
     * @return the hex in the specified direction from the specified starting
     *         coordinates.
     */
    public abstract IHex getHexInDir(Coords c, int dir);

    /**
     * Gets the hex in the specified direction from the specified starting
     * coordinates. Avoids calls to Coords.translated, and thus, object
     * construction.
     *
     * @param x
     *            starting x coordinate
     * @param y
     *            starting y coordinate
     * @param dir
     *            direction
     * @return the hex in the specified direction from the specified starting
     *         coordinates.
     */
    public abstract IHex getHexInDir(int x, int y, int dir);

    /**
     * Initialize a hex and the hexes around it
     */
    public abstract void initializeAround(int x, int y);
    
    /**
     * Initialize a hex 
     */
    public abstract void initializeHex(int x, int y);

    /**
     * Determines whether this Board "contains" the specified Coords.
     *
     * @param x
     *            the x Coords.
     * @param y
     *            the y Coords.
     * @return <code>true</code> if the board contains the specified coords
     */
    public abstract boolean contains(int x, int y);

    /**
     * Determines whether this Board "contains" the specified Coords.
     *
     * @param c
     *            the Coords.
     * @return <code>true</code> if the board contains the specified coords
     */
    public abstract boolean contains(Coords c);

    /**
     * @param c the Coords, which may be null
     * @return the Hex at the specified Coords, or null if there is not a hex there
     */
    @Nullable IHex getHex(final @Nullable Coords c);

    /**
     * Determines if this Board contains the (x, y) Coords, and if so, sets the
     * specified Hex into that position and initializes it.
     *
     * @param x
     *            the x Coords.
     * @param y
     *            the y Coords.
     * @param hex
     *            the hex to be set into position.
     */
    public abstract void setHex(int x, int y, IHex hex);

    /**
     * Similar to the setHex function for a collection of coordinates and hexes.
     * For each coord/hex pair in the supplied collections, this method
     * determines if the Board contains the coords and if so updates the
     * specified hex into that position and intializes it.
     * <p/>
     * The method ensures that each hex that needs to be updated is only updated
     * once.
     *
     * @param coords
     *            A list of coordinates to be updated
     * @param hexes
     *            The hex to be updated for each coordinate
     * @see setHex
     */
    public abstract void setHexes(List<Coords> coords, List<IHex> hexes);

    /**
     * Sets the hex into the location specified by the Coords.
     *
     * @param c
     *            the Coords.
     * @param hex
     *            the hex to be set into position.
     */
    public abstract void setHex(Coords c, IHex hex);

    /**
     * Adds the specified board listener to receive board events from this
     * board.
     *
     * @param listener
     *            the board listener.
     */
    public abstract void addBoardListener(BoardListener listener);

    /**
     * Removes the specified board listener.
     *
     * @param listener
     *            the board listener.
     */
    public abstract void removeBoardListener(BoardListener listener);

    /**
     * Can the player deploy an entity here? There are no canon rules for the
     * deployment phase (?!). I'm using 3 hexes from map edge.
     */
    public abstract boolean isLegalDeployment(Coords c, int nDir);

    /**
     * Determine the opposite edge from the given edge
     * Returns START_NONE for non-cardinal edges (North, South, West, East)
     * @param cardinalEdge The edge to return the opposite off
     * @return Constant representing the opposite edge
     */
    public abstract int getOppositeEdge(int cardinalEdge);
    
    /**
     * Record that the given coordinates have recieved a hit from an inferno.
     *
     * @param coords
     *            - the <code>Coords</code> of the hit.
     * @param round
     *            - the kind of round that hit the hex.
     * @param hits
     *            - the <code>int</code> number of rounds that hit. If a
     *            negative number is passed, then an
     *            <code>IllegalArgumentException</code> will be thrown.
     */
    public abstract void addInfernoTo(Coords coords, InfernoTracker.Inferno round, int hits);

    /**
     * Extinguish inferno at the target hex.
     *
     * @param coords
     *            - the <code>Coords</code> of the hit.
     */
    public abstract void removeInfernoFrom(Coords coords);

    /**
     * Determine if the given coordinates has a burning inferno.
     *
     * @param coords
     *            - the <code>Coords</code> being checked.
     * @return <code>true</code> if those coordinates have a burning inferno
     *         round. <code>false</code> if no inferno has hit those coordinates
     *         or if it has burned out.
     */
    public abstract boolean isInfernoBurning(Coords coords);

    /**
     * Record that a new round of burning has passed for the given coordinates.
     * This routine also determines if the fire is still burning.
     *
     * @param coords
     *            - the <code>Coords</code> being checked.
     * @return <code>true</code> if those coordinates have a burning inferno
     *         round. <code>false</code> if no inferno has hit those coordinates
     *         or if it has burned out.
     */
    public abstract boolean burnInferno(Coords coords);

    /**
     * Get an enumeration of all coordinates with infernos still burning.
     *
     * @return an <code>Enumeration</code> of <code>Coords</code> that have
     *         infernos still burning.
     */
    public abstract Enumeration<Coords> getInfernoBurningCoords();

    /**
     * returns a hash of the inferno trackers
     *
     * @return an <code>Hashtable</code of <code>InfernoTrackers</code> on the
     *         board.
     */
    public abstract Hashtable<Coords, InfernoTracker> getInfernos();

    /**
     * Determine the remaining number of turns the given coordinates will have a
     * burning inferno.
     *
     * @param coords
     *            - the <code>Coords</code> being checked. This value must not
     *            be <code>null</code>. Unchecked.
     * @return the <code>int</code> number of burn turns left for all infernos
     *         This value will be non-negative.
     */
    public abstract int getInfernoBurnTurns(Coords coords);

    /**
     * Determine the remaining number of turns the given coordinates will have a
     * burning Inferno IV round.
     *
     * @param coords
     *            - the <code>Coords</code> being checked. This value must not
     *            be <code>null</code>. Unchecked.
     * @return the <code>int</code> number of burn turns left for Arrow IV
     *         infernos. This value will be non-negative.
     */
    public abstract int getInfernoIVBurnTurns(Coords coords);

    /**
     * This returns special events that should be makred on hexes, such as
     * artilery fire.
     */
    public abstract Collection<SpecialHexDisplay> getSpecialHexDisplay(Coords coords);

    public abstract void addSpecialHexDisplay(Coords coords, SpecialHexDisplay shd);

    public abstract void removeSpecialHexDisplay(Coords coords, SpecialHexDisplay shd);

    public abstract void setSpecialHexDisplayTable(Hashtable<Coords, Collection<SpecialHexDisplay>> shd);

    public abstract Hashtable<Coords, Collection<SpecialHexDisplay>> getSpecialHexDisplayTable();

    /**
     * Get an enumeration of all buildings on the board.
     *
     * @return an <code>Enumeration</code> of <code>Building</code>s.
     */
    public abstract Enumeration<Building> getBuildings();
    
    /** Returns the Vector of all the board's buildings. */
    public abstract Vector<Building> getBuildingsVector();

    /**
     * Get the building at the given coordinates.
     *
     * @param coords
     *            - the <code>Coords</code> being examined.
     * @return a <code>Building</code> object, if there is one at the given
     *         coordinates, otherwise a <code>null</code> will be returned.
     */
    public abstract Building getBuildingAt(Coords coords);

    /**
     * Collapse an array of buildings.
     *
     * @param bldgs
     *            - the <code>Vector</code> of <code>Building</code> objects to
     *            be collapsed.
     */
    public abstract void collapseBuilding(Vector<Coords> bldgs);

    /**
     * The given building has collapsed. Remove it from the board and replace it
     * with rubble.
     *
     * @param bldg
     *            - the <code>Building</code> that has collapsed.
     */
    public abstract void collapseBuilding(Building bldg);

    /**
     * The given building hex has collapsed. Remove it from the board and
     * replace it with rubble.
     *
     * @param coords
     *            - the <code>Building</code> that has collapsed.
     */
    public abstract void collapseBuilding(Coords coords);

    /**
     * Update the construction factors on an array of buildings.
     *
     * @param bldgs
     *            - the <code>Vector</code> of <code>Building</code> objects to
     *            be updated.
     */
    public abstract void updateBuildings(Vector<Building> bldgs);

    /**
     * Get the current value of the "road auto-exit" option.
     *
     * @return <code>true</code> if roads should automatically exit onto all
     *         adjacent pavement hexes. <code>false</code> otherwise.
     */
    public abstract boolean getRoadsAutoExit();

    /**
     * Set the value of the "road auto-exit" option.
     *
     * @param value
     *            - The value to set for the option; <code>true</code> if roads
     *            should automatically exit onto all adjacent pavement hexes.
     *            <code>false</code> otherwise.
     */
    public abstract void setRoadsAutoExit(boolean value);

    /**
     * Set the CF of bridges
     *
     * @param value
     *            - The value to set the bridge CF to.
     */
    public abstract void setBridgeCF(int value);

    public abstract void setRandomBasementsOff();

    public abstract void setType(int t);

    public abstract int getType();

    public abstract boolean onGround();

    public abstract boolean inAtmosphere();

    public abstract boolean inSpace();

    /**
     * Load board data from a file in the boards data directory.
     *
     * @param filename
     *            The path to the file, relative to the board data directory.
     * @deprecated Use {@link #load(File)} instead.
     */
    @Deprecated
    public abstract void load(final String filename);

    /**
     * Load board data from a file.
     *
     * @param filepath
     *            The path to the file.
     */
    public abstract void load(final File filepath);

    /**
     * Loads this board from an InputStream
     *
     * @param is
     *            input stream
     */
    public abstract void load(InputStream is);

    /**
     * 
     * @param is
     * @param errBuff
     * @param continueLoadOnError
     */
    public abstract void load(InputStream is, @Nullable StringBuffer errBuff, boolean continueLoadOnError);

    /**
     * Writes data for the board, as text to the OutputStream
     *
     * @param os
     *            output stream
     */
    public abstract void save(OutputStream os);

    /**
     * Returns the lowest elevation hex on the board.
     *
     * @return
     */
    public abstract int getMinElevation();

    /**
     * Returns the highest elevation hex on the board.
     *
     * @return
     */
    public abstract int getMaxElevation();

    /**
     * Resets the Min and Max elevations to their default values.
     */
    public abstract void resetStoredElevation();

    boolean containsBridges();

    /**
     * Returns the list of background images associated with this board. If
     * created from a single board file, then the list should only have one
     * element. Multiple elements exist when the board is created by combinging
     * multiple board files.
     *
     * @return
     */
    public abstract List<String> getBackgroundPaths();

    /**
     * Returns the first element of the background path list, or null if it is
     * empty.
     *
     * @return
     */
    public abstract String getBackgroundPath();

    /**
     * Returns the number of boards in width that were used to created this
     * board. Only used when background paths are set.
     *
     * @return
     */
    public abstract int getNumBoardsWidth();

    /**
     * Returns the number of boards in height that were used to created this
     * board. Only used when background paths are set.
     *
     * @return
     */
    public abstract int getNumBoardsHeight();

    /**
     * Flag that determines if the board background image should be flipped
     * horizontally. Only used when background paths are set.
     *
     * @return
     */
    public abstract List<Boolean> getFlipBGHoriz();

    /**
     * Flag that determines if the board background image should be flipped
     * vertically. Only used when background paths are set.
     *
     * @return
     */
    public abstract List<Boolean> getFlipBGVert();

    public int getSubBoardWidth();

    public int getSubBoardHeight();

    public void setSubBoardWidth(int width);

    public void setSubBoardHeight(int height);

    public void setNumBoardsWidth(int width);

    public void setNumBoardsHeight(int height);

    public void addBackgroundPath(String path, boolean flipVert, boolean flipHorz);

    public boolean hasBoardBackground();

    public boolean isValid();

    public boolean isValid(StringBuffer errBuff);


    /**
     * Gets the description of the map.
     * @return The description of the map, if one exists, otherwise null.
     */
    @Nullable
    public String getDescription();

    /**
     * Sets the description of the map.
     * @param s The description of the map; may be null.
     */
    public void setDescription(@Nullable String s);

    /**
     * Gets every annotations on the map.
     * @return A read-only map of per-hex annotations.
     */
    public Map<Coords, Collection<String>> getAnnotations();

    /**
     * Gets the annotations associated with a hex.
     * @param x The X-Coordinate of the hex.
     * @param y The Y-Coordinate of the hex.
     * @return A collection of annotations for the hex.
     */
    public Collection<String> getAnnotations(int x, int y);

    /**
     * Gets the annotations associated with a hex.
     * @param c Coordinates of the hex.
     * @return A collection of annotations for the hex.
     */
    public Collection<String> getAnnotations(Coords c);

    /**
     * Sets annotations on a given hex.
     * @param c Coordinates of the hex to apply the annotations to.
     * @param a A collection of annotations to assign to the hex. This may be null.
     */
    public void setAnnotations(Coords c, @Nullable Collection<String> a);
    
    /** Sets a tileset theme for all hexes of the board. */ 
    public void setTheme(String newTheme);
    
    /** Rebuilds automatic terrains for the whole board. */
    public void initializeAllAutomaticTerrain();
    
    /** Returns true when the given Coord c is on the edge of the board. */
    public boolean isOnBoardEdge(Coords c);
    
<<<<<<< HEAD
    /** 
     * Returns a list of Buildings of the Board. The list is an unmodifiable view (not a copy)
     * of the Boards' Buildings list. 
     */
    public List<Building> getBuildingsList();
=======
    /** Add the given tag string to the board's tags list. */
    public void addTag(String newTag);
    
    /** Removes the given tag string from the board's tags list. */
    public void removeTag(String tag);
    
    /** Returns the board's tags list. The list is unmodifiable. Use addTag and removeTag to change it. */
    public Set<String> getTags();
>>>>>>> b81f6ded
}<|MERGE_RESOLUTION|>--- conflicted
+++ resolved
@@ -594,13 +594,6 @@
     /** Returns true when the given Coord c is on the edge of the board. */
     public boolean isOnBoardEdge(Coords c);
     
-<<<<<<< HEAD
-    /** 
-     * Returns a list of Buildings of the Board. The list is an unmodifiable view (not a copy)
-     * of the Boards' Buildings list. 
-     */
-    public List<Building> getBuildingsList();
-=======
     /** Add the given tag string to the board's tags list. */
     public void addTag(String newTag);
     
@@ -609,5 +602,5 @@
     
     /** Returns the board's tags list. The list is unmodifiable. Use addTag and removeTag to change it. */
     public Set<String> getTags();
->>>>>>> b81f6ded
+
 }