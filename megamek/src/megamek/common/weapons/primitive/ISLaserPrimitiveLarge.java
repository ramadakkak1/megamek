/*
 * MegaMek -
 * Copyright (C) 2000, 2001, 2002, 2003, 2004, 2005, 2006, 2007 Ben Mazur (bmazur@sev.org)
 *
 * This program is free software; you can redistribute it and/or modify it
 * under the terms of the GNU General Public License as published by the Free
 * Software Foundation; either version 2 of the License, or (at your option)
 * any later version.
 *
 * This program is distributed in the hope that it will be useful, but
 * WITHOUT ANY WARRANTY; without even the implied warranty of MERCHANTABILITY
 * or FITNESS FOR A PARTICULAR PURPOSE. See the GNU General Public License
 * for more details.
 */
package megamek.common.weapons.primitive;

import megamek.common.SimpleTechLevel;
import megamek.common.weapons.lasers.LaserWeapon;

/**
 * @author Deric "Netzilla" Page (deric dot page at usa dot net)
 */
public class ISLaserPrimitiveLarge extends LaserWeapon {
    private static final long serialVersionUID = 6640106383069896198L;

    public ISLaserPrimitiveLarge() {
        super();

        this.name = "Primitive Prototype Large Laser";
        this.setInternalName(this.name);
        this.addLookupName("IS Large Laser Prototype");
        this.addLookupName("ISLargeLaserPrototype");
        this.shortName = "Large Laser p";
        this.heat = 12;
        this.damage = 8;
        this.shortRange = 5;
        this.mediumRange = 10;
        this.longRange = 15;
        this.extremeRange = 20;
        this.waterShortRange = 3;
        this.waterMediumRange = 6;
        this.waterLongRange = 9;
        this.waterExtremeRange = 12;
        this.tonnage = 5.0;
        this.criticals = 2;
        this.bv = 123;
        this.cost = 100000;
        this.shortAV = 8;
        this.medAV = 8;
        this.maxRange = RANGE_MED;
<<<<<<< HEAD
        // IO Doesn't strictly define when these weapons stop production. Checked with Herb, and
        // they would always be around. This is to cover some of the back worlds in the Periphery.
=======
        flags = flags.or(F_PROTOTYPE);
        //IO Doesn't strictly define when these weapons stop production. Checked with Herb and they would always be around
        //This to cover some of the back worlds in the Periphery.
>>>>>>> ab2d411e
        rulesRefs = "118, IO";
        techAdvancement.setTechBase(TECH_BASE_IS)
                .setIntroLevel(false)
                .setUnofficial(false)
                .setTechRating(RATING_C)
                .setAvailability(RATING_F, RATING_X, RATING_X, RATING_X)
                .setISAdvancement(2306, DATE_NONE, DATE_NONE, DATE_NONE, DATE_NONE)
                .setISApproximate(false, false, false, false, false)
                .setPrototypeFactions(F_TA)
                .setProductionFactions(F_TA)
                .setStaticTechLevel(SimpleTechLevel.EXPERIMENTAL);
    }
}<|MERGE_RESOLUTION|>--- conflicted
+++ resolved
@@ -48,14 +48,9 @@
         this.shortAV = 8;
         this.medAV = 8;
         this.maxRange = RANGE_MED;
-<<<<<<< HEAD
         // IO Doesn't strictly define when these weapons stop production. Checked with Herb, and
         // they would always be around. This is to cover some of the back worlds in the Periphery.
-=======
         flags = flags.or(F_PROTOTYPE);
-        //IO Doesn't strictly define when these weapons stop production. Checked with Herb and they would always be around
-        //This to cover some of the back worlds in the Periphery.
->>>>>>> ab2d411e
         rulesRefs = "118, IO";
         techAdvancement.setTechBase(TECH_BASE_IS)
                 .setIntroLevel(false)
