/*
 * MegaMek - Copyright (C) 2004 Ben Mazur (bmazur@sev.org)
 *
 * This program is free software; you can redistribute it and/or modify it
 * under the terms of the GNU General Public License as published by the Free
 * Software Foundation; either version 2 of the License, or (at your option)
 * any later version.
 *
 * This program is distributed in the hope that it will be useful, but
 * WITHOUT ANY WARRANTY; without even the implied warranty of MERCHANTABILITY
 * or FITNESS FOR A PARTICULAR PURPOSE. See the GNU General Public License
 * for more details.
 */
package megamek.common.weapons.ppc;

import megamek.common.SimpleTechLevel;

/**
 * @author Harold "BATTLEMASTER" N.
 * @since Sep 13, 2004
 */
public class CLEnhancedPPC extends PPCWeapon {
    private static final long serialVersionUID = 5108976056064542099L;

    public CLEnhancedPPC() {
        super();
        this.name = "Enhanced PPC";
        this.setInternalName("CLWERPPC");
        this.addLookupName("Wolverine ER PPC");
        this.addLookupName("CLWERPPC");
        this.addLookupName("Wolverine ER PPC");
        this.addLookupName("ISEHERPPC");
        this.addLookupName("IS EH ER PPC");
        this.heat = 15;
        this.damage = 12;
        this.shortRange = 7;
        this.mediumRange = 14;
        this.longRange = 23;
        this.extremeRange = 28;
        this.waterShortRange = 4;
        this.waterMediumRange = 10;
        this.waterLongRange = 16;
        this.waterExtremeRange = 20;
        this.tonnage = 7.0;
        this.criticals = 3;
        this.bv = 329;
        this.cost = 300000;
        this.shortAV = 12;
        this.medAV = 12;
        this.longAV = 12;
        this.maxRange = RANGE_LONG;
        rulesRefs = "95, IO";
        techAdvancement.setTechBase(TECH_BASE_CLAN).setTechRating(RATING_F)
<<<<<<< HEAD
                .setAvailability(RATING_X, RATING_E, RATING_X, RATING_X)
                .setClanAdvancement(2822, 2823, DATE_NONE, 2831, 3080)
                .setClanApproximate(true, false, false, false, false)
                .setPrototypeFactions(F_CWV).setProductionFactions(F_CWV)
                .setReintroductionFactions(F_EI).setStaticTechLevel(SimpleTechLevel.EXPERIMENTAL);
=======
            .setAvailability(RATING_X, RATING_E, RATING_X, RATING_E)
            .setClanAdvancement(2822, 2823, DATE_NONE, 2831, 3080)
            .setClanApproximate(true, false, false,false, false)
            .setPrototypeFactions(F_CWV).setProductionFactions(F_CWV)
            .setReintroductionFactions(F_EI).setStaticTechLevel(SimpleTechLevel.EXPERIMENTAL);
>>>>>>> 6647de52
    }
}<|MERGE_RESOLUTION|>--- conflicted
+++ resolved
@@ -1,5 +1,5 @@
 /*
- * MegaMek - Copyright (C) 2004 Ben Mazur (bmazur@sev.org)
+ * MegaMek - Copyright (c) 2004 Ben Mazur (bmazur@sev.org)
  *
  * This program is free software; you can redistribute it and/or modify it
  * under the terms of the GNU General Public License as published by the Free
@@ -51,18 +51,12 @@
         this.maxRange = RANGE_LONG;
         rulesRefs = "95, IO";
         techAdvancement.setTechBase(TECH_BASE_CLAN).setTechRating(RATING_F)
-<<<<<<< HEAD
-                .setAvailability(RATING_X, RATING_E, RATING_X, RATING_X)
+                .setAvailability(RATING_X, RATING_E, RATING_X, RATING_E)
                 .setClanAdvancement(2822, 2823, DATE_NONE, 2831, 3080)
                 .setClanApproximate(true, false, false, false, false)
-                .setPrototypeFactions(F_CWV).setProductionFactions(F_CWV)
-                .setReintroductionFactions(F_EI).setStaticTechLevel(SimpleTechLevel.EXPERIMENTAL);
-=======
-            .setAvailability(RATING_X, RATING_E, RATING_X, RATING_E)
-            .setClanAdvancement(2822, 2823, DATE_NONE, 2831, 3080)
-            .setClanApproximate(true, false, false,false, false)
-            .setPrototypeFactions(F_CWV).setProductionFactions(F_CWV)
-            .setReintroductionFactions(F_EI).setStaticTechLevel(SimpleTechLevel.EXPERIMENTAL);
->>>>>>> 6647de52
+                .setPrototypeFactions(F_CWV)
+                .setProductionFactions(F_CWV)
+                .setReintroductionFactions(F_EI)
+                .setStaticTechLevel(SimpleTechLevel.EXPERIMENTAL);
     }
 }