/*
 * MegaMek - Copyright (C) 2004, 2005 Ben Mazur (bmazur@sev.org)
 *
 * This program is free software; you can redistribute it and/or modify it
 * under the terms of the GNU General Public License as published by the Free
 * Software Foundation; either version 2 of the License, or (at your option)
 * any later version.
 *
 * This program is distributed in the hope that it will be useful, but
 * WITHOUT ANY WARRANTY; without even the implied warranty of MERCHANTABILITY
 * or FITNESS FOR A PARTICULAR PURPOSE. See the GNU General Public License
 * for more details.
 */
package megamek.common.weapons.ppc;

/**
 * @author Sebastian Brocks
 * @since Sep 13, 2004
 */
public class ISLightPPC extends PPCWeapon {
    private static final long serialVersionUID = 1376257996653555538L;

    public ISLightPPC() {
        super();
        name = "Light PPC";
        setInternalName(name);
        addLookupName("ISLightPPC");
        addLookupName("ISLPPC");
        heat = 5;
        damage = 5;
        minimumRange = 3;
        shortRange = 6;
        mediumRange = 12;
        longRange = 18;
        extremeRange = 24;
        waterShortRange = 4;
        waterMediumRange = 7;
        waterLongRange = 10;
        waterExtremeRange = 14;
        tonnage = 3.0;
        criticals = 2;
        bv = 88;
        shortAV = 5;
        medAV = 5;
        maxRange = RANGE_MED;
        cost = 150000;
        // with a capacitor
        explosive = true;
        rulesRefs = "234, TM";
        techAdvancement.setTechBase(TECH_BASE_IS)
<<<<<<< HEAD
                .setIntroLevel(false)
                .setUnofficial(false)
                .setTechRating(RATING_E)
                .setAvailability(RATING_X, RATING_X, RATING_E, RATING_X)
                .setISAdvancement(3064, 3067, 3068, DATE_NONE, DATE_NONE)
                .setISApproximate(false, false, false, false, false)
                .setPrototypeFactions(F_DC)
                .setProductionFactions(F_DC, F_FW);
=======
        	.setIntroLevel(false)
        	.setUnofficial(false)
            .setTechRating(RATING_E)
            .setAvailability(RATING_X, RATING_X, RATING_E, RATING_D)
            .setISAdvancement(3064, 3067, 3068, DATE_NONE, DATE_NONE)
            .setISApproximate(false, false, false,false, false)
            .setPrototypeFactions(F_DC)
            .setProductionFactions(F_DC,F_FW);
>>>>>>> 6647de52
    }
}<|MERGE_RESOLUTION|>--- conflicted
+++ resolved
@@ -1,5 +1,5 @@
 /*
- * MegaMek - Copyright (C) 2004, 2005 Ben Mazur (bmazur@sev.org)
+ * MegaMek - Copyright (c) 2004-2005 Ben Mazur (bmazur@sev.org)
  *
  * This program is free software; you can redistribute it and/or modify it
  * under the terms of the GNU General Public License as published by the Free
@@ -48,24 +48,13 @@
         explosive = true;
         rulesRefs = "234, TM";
         techAdvancement.setTechBase(TECH_BASE_IS)
-<<<<<<< HEAD
                 .setIntroLevel(false)
                 .setUnofficial(false)
                 .setTechRating(RATING_E)
-                .setAvailability(RATING_X, RATING_X, RATING_E, RATING_X)
+                .setAvailability(RATING_X, RATING_X, RATING_E, RATING_D)
                 .setISAdvancement(3064, 3067, 3068, DATE_NONE, DATE_NONE)
                 .setISApproximate(false, false, false, false, false)
                 .setPrototypeFactions(F_DC)
                 .setProductionFactions(F_DC, F_FW);
-=======
-        	.setIntroLevel(false)
-        	.setUnofficial(false)
-            .setTechRating(RATING_E)
-            .setAvailability(RATING_X, RATING_X, RATING_E, RATING_D)
-            .setISAdvancement(3064, 3067, 3068, DATE_NONE, DATE_NONE)
-            .setISApproximate(false, false, false,false, false)
-            .setPrototypeFactions(F_DC)
-            .setProductionFactions(F_DC,F_FW);
->>>>>>> 6647de52
     }
 }