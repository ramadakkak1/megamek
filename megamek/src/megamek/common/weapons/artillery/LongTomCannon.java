--- conflicted
+++ resolved
@@ -62,7 +62,6 @@
                 .setPrototypeFactions(F_LC,F_CWF).setProductionFactions(F_LC)
                 .setStaticTechLevel(SimpleTechLevel.ADVANCED);
     }
-<<<<<<< HEAD
 
     @Override
     public double getBattleForceDamage(int range, Mounted fcs) {
@@ -74,6 +73,4 @@
             return 0;
         }
     }
-=======
->>>>>>> d90e92ab
 }