<<<<<<< HEAD
package megamek.common.weapons.autocannons;

import megamek.common.BattleForceElement;
import megamek.common.Mounted;

/**
 * MegaMek - Copyright (C) 2004,2005 Ben Mazur (bmazur@sev.org)
 * 
 *  This program is free software; you can redistribute it and/or modify it 
 *  under the terms of the GNU General Public License as published by the Free 
 *  Software Foundation; either version 2 of the License, or (at your option) 
 *  any later version.
 * 
 *  This program is distributed in the hope that it will be useful, but 
 *  WITHOUT ANY WARRANTY; without even the implied warranty of MERCHANTABILITY 
 *  or FITNESS FOR A PARTICULAR PURPOSE. See the GNU General Public License 
 *  for more details.
 */
=======
>>>>>>> d90e92ab
/*
 * MegaMek - Copyright (C) 2004, 2005 Ben Mazur (bmazur@sev.org)
 *
 * This program is free software; you can redistribute it and/or modify it
 * under the terms of the GNU General Public License as published by the Free
 * Software Foundation; either version 2 of the License, or (at your option)
 * any later version.
 *
 * This program is distributed in the hope that it will be useful, but
 * WITHOUT ANY WARRANTY; without even the implied warranty of MERCHANTABILITY
 * or FITNESS FOR A PARTICULAR PURPOSE. See the GNU General Public License
 * for more details.
 */
package megamek.common.weapons.autocannons;

/**
 * @author Andrew Hunter
 * @since Oct 15, 2004
 */
public class ISLB5XAC extends LBXACWeapon {
    private static final long serialVersionUID = 3466212961123086341L;

    public ISLB5XAC() {
        super();
        name = "LB 5-X AC";
        setInternalName("ISLBXAC5");
        addLookupName("IS LB 5-X AC");
        sortingName = "LB 05-X AC";
        heat = 1;
        damage = 5;
        rackSize = 5;
        minimumRange = 3;
        shortRange = 7;
        mediumRange = 14;
        longRange = 21;
        extremeRange = 28;
        tonnage = 8.0;
        criticals = 5;
        bv = 83;
        cost = 250000;
        shortAV = 5;
        medAV = 5;
        longAV = 5;
        maxRange = RANGE_LONG;
        rulesRefs = "207,TM";
        techAdvancement.setTechBase(TECH_BASE_IS)
                .setIntroLevel(false)
                .setUnofficial(false)
                .setTechRating(RATING_E)
                .setAvailability(RATING_X, RATING_X, RATING_E, RATING_D)
                .setISAdvancement(3055, 3058, 3060, DATE_NONE, DATE_NONE)
                .setISApproximate(true, false, false, false, false)
                .setPrototypeFactions(F_FS)
                .setProductionFactions(F_FS);
    }
    
    @Override
    public double getBattleForceDamage(int range, Mounted fcs) {
        if (range == BattleForceElement.SHORT_RANGE) {
            return 0.236;
        } else if (range <= BattleForceElement.LONG_RANGE) {
            return 0.315;
        } else {
            return 0;
        }
    }
}<|MERGE_RESOLUTION|>--- conflicted
+++ resolved
@@ -1,24 +1,3 @@
-<<<<<<< HEAD
-package megamek.common.weapons.autocannons;
-
-import megamek.common.BattleForceElement;
-import megamek.common.Mounted;
-
-/**
- * MegaMek - Copyright (C) 2004,2005 Ben Mazur (bmazur@sev.org)
- * 
- *  This program is free software; you can redistribute it and/or modify it 
- *  under the terms of the GNU General Public License as published by the Free 
- *  Software Foundation; either version 2 of the License, or (at your option) 
- *  any later version.
- * 
- *  This program is distributed in the hope that it will be useful, but 
- *  WITHOUT ANY WARRANTY; without even the implied warranty of MERCHANTABILITY 
- *  or FITNESS FOR A PARTICULAR PURPOSE. See the GNU General Public License 
- *  for more details.
- */
-=======
->>>>>>> d90e92ab
 /*
  * MegaMek - Copyright (C) 2004, 2005 Ben Mazur (bmazur@sev.org)
  *
@@ -74,7 +53,7 @@
                 .setPrototypeFactions(F_FS)
                 .setProductionFactions(F_FS);
     }
-    
+
     @Override
     public double getBattleForceDamage(int range, Mounted fcs) {
         if (range == BattleForceElement.SHORT_RANGE) {
