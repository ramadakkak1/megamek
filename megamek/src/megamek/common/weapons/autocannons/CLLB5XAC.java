<<<<<<< HEAD
package megamek.common.weapons.autocannons;

import megamek.common.BattleForceElement;
import megamek.common.Mounted;

=======
>>>>>>> d90e92ab
/**
 * MegaMek - Copyright (C) 2004 Ben Mazur (bmazur@sev.org)
 *
 *  This program is free software; you can redistribute it and/or modify it
 *  under the terms of the GNU General Public License as published by the Free
 *  Software Foundation; either version 2 of the License, or (at your option)
 *  any later version.
 *
 *  This program is distributed in the hope that it will be useful, but
 *  WITHOUT ANY WARRANTY; without even the implied warranty of MERCHANTABILITY
 *  or FITNESS FOR A PARTICULAR PURPOSE. See the GNU General Public License
 *  for more details.
 */
package megamek.common.weapons.autocannons;

/**
 * @author Andrew Hunter
 * @since Oct 15, 2004
 */
public class CLLB5XAC extends LBXACWeapon {
    private static final long serialVersionUID = 722040764690180243L;

    public CLLB5XAC() {
        super();
        name = "LB 5-X AC";
        setInternalName("CLLBXAC5");
        addLookupName("Clan LB 5-X AC");
        sortingName = "LB 05-X AC";
        heat = 1;
        damage = 5;
        rackSize = 5;
        minimumRange = 3;
        shortRange = 8;
        mediumRange = 15;
        longRange = 24;
        extremeRange = 30;
        tonnage = 7.0;
        criticals = 4;
        bv = 93;
        cost = 250000;
        shortAV = 5;
        medAV = 5;
        longAV = 5;
        maxRange = RANGE_LONG;
        rulesRefs = "207,TM";
        techAdvancement.setTechBase(TECH_BASE_CLAN)
                .setIntroLevel(false)
                .setTechRating(RATING_F)
                .setAvailability(RATING_X, RATING_D, RATING_C, RATING_B)
                .setClanAdvancement(2824, 2826, 2828, DATE_NONE, DATE_NONE)
                .setClanApproximate(true, true, false, false, false)
                .setPrototypeFactions(F_CCY)
                .setProductionFactions(F_CCY);
    }
    
    @Override
    public double getBattleForceDamage(int range, Mounted fcs) {
        if (range == BattleForceElement.SHORT_RANGE) {
            return 0.236;
        } else if (range <= BattleForceElement.LONG_RANGE) {
            return 0.315;
        } else {
            return 0;
        }
    }
}<|MERGE_RESOLUTION|>--- conflicted
+++ resolved
@@ -1,11 +1,3 @@
-<<<<<<< HEAD
-package megamek.common.weapons.autocannons;
-
-import megamek.common.BattleForceElement;
-import megamek.common.Mounted;
-
-=======
->>>>>>> d90e92ab
 /**
  * MegaMek - Copyright (C) 2004 Ben Mazur (bmazur@sev.org)
  *
@@ -60,7 +52,7 @@
                 .setPrototypeFactions(F_CCY)
                 .setProductionFactions(F_CCY);
     }
-    
+
     @Override
     public double getBattleForceDamage(int range, Mounted fcs) {
         if (range == BattleForceElement.SHORT_RANGE) {
