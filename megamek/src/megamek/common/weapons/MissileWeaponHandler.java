--- conflicted
+++ resolved
@@ -648,13 +648,8 @@
                 r.subject = subjectId;
                 vPhaseReport.addElement(r);
                 weapon.setUsedThisRound(false);
-<<<<<<< HEAD
                 WeaponAttackAction newWaa = new WeaponAttackAction(ae.getId(),
                         entity.getId(), waa.getWeaponId());
-=======
-                WeaponAttackAction newWaa = new WeaponAttackAction(ae.getId(), entity.getTargetId(),
-                        waa.getWeaponId());
->>>>>>> f47ff9bb
                 newWaa.setNemesisConfused(true);
                 Mounted m = ae.getEquipment(waa.getWeaponId());
                 Weapon w = (Weapon) m.getType();
