/*
 * MegaMek - Copyright (C) 2004, 2005 Ben Mazur (bmazur@sev.org)
 *
 * This program is free software; you can redistribute it and/or modify it
 * under the terms of the GNU General Public License as published by the Free
 * Software Foundation; either version 2 of the License, or (at your option)
 * any later version.
 *
 * This program is distributed in the hope that it will be useful, but
 * WITHOUT ANY WARRANTY; without even the implied warranty of MERCHANTABILITY
 * or FITNESS FOR A PARTICULAR PURPOSE. See the GNU General Public License
 * for more details.
 */
package megamek.common.weapons.lasers;

import megamek.common.SimpleTechLevel;

/**
 * @author Jason Tighe
 * @since May 29, 2004
 */
public class CLChemicalLaserSmall extends CLChemicalLaserWeapon {
    private static final long serialVersionUID = 322396740172378519L;

    public CLChemicalLaserSmall() {
        name = "Small Chemical Laser";
        setInternalName("CLSmallChemicalLaser");
        addLookupName("CLSmallChemLaser");
        addLookupName("Small Chem Laser");
        sortingName = "Chem Laser B";
        heat = 1;
        rackSize = 3;
        damage = 3;
        minimumRange = WEAPON_NA;
        shortRange = 1;
        mediumRange = 2;
        longRange = 3;
        extremeRange = 4;
        waterShortRange = 1;
        waterMediumRange = 2;
        waterLongRange = 2;
        waterExtremeRange = 2;
        tonnage = 0.5;
        criticals = 1;
        bv = 7;
        cost = 10000;
        shortAV = 3;
        maxRange = RANGE_SHORT;
        atClass = CLASS_LASER;
        rulesRefs = "320, TO";
        // Tech Progression tweaked to combine IntOps with TRO Prototypes/3145 NTNU RS
        techAdvancement.setTechBase(TECH_BASE_CLAN)
                .setTechRating(RATING_E)
                .setAvailability(RATING_X, RATING_X, RATING_E, RATING_E)
                .setClanAdvancement(DATE_NONE, 3059, 3083, DATE_NONE, DATE_NONE)
                .setPrototypeFactions(F_CHH)
                .setProductionFactions(F_CHH)
                .setStaticTechLevel(SimpleTechLevel.STANDARD);
    }
<<<<<<< HEAD
    
    @Override
    public boolean isAlphaStrikePointDefense() {
        return true;
    }

=======
>>>>>>> d90e92ab
}<|MERGE_RESOLUTION|>--- conflicted
+++ resolved
@@ -57,13 +57,10 @@
                 .setProductionFactions(F_CHH)
                 .setStaticTechLevel(SimpleTechLevel.STANDARD);
     }
-<<<<<<< HEAD
-    
+
     @Override
     public boolean isAlphaStrikePointDefense() {
         return true;
     }
 
-=======
->>>>>>> d90e92ab
 }