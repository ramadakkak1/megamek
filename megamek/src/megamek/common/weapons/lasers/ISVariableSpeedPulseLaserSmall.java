--- conflicted
+++ resolved
@@ -58,8 +58,7 @@
                 .setISAdvancement(3070, 3072, 3080).setPrototypeFactions(F_FW, F_WB)
                 .setProductionFactions(F_FW, F_WB).setStaticTechLevel(SimpleTechLevel.ADVANCED);
     }
-<<<<<<< HEAD
-    
+
     @Override
     public double getBattleForceDamage(int range) {
         if (range == BattleForceElement.SHORT_RANGE) {
@@ -70,11 +69,9 @@
             return 0;
         }
     }
-    
+
     public int getAlphaStrikeHeat() {
         return 3;
     }
 
-=======
->>>>>>> d90e92ab
 }