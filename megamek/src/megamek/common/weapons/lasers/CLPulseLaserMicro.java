--- conflicted
+++ resolved
@@ -59,13 +59,10 @@
                 .setPrototypeFactions(F_CSJ)
                 .setProductionFactions(F_CSJ);
     }
-<<<<<<< HEAD
-    
+
     @Override
     public boolean isAlphaStrikePointDefense() {
         return true;
     }
 
-=======
->>>>>>> d90e92ab
 }