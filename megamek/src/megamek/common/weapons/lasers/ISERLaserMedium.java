--- conflicted
+++ resolved
@@ -42,30 +42,17 @@
         this.shortAV = 5;
         this.medAV = 5;
         this.maxRange = RANGE_MED;
-<<<<<<< HEAD
         rulesRefs = "226, TM";
+        // Tech Progression tweaked to combine IntOps with TRO Prototypes/3145 NTNU RS
+        // December 2021 - Errata request to change common date
         techAdvancement.setTechBase(TECH_BASE_IS)
                 .setIntroLevel(false)
                 .setUnofficial(false)
                 .setTechRating(RATING_E)
                 .setAvailability(RATING_X, RATING_X, RATING_D, RATING_C)
                 .setISAdvancement(3052, 3058, 3062, DATE_NONE, DATE_NONE)
-                .setISApproximate(false, false, false, false, false)
+                .setISApproximate(false, false, true, false, false)
                 .setPrototypeFactions(F_FW, F_WB)
                 .setProductionFactions(F_FW);
-=======
-        rulesRefs = "226,TM";
-        //Tech Progression tweaked to combine IntOps with TRO Prototypes/3145 NTNU RS
-        //December 2021 - Errata request to change common date
-        techAdvancement.setTechBase(TECH_BASE_IS)
-        	.setIntroLevel(false)
-        	.setUnofficial(false)
-            .setTechRating(RATING_E)
-            .setAvailability(RATING_X, RATING_X, RATING_D, RATING_C)
-            .setISAdvancement(3052, 3058, 3062, DATE_NONE, DATE_NONE)
-            .setISApproximate(false, false, true,false, false)
-            .setPrototypeFactions(F_FW,F_WB)
-            .setProductionFactions(F_FW);
->>>>>>> ab2d411e
     }
 }