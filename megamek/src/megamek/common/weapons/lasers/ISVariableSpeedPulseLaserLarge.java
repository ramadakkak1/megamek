/*
 * MegaMek - Copyright (C) 2004, 2005 Ben Mazur (bmazur@sev.org)
 *
 * This program is free software; you can redistribute it and/or modify it
 * under the terms of the GNU General Public License as published by the Free
 * Software Foundation; either version 2 of the License, or (at your option)
 * any later version.
 *
 * This program is distributed in the hope that it will be useful, but
 * WITHOUT ANY WARRANTY; without even the implied warranty of MERCHANTABILITY
 * or FITNESS FOR A PARTICULAR PURPOSE. See the GNU General Public License
 * for more details.
 */
package megamek.common.weapons.lasers;

import megamek.common.BattleForceElement;
import megamek.common.SimpleTechLevel;
import megamek.common.WeaponType;

/**
 * @author Jason Tighe
 * @since Sep 12, 2004
 */
public class ISVariableSpeedPulseLaserLarge extends VariableSpeedPulseLaserWeapon {
    private static final long serialVersionUID = 2676144961105838316L;

    public ISVariableSpeedPulseLaserLarge() {
        super();
        name = "Large VSP Laser";
        setInternalName("ISLargeVSPLaser");
        addLookupName("ISLVSPL");
        addLookupName("ISLargeVariableSpeedLaser");
        addLookupName("ISLargeVSP");
        sortingName = "Laser VSP D";
        heat = 10;
        damage = WeaponType.DAMAGE_VARIABLE;
        toHitModifier = -4;
        shortRange = 4;
        mediumRange = 8;
        longRange = 15;
        extremeRange = 16;
        waterShortRange = 2;
        waterMediumRange = 5;
        waterLongRange = 9;
        waterExtremeRange = 10;
        damageShort = 11;
        damageMedium = 9;
        damageLong = 7;
        tonnage = 9.0;
        criticals = 4;
        bv = 123;
        cost = 465000;
        shortAV = 10;
        medAV = 7;
        maxRange = RANGE_MED;
        rulesRefs = "321, TO";
        techAdvancement.setTechBase(TECH_BASE_IS).setTechRating(RATING_E)
                .setAvailability(RATING_X, RATING_X, RATING_E, RATING_D)
                .setISAdvancement(3070, 3072, 3080).setPrototypeFactions(F_FW,F_WB)
                .setProductionFactions(F_FW,F_WB).setStaticTechLevel(SimpleTechLevel.ADVANCED);
    }
<<<<<<< HEAD
    
    @Override
    public double getBattleForceDamage(int range) {
        if (range == BattleForceElement.SHORT_RANGE) {
            return 1.265;
        } else if (range == BattleForceElement.MEDIUM_RANGE) {
            return 0.863;
        } else {
            return 0;
        }
    }
    
    public int getAlphaStrikeHeat() {
        return 14;
    }

=======
>>>>>>> d90e92ab
}<|MERGE_RESOLUTION|>--- conflicted
+++ resolved
@@ -59,8 +59,7 @@
                 .setISAdvancement(3070, 3072, 3080).setPrototypeFactions(F_FW,F_WB)
                 .setProductionFactions(F_FW,F_WB).setStaticTechLevel(SimpleTechLevel.ADVANCED);
     }
-<<<<<<< HEAD
-    
+
     @Override
     public double getBattleForceDamage(int range) {
         if (range == BattleForceElement.SHORT_RANGE) {
@@ -71,11 +70,9 @@
             return 0;
         }
     }
-    
+
     public int getAlphaStrikeHeat() {
         return 14;
     }
 
-=======
->>>>>>> d90e92ab
 }