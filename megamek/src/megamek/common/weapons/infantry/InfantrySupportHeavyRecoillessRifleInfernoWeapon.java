/**
 * MegaMek - Copyright (C) 2004,2005 Ben Mazur (bmazur@sev.org)
 *
 *  This program is free software; you can redistribute it and/or modify it
 *  under the terms of the GNU General Public License as published by the Free
 *  Software Foundation; either version 2 of the License, or (at your option)
 *  any later version.
 *
 *  This program is distributed in the hope that it will be useful, but
 *  WITHOUT ANY WARRANTY; without even the implied warranty of MERCHANTABILITY
 *  or FITNESS FOR A PARTICULAR PURPOSE. See the GNU General Public License
 *  for more details.
 */
/*
 * Created on Sep 7, 2005
 *
 */
package megamek.common.weapons.infantry;

import megamek.common.AmmoType;
import megamek.common.TechAdvancement;

/**
 * @author Ben Grills
 */
public class InfantrySupportHeavyRecoillessRifleInfernoWeapon extends InfantryWeapon {

    /**
     *
     */
    private static final long serialVersionUID = -3164871600230559641L;

    public InfantrySupportHeavyRecoillessRifleInfernoWeapon() {
        super();

        name = "Recoilless Rifle (Heavy) - Inferno";
        setInternalName(name);
        addLookupName("InfantryInfernoHRR");
        addLookupName("InfantryHeavyRecoillessRifleInferno");
        addLookupName("Infantry Inferno Heavy Recoilless Rifle");
        ammoType = AmmoType.T_NA;
        cost = 3000;
        bv = 1.74;
        flags = flags.or(F_INFERNO).or(F_DIRECT_FIRE).or(F_BALLISTIC).or(F_INF_SUPPORT);
        String[] modeStrings = { "Damage", "Heat" };
        setModes(modeStrings);
        infantryDamage = 0.34;
        infantryRange = 2;
        crew = 3;
<<<<<<< HEAD
=======
        tonnage = .060;
>>>>>>> 8d26bf2f
        rulesRefs =" 273, TM";
        techAdvancement.setTechBase(TechAdvancement.TECH_BASE_ALL);
        techAdvancement.setAdvancement(DATE_NONE, DATE_NONE, 1950);
        techAdvancement.setTechRating(RATING_C);
        techAdvancement.setAvailability( new int[] { RATING_A, RATING_A, RATING_A, RATING_A });
    }
}<|MERGE_RESOLUTION|>--- conflicted
+++ resolved
@@ -47,10 +47,7 @@
         infantryDamage = 0.34;
         infantryRange = 2;
         crew = 3;
-<<<<<<< HEAD
-=======
         tonnage = .060;
->>>>>>> 8d26bf2f
         rulesRefs =" 273, TM";
         techAdvancement.setTechBase(TechAdvancement.TECH_BASE_ALL);
         techAdvancement.setAdvancement(DATE_NONE, DATE_NONE, 1950);
