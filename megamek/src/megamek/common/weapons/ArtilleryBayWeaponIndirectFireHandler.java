--- conflicted
+++ resolved
@@ -42,8 +42,7 @@
      * @param w
      * @param g
      */
-    public ArtilleryBayWeaponIndirectFireHandler(ToHitData t,
-            WeaponAttackAction w, Game g, Server s) {
+    public ArtilleryBayWeaponIndirectFireHandler(ToHitData t, WeaponAttackAction w, Game g, Server s) {
         super(t, w, g, s);
     }
 
@@ -53,12 +52,8 @@
      * @see megamek.common.weapons.AttackHandler#cares(int)
      */
     @Override
-    public boolean cares(GamePhase phase) {
-        if ((phase == GamePhase.OFFBOARD)
-                || (phase == GamePhase.TARGETING)) {
-            return true;
-        }
-        return false;
+    public boolean cares(final GamePhase phase) {
+        return phase.isOffboard() || phase.isTargeting();
     }
         
     @Override
@@ -146,6 +141,7 @@
             }
             return true;
         }
+
         if (aaa.getTurnsTilHit() > 0) {
             aaa.decrementTurnsTilHit();
             return true;
@@ -168,8 +164,7 @@
         // Are there any valid spotters?
         if ((null != spottersBefore) && !isFlak) {
             // fetch possible spotters now
-            Iterator<Entity> spottersAfter = game
-                    .getSelectedEntities(new EntitySelector() {
+            Iterator<Entity> spottersAfter = game.getSelectedEntities(new EntitySelector() {
                         public int player = playerId;
 
                         public Targetable targ = target;
@@ -224,27 +219,19 @@
         // Is the attacker still alive and we're not shooting FLAK?
         // then adjust the target
         if (!isFlak) {
-
             // If the shot hit the target hex, then all subsequent
             // fire will hit the hex automatically.
             if (roll >= toHit.getValue()) {
-                ae.aTracker
-                        .setModifier(TargetRoll.AUTOMATIC_SUCCESS, targetPos);
-            }
-            // If the shot missed, but was adjusted by a
-            // spotter, future shots are more likely to hit.
-
-            // Note: Because artillery fire is adjusted on a per-unit basis,
-            // this
-            // can result in a unit firing multiple artillery weapons at the
-            // same
-            // hex getting this bonus more than once per turn. Since the
-            // Artillery
-            // Modifiers Table on TacOps p. 180 lists a -1 per shot (not salvo!)
-            // previously fired at the target hex, this would in fact appear to
-            // be
-            // correct.
-            else if (null != bestSpotter) {
+                ae.aTracker.setModifier(TargetRoll.AUTOMATIC_SUCCESS, targetPos);
+            } else if (null != bestSpotter) {
+                // If the shot missed, but was adjusted by a spotter, future shots are more likely
+                // to hit.
+                // Note: Because artillery fire is adjusted on a per-unit basis, this can result in
+                // a unit firing multiple artillery weapons at the same hex getting this bonus more
+                // than once per turn. Since the Artillery Modifiers Table on TacOps p. 180 lists a
+                // -1 per shot (not salvo!) previously fired at the target hex, this would in fact
+                // appear to be correct.
+
                 // only add mods if it's not an automatic success
                 if (ae.aTracker.getModifier(weapon, targetPos) != TargetRoll.AUTOMATIC_SUCCESS) {
                     if (bestSpotter.hasAbility(OptionsConstants.MISC_FORWARD_OBSERVER)) {
@@ -252,7 +239,6 @@
                     }
                     ae.aTracker.setModifier(ae.aTracker.getModifier(weapon, targetPos) - 1, targetPos);
                 }
-
             }
         }
 
@@ -313,12 +299,8 @@
         if (!handledAmmoAndReport) {
             addHeat();
         }
-        
-<<<<<<< HEAD
-        //In the case of misses, we'll need to hit multiple hexes
-=======
+
         // In the case of misses, we'll need to hit multiple hexes
->>>>>>> 101c4c0e
         List<Coords> targets = new ArrayList<>();
         if (!bMissed) {
             r = new Report(3199);
@@ -333,11 +315,9 @@
             artyMsg = "Artillery hit here on round " + game.getRoundCount() 
                     + ", fired by " + game.getPlayer(aaa.getPlayerId()).getName()
                     + " (this hex is now an auto-hit)";
-            game.getBoard().addSpecialHexDisplay(
-                    targetPos,
+            game.getBoard().addSpecialHexDisplay(targetPos,
                     new SpecialHexDisplay(SpecialHexDisplay.Type.ARTILLERY_HIT,
-                            game.getRoundCount(), game.getPlayer(aaa
-                                    .getPlayerId()), artyMsg));
+                            game.getRoundCount(), game.getPlayer(aaa.getPlayerId()), artyMsg));
         } else {
             Coords origPos = targetPos;
             int moF = toHit.getMoS();
@@ -354,13 +334,9 @@
             artyMsg = "Artillery missed here on round "
                     + game.getRoundCount() + ", fired by "
                     + game.getPlayer(aaa.getPlayerId()).getName();
-            game.getBoard().addSpecialHexDisplay(
-                    origPos,
-                    new SpecialHexDisplay(
-                            SpecialHexDisplay.Type.ARTILLERY_HIT, game
-                                    .getRoundCount(), game
-                                    .getPlayer(aaa.getPlayerId()),
-                                    artyMsg));
+            game.getBoard().addSpecialHexDisplay(origPos,
+                    new SpecialHexDisplay(SpecialHexDisplay.Type.ARTILLERY_HIT, game.getRoundCount(),
+                            game.getPlayer(aaa.getPlayerId()), artyMsg));
             while (nweaponsHit > 0) {
                 //We'll generate a new report and scatter for each weapon fired
                 targetPos = Compute.scatterDirectArty(targetPos, moF);
@@ -463,15 +439,13 @@
         if (atype.getMunitionType() == AmmoType.M_VIBRABOMB_IV) {
             if (!bMissed) {
                 // If we hit, only one effect will stack in the target hex
-                server.deliverThunderVibraMinefield(targetPos, ae.getOwner()
-                        .getId(), atype.getRackSize(), waa.getOtherAttackInfo(), ae
-                        .getId());
+                server.deliverThunderVibraMinefield(targetPos, ae.getOwner().getId(),
+                        atype.getRackSize(), waa.getOtherAttackInfo(), ae.getId());
             } else {
                 // Deliver a round to each target hex
                 for (Coords c : targets) {
-                    server.deliverThunderVibraMinefield(c, ae.getOwner()
-                            .getId(), atype.getRackSize(), waa.getOtherAttackInfo(), ae
-                            .getId());
+                    server.deliverThunderVibraMinefield(c, ae.getOwner().getId(),
+                            atype.getRackSize(), waa.getOtherAttackInfo(), ae.getId());
                 }
             }
             return false;
@@ -508,20 +482,13 @@
         // check to see if this is a mine clearing attack
         // According to the RAW you have to hit the right hex to hit even if the
         // scatter hex has minefields
-        
-        if (mineClear && game.containsMinefield(targetPos) && !isFlak
-                && !bMissed) {
+        if (mineClear && game.containsMinefield(targetPos) && !isFlak && !bMissed) {
             r = new Report(3255);
             r.indent(1);
             r.subject = subjectId;
             vPhaseReport.addElement(r);
 
-<<<<<<< HEAD
-            Enumeration<Minefield> minefields = game.getMinefields(targetPos)
-                    .elements();
-=======
             Enumeration<Minefield> minefields = game.getMinefields(targetPos).elements();
->>>>>>> 101c4c0e
             ArrayList<Minefield> mfRemoved = new ArrayList<>();
             while (minefields.hasMoreElements()) {
                 Minefield mf = minefields.nextElement();
@@ -538,12 +505,7 @@
             // artillery may unintentionally clear minefields, but only if it wasn't
             // trying to. For a hit on the target, just do this once.
             if (!mineClear && game.containsMinefield(targetPos)) {
-<<<<<<< HEAD
-                Enumeration<Minefield> minefields = game.getMinefields(targetPos)
-                        .elements();
-=======
                 Enumeration<Minefield> minefields = game.getMinefields(targetPos).elements();
->>>>>>> 101c4c0e
                 ArrayList<Minefield> mfRemoved = new ArrayList<>();
                 while (minefields.hasMoreElements()) {
                     Minefield mf = minefields.nextElement();
@@ -568,12 +530,7 @@
             for (Coords c : targets) {
                 // Accidental mine clearance...
                 if (!mineClear && game.containsMinefield(c)) {
-<<<<<<< HEAD
-                    Enumeration<Minefield> minefields = game.getMinefields(c)
-                            .elements();
-=======
                     Enumeration<Minefield> minefields = game.getMinefields(c).elements();
->>>>>>> 101c4c0e
                     ArrayList<Minefield> mfRemoved = new ArrayList<>();
                     while (minefields.hasMoreElements()) {
                         Minefield mf = minefields.nextElement();
@@ -585,9 +542,8 @@
                         server.removeMinefield(mf);
                     }
                 }
-                server.artilleryDamageArea(c, aaa.getCoords(), atype,
-                        subjectId, ae, isFlak, altitude, mineClear, vPhaseReport,
-                        asfFlak, -1);
+                server.artilleryDamageArea(c, aaa.getCoords(), atype, subjectId, ae, isFlak,
+                        altitude, mineClear, vPhaseReport, asfFlak, -1);
             }
             
         }
