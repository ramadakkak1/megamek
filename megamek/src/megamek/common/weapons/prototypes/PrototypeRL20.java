/*
 * MegaMek - Copyright (C) 2005 Ben Mazur (bmazur@sev.org)
 *
 * This program is free software; you can redistribute it and/or modify it
 * under the terms of the GNU General Public License as published by the Free
 * Software Foundation; either version 2 of the License, or (at your option)
 * any later version.
 *
 * This program is distributed in the hope that it will be useful, but
 * WITHOUT ANY WARRANTY; without even the implied warranty of MERCHANTABILITY
 * or FITNESS FOR A PARTICULAR PURPOSE. See the GNU General Public License
 * for more details.
 */
package megamek.common.weapons.prototypes;

import megamek.common.SimpleTechLevel;

/**
 * @author Sebastian Brocks
 */
public class PrototypeRL20 extends PrototypeRLWeapon {
    private static final long serialVersionUID = -1726964787852929811L;

    public PrototypeRL20() {
        super();

        name = "Prototype Rocket Launcher 20";
        setInternalName("RocketLauncher20Prototype");
        addLookupName("CLRocketLauncher20Prototype");
        shortName = "RL/20 (P)";
        heat = 5;
        rackSize = 20;
        shortRange = 3;
        mediumRange = 7;
        longRange = 12;
        extremeRange = 14;
        tonnage = 1.5;
        criticals = 3;
        bv = 22;
        cost = 45000;
        shortAV = 12;
        medAV = 12;
        maxRange = RANGE_MED;
<<<<<<< HEAD
        rulesRefs = "217, IO";
=======
        flags = flags.or(F_PROTOTYPE);
        rulesRefs = "217,IO";
>>>>>>> ab2d411e
        techAdvancement.setTechBase(TECH_BASE_ALL)
                .setIntroLevel(false)
                .setUnofficial(false)
                .setTechRating(RATING_B)
                .setAvailability(RATING_D, RATING_F, RATING_X, RATING_X)
                .setISAdvancement(DATE_ES, DATE_NONE, DATE_NONE, DATE_NONE, DATE_NONE)
                .setISApproximate(true, false, false, false, false)
                .setClanAdvancement(DATE_ES, DATE_NONE, DATE_NONE, 2823, DATE_NONE)
                .setClanApproximate(true, false, false, true, false)
                .setStaticTechLevel(SimpleTechLevel.EXPERIMENTAL);
    }
}<|MERGE_RESOLUTION|>--- conflicted
+++ resolved
@@ -41,12 +41,8 @@
         shortAV = 12;
         medAV = 12;
         maxRange = RANGE_MED;
-<<<<<<< HEAD
+        flags = flags.or(F_PROTOTYPE);
         rulesRefs = "217, IO";
-=======
-        flags = flags.or(F_PROTOTYPE);
-        rulesRefs = "217,IO";
->>>>>>> ab2d411e
         techAdvancement.setTechBase(TECH_BASE_ALL)
                 .setIntroLevel(false)
                 .setUnofficial(false)
