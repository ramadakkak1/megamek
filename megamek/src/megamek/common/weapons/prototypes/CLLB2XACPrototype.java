--- conflicted
+++ resolved
@@ -13,12 +13,10 @@
  */
 package megamek.common.weapons.prototypes;
 
-<<<<<<< HEAD
+import megamek.common.SimpleTechLevel;
+
 import megamek.common.BattleForceElement;
 import megamek.common.Mounted;
-=======
-import megamek.common.SimpleTechLevel;
->>>>>>> d90e92ab
 
 /**
  * @author Andrew Hunter
@@ -61,7 +59,7 @@
                 .setPrototypeFactions(F_CGS)
                 .setStaticTechLevel(SimpleTechLevel.EXPERIMENTAL);
     }
-    
+
     @Override
     public double getBattleForceDamage(int range, Mounted fcs) {
         if (range == BattleForceElement.SHORT_RANGE) {
