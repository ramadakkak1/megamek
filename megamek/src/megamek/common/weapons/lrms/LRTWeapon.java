--- conflicted
+++ resolved
@@ -20,12 +20,8 @@
 import megamek.common.AmmoType;
 import megamek.common.BattleForceElement;
 import megamek.common.Entity;
-<<<<<<< HEAD
-import megamek.common.IGame;
+import megamek.common.Game;
 import megamek.common.Mounted;
-=======
-import megamek.common.Game;
->>>>>>> d90e92ab
 import megamek.common.ToHitData;
 import megamek.common.actions.WeaponAttackAction;
 import megamek.common.options.GameOptions;
@@ -73,7 +69,7 @@
     public boolean hasAlphaStrikeIndirectFire() {
         return false;
     }
-    
+
     @Override
     public double getBattleForceDamage(int range, Mounted fcs) {
         if (isClan()) {
@@ -100,7 +96,7 @@
             }
         }
     }
-    
+
     @Override
     public void adaptToGameOptions(GameOptions gOp) {
         super.adaptToGameOptions(gOp);
