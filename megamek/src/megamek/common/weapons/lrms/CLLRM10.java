/*
 * MegaMek - Copyright (C) 2005 Ben Mazur (bmazur@sev.org)
 *
 * This program is free software; you can redistribute it and/or modify it
 * under the terms of the GNU General Public License as published by the Free
 * Software Foundation; either version 2 of the License, or (at your option)
 * any later version.
 *
 * This program is distributed in the hope that it will be useful, but
 * WITHOUT ANY WARRANTY; without even the implied warranty of MERCHANTABILITY
 * or FITNESS FOR A PARTICULAR PURPOSE. See the GNU General Public License
 * for more details.
 */
package megamek.common.weapons.lrms;

import megamek.common.BattleForceElement;
import megamek.common.Mounted;
import static megamek.common.MountedHelper.*;

/**
 * @author Sebastian Brocks
 */
public class CLLRM10 extends LRMWeapon {
<<<<<<< HEAD

=======
>>>>>>> d90e92ab
    private static final long serialVersionUID = -3159588360292537303L;

    public CLLRM10() {
        super();
        name = "LRM 10";
        setInternalName("CLLRM10");
        addLookupName("Clan LRM-10");
        addLookupName("Clan LRM 10");
        heat = 4;
        rackSize = 10;
        minimumRange = WEAPON_NA;
        tonnage = 2.5;
        criticals = 1;
        bv = 109;
        cost = 100000;
        shortAV = 6;
        medAV = 6;
        longAV = 6;
        maxRange = RANGE_LONG;
        rulesRefs = "229, TM";
        techAdvancement.setTechBase(TECH_BASE_CLAN)
                .setIntroLevel(false)
                .setUnofficial(false)
                .setTechRating(RATING_F)
                .setAvailability(RATING_X, RATING_D, RATING_C, RATING_C)
                .setClanAdvancement(2820, 2824, 2825, DATE_NONE, DATE_NONE)
                .setClanApproximate(true, false, false, false, false)
                .setPrototypeFactions(F_CCY)
                .setProductionFactions(F_CCY);
    }
    
    @Override
    public double getBattleForceDamage(int range, Mounted fcs) {
        if (isArtemisIV(fcs) || isArtemisProto(fcs)) {
            return (range <= BattleForceElement.LONG_RANGE) ? 0.8 : 0;
        } else if (isArtemisV(fcs)) {
            return (range <= BattleForceElement.LONG_RANGE) ? 0.84 : 0;
        } else {
            return (range <= BattleForceElement.LONG_RANGE) ? 0.6 : 0;
        }
    }
}<|MERGE_RESOLUTION|>--- conflicted
+++ resolved
@@ -21,10 +21,7 @@
  * @author Sebastian Brocks
  */
 public class CLLRM10 extends LRMWeapon {
-<<<<<<< HEAD
 
-=======
->>>>>>> d90e92ab
     private static final long serialVersionUID = -3159588360292537303L;
 
     public CLLRM10() {
@@ -55,7 +52,7 @@
                 .setPrototypeFactions(F_CCY)
                 .setProductionFactions(F_CCY);
     }
-    
+
     @Override
     public double getBattleForceDamage(int range, Mounted fcs) {
         if (isArtemisIV(fcs) || isArtemisProto(fcs)) {
