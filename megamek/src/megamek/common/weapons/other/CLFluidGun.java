/*
 * MegaMek - Copyright (C) 2005 Ben Mazur (bmazur@sev.org)
 *
 * This program is free software; you can redistribute it and/or modify it
 * under the terms of the GNU General Public License as published by the Free
 * Software Foundation; either version 2 of the License, or (at your option)
 * any later version.
 *
 * This program is distributed in the hope that it will be useful, but
 * WITHOUT ANY WARRANTY; without even the implied warranty of MERCHANTABILITY
 * or FITNESS FOR A PARTICULAR PURPOSE. See the GNU General Public License
 * for more details.
 */
package megamek.common.weapons.other;

/**
 * @author beerockxs
 */
public class CLFluidGun extends FluidGunWeapon {
    private static final long serialVersionUID = 5043640099544278749L;

    public CLFluidGun() {
        super();

        name = "Fluid Gun";
        setInternalName("Clan Fluid Gun");
        addLookupName("CLFluidGun");
        rackSize = 1;
        shortRange = 1;
        mediumRange = 2;
        longRange = 3;
        extremeRange = 4;
        bv = 6;
        heat = 0;
        criticals = 2;
        svslots = 1;
        tonnage = 2;
        cost = 35000;
<<<<<<< HEAD
        rulesRefs = "313, TO";
        techAdvancement.setTechBase(TECH_BASE_CLAN)
                .setIntroLevel(false)
                .setUnofficial(false)
                .setTechRating(RATING_B)
                .setAvailability(RATING_B, RATING_B, RATING_B, RATING_B)
                .setClanAdvancement(DATE_PS, DATE_PS, DATE_PS, DATE_NONE, DATE_NONE)
                .setClanApproximate(false, false, false, false, false);
=======
        rulesRefs = "313,TO";
        //Tech Progression tweaked to combine IntOps with TRO Prototypes/3145 NTNU RS
        //December 2021 - CGL requested we move this to Advanced.
        techAdvancement.setTechBase(TECH_BASE_CLAN)
    	.setIntroLevel(false)
    	.setUnofficial(false)
        .setTechRating(RATING_B)
        .setAvailability(RATING_B, RATING_B, RATING_B, RATING_B)
        .setClanAdvancement(DATE_PS, DATE_PS, DATE_NONE, DATE_NONE, DATE_NONE)
        .setClanApproximate(false, false, false,false, false);
>>>>>>> ab2d411e
    }
}<|MERGE_RESOLUTION|>--- conflicted
+++ resolved
@@ -36,26 +36,15 @@
         svslots = 1;
         tonnage = 2;
         cost = 35000;
-<<<<<<< HEAD
         rulesRefs = "313, TO";
+        // Tech Progression tweaked to combine IntOps with TRO Prototypes/3145 NTNU RS
+        // December 2021 - CGL requested we move this to Advanced.
         techAdvancement.setTechBase(TECH_BASE_CLAN)
                 .setIntroLevel(false)
                 .setUnofficial(false)
                 .setTechRating(RATING_B)
                 .setAvailability(RATING_B, RATING_B, RATING_B, RATING_B)
-                .setClanAdvancement(DATE_PS, DATE_PS, DATE_PS, DATE_NONE, DATE_NONE)
+                .setClanAdvancement(DATE_PS, DATE_PS, DATE_NONE, DATE_NONE, DATE_NONE)
                 .setClanApproximate(false, false, false, false, false);
-=======
-        rulesRefs = "313,TO";
-        //Tech Progression tweaked to combine IntOps with TRO Prototypes/3145 NTNU RS
-        //December 2021 - CGL requested we move this to Advanced.
-        techAdvancement.setTechBase(TECH_BASE_CLAN)
-    	.setIntroLevel(false)
-    	.setUnofficial(false)
-        .setTechRating(RATING_B)
-        .setAvailability(RATING_B, RATING_B, RATING_B, RATING_B)
-        .setClanAdvancement(DATE_PS, DATE_PS, DATE_NONE, DATE_NONE, DATE_NONE)
-        .setClanApproximate(false, false, false,false, false);
->>>>>>> ab2d411e
     }
 }