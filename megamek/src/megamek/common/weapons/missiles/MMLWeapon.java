/*
 * MegaMek - Copyright (C) 2005 Ben Mazur (bmazur@sev.org)
 * 
 * This program is free software; you can redistribute it and/or modify it
 * under the terms of the GNU General Public License as published by the Free
 * Software Foundation; either version 2 of the License, or (at your option)
 * any later version.
 *
 * This program is distributed in the hope that it will be useful, but
 * WITHOUT ANY WARRANTY; without even the implied warranty of MERCHANTABILITY
 * or FITNESS FOR A PARTICULAR PURPOSE. See the GNU General Public License
 * for more details.
 */
package megamek.common.weapons.missiles;

import megamek.common.AmmoType;
import megamek.common.BattleForceElement;
import megamek.common.Compute;
import megamek.common.Game;
import megamek.common.MiscType;
import megamek.common.Mounted;
import megamek.common.ToHitData;
import megamek.common.actions.WeaponAttackAction;
import megamek.common.options.GameOptions;
import megamek.common.options.OptionsConstants;
import megamek.common.weapons.AttackHandler;
import megamek.common.weapons.LRMAntiTSMHandler;
import megamek.common.weapons.LRMDeadFireHandler;
import megamek.common.weapons.LRMFollowTheLeaderHandler;
import megamek.common.weapons.LRMFragHandler;
import megamek.common.weapons.LRMHandler;
import megamek.common.weapons.LRMScatterableHandler;
import megamek.common.weapons.LRMSmokeWarheadHandler;
import megamek.common.weapons.LRMSwarmHandler;
import megamek.common.weapons.LRMSwarmIHandler;
import megamek.common.weapons.SRMAXHandler;
import megamek.common.weapons.SRMAntiTSMHandler;
import megamek.common.weapons.SRMDeadFireHandler;
import megamek.common.weapons.SRMFragHandler;
import megamek.common.weapons.SRMHandler;
import megamek.common.weapons.SRMInfernoHandler;
import megamek.common.weapons.SRMSmokeWarheadHandler;
import megamek.common.weapons.SRMTandemChargeHandler;
import megamek.server.Server;

import static megamek.common.MountedHelper.*;

/**
 * @author Sebastian Brocks
 */
public abstract class MMLWeapon extends MissileWeapon {
    private static final long serialVersionUID = 110779423352325731L;

    public MMLWeapon() {
        super();
        this.ammoType = AmmoType.T_MML;
        this.atClass = CLASS_MML;
        flags = flags.or(F_ARTEMIS_COMPATIBLE);
    }

    /*
     * (non-Javadoc)
     * 
     * @see
     * megamek.common.weapons.Weapon#getCorrectHandler(megamek.common.ToHitData,
     * megamek.common.actions.WeaponAttackAction, megamek.common.Game,
     * megamek.server.Server)
     */
    @Override
    protected AttackHandler getCorrectHandler(ToHitData toHit,
            WeaponAttackAction waa, Game game, Server server) {
        AmmoType atype = (AmmoType) game.getEntity(waa.getEntityId())
                .getEquipment(waa.getWeaponId()).getLinked().getType();
        if (atype.hasFlag(AmmoType.F_MML_LRM)) {
            if (atype.getMunitionType() == AmmoType.M_FRAGMENTATION) {
                return new LRMFragHandler(toHit, waa, game, server);
            }
            if (atype.getMunitionType() == AmmoType.M_ANTI_TSM) {
                return new LRMAntiTSMHandler(toHit, waa, game, server);
            }
            if (atype.getMunitionType() == AmmoType.M_THUNDER
                    || atype.getMunitionType() == AmmoType.M_THUNDER_ACTIVE
                    || atype.getMunitionType() == AmmoType.M_THUNDER_AUGMENTED
                    || atype.getMunitionType() == AmmoType.M_THUNDER_INFERNO
                    || atype.getMunitionType() == AmmoType.M_THUNDER_VIBRABOMB) {
                return new LRMScatterableHandler(toHit, waa, game, server);
            }
            if (atype.getMunitionType() == AmmoType.M_SWARM) {
                return new LRMSwarmHandler(toHit, waa, game, server);
            }
            if (atype.getMunitionType() == AmmoType.M_SWARM_I) {
                return new LRMSwarmIHandler(toHit, waa, game, server);
            }
            if (atype.getMunitionType() == AmmoType.M_DEAD_FIRE) {
                return new LRMDeadFireHandler(toHit, waa, game, server);
            }
            if (atype.getMunitionType() == AmmoType.M_FOLLOW_THE_LEADER) {
                return new LRMFollowTheLeaderHandler(toHit, waa, game, server);
            }
            if (atype.getMunitionType() == AmmoType.M_SMOKE_WARHEAD) {
                return new LRMSmokeWarheadHandler(toHit, waa, game, server);
            }

            return new LRMHandler(toHit, waa, game, server);

        }
        if (atype.getMunitionType() == AmmoType.M_FRAGMENTATION) {
            return new SRMFragHandler(toHit, waa, game, server);
        }
        if (atype.getMunitionType() == AmmoType.M_AX_HEAD) {
            return new SRMAXHandler(toHit, waa, game, server);
        }
        if (atype.getMunitionType() == AmmoType.M_ANTI_TSM) {
            return new SRMAntiTSMHandler(toHit, waa, game, server);
        }
        if (atype.getMunitionType() == AmmoType.M_INFERNO) {
            return new SRMInfernoHandler(toHit, waa, game, server);
        }
        if (atype.getMunitionType() == AmmoType.M_DEAD_FIRE) {
            return new SRMDeadFireHandler(toHit, waa, game, server);
        }
        if (atype.getMunitionType() == AmmoType.M_TANDEM_CHARGE) {
            return new SRMTandemChargeHandler(toHit, waa, game, server);
        }
        if (atype.getMunitionType() == AmmoType.M_SMOKE_WARHEAD) {
            return new SRMSmokeWarheadHandler(toHit, waa, game, server);
        }

        return new SRMHandler(toHit, waa, game, server);
    }
    
<<<<<<< HEAD
=======
    
    @Override
    public double getBattleForceDamage(int range, Mounted fcs) {
        int clusterRoll = 7;
        if (fcs != null && fcs.getType() instanceof MiscType) {
            if (fcs.getType().hasFlag(MiscType.F_ARTEMIS)) {
                clusterRoll = 9;
            } else if (fcs.getType().hasFlag(MiscType.F_ARTEMIS_PROTO)) {
                clusterRoll = 8;
            } else if (fcs.getType().hasFlag(MiscType.F_ARTEMIS_V)) {
                clusterRoll = 10;
            }
        }
        double damage = Compute.calculateClusterHitTableAmount(clusterRoll, getRackSize());
        if (range == BattleForceElement.SHORT_RANGE && getMinimumRange() > 0) {
            damage = adjustBattleForceDamageForMinRange(damage);
        }
        if (range < BattleForceElement.MEDIUM_RANGE) {
            damage *= 2;
        } else if (range < BattleForceElement.LONG_RANGE) {
            damage *= 1.5;
        }
        return damage / 10.0;
    }
    
>>>>>>> d90e92ab
    @Override
    public int getBattleForceClass() {
        return BFCLASS_MML;
    }
    
    @Override
    public boolean hasIndirectFire() {
        return true;
    }
    
    @Override
    public void adaptToGameOptions(GameOptions gOp) {
        super.adaptToGameOptions(gOp);

        // Indirect Fire
        if (gOp.booleanOption(OptionsConstants.BASE_INDIRECT_FIRE)) {
            addMode("");
            addMode("Indirect");
        } else {
            removeMode("");
            removeMode("Indirect");
        }
    }
}<|MERGE_RESOLUTION|>--- conflicted
+++ resolved
@@ -128,35 +128,7 @@
 
         return new SRMHandler(toHit, waa, game, server);
     }
-    
-<<<<<<< HEAD
-=======
-    
-    @Override
-    public double getBattleForceDamage(int range, Mounted fcs) {
-        int clusterRoll = 7;
-        if (fcs != null && fcs.getType() instanceof MiscType) {
-            if (fcs.getType().hasFlag(MiscType.F_ARTEMIS)) {
-                clusterRoll = 9;
-            } else if (fcs.getType().hasFlag(MiscType.F_ARTEMIS_PROTO)) {
-                clusterRoll = 8;
-            } else if (fcs.getType().hasFlag(MiscType.F_ARTEMIS_V)) {
-                clusterRoll = 10;
-            }
-        }
-        double damage = Compute.calculateClusterHitTableAmount(clusterRoll, getRackSize());
-        if (range == BattleForceElement.SHORT_RANGE && getMinimumRange() > 0) {
-            damage = adjustBattleForceDamageForMinRange(damage);
-        }
-        if (range < BattleForceElement.MEDIUM_RANGE) {
-            damage *= 2;
-        } else if (range < BattleForceElement.LONG_RANGE) {
-            damage *= 1.5;
-        }
-        return damage / 10.0;
-    }
-    
->>>>>>> d90e92ab
+
     @Override
     public int getBattleForceClass() {
         return BFCLASS_MML;
