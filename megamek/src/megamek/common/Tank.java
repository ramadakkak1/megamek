/*
 * MegaMek - Copyright (C) 2000-2003 Ben Mazur (bmazur@sev.org)
 *
 * This program is free software; you can redistribute it and/or modify it under
 * the terms of the GNU General Public License as published by the Free Software
 * Foundation; either version 2 of the License, or (at your option) any later
 * version.
 *
 * This program is distributed in the hope that it will be useful, but WITHOUT
 * ANY WARRANTY; without even the implied warranty of MERCHANTABILITY or FITNESS
 * FOR A PARTICULAR PURPOSE. See the GNU General Public License for more
 * details.
 */
package megamek.common;

import megamek.client.ui.swing.calculationReport.CalculationReport;
import megamek.common.battlevalue.CombatVehicleBVCalculator;
import megamek.common.cost.CombatVehicleCostCalculator;
import megamek.common.enums.AimingMode;
import megamek.common.enums.MPBoosters;
import megamek.common.options.OptionsConstants;
import megamek.common.weapons.flamers.VehicleFlamerWeapon;
import megamek.common.weapons.lasers.CLChemicalLaserWeapon;
import org.apache.logging.log4j.LogManager;

import java.util.*;

/**
 * You know what tanks are, silly.
 */
public class Tank extends Entity {
    private static final long serialVersionUID = -857210851169206264L;
    protected boolean m_bHasNoTurret = false;
    protected boolean m_bTurretLocked = false;
    protected boolean m_bTurretJammed = false;
    protected boolean m_bTurretEverJammed = false;
    protected boolean m_bHasNoDualTurret = false;
    protected boolean m_bDualTurretLocked = false;
    protected boolean m_bDualTurretJammed = false;
    protected boolean m_bDualTurretEverJammed = false;
    private int m_nTurretOffset = 0;
    private int m_nDualTurretOffset = 0;
    private int m_nStunnedTurns = 0;
    private boolean m_bImmobile = false;
    private boolean m_bImmobileHit = false;
    private int burningLocations = 0;
    private boolean m_bBackedIntoHullDown = false;
    protected int motivePenalty = 0;
    protected int motiveDamage = 0;
    private boolean minorMovementDamage = false;
    private boolean moderateMovementDamage = false;
    private boolean heavyMovementDamage = false;
    private boolean infernoFire = false;
    private ArrayList<Mounted> jammedWeapons = new ArrayList<>();
    protected boolean engineHit = false;

    // locations
    public static final int LOC_BODY = 0;
    public static final int LOC_FRONT = 1;
    public static final int LOC_RIGHT = 2;
    public static final int LOC_LEFT = 3;
    public static final int LOC_REAR = 4;
    /** for dual turret tanks, this is the rear turret **/
    public static final int LOC_TURRET = 5;
    /** for dual turret tanks, this is the front turret **/
    public static final int LOC_TURRET_2 = 6;

    // critical hits
    public static final int CRIT_NONE = -1;
    public static final int CRIT_DRIVER = 0;
    public static final int CRIT_WEAPON_JAM = 1;
    public static final int CRIT_WEAPON_DESTROYED = 2;
    public static final int CRIT_STABILIZER = 3;
    public static final int CRIT_SENSOR = 4;
    public static final int CRIT_COMMANDER = 5;
    public static final int CRIT_CREW_KILLED = 6;
    public static final int CRIT_CREW_STUNNED = 7;
    public static final int CRIT_CARGO = 8;
    public static final int CRIT_ENGINE = 9;
    public static final int CRIT_FUEL_TANK = 10;
    public static final int CRIT_AMMO = 11;
    public static final int CRIT_TURRET_JAM = 12;
    public static final int CRIT_TURRET_LOCK = 13;
    public static final int CRIT_TURRET_DESTROYED = 14;

    // tanks have no critical slot limitations
    private static final int[] NUM_OF_SLOTS = { 25, 25, 25, 25, 25, 25, 25 };

    private static String[] LOCATION_ABBRS = { "BD", "FR", "RS", "LS", "RR",
            "TU", "FT" };
    private static String[] LOCATION_NAMES = { "Body", "Front", "Right",
            "Left", "Rear", "Turret" };

    private static String[] LOCATION_NAMES_DUAL_TURRET = { "Body", "Front",
            "Right", "Left", "Rear", "Rear Turret", "Front Turret" };
    
    // maps ToHitData - SIDE_X constants to LOC_X constants here for hull down fixed side hit locations
    protected static final Map<Integer, Integer> SIDE_LOC_MAPPING = 
        Map.of(ToHitData.SIDE_FRONT, LOC_FRONT,
                ToHitData.SIDE_LEFT, LOC_LEFT,
                ToHitData.SIDE_RIGHT, LOC_RIGHT,
                ToHitData.SIDE_REAR, LOC_REAR);

    @Override
    public int getUnitType() {
        EntityMovementMode mm = getMovementMode();
        return (mm == EntityMovementMode.NAVAL) || (mm == EntityMovementMode.HYDROFOIL) || (mm == EntityMovementMode.SUBMARINE)
             ? UnitType.NAVAL
             : UnitType.TANK;
    }

    @Override
    public String[] getLocationAbbrs() {
        return LOCATION_ABBRS;
    }

    @Override
    public String[] getLocationNames() {
        if (!hasNoDualTurret()) {
            return LOCATION_NAMES_DUAL_TURRET;
        }
        return LOCATION_NAMES;
    }

    public int getLocTurret() {
        return LOC_TURRET;
    }

    public int getLocTurret2() {
        return LOC_TURRET_2;
    }

    private int sensorHits = 0;
    private int stabiliserHits = 0;
    private boolean driverHit = false;
    private boolean commanderHit = false;
    //If there is a cockpit command console, the tank does not suffer the effects of the first commander critical,
    // but the command console benefits are lost as the backup has to take command.
    private boolean usingConsoleCommander = false;
    /** Vehicles can be constructed with seating for additional crew. This has no effect on play */
    private int extraCrewSeats = 0;

    // set up some vars for what the critical effects would be
    private int potCrit = CRIT_NONE;
    private boolean overThresh = false;

    // pain-shunted units can take two driver and commander hits and two hits
    // before being killed
    private boolean driverHitPS = false;
    private boolean commanderHitPS = false;
    private boolean crewHitPS = false;

    /**
     * Keeps track of the base weight of the turret for omni tanks.
     */
    public static final int BASE_CHASSIS_TURRET_WT_UNASSIGNED = -1;
    private double baseChassisTurretWeight = BASE_CHASSIS_TURRET_WT_UNASSIGNED;
    private double baseChassisTurret2Weight = BASE_CHASSIS_TURRET_WT_UNASSIGNED;
    private double baseChassisSponsonPintleWeight = BASE_CHASSIS_TURRET_WT_UNASSIGNED;

    /**
     * Flag to indicate unit is constructed as a trailer. Trailers do not require
     * control systems or engines unless they are intended for independent operation.
     */
    private boolean trailer = false;
    /**
     * Keeps track of whether this vehicle has control systems.  Trailers aren't
     * required to have control systems.
     */
    private boolean hasNoControlSystems = false;

    /**
     * Alternate fuel for ICEs that affects operating range
     */
    private FuelType fuelType = FuelType.PETROCHEMICALS;

    @Override
    public CrewType defaultCrewType() {
        return CrewType.CREW;
    }

    public int getPotCrit() {
        return potCrit;
    }

    public void setPotCrit(int crit) {
        potCrit = crit;
    }

    public boolean getOverThresh() {
        return overThresh;
    }

    public void setOverThresh(boolean tf) {
        overThresh = tf;
    }

    public boolean hasNoTurret() {
        return m_bHasNoTurret;
    }

    public boolean hasNoDualTurret() {
        return m_bHasNoDualTurret;
    }

    public void setHasNoTurret(boolean b) {
        m_bHasNoTurret = b;
    }

    public void setHasNoDualTurret(boolean b) {
        m_bHasNoDualTurret = b;
    }

    public int getMotiveDamage() {
        return motiveDamage;
    }

    public void setMotiveDamage(int d) {
        motiveDamage = d;
    }

    public int getMotivePenalty() {
        return motivePenalty;
    }

    public void setMotivePenalty(int p) {
        motivePenalty = p;
    }
    
    private static final TechAdvancement TA_COMBAT_VEHICLE = new TechAdvancement(TECH_BASE_ALL)
            .setAdvancement(DATE_NONE, 2470, 2490).setProductionFactions(F_TH)
            .setTechRating(RATING_E).setAvailability(RATING_C, RATING_C, RATING_C, RATING_B)
            .setStaticTechLevel(SimpleTechLevel.INTRO);
    
    @Override
    public TechAdvancement getConstructionTechAdvancement() {
        return TA_COMBAT_VEHICLE;
    }
    
    //Advanced turrets
    public static TechAdvancement getDualTurretTA() {
        return new TechAdvancement(TECH_BASE_ALL)
                .setAdvancement(DATE_PS, DATE_NONE, 3080)
                .setApproximate(false, false, true)
                .setTechRating(RATING_B).setAvailability(RATING_F, RATING_F, RATING_F, RATING_E)
                .setStaticTechLevel(SimpleTechLevel.STANDARD);
    }

    @Override
    protected void addSystemTechAdvancement(CompositeTechLevel ctl) {
        super.addSystemTechAdvancement(ctl);
        if (!hasNoDualTurret()) {
            ctl.addComponent(getDualTurretTA());
        }
    }
    
    /**
     * Returns this entity's walking/cruising mp, factored for heat, extreme
     * temperatures, and gravity.
     */
    @Override
    public int getWalkMP(boolean gravity, boolean ignoreheat) {
        return getWalkMP(gravity, ignoreheat, false);
    }

    @Override
    public int getWalkMP(boolean gravity, boolean ignoreheat,
            boolean ignoremodulararmor) {
        int j = getOriginalWalkMP();
        if (engineHit || isImmobile()) {
            return 0;
        }
        j = Math.max(0, j - motiveDamage);
        j = Math.max(0, j - getCargoMpReduction(this));
        if (null != game) {
            int weatherMod = game.getPlanetaryConditions()
                    .getMovementMods(this);
            if (weatherMod != 0) {
                j = Math.max(j + weatherMod, 0);
            }
        }

        if (!ignoremodulararmor && hasModularArmor()) {
            j--;
        }
        if (hasWorkingMisc(MiscType.F_DUNE_BUGGY) && (game != null)) {
            j--;
        }

        if (gravity) {
            j = applyGravityEffectsOnMP(j);
        }
        
        //If the unit is towing trailers, adjust its walkMP, TW p205
        if (!getAllTowedUnits().isEmpty()) {
            double trainWeight = getWeight();
            int lowestSuspensionFactor = getSuspensionFactor();
            //Add up the trailers
            for (int id : getAllTowedUnits()) {
                Entity tr = game.getEntity(id);
                if (tr == null) {
                    //this isn't supposed to happen, but it can in rare cases when tr is destroyed
                    continue;
                }
                if (tr instanceof Tank) {
                    Tank trailer = (Tank) tr;
                    if (trailer.getSuspensionFactor() < lowestSuspensionFactor) {
                        lowestSuspensionFactor = trailer.getSuspensionFactor();
                    }
                }
                trainWeight += tr.getWeight();
            }
            j = (int) ((getEngine().getRating() + lowestSuspensionFactor) / trainWeight);
        }

        return j;

    }
    
    @Override
    public boolean isEligibleForPavementBonus() {
        return movementMode == EntityMovementMode.TRACKED || movementMode == EntityMovementMode.WHEELED || movementMode == EntityMovementMode.HOVER;
    }

    public boolean isTurretLocked(int turret) {
        if (turret == getLocTurret()) {
            return m_bTurretLocked || m_bTurretJammed;
        } else if (turret == getLocTurret2()) {
            return m_bDualTurretLocked || m_bDualTurretJammed;
        }
        return false;
    }

    public boolean isTurretJammed(int turret) {
        // this is rather a hack but the only idea I came up with.
        // for the first time this is checked. If this is a partially repaired
        // turret it will be jammed.
        // so just set it to jammed and change the partial repair value to
        // false.

        if (getPartialRepairs().booleanOption("veh_locked_turret")) {
            m_bTurretJammed = true;
            m_bDualTurretJammed = true;
            getPartialRepairs().getOption("veh_locked_turret").setValue(false);
        }
        if (turret == getLocTurret()) {
            return m_bTurretJammed;
        } else if (turret == getLocTurret2()) {
            return m_bDualTurretJammed;
        }
        return false;
    }

    /**
     * Returns the number of locations in the entity
     */
    @Override
    public int locations() {
        if (m_bHasNoDualTurret) {
            return m_bHasNoTurret ? 5 : 6;
        }
        return 7;
    }
    
    @Override
    public int getBodyLocation() {
        return LOC_BODY;
    }

    @Override
    public boolean canChangeSecondaryFacing() {
        return !m_bHasNoTurret && !isTurretLocked(getLocTurret());
    }

    @Override
    public boolean isValidSecondaryFacing(int n) {
        return !isTurretLocked(getLocTurret());
    }

    @Override
    public int clipSecondaryFacing(int n) {
        return n;
    }

    @Override
    public void setSecondaryFacing(int sec_facing) {
        if (!isTurretLocked(getLocTurret())) {
            super.setSecondaryFacing(sec_facing);
            if (!m_bHasNoTurret) {
                m_nTurretOffset = sec_facing - getFacing();
            }
        }
    }

    @Override
    public void setFacing(int facing) {
        super.setFacing(facing);
        if (isTurretLocked(getLocTurret())) {
            int nTurretFacing = (facing + m_nTurretOffset + 6) % 6;
            super.setSecondaryFacing(nTurretFacing);
        }
    }

    public int getDualTurretFacing() {
        return (facing + m_nDualTurretOffset + 6) % 6;
    }

    public void setDualTurretOffset(int offset) {
        m_nDualTurretOffset = offset;
    }

    public boolean isStabiliserHit(int loc) {
        return (stabiliserHits & (1 << loc)) == (1 << loc);
    }

    public void setStabiliserHit(int loc) {
        stabiliserHits |= (1 << loc);
    }

    public void clearStabiliserHit(int loc) {
        stabiliserHits &= ~(1 << loc);
    }

    public int getSensorHits() {
        return sensorHits;
    }

    public void setSensorHits(int hits) {
        sensorHits = hits;
    }

    public boolean isDriverHit() {
        return driverHit;
    }

    public void setDriverHit(boolean hit) {
        driverHit = hit;
    }

    public boolean isCommanderHit() {
        return commanderHit;
    }

    public void setCommanderHit(boolean hit) {
        commanderHit = hit;
    }
    
    public boolean isUsingConsoleCommander() {
        return usingConsoleCommander;
    }
    
    public void setUsingConsoleCommander(boolean b) {
        usingConsoleCommander = b;
    }

    /**
     * @return Additional seats beyond the minimum crew requirements
     */
    public int getExtraCrewSeats() {
        return extraCrewSeats;
    }

    public void setExtraCrewSeats(int seats) {
        this.extraCrewSeats = seats;
    }

    public boolean isDriverHitPS() {
        return driverHitPS;
    }

    public void setDriverHitPS(boolean hit) {
        driverHitPS = hit;
    }

    public boolean isCommanderHitPS() {
        return commanderHitPS;
    }

    public void setCommanderHitPS(boolean hit) {
        commanderHitPS = hit;
    }

    public boolean isCrewHitPS() {
        return crewHitPS;
    }

    public void setCrewHitPS(boolean hit) {
        crewHitPS = hit;
    }

    public boolean isMovementHit() {
        return m_bImmobile;
    }

    public boolean isMovementHitPending() {
        return m_bImmobileHit;
    }

    /**
     * Marks this tank for immobilization, most likely from a related motive
     * system hit. To <em>actually</em> immobilize it, {@link #applyDamage()}
     * must also be invoked; until then, {@link #isMovementHitPending()} will
     * return true after this but neither {@link #isMovementHit()} nor
     * {@link #isImmobile()} will have been updated yet (because the tank is
     * technically not immobile just <em>yet</em> until damage is actually
     * resolved).
     */
    public void immobilize() {
        m_bImmobileHit = true;
    }

    @Override
    public boolean isImmobile(boolean checkCrew) {
        if ((game != null)
                && game.getOptions().booleanOption(OptionsConstants.ADVGRNDMOV_NO_IMMOBILE_VEHICLES)) {
            return super.isImmobile(checkCrew);
        }
        //Towed trailers need to reference the tractor, or they return Immobile due to 0 MP...
        //We do run into some double-blind entityList differences though, so include a null check
        if (isTrailer() && (getTractor() != Entity.NONE)) {
            return (game.getEntity(getTractor()) != null ? game.getEntity(getTractor()).isImmobile(checkCrew) : super.isImmobile(checkCrew) || m_bImmobile);
        }
        return m_bImmobile || super.isImmobile(checkCrew);
    }
    
    /**
     * Whether this unit is irreversibly immobilized for the rest of the game.
     * Tanks have some additional criteria.
     */
    @Override
    public boolean isPermanentlyImmobilized(boolean checkCrew) {
        return super.isPermanentlyImmobilized(checkCrew) || isMovementHit();
    }
    
    @Override
    public boolean hasCommandConsoleBonus() {
        if (!hasWorkingMisc(MiscType.F_COMMAND_CONSOLE) || isCommanderHit() || isUsingConsoleCommander()) {
            return false;
        }
        if (isSupportVehicle()) {
            return getWeightClass() >= EntityWeightClass.WEIGHT_LARGE_SUPPORT
                    && hasWorkingMisc(MiscType.F_ADVANCED_FIRECONTROL);
        } else {
            return getWeightClass() >= EntityWeightClass.WEIGHT_HEAVY;
        }
    }


    /**
     * Tanks have all sorts of prohibited terrain.
     */
    @Override
    public boolean isLocationProhibited(Coords c, int currElevation) {
        Hex hex = game.getBoard().getHex(c);
        if (hex.containsTerrain(Terrains.IMPASSABLE)) {
            return true;
        }

        if (hex.containsTerrain(Terrains.SPACE) && doomedInSpace()) {
            return true;
        }

        // Additional restrictions for hidden units
        if (isHidden()) {
            // Can't deploy in paved hexes
            if ((hex.containsTerrain(Terrains.PAVEMENT)
                    || hex.containsTerrain(Terrains.ROAD))
                    && (!hex.containsTerrain(Terrains.BUILDING)
                            && !hex.containsTerrain(Terrains.RUBBLE))) {
                return true;
            }
            // Can't deploy on a bridge
            if ((hex.terrainLevel(Terrains.BRIDGE_ELEV) == currElevation)
                    && hex.containsTerrain(Terrains.BRIDGE)) {
                return true;
            }
            // Can't deploy on the surface of water
            if (hex.containsTerrain(Terrains.WATER) && (currElevation == 0)) {
                return true;
            }
        }

        boolean hasFlotationHull = hasWorkingMisc(MiscType.F_FLOTATION_HULL);
        boolean isAmphibious = hasWorkingMisc(MiscType.F_FULLY_AMPHIBIOUS);
        boolean hexHasRoad = hex.containsTerrain(Terrains.ROAD);
        boolean scoutBikeIntoLightWoods = (hex.terrainLevel(Terrains.WOODS) == 1) && hasQuirk(OptionsConstants.QUIRK_POS_SCOUT_BIKE);

        // roads allow movement through hexes that you normally couldn't go through
        switch (movementMode) {
            case TRACKED:
                if (!isSuperHeavy()) {
                    return ((hex.terrainLevel(Terrains.WOODS) > 1) && !hexHasRoad)
                            || ((hex.terrainLevel(Terrains.WATER) > 0)
                                    && !hex.containsTerrain(Terrains.ICE)
                                    && !hasFlotationHull && !isAmphibious)
                            || (hex.containsTerrain(Terrains.JUNGLE) && !hexHasRoad)
                            || (hex.terrainLevel(Terrains.MAGMA) > 1)
                            || (hex.terrainLevel(Terrains.ROUGH) > 1)
                            || ((hex.terrainLevel(Terrains.RUBBLE) > 5) && !hexHasRoad);
                } else {
                    return ((hex.terrainLevel(Terrains.WOODS) > 1) && !hexHasRoad)
                            || ((hex.terrainLevel(Terrains.WATER) > 0)
                                    && !hex.containsTerrain(Terrains.ICE)
                                    && !hasFlotationHull && !isAmphibious)
                            || (hex.containsTerrain(Terrains.JUNGLE) && !hexHasRoad)
                            || (hex.terrainLevel(Terrains.MAGMA) > 1);
                }
            case WHEELED:
                if (!isSuperHeavy()) {
                    return (hex.containsTerrain(Terrains.WOODS) && !hexHasRoad && !scoutBikeIntoLightWoods)
                            || (hex.containsTerrain(Terrains.ROUGH) && !hexHasRoad)
                            || ((hex.terrainLevel(Terrains.WATER) > 0)
                                    && !hex.containsTerrain(Terrains.ICE)
                                    && !hasFlotationHull && !isAmphibious)
                            || (hex.containsTerrain(Terrains.RUBBLE) && !hexHasRoad)
                            || hex.containsTerrain(Terrains.MAGMA)
                            || (hex.containsTerrain(Terrains.JUNGLE) && !hexHasRoad)
                            || ((hex.terrainLevel(Terrains.SNOW) > 1) && !hexHasRoad)
                            || (hex.terrainLevel(Terrains.GEYSER) == 2);
                } else {
                    return (hex.containsTerrain(Terrains.WOODS) && !hexHasRoad)
                            || (hex.containsTerrain(Terrains.ROUGH) && !hexHasRoad)
                            || ((hex.terrainLevel(Terrains.WATER) > 0)
                                    && !hex.containsTerrain(Terrains.ICE)
                                    && !hasFlotationHull && !isAmphibious)
                            || (hex.containsTerrain(Terrains.RUBBLE) && !hexHasRoad)
                            || hex.containsTerrain(Terrains.MAGMA)
                            || (hex.containsTerrain(Terrains.JUNGLE) && !hexHasRoad)
                            || (hex.terrainLevel(Terrains.GEYSER) == 2);
                }
            case HOVER:
                if (!isSuperHeavy()) {                    
                    return (hex.containsTerrain(Terrains.WOODS) && !hexHasRoad && !scoutBikeIntoLightWoods)
                            || (hex.containsTerrain(Terrains.JUNGLE) && !hexHasRoad)
                            || (hex.terrainLevel(Terrains.MAGMA) > 1)
                            || ((hex.terrainLevel(Terrains.ROUGH) > 1) && !hexHasRoad)
                            || ((hex.terrainLevel(Terrains.RUBBLE) > 5) && !hexHasRoad);
                } else {
                    return (hex.containsTerrain(Terrains.WOODS) && !hexHasRoad)
                            || (hex.containsTerrain(Terrains.JUNGLE) && !hexHasRoad)
                            || (hex.terrainLevel(Terrains.MAGMA) > 1);
                }

            case NAVAL:
            case HYDROFOIL:
                // Can only deploy under a bridge if there is sufficient clearance.
                if (hex.containsTerrain(Terrains.BRIDGE)
                        && (getHeight() >= hex.terrainLevel(Terrains.BRIDGE_ELEV) - hex.getLevel())) {
                    return true;
                }
                return (hex.terrainLevel(Terrains.WATER) <= 0)
                        || hex.containsTerrain(Terrains.ICE);
            case SUBMARINE:
                // Submarines get extra clearance equal to the depth of water.
                if (hex.containsTerrain(Terrains.BRIDGE)
                        && (getHeight() >= hex.terrainLevel(Terrains.BRIDGE_ELEV) - hex.floor())) {
                    return true;
                }
                return (hex.terrainLevel(Terrains.WATER) <= 0);
            case WIGE:
                return (hex.containsTerrain(Terrains.WOODS)
                        || hex.containsTerrain(Terrains.JUNGLE))
                        && hex.ceiling() > currElevation;
            default:
                return false;
        }
    }

    public void lockTurret(int turret) {
        if (turret == getLocTurret()) {
            m_bTurretLocked = true;
        } else if (turret == getLocTurret2()) {
            m_bDualTurretLocked = true;
        }

    }

    public void jamTurret(int turret) {
        if (turret == getLocTurret()) {
            m_bTurretEverJammed = true;
            m_bTurretJammed = true;
        } else if (turret == getLocTurret2()) {
            m_bDualTurretEverJammed = true;
            m_bDualTurretJammed = true;
        }

    }

    public void unjamTurret(int turret) {
        if (turret == getLocTurret()) {
            m_bTurretJammed = false;
        } else if (turret == getLocTurret2()) {
            m_bDualTurretJammed = false;
        }
    }

    public boolean isTurretEverJammed(int turret) {
        if (turret == getLocTurret()) {
            return m_bTurretEverJammed;
        } else if (turret == getLocTurret2()) {
            return m_bDualTurretEverJammed;
        }
        return false;
    }

    public int getStunnedTurns() {
        return m_nStunnedTurns;
    }

    public void setStunnedTurns(int turns) {
        m_nStunnedTurns = turns;
    }

    public void stunCrew() {
        if (m_nStunnedTurns == 0) {
            m_nStunnedTurns = 2;
        } else {
            m_nStunnedTurns++;
        }
    }

    @Override
    public void applyDamage() {
        applyMovementDamage();

        super.applyDamage();
    }

    /**
     * Applies movement damage to the Tank.
     */
    public void applyMovementDamage() {
        m_bImmobile |= m_bImmobileHit;

        // Towed trailers need to use the values of the tractor, or they return Immobile due to 0 MP...
        if (isTrailer() && (getTractor() != Entity.NONE) && game.getEntity(getTractor()).hasETypeFlag(Entity.ETYPE_TANK)) {
            Tank Tractor = (Tank) game.getEntity(getTractor());
            m_bImmobile = Tractor.m_bImmobile;
            m_bImmobileHit = Tractor.m_bImmobileHit;
        }
    }

    @Override
    public void newRound(int roundNumber) {
        super.newRound(roundNumber);

        incrementMASCAndSuperchargerLevels();

        // check for crew stun
        if (m_nStunnedTurns > 0) {
            m_nStunnedTurns--;
        }

        // reset turret facing, if not jammed
        if (!m_bTurretLocked) {
            setSecondaryFacing(getFacing());
        }
    }

    /**
     * Returns the name of the type of movement used. This is tank-specific.
     */
    @Override
    public String getMovementString(EntityMovementType mtype) {
        switch (mtype) {
            case MOVE_SKID:
                return "Skidded";
            case MOVE_NONE:
                return "None";
            case MOVE_WALK:
            case MOVE_VTOL_WALK:
                return "Cruised";
            case MOVE_RUN:
            case MOVE_VTOL_RUN:
                return "Flanked";
            case MOVE_SPRINT:
            case MOVE_VTOL_SPRINT:
                return "Sprinted";
            case MOVE_JUMP:
                return "Jumped";
            default:
                return "Unknown!";
        }
    }

    /**
     * Returns the name of the type of movement used. This is tank-specific.
     */
    @Override
    public String getMovementAbbr(EntityMovementType mtype) {
        switch (mtype) {
            case MOVE_SKID:
                return "S";
            case MOVE_NONE:
                return "N";
            case MOVE_WALK:
            case MOVE_VTOL_WALK:
                return "C";
            case MOVE_RUN:
            case MOVE_VTOL_RUN:
                return "F";
            case MOVE_SPRINT:
            case MOVE_VTOL_SPRINT:
                return "O";
            case MOVE_JUMP:
                return "J";
            default:
                return "?";
        }
    }

    @Override
    public boolean hasRearArmor(int loc) {
        return false;
    }
    
    @Override
    public int firstArmorIndex() {
        return LOC_FRONT;
    }

    /**
     * Returns the Compute.ARC that the weapon fires into.
     */
    @Override
    public int getWeaponArc(int wn) {
        final Mounted mounted = getEquipment(wn);

        // B-Pods need to be special-cased, the have 360 firing arc
        if ((mounted.getType() instanceof WeaponType)
                && mounted.getType().hasFlag(WeaponType.F_B_POD)) {
            return Compute.ARC_360;
        }
        // VGLs base arc on their facing
        if (mounted.getType().hasFlag(WeaponType.F_VGL)) {
            return Compute.firingArcFromVGLFacing(mounted.getFacing());
        }
        switch (mounted.getLocation()) {
            case LOC_BODY:
                // Body mounted C3Ms fire into the front arc,
                // per
                // http://forums.classicbattletech.com/index.php/topic,9400.0.html
            case LOC_FRONT:
                if (mounted.isPintleTurretMounted()) {
                    return Compute.ARC_PINTLE_TURRET_FRONT;
                }
                if (game.getOptions().booleanOption(OptionsConstants.ADVCOMBAT_TACOPS_VEHICLE_ARCS)) {
                    return Compute.ARC_NOSE;
                }
            case LOC_TURRET:
                if (game.getOptions().booleanOption(OptionsConstants.ADVCOMBAT_TACOPS_VEHICLE_ARCS)) {
                    return Compute.ARC_TURRET;
                }
                return Compute.ARC_FORWARD;
            case LOC_TURRET_2:
                // Doubles as chin turret location for VTOLs, for which
                // Tank.LOC_TURRET == magic number 5 == VTOL.LOC_ROTOR.
                if (game.getOptions().booleanOption(OptionsConstants.ADVCOMBAT_TACOPS_VEHICLE_ARCS)) {
                    return Compute.ARC_TURRET;
                }
                return Compute.ARC_FORWARD;
            case LOC_RIGHT:
                if (mounted.isSponsonTurretMounted()) {
                    return Compute.ARC_SPONSON_TURRET_RIGHT;
                }
                if (mounted.isPintleTurretMounted()) {
                    return Compute.ARC_PINTLE_TURRET_RIGHT;
                }
                if (game.getOptions().booleanOption(OptionsConstants.ADVCOMBAT_TACOPS_VEHICLE_ARCS)) {
                    return Compute.ARC_RIGHT_BROADSIDE;
                }
                return Compute.ARC_RIGHTSIDE;
            case LOC_LEFT:
                if (mounted.isSponsonTurretMounted()) {
                    return Compute.ARC_SPONSON_TURRET_LEFT;
                }
                if (mounted.isPintleTurretMounted()) {
                    return Compute.ARC_PINTLE_TURRET_LEFT;
                }
                if (game.getOptions().booleanOption(OptionsConstants.ADVCOMBAT_TACOPS_VEHICLE_ARCS)) {
                    return Compute.ARC_LEFT_BROADSIDE;
                }
                return Compute.ARC_LEFTSIDE;
            case LOC_REAR:
                if (mounted.isPintleTurretMounted()) {
                    return Compute.ARC_PINTLE_TURRET_REAR;
                }
                if (game.getOptions().booleanOption(OptionsConstants.ADVCOMBAT_TACOPS_VEHICLE_ARCS)) {
                    return Compute.ARC_AFT;
                }
                return Compute.ARC_REAR;
            default:
                return Compute.ARC_360;
        }
    }

    /**
     * Returns true if this weapon fires into the secondary facing arc. If
     * false, assume it fires into the primary.
     */
    @Override
    public boolean isSecondaryArcWeapon(int weaponId) {
        return getEquipment(weaponId).getLocation() == getLocTurret();
    }

    /**
     * Rolls up a hit location
     */
    @Override
    public HitData rollHitLocation(int table, int side, int aimedLocation, AimingMode aimingMode,
                                   int cover) {
        int nArmorLoc = LOC_FRONT;
        boolean bSide = false;
        boolean bRear = false;
        boolean ignoreTurret = m_bHasNoTurret
                || (table == ToHitData.HIT_UNDERWATER);
        int motiveMod = getMotiveSideMod(side);
        setPotCrit(HitData.EFFECT_NONE);
        if (isHullDown()) {
            // which direction a tank moved in before going hull down is important
            int moveInDirection;
            if (!m_bBackedIntoHullDown) {
                moveInDirection = ToHitData.SIDE_FRONT;
            } else {
                moveInDirection = ToHitData.SIDE_REAR;
            }
            if ((side == moveInDirection) || (side == ToHitData.SIDE_LEFT)
                    || (side == ToHitData.SIDE_RIGHT)) {
                if (!ignoreTurret) {
                    // on a hull down vee, all hits expect for those that come
                    // from the opposite direction to which it entered the hex
                    // it went Hull Down in go to turret if one exists.
                    if (!hasNoDualTurret()) {
                        int roll = Compute.d6() - 2;
                        if (roll <= 3) {
                            nArmorLoc = getLocTurret2();
                        } else {
                            nArmorLoc = getLocTurret();
                        }
                    } else {
                        nArmorLoc = getLocTurret();
                    }
                }
                // If the tank doesn't have turret all hits that don't come from
                // the opposite direction to which it entered the hex it went
                // Hull Down in hit side they come in from
                else {
                    nArmorLoc = SIDE_LOC_MAPPING.get(side);
                }
                // Hull Down tanks don't make hit location rolls
                return new HitData(nArmorLoc);
            }
        }
        if (side == ToHitData.SIDE_LEFT) {
            nArmorLoc = LOC_LEFT;
            bSide = true;
        } else if (side == ToHitData.SIDE_RIGHT) {
            nArmorLoc = LOC_RIGHT;
            bSide = true;
        } else if (side == ToHitData.SIDE_REAR) {
            nArmorLoc = LOC_REAR;
            bRear = true;
        }
        HitData rv = new HitData(nArmorLoc);
        boolean bHitAimed = false;
        if ((aimedLocation != LOC_NONE) && !aimingMode.isNone()) {
            int roll = Compute.d6(2);

            if ((5 < roll) && (roll < 9)) {
                rv = new HitData(aimedLocation, side == ToHitData.SIDE_REAR,
                        true);
                bHitAimed = true;
            }
        }
        if (!bHitAimed) {
            switch (Compute.d6(2)) {
                case 2:
                    if (game.getOptions().booleanOption(OptionsConstants.ADVCOMBAT_VEHICLES_THRESHOLD)) {
                        setPotCrit(HitData.EFFECT_CRITICAL);
                    } else {
                        rv.setEffect(HitData.EFFECT_CRITICAL);
                    }
                    break;
                case 3:
                    if (game.getOptions().booleanOption(OptionsConstants.ADVCOMBAT_VEHICLES_THRESHOLD)) {
                        setPotCrit(HitData.EFFECT_VEHICLE_MOVE_DAMAGED);
                    } else {
                        rv.setEffect(HitData.EFFECT_VEHICLE_MOVE_DAMAGED);
                    }
                    rv.setMotiveMod(motiveMod);
                    break;
                case 4:
                    if (game.getOptions().booleanOption(OptionsConstants.ADVCOMBAT_VEHICLES_THRESHOLD)) {
                        setPotCrit(HitData.EFFECT_VEHICLE_MOVE_DAMAGED);
                    } else {
                        rv.setEffect(HitData.EFFECT_VEHICLE_MOVE_DAMAGED);
                    }
                    rv.setMotiveMod(motiveMod);
                    break;
                case 5:
                    if (bSide) {
                        if (game.getOptions().booleanOption(
                                OptionsConstants.ADVCOMBAT_VEHICLES_THRESHOLD)) {
                            setPotCrit(HitData.EFFECT_VEHICLE_MOVE_DAMAGED);
                            rv = new HitData(LOC_FRONT);
                        } else {
                            rv = new HitData(LOC_FRONT, false,
                                    HitData.EFFECT_VEHICLE_MOVE_DAMAGED);
                        }
                    } else if (bRear) {
                        if (game.getOptions().booleanOption(
                                OptionsConstants.ADVCOMBAT_VEHICLES_THRESHOLD)) {
                            setPotCrit(HitData.EFFECT_VEHICLE_MOVE_DAMAGED);
                            rv = new HitData(LOC_LEFT);
                        } else {
                            rv = new HitData(LOC_LEFT, false,
                                    HitData.EFFECT_VEHICLE_MOVE_DAMAGED);
                        }
                    } else {
                        if (game.getOptions().booleanOption(
                                OptionsConstants.ADVCOMBAT_VEHICLES_THRESHOLD)) {
                            setPotCrit(HitData.EFFECT_VEHICLE_MOVE_DAMAGED);
                            rv = new HitData(LOC_LEFT);
                        } else {
                            rv = new HitData(LOC_LEFT, false,
                                    HitData.EFFECT_VEHICLE_MOVE_DAMAGED);
                        }
                    }
                    rv.setMotiveMod(motiveMod);
                    break;
                case 6:
                case 7:
                    break;
                case 8:
                    if (bSide
                            && !game.getOptions().booleanOption(
                                    OptionsConstants.ADVCOMBAT_TACOPS_VEHICLE_EFFECTIVE)) {
                        if (game.getOptions().booleanOption(
                                OptionsConstants.ADVCOMBAT_VEHICLES_THRESHOLD)) {
                            setPotCrit(HitData.EFFECT_CRITICAL);
                        } else {
                            rv.setEffect(HitData.EFFECT_CRITICAL);
                        }
                    }
                    break;
                case 9:
                    if (game.getOptions().booleanOption(
                            OptionsConstants.ADVCOMBAT_TACOPS_VEHICLE_EFFECTIVE)) {
                        if (bSide) {
                            rv = new HitData(LOC_REAR);
                        } else if (bRear) {
                            rv = new HitData(LOC_RIGHT);
                        } else {
                            rv = new HitData(LOC_LEFT);
                        }
                    } else {
                        if (bSide) {
                            if (game.getOptions().booleanOption(
                                    OptionsConstants.ADVCOMBAT_VEHICLES_THRESHOLD)) {
                                setPotCrit(HitData.EFFECT_VEHICLE_MOVE_DAMAGED);
                                rv = new HitData(LOC_REAR);
                            } else {
                                rv = new HitData(LOC_REAR, false,
                                        HitData.EFFECT_VEHICLE_MOVE_DAMAGED);
                            }
                        } else if (bRear) {
                            if (game.getOptions().booleanOption(
                                    OptionsConstants.ADVCOMBAT_VEHICLES_THRESHOLD)) {
                                setPotCrit(HitData.EFFECT_VEHICLE_MOVE_DAMAGED);
                                rv = new HitData(LOC_RIGHT);
                            } else {
                                rv = new HitData(LOC_RIGHT, false,
                                        HitData.EFFECT_VEHICLE_MOVE_DAMAGED);
                            }
                        } else {
                            if (game.getOptions().booleanOption(
                                    OptionsConstants.ADVCOMBAT_VEHICLES_THRESHOLD)) {
                                setPotCrit(HitData.EFFECT_VEHICLE_MOVE_DAMAGED);
                                rv = new HitData(LOC_LEFT);
                            } else {
                                rv = new HitData(LOC_LEFT, false,
                                        HitData.EFFECT_VEHICLE_MOVE_DAMAGED);
                            }
                        }
                        rv.setMotiveMod(motiveMod);
                    }
                    break;
                case 10:
                    if (!ignoreTurret) {
                        if (!hasNoDualTurret()) {
                            int roll = Compute.d6();
                            if (side == ToHitData.SIDE_FRONT) {
                                roll -= 2;
                            } else if (side == ToHitData.SIDE_REAR) {
                                roll += 2;
                            }
                            if (roll <= 3) {
                                rv = new HitData(LOC_TURRET_2);
                            } else {
                                rv = new HitData(LOC_TURRET);
                            }
                        } else {
                            rv = new HitData(LOC_TURRET);
                        }
                    }
                    break;
                case 11:
                    if (!ignoreTurret) {
                        if (!hasNoDualTurret()) {
                            int roll = Compute.d6();
                            if (side == ToHitData.SIDE_FRONT) {
                                roll -= 2;
                            } else if (side == ToHitData.SIDE_REAR) {
                                roll += 2;
                            }
                            if (roll <= 3) {
                                rv = new HitData(LOC_TURRET_2);
                            } else {
                                rv = new HitData(LOC_TURRET);
                            }
                        } else {
                            rv = new HitData(LOC_TURRET);
                        }
                    }
                    break;
                case 12:
                    if (ignoreTurret) {
                        if (game.getOptions().booleanOption(
                                OptionsConstants.ADVCOMBAT_VEHICLES_THRESHOLD)) {
                            setPotCrit(HitData.EFFECT_CRITICAL);
                        } else {
                            rv.setEffect(HitData.EFFECT_CRITICAL);
                        }
                    } else {
                        if (!hasNoDualTurret()) {
                            int roll = Compute.d6();
                            if (side == ToHitData.SIDE_FRONT) {
                                roll -= 2;
                            } else if (side == ToHitData.SIDE_REAR) {
                                roll += 2;
                            }
                            if (roll <= 3) {
                                if (game.getOptions().booleanOption(
                                        OptionsConstants.ADVCOMBAT_VEHICLES_THRESHOLD)) {
                                    setPotCrit(HitData.EFFECT_CRITICAL);
                                    rv = new HitData(LOC_TURRET_2);
                                } else {
                                    rv = new HitData(LOC_TURRET_2, false,
                                            HitData.EFFECT_CRITICAL);
                                }
                            } else {
                                if (game.getOptions().booleanOption(
                                        OptionsConstants.ADVCOMBAT_VEHICLES_THRESHOLD)) {
                                    setPotCrit(HitData.EFFECT_CRITICAL);
                                    rv = new HitData(LOC_TURRET);
                                } else {
                                    rv = new HitData(LOC_TURRET, false,
                                            HitData.EFFECT_CRITICAL);
                                }
                            }
                        } else {
                            if (game.getOptions().booleanOption(
                                    OptionsConstants.ADVCOMBAT_VEHICLES_THRESHOLD)) {
                                setPotCrit(HitData.EFFECT_CRITICAL);
                                rv = new HitData(LOC_TURRET);
                            } else {
                                rv = new HitData(LOC_TURRET, false,
                                        HitData.EFFECT_CRITICAL);
                            }
                        }
                    }
            }
        }
        if (table == ToHitData.HIT_SWARM) {
            rv.setEffect(rv.getEffect() | HitData.EFFECT_CRITICAL);
            setPotCrit(HitData.EFFECT_CRITICAL);
        }
        return rv;
    }

    @Override
    public HitData rollHitLocation(int table, int side) {
        return rollHitLocation(table, side, LOC_NONE, AimingMode.NONE, LosEffects.COVER_NONE);
    }

    /**
     * Gets the location that excess damage transfers to
     */
    @Override
    public HitData getTransferLocation(HitData hit) {
        return new HitData(LOC_DESTROYED);
    }

    /**
     * Gets the location that is destroyed recursively
     */
    @Override
    public int getDependentLocation(int loc) {
        return LOC_NONE;
    }

    @Override
    protected int doBattleValueCalculation(boolean ignoreC3, boolean ignoreSkill, CalculationReport calculationReport) {
        return CombatVehicleBVCalculator.calculateBV(this, ignoreC3, ignoreSkill, calculationReport);
    }

    @Override
    public PilotingRollData addEntityBonuses(PilotingRollData prd) {
        if (motivePenalty > 0) {
            prd.addModifier(motivePenalty, "Steering Damage");
        }
        if (commanderHit) {
            prd.addModifier(1, "commander injured");
        }
        if (driverHit) {
            prd.addModifier(2, "driver injured");
        }

        // are we wheeled and in light snow?
        Hex hex = game.getBoard().getHex(getPosition());
        if ((null != hex) && (getMovementMode() == EntityMovementMode.WHEELED)
                && (hex.terrainLevel(Terrains.SNOW) == 1)) {
            prd.addModifier(1, "thin snow");
        }

        // VDNI bonus?
        if (hasAbility(OptionsConstants.MD_VDNI)
                && !hasAbility(OptionsConstants.MD_BVDNI)) {
            prd.addModifier(-1, "VDNI");
        }

        if (hasModularArmor()) {
            prd.addModifier(1, "Modular Armor");
        }

        return prd;
    }
    
    @Override
    public boolean usesTurnMode() {
        return game != null && game.getOptions().booleanOption(OptionsConstants.ADVGRNDMOV_TURN_MODE);
    }

    @Override
    public Vector<Report> victoryReport() {
        Vector<Report> vDesc = new Vector<>();

        Report r = new Report(7025);
        r.type = Report.PUBLIC;
        r.addDesc(this);
        vDesc.addElement(r);

        r = new Report(7035);
        r.type = Report.PUBLIC;
        r.newlines = 0;
        vDesc.addElement(r);
        vDesc.addAll(getCrew().getDescVector(false));
        r = new Report(7070, Report.PUBLIC);
        r.add(getKillNumber());
        vDesc.addElement(r);

        if (isDestroyed()) {
            Entity killer = game.getEntity(killerId);
            if (killer == null) {
                killer = game.getOutOfGameEntity(killerId);
            }
            if (killer != null) {
                r = new Report(7072, Report.PUBLIC);
                r.addDesc(killer);
            } else {
                r = new Report(7073, Report.PUBLIC);
            }
            vDesc.addElement(r);
        } else if (getCrew().isEjected()) {
            r = new Report(7071, Report.PUBLIC);
            vDesc.addElement(r);
        }
        r.newlines = 2;

        return vDesc;
    }

    @Override
    public int[] getNoOfSlots() {
        return NUM_OF_SLOTS;
    }

    /**
     * Tanks have Superchargers but don't have MASC
     */
    @Override
    public int getRunMPwithoutMASC(boolean gravity, boolean ignoreheat,
            boolean ignoremodulararmor) {
        return super.getRunMP(gravity, ignoreheat, ignoremodulararmor);
    }


    /*
     * (non-Javadoc)
     *
     * @see megamek.common.Entity#getRunMP(boolean, boolean, boolean)
     */
    @Override
    public int getRunMP(boolean gravity, boolean ignoreheat,
            boolean ignoremodulararmor) {
        if (hasArmedMASC()) {
            return (getWalkMP(gravity, ignoreheat, ignoremodulararmor) * 2);
        }
        return getRunMPwithoutMASC(gravity, ignoreheat, ignoremodulararmor);
    }

    /*
     * (non-Javadoc)
     *
     * @see megamek.common.Entity#getSprintMP()
     */
    @Override
    public int getSprintMP() {
        // Overdrive
        if (game != null
                && game.getOptions().booleanOption(OptionsConstants.ADVGRNDMOV_VEHICLE_ADVANCED_MANEUVERS)) {
            return getSprintMP(true, false, false);
        }
        return getSprintMP(true, false, false);
    }

    /*
     * (non-Javadoc)
     *
     * @see megamek.common.Entity#getSprintMP(boolean, boolean, boolean)
     */
    @Override
    public int getSprintMP(boolean gravity, boolean ignoreheat,
            boolean ignoremodulararmor) {
        if (game != null && game.getOptions()
                .booleanOption(OptionsConstants.ADVGRNDMOV_VEHICLE_ADVANCED_MANEUVERS)) {
            if (hasArmedMASC()) {
                return (int) Math.ceil(getWalkMP(gravity, ignoreheat,
                        ignoremodulararmor) * 2.5);
            } else {
                return getSprintMPwithoutMASC(gravity, ignoreheat, ignoremodulararmor);
            }
        } else {
            return getRunMP(gravity, ignoreheat, ignoremodulararmor);
        }
    }

    /*
     * (non-Javadoc)
     *
     * @see megamek.common.Entity#getSprintMPwithoutMASC(boolean, boolean)
     */
    @Override
    public int getSprintMPwithoutMASC() {
        return getSprintMPwithoutMASC(true, false, false);
    }

    /*
     * (non-Javadoc)
     *
     * @see megamek.common.Entity#getSprintMPwithoutMASC(boolean, boolean,
     * boolean)
     */
    @Override
    public int getSprintMPwithoutMASC(boolean gravity, boolean ignoreheat,
            boolean ignoremodulararmor) {
        if (game != null && game.getOptions()
                .booleanOption(OptionsConstants.ADVGRNDMOV_VEHICLE_ADVANCED_MANEUVERS)) {
            return (int) Math.ceil(getWalkMP(gravity, ignoreheat,
                    ignoremodulararmor) * 2.0);
        } else {
            return getRunMPwithoutMASC(gravity, ignoreheat, ignoremodulararmor);
        }
    }

    public int getOriginalSprintMPwithoutMASC() {
        if (game != null && game.getOptions()
                .booleanOption(OptionsConstants.ADVGRNDMOV_VEHICLE_ADVANCED_MANEUVERS)) {
            return (int) Math.ceil(getOriginalWalkMP() * 2.0);
        } else {
            return getOriginalRunMP();
        }
    }


    /**
     * Returns this entity's Sprint mp as a string.
     */
    @Override
    public String getSprintMPasString() {
        if (hasArmedMASC()) {
            return getRunMPwithoutMASC() + "(" + getSprintMP() + ")";
        }
        return Integer.toString(getSprintMP());
    }

    @Override
    public int getRunningGravityLimit() {
        if (game.getOptions().booleanOption(OptionsConstants.ADVGRNDMOV_VEHICLE_ADVANCED_MANEUVERS)) {
            return getSprintMP(false, false, false);
        }
        return getRunMP(false, false, false);
    }

    @Override
    public int getHeatCapacity(boolean radicalHeatSinks) {
        return DOES_NOT_TRACK_HEAT;
    }

    @Override
    public int getHeatCapacityWithWater() {
        return getHeatCapacity();
    }

    @Override
    public int getEngineCritHeat() {
        return 0;
    }

    @Override
    public void autoSetInternal() {
        int nInternal = (int) Math.ceil(weight / 10.0);

        // No internals in the body location.
        initializeInternal(IArmorState.ARMOR_NA, LOC_BODY);

        for (int x = 1; x < locations(); x++) {
            initializeInternal(nInternal, x);
        }
    }

    @Override
    public int getMaxElevationChange() {
        return 1;
    }

    @Override
    public int getMaxElevationDown(int currElevation) {
        // WIGEs can go down as far as they want
        // 50 is a pretty arbitrary max amount, but that's also the
        // highest elevation for VTOLs, so I'll just use that
        if ((currElevation > 0)
                && (getMovementMode() == EntityMovementMode.WIGE)) {
            return 50;
        }
        return super.getMaxElevationDown(currElevation);
    }

    /**
     * Determine if the unit can be repaired, or only harvested for spares.
     *
     * @return A <code>boolean</code> that is <code>true</code> if the unit can
     *         be repaired (given enough time and parts); if this value is
     *         <code>false</code>, the unit is only a source of spares.
     * @see Entity#isSalvage()
     */
    @Override
    public boolean isRepairable() {
        // A tank is repairable if it is salvageable,
        // and none of its body internals are gone.
        boolean retval = isSalvage();
        int loc = Tank.LOC_FRONT;
        while (retval && (loc < getLocTurret())) {
            int loc_is = this.getInternal(loc);
            loc++;
            retval = (loc_is != IArmorState.ARMOR_DOOMED)
                    && (loc_is != IArmorState.ARMOR_DESTROYED);
        }
        return retval;
    }

    @Override
    public boolean canCharge() {
        // Tanks can charge, except Hovers when the option is set, and WIGEs
        return super.canCharge()
                && !(game.getOptions().booleanOption(OptionsConstants.ADVGRNDMOV_NO_HOVER_CHARGE)
                        && (EntityMovementMode.HOVER == getMovementMode()))
                && !(EntityMovementMode.WIGE == getMovementMode()) && !(getStunnedTurns() > 0);
    }

    @Override
    public boolean canDFA() {
        // Tanks can't DFA
        return false;
    }

    /**
     * @return suspension factor of vehicle
     */
    public int getSuspensionFactor() {
        return getSuspensionFactor(getMovementMode(), weight);
    }
    
    /**
     * Static method to calculate suspension factor without needing a vehicle
     */
    public static int getSuspensionFactor(EntityMovementMode movementMode, double weight) {
        switch (movementMode) {
            case HOVER:
                if (weight <= 10) {
                    return 40;
                }
                if (weight <= 20) {
                    return 85;
                }
                if (weight <= 30) {
                    return 130;
                }
                if (weight <= 40) {
                    return 175;
                }
                if (weight <= 50) {
                    return 235;
                } else {
                    return 235 + (45 * (int) Math.ceil((weight - 50) / 25f));
                }
            case HYDROFOIL:
                if (weight <= 10) {
                    return 60;
                }
                if (weight <= 20) {
                    return 105;
                }
                if (weight <= 30) {
                    return 150;
                }
                if (weight <= 40) {
                    return 195;
                }
                if (weight <= 50) {
                    return 255;
                }
                if (weight <= 60) {
                    return 300;
                }
                if (weight <= 70) {
                    return 345;
                }
                if (weight <= 80) {
                    return 390;
                }
                if (weight <= 90) {
                    return 435;
                }
                return 480;
            case NAVAL:
            case SUBMARINE:
                if (weight <= 300) {
                    return 30;
                } else {
                    int factor = (int) Math.ceil(weight / 10);
                    factor += factor % 5;
                    return factor;
                }

            case TRACKED:
                return 0;
            case WHEELED:
                if (weight <= 80) {
                    return 20;
                } else {
                    return 40;
                }
            case VTOL:
                if (weight <= 10) {
                    return 50;
                }
                if (weight <= 20) {
                    return 95;
                }
                if (weight <= 30) {
                    return 140;
                } else {
                    return 140 + (45 * (int) Math.ceil((weight - 30) / 20f));
                }

            case WIGE:
                if (weight <= 15) {
                    return 45;
                }
                if (weight <= 30) {
                    return 80;
                }
                if (weight <= 45) {
                    return 115;
                }
                if (weight <= 80) {
                    return 140;
                } else {
                    return 140 + (35 * (int) Math.ceil((weight - 80) / 30f));
                }
            default:
                return 0;
        }
    }

    @Override
    public double getCost(CalculationReport calcReport, boolean ignoreAmmo) {
        return CombatVehicleCostCalculator.calculateCost(this, calcReport, ignoreAmmo);
    }

    @Override
    public double getPriceMultiplier() {
        double priceMultiplier = 1.0;
        if (isOmni()) {
            priceMultiplier *= 1.25;
        }
        if (isSupportVehicle()
                && (movementMode.equals(EntityMovementMode.NAVAL)
                || movementMode.equals(EntityMovementMode.HYDROFOIL)
                || movementMode.equals(EntityMovementMode.SUBMARINE))) {
            priceMultiplier *= weight / 100000.0;
        } else {
            switch (movementMode) {
                case HOVER:
                case SUBMARINE:
                    priceMultiplier *= weight / 50.0;
                    break;
                case HYDROFOIL:
                    priceMultiplier *= weight / 75.0;
                    break;
                case NAVAL:
                case WHEELED:
                    priceMultiplier *= weight / 200.0;
                    break;
                case TRACKED:
                    priceMultiplier *= weight / 100.0;
                    break;
                case VTOL:
                    priceMultiplier *= weight / 30.0;
                    break;
                case WIGE:
                    priceMultiplier *= weight / 25.0;
                    break;
                case RAIL:
                case MAGLEV:
                    priceMultiplier *= weight / 250.0;
                    break;
                default:
                    break;
            }
        }
        if (!isSupportVehicle()) {
            if (hasWorkingMisc(MiscType.F_FLOTATION_HULL)
                    || hasWorkingMisc(MiscType.F_VACUUM_PROTECTION)
                    || hasWorkingMisc(MiscType.F_ENVIRONMENTAL_SEALING)) {
                priceMultiplier *= 1.25;

            }
            if (hasWorkingMisc(MiscType.F_OFF_ROAD)) {
                priceMultiplier *= 1.2;
            }
        }
        return priceMultiplier;
    }

    @Override
    public int implicitClanCASE() {
        if (!isClan()) {
            return 0;
        }
        int explicit = 0;
        Set<Integer> caseLocations = new HashSet<>();
        for (Mounted m : getEquipment()) {
            if ((m.getType() instanceof MiscType) && (m.getType().hasFlag(MiscType.F_CASE))) {
                explicit++;
            } else if (m.getType().isExplosive(m)) {
                caseLocations.add(m.getLocation());
                if (m.getSecondLocation() >= 0) {
                    caseLocations.add(m.getSecondLocation());
                }
            }
        }
        return Math.max(0, caseLocations.size() - explicit);
    }

    @Override
    public boolean doomedInExtremeTemp() {
        return false;
    }

    @Override
    public boolean doomedInVacuum() {
        if (hasEngine() && (getEngine().isFusion() || getEngine().getEngineType() == Engine.FISSION
                || getEngine().getEngineType() == Engine.FUEL_CELL)) {
            return !hasEnvironmentalSealing();
        }
        return true;
    }

    @Override
    public boolean hasEnvironmentalSealing() {
        return getMovementMode().equals(EntityMovementMode.SUBMARINE)
                || super.hasEnvironmentalSealing();
    }

    @Override
    public boolean doomedOnGround() {
        return false;
    }

    @Override
    public boolean doomedInAtmosphere() {
        return true;
    }

    @Override
    public boolean doomedInSpace() {
        return true;
    }

    @Override
    /**
     * Checks to see if a Tank is capable of going hull-down.  This is true if
     * hull-down rules are enabled and the Tank is in a fortified hex.
     *
     *  @return True if hull-down is enabled and the Tank is in a fortified hex.
     */
    public boolean canGoHullDown() {
        // MoveStep line 2179 performs this same check
        // performing it here will allow us to disable the Hulldown button
        // if the movement is illegal
        Hex occupiedHex = game.getBoard().getHex(getPosition());
        return occupiedHex.containsTerrain(Terrains.FORTIFIED)
                && game.getOptions().booleanOption(OptionsConstants.ADVGRNDMOV_TACOPS_HULL_DOWN);
    }

    public void setOnFire(boolean inferno) {
        infernoFire |= inferno;
        burningLocations = (1 << locations()) - 1;
        extinguishLocation(LOC_BODY);
    }

    public boolean isOnFire() {
        return (burningLocations != 0) || infernos.isStillBurning();
    }

    public boolean isInfernoFire() {
        return infernoFire;
    }

    public boolean isLocationBurning(int location) {
        int flag = (1 << location);
        return (burningLocations & flag) == flag;
    }

    public void extinguishLocation(int location) {
        int flag = ~(1 << location);
        burningLocations &= flag;
    }

    /**
     * extinguish all inferno fire on this Tank
     */
    public void extinguishAll() {
        burningLocations = 0;
        infernoFire = false;
        infernos.clear();
    }

    /**
     * adds minor, moderate or heavy movement system damage
     *
     * @param level
     *            a <code>int</code> representing minor damage (1), moderate
     *            damage (2), heavy damage (3), or immobilized (4)
     */
    public void addMovementDamage(int level) {
        switch (level) {
            case 1:
                if (!minorMovementDamage) {
                    minorMovementDamage = true;
                    motivePenalty += level;
                }
                break;
            case 2:
                if (!moderateMovementDamage) {
                    moderateMovementDamage = true;
                    motivePenalty += level;
                }
                motiveDamage++;
                break;
            case 3:
                if (!heavyMovementDamage) {
                    heavyMovementDamage = true;
                    motivePenalty += level;
                }
                int nMP = getOriginalWalkMP() - motiveDamage;
                if (nMP > 0) {
                    motiveDamage = getOriginalWalkMP()
                            - (int) Math.ceil(nMP / 2.0);
                }
                break;
            case 4:
                motiveDamage = getOriginalWalkMP();
                immobilize();
        }
    }

    public boolean hasMinorMovementDamage() {
        return minorMovementDamage;
    }

    public boolean hasModerateMovementDamage() {
        return moderateMovementDamage;
    }

    public boolean hasHeavyMovementDamage() {
        return heavyMovementDamage;
    }

    @Override
    public boolean isNuclearHardened() {
        return true;
    }

    @Override
    public void addEquipment(Mounted mounted, int loc, boolean rearMounted)
            throws LocationFullException {
        if (getEquipmentNum(mounted) == -1) {
            super.addEquipment(mounted, loc, rearMounted);
        }
        // Add the piece equipment to our slots.
        addCritical(loc, new CriticalSlot(mounted));
        if ((mounted.getType() instanceof MiscType)
                && mounted.getType().hasFlag(MiscType.F_JUMP_JET)) {
            setOriginalJumpMP(getOriginalJumpMP() + 1);
        }
    }

    /**
     * get the type of critical caused by a critical roll, taking account of
     * existing damage
     *
     * @param roll the final dice roll
     * @param loc the hit location
     * @param damagedByFire whether or not the critical was caused by fire,
     *      which is distinct from damage for unofficial thresholding purposes.
     * @return a critical type
     */
    public int getCriticalEffect(int roll, int loc, boolean damagedByFire) {
        if (roll > 12) {
            roll = 12;
        }
        if ((roll < 6)
                || (game.getOptions().booleanOption(OptionsConstants.ADVCOMBAT_VEHICLES_THRESHOLD)
                        && !getOverThresh() && !damagedByFire)) {
            return CRIT_NONE;
        }
        for (int i = 0; i < 2; i++) {
            if (i > 0) {
                roll = 6;
            }
            if (loc == LOC_FRONT) {
                switch (roll) {
                    case 6:
                        if (!getCrew().isDead() && !getCrew().isDoomed()) {
                            if (!isDriverHit()) {
                                return CRIT_DRIVER;
                            } else if (!isCommanderHit()) {
                                return CRIT_CREW_STUNNED;
                            } else {
                                return CRIT_CREW_KILLED;
                            }
                        }
                    case 7:
                        for (Mounted m : getWeaponList()) {
                            if ((m.getLocation() == loc) && !m.isDestroyed()
                                    && !m.isJammed() && !m.isHit()
                                    && !m.jammedThisPhase()) {
                                return CRIT_WEAPON_JAM;
                            }
                        }
                    case 8:
                        if (!isStabiliserHit(loc)) {
                            for (Mounted m : getWeaponList()) {
                                if (m.getLocation() == loc) {
                                    return CRIT_STABILIZER;
                                }
                            }
                        }
                    case 9:
                        if (getSensorHits() < 4) {
                            return CRIT_SENSOR;
                        }
                    case 10:
                        if (!getCrew().isDead() && !getCrew().isDoomed()) {
                            if (!isCommanderHit()) {
                                return CRIT_COMMANDER;
                            } else if (!isDriverHit()) {
                                return CRIT_CREW_STUNNED;
                            } else {
                                return CRIT_CREW_KILLED;
                            }
                        }
                    case 11:
                        for (Mounted m : getWeaponList()) {
                            if ((m.getLocation() == loc) && !m.isDestroyed()
                                    && !m.isHit()) {
                                return CRIT_WEAPON_DESTROYED;
                            }
                        }
                    case 12:
                        if (!getCrew().isDead() && !getCrew().isDoomed()) {
                            return CRIT_CREW_KILLED;
                        }
                }
            } else if (loc == LOC_REAR) {
                switch (roll) {
                    case 6:
                        for (Mounted m : getWeaponList()) {
                            if ((m.getLocation() == loc) && !m.isDestroyed()
                                    && !m.isJammed() && !m.isHit()
                                    && !m.jammedThisPhase()) {
                                return CRIT_WEAPON_JAM;
                            }
                        }
                    case 7:
                        if (!getLoadedUnits().isEmpty()) {
                            return CRIT_CARGO;
                        }
                    case 8:
                        if (!isStabiliserHit(loc)) {
                            for (Mounted m : getWeaponList()) {
                                if (m.getLocation() == loc) {
                                    return CRIT_STABILIZER;
                                }
                            }
                        }
                    case 9:
                        for (Mounted m : getWeaponList()) {
                            if ((m.getLocation() == loc) && !m.isDestroyed()
                                    && !m.isHit()) {
                                return CRIT_WEAPON_DESTROYED;
                            }
                        }
                    case 10:
                        if (!engineHit) {
                            return (hasEngine() ? CRIT_ENGINE : CRIT_NONE);
                        }
                    case 11:
                        for (Mounted m : getAmmo()) {
                            if (!m.isDestroyed() && !m.isHit()
                                    && (m.getLocation() != Entity.LOC_NONE)) {
                                return CRIT_AMMO;
                            }
                        }
                    case 12:
                        if (hasEngine()) {
                            if (getEngine().isFusion() && !engineHit) {
                                return CRIT_ENGINE;
                            } else if (!getEngine().isFusion()) {
                                return CRIT_FUEL_TANK;
                            }
                        } else {
                            return CRIT_NONE;
                        }
                }
            } else if ((loc == getLocTurret()) || (loc == getLocTurret2())) {
                switch (roll) {
                    case 6:
                        if (!isStabiliserHit(loc)) {
                            for (Mounted m : getWeaponList()) {
                                if (m.getLocation() == loc) {
                                    return CRIT_STABILIZER;
                                }
                            }
                        }
                    case 7:
                        if (!isTurretLocked(loc)) {
                            return CRIT_TURRET_JAM;
                        }
                    case 8:
                        for (Mounted m : getWeaponList()) {
                            if ((m.getLocation() == loc) && !m.isDestroyed()
                                    && !m.isJammed() && !m.isHit()
                                    && !m.jammedThisPhase()) {
                                return CRIT_WEAPON_JAM;
                            }
                        }
                    case 9:
                        if (!isTurretLocked(loc)) {
                            return CRIT_TURRET_LOCK;
                        }
                    case 10:
                        for (Mounted m : getWeaponList()) {
                            if ((m.getLocation() == loc) && !m.isDestroyed()
                                    && !m.isHit()) {
                                return CRIT_WEAPON_DESTROYED;
                            }
                        }
                    case 11:
                        for (Mounted m : getAmmo()) {
                            if (!m.isDestroyed() && !m.isHit()
                                    && (m.getLocation() != Entity.LOC_NONE)) {
                                return CRIT_AMMO;
                            }
                        }
                    case 12:
                        return CRIT_TURRET_DESTROYED;
                }
            } else {
                switch (roll) {
                    case 6:
                        if (!getLoadedUnits().isEmpty()) {
                            return CRIT_CARGO;
                        }
                    case 7:
                        for (Mounted m : getWeaponList()) {
                            if ((m.getLocation() == loc) && !m.isDestroyed()
                                    && !m.isJammed() && !m.isHit()
                                    && !m.jammedThisPhase()) {
                                return CRIT_WEAPON_JAM;
                            }
                        }
                    case 8:
                        if (!getCrew().isDead() && !getCrew().isDoomed()) {
                            if (isCommanderHit() && isDriverHit()) {
                                return CRIT_CREW_KILLED;
                            }
                            return CRIT_CREW_STUNNED;
                        }
                    case 9:
                        if (!isStabiliserHit(loc)) {
                            for (Mounted m : getWeaponList()) {
                                if (m.getLocation() == loc) {
                                    return CRIT_STABILIZER;
                                }
                            }
                        }
                    case 10:
                        for (Mounted m : getWeaponList()) {
                            if ((m.getLocation() == loc) && !m.isDestroyed()
                                    && !m.isHit()) {
                                return CRIT_WEAPON_DESTROYED;
                            }
                        }
                    case 11:
                        if (!engineHit) {
                            return (hasEngine() ? CRIT_ENGINE : CRIT_NONE);
                        }
                    case 12:
                        if (hasEngine()) {
                            if (getEngine().isFusion() && !engineHit) {
                                return CRIT_ENGINE;
                            } else if (!getEngine().isFusion()) {
                                return CRIT_FUEL_TANK;
                            }
                        } else {
                            return CRIT_NONE;
                        }
                }
            }
        }
        return CRIT_NONE;
    }

    /**
     * OmniVehicles have handles for Battle Armor squads to latch onto. Please
     * note, this method should only be called during this Tank's construction.
     * <p>
     * Overrides <code>Entity#setOmni(boolean)</code>
     */
    @Override
    public void setOmni(boolean omni) {

        // Perform the superclass' action.
        super.setOmni(omni);

        // Add BattleArmorHandles to OmniMechs.
        if (omni && !hasBattleArmorHandles()) {
            addTransporter(new BattleArmorHandlesTank());
        }
    }

    // Set whether a non-omni should have BA Grab Bars.
    public void setBAGrabBars() {
        if (isOmni()) {
            return;
        }
        // TODO: I really hate this optional rule - what if some units are
        // already loaded?
        // if ba_grab_bars is on, then we need to add battlearmor handles,
        // otherwise clamp mounts
        // but first clear out whatever we have
        Vector<Transporter> et = new Vector<>(getTransports());
        for (Transporter t : et) {
            if (t instanceof BattleArmorHandlesTank) {
                removeTransporter(t);
            }
        }
        if (game.getOptions().booleanOption(OptionsConstants.ADVANCED_BA_GRAB_BARS)) {
            addTransporter(new BattleArmorHandlesTank());
        } else {
            addTransporter(new ClampMountTank());
        }
    }
    
    /**
     * Add a transporter for each trailer hitch the unit is equipped with, with a maximum of
     * one each in the front and the rear. Any tractor that does not have an explicit hitch
     * installed as equipment will get a rear-facing transporter.
     */
    public void setTrailerHitches() {
        if (isTractor() && !hasTrailerHitchTransporter()) {
            // look for explicit installed trailer hitches and note location
            boolean front = false;
            boolean rear = false;
            for (Mounted m : getMisc()) {
                if (m.getType().hasFlag(MiscType.F_HITCH)) {
                    if (m.getLocation() == Tank.LOC_FRONT && !isTrailer()) {
                        front = true;
                    } else {
                        rear = true;
                    }
                }
            }
            // Install a transporter anywhere there is an explicit hitch. If no hitch is found,
            // put it in the back.
            if (front) {
                addTransporter(new TankTrailerHitch(false));
            }
            if (rear || !front) {
                addTransporter(new TankTrailerHitch(true));
            }
        }
    }
    
    /**
     * Check to see if the unit has a trailer hitch transporter already
     * We need this to prevent duplicate transporters being created
     */
    protected boolean hasTrailerHitchTransporter() {
        for (Transporter t : getTransports()) {
            if (t instanceof TankTrailerHitch) {
                return true;
            }
        }
        return false;
    }

    /**
     * Tanks can't spot when stunned.
     */
    @Override
    public boolean canSpot() {
        return super.canSpot() && (getStunnedTurns() == 0);
    }
    
    /**
     * Convenience function that determines if this tank can issue an "unjam weapon" command.
     * @return True if there are any jammed weapons and the crew isn't stunned
     */
    public boolean canUnjamWeapon() {
        return !getJammedWeapons().isEmpty() && getStunnedTurns() <= 0;
    }
    
    /** 
     * Convenience function that determines if this tank can issue a "clear turret" command.
     * @return True if there are any jammed turrets and the crew isn't stunned
     */
    public boolean canClearTurret() {
        return (m_bTurretJammed || m_bDualTurretJammed) && getStunnedTurns() <= 0;
    }

    public void addJammedWeapon(Mounted weapon) {
        jammedWeapons.add(weapon);
    }

    public ArrayList<Mounted> getJammedWeapons() {
        return jammedWeapons;
    }

    public void resetJammedWeapons() {
        jammedWeapons = new ArrayList<>();
    }

    /**
     * apply the effects of an "engine hit" crit
     */
    public void engineHit() {
        engineHit = true;
        immobilize();
        lockTurret(getLocTurret());
        lockTurret(getLocTurret2());
        for (Mounted m : getWeaponList()) {
            WeaponType wtype = (WeaponType) m.getType();
            if (wtype.hasFlag(WeaponType.F_ENERGY)
            // Chemical lasers still work even after an engine hit.
                    && !(wtype instanceof CLChemicalLaserWeapon)
                    // And presumably vehicle flamers should, too; we can always
                    // remove this again if ruled otherwise.
                    && !(wtype instanceof VehicleFlamerWeapon)) {
                m.setBreached(true); // not destroyed, just unpowered
            }
        }
    }

    public void engineFix() {
        engineHit = false;
        unlockTurret();
        for (Mounted m : getWeaponList()) {
            WeaponType wtype = (WeaponType) m.getType();
            if (wtype.hasFlag(WeaponType.F_ENERGY)) {
                // not destroyed, just unpowered
                m.setBreached(false);
            }
        }
    }

    public boolean isEngineHit() {
        return engineHit;
    }

    @Override
    public int getTotalCommGearTons() {
        return 1 + getExtraCommGearTons();
    }

    @Override
    public int getHQIniBonus() {
        int bonus = super.getHQIniBonus();
        if (((stabiliserHits > 0) && (mpUsedLastRound > 0)) || commanderHit) {
            return 0;
        }
        return bonus;
    }

    @Override
    public boolean hasArmoredEngine() {
        for (int slot = 0; slot < getNumberOfCriticals(LOC_BODY); slot++) {
            CriticalSlot cs = getCritical(LOC_BODY, slot);
            if ((cs != null) && (cs.getType() == CriticalSlot.TYPE_SYSTEM)
                    && (cs.getIndex() == Mech.SYSTEM_ENGINE)) {
                return cs.isArmored();
            }
        }
        return false;
    }

    /**
     * see {@link Entity#getForwardArc()}
     */
    @Override
    public int getForwardArc() {
        if (game.getOptions().booleanOption(OptionsConstants.ADVCOMBAT_TACOPS_VEHICLE_ARCS)) {
            return Compute.ARC_NOSE;
        }
        return super.getForwardArc();
    }

    /**
     * see {@link Entity#getRearArc()}
     */
    @Override
    public int getRearArc() {
        if (game.getOptions().booleanOption(OptionsConstants.ADVCOMBAT_TACOPS_VEHICLE_ARCS)) {
            return Compute.ARC_AFT;
        }
        return super.getRearArc();
    }

    public boolean hasMovementDamage() {
        return motivePenalty > 0;
    }

    public void resetMovementDamage() {
        motivePenalty = 0;
        motiveDamage = 0;
        minorMovementDamage = false;
        moderateMovementDamage = false;
        heavyMovementDamage = false;
        m_bImmobileHit = false;
        m_bImmobile = false;
    }

    public void unlockTurret() {
        m_bTurretLocked = false;
    }

    /**
     * Determine if this unit has an active and working stealth system. (stealth
     * can be active and not working when under ECCM)
     * <p>
     * Sub-classes are encouraged to override this method.
     *
     * @return <code>true</code> if this unit has a stealth system that is
     *         currently active, <code>false</code> if there is no stealth
     *         system or if it is inactive.
     */
    @Override
    public boolean isStealthActive() {
        // Try to find a Mek Stealth system.
        for (Mounted mEquip : getMisc()) {
            MiscType mtype = (MiscType) mEquip.getType();
            if (mtype.hasFlag(MiscType.F_STEALTH)) {

                if (mEquip.curMode().equals("On") && hasActiveECM()) {
                    // Return true if the mode is "On" and ECM is working
                    return true;
                }
            }
        }
        // No Mek Stealth or system inactive. Return false.
        return false;
    }

    /**
     * Determine if this unit has an active and working stealth system. (stealth
     * can be active and not working when under ECCM)
     * <p>
     * Sub-classes are encouraged to override this method.
     *
     * @return <code>true</code> if this unit has a stealth system that is
     *         currently active, <code>false</code> if there is no stealth
     *         system or if it is inactive.
     */
    @Override
    public boolean isStealthOn() {
        // Try to find a Mek Stealth system.
        for (Mounted mEquip : getMisc()) {
            MiscType mtype = (MiscType) mEquip.getType();
            if (mtype.hasFlag(MiscType.F_STEALTH)) {
                if (mEquip.curMode().equals("On")) {
                    // Return true if the mode is "On"
                    return true;
                }
            }
        }
        // No Mek Stealth or system inactive. Return false.
        return false;
    }

    /**
     * get the total amount of item slots available for this tank
     *
     * @return
     */
    public int getTotalSlots() {
        return 5 + (int) Math.floor(getWeight() / 5);
    }

    /**
     * get the free item slots for this tank
     *
     * @return
     */
    public int getFreeSlots() {
        int availableSlots = getTotalSlots();
        int usedSlots = 0;
        boolean addedCargo = false;
        for (Mounted mount : this.getEquipment()) {
            if ((mount.getType() instanceof MiscType)
                    && mount.getType().hasFlag(MiscType.F_CARGO)) {
                if (!addedCargo) {
                    usedSlots += mount.getType().getTankSlots(this);
                    addedCargo = true;
                }
                continue;
            }
            if ((mount.getType() instanceof MiscType)
                    && (mount.getType().hasFlag(MiscType.F_JUMP_JET)
                        || mount.getType().hasFlag(MiscType.F_FUEL))) {
                // Only one slot each for all jump jets or fuel tanks, added later.
                continue;
            }
            if (!((mount.getType() instanceof AmmoType) || Arrays.asList(
                    EquipmentType.armorNames).contains(
                    mount.getType().getName()))) {
                usedSlots += mount.getType().getTankSlots(this);
            }
        }
        // JJs take just 1 slot
        if (this.getJumpMP(false) > 0) {
            usedSlots++;
        }
        // So do fuel tanks
        if (hasWorkingMisc(MiscType.F_FUEL)) {
            usedSlots++;
        }
        // different engines take different amounts of slots
        if (hasEngine() && getEngine().isFusion()) {
            if (getEngine().getEngineType() == Engine.LIGHT_ENGINE) {
                usedSlots++;
            }
            if (getEngine().getEngineType() == Engine.XL_ENGINE) {
                if (getEngine().hasFlag(Engine.CLAN_ENGINE)) {
                    usedSlots++;
                } else {
                    usedSlots += 2;
                }
            }
            if (getEngine().getEngineType() == Engine.XXL_ENGINE) {
                if (getEngine().hasFlag(Engine.CLAN_ENGINE)) {
                    usedSlots += 2;
                } else {
                    usedSlots += 4;
                }
            }
        }
        if (hasEngine() && getEngine().hasFlag(Engine.LARGE_ENGINE)) {
            usedSlots++;
        }
        if (hasEngine() && getEngine().getEngineType() == Engine.COMPACT_ENGINE) {
            usedSlots--;
        }
        // for ammo, each type of ammo takes one slots, regardless of
        // submunition type
        Set<String> foundAmmo = new HashSet<>();
        for (Mounted ammo : getAmmo()) {
            // don't count oneshot ammo
            if (ammo.isOneShotAmmo()) {
                continue;
            }
            AmmoType at = (AmmoType) ammo.getType();
            if (!foundAmmo.contains(at.getAmmoType() + ":" + at.getRackSize())) {
                usedSlots++;
                foundAmmo.add(at.getAmmoType() + ":" + at.getRackSize());
            }
        }
        // if a tank has an infantry bay, add 1 slots (multiple bays take 1 slot
        // total)
        boolean infantryBayCounted = false;
        for (Transporter transport : getTransports()) {
            if (transport instanceof TroopSpace) {
                usedSlots++;
                infantryBayCounted = true;
                break;
            }
        }
        // unit transport bays take 1 slot each
        for (Bay bay : getTransportBays()) {
            if (((bay instanceof BattleArmorBay) || (bay instanceof InfantryBay))
                    && !infantryBayCounted) {
                usedSlots++;
                infantryBayCounted = true;
            } else {
                usedSlots++;
            }
        }
        usedSlots += extraCrewSeats;
        // different armor types take different amount of slots
        if (!hasPatchworkArmor()) {
            int type = getArmorType(1);
            switch (type) {
                case EquipmentType.T_ARMOR_FERRO_FIBROUS:
                    if (TechConstants.isClan(getArmorTechLevel(1))) {
                        usedSlots++;
                    } else {
                        usedSlots += 2;
                    }
                    break;
                case EquipmentType.T_ARMOR_HEAVY_FERRO:
                    usedSlots += 3;
                    break;
                case EquipmentType.T_ARMOR_LIGHT_FERRO:
                case EquipmentType.T_ARMOR_FERRO_LAMELLOR:
                case EquipmentType.T_ARMOR_REFLECTIVE:
                case EquipmentType.T_ARMOR_HARDENED:
                case EquipmentType.T_ARMOR_ANTI_PENETRATIVE_ABLATION:
                case EquipmentType.T_ARMOR_BALLISTIC_REINFORCED:
                    usedSlots++;
                    break;
                case EquipmentType.T_ARMOR_STEALTH_VEHICLE:
                    usedSlots += 2;
                    break;
                case EquipmentType.T_ARMOR_REACTIVE:
                    if (TechConstants.isClan(getArmorTechLevel(1))) {
                        usedSlots++;
                    } else {
                        usedSlots += 2;
                    }
                    break;
                default:
                    break;
            }
        } else {
            for (int loc = 1; loc < locations(); loc++) {
                switch (getArmorType(loc)) {
                    case EquipmentType.T_ARMOR_HEAVY_FERRO:
                        usedSlots += 2;
                        break;
                    case EquipmentType.T_ARMOR_FERRO_FIBROUS:
                    case EquipmentType.T_ARMOR_LIGHT_FERRO:
                    case EquipmentType.T_ARMOR_FERRO_LAMELLOR:
                    case EquipmentType.T_ARMOR_REFLECTIVE:
                    case EquipmentType.T_ARMOR_STEALTH_VEHICLE:
                    case EquipmentType.T_ARMOR_REACTIVE:
                    case EquipmentType.T_ARMOR_ANTI_PENETRATIVE_ABLATION:
                    case EquipmentType.T_ARMOR_BALLISTIC_REINFORCED:
                        usedSlots++;
                        break;
                    default:
                        break;
                }
            }
        }
        return availableSlots - usedSlots;
    }

    @Override
    public void setArmorType(int armType) {
        setArmorType(armType, true);
    }

    public void setArmorType(int armType, boolean addMount) {
        super.setArmorType(armType);
        if ((armType == EquipmentType.T_ARMOR_STEALTH_VEHICLE) && addMount) {
            try {
                this.addEquipment(EquipmentType.get(EquipmentType
                        .getArmorTypeName(
                                EquipmentType.T_ARMOR_STEALTH_VEHICLE, false)),
                        LOC_BODY);
            } catch (LocationFullException e) {
                // this should never happen
            }
        }
    }

    /**
     * Checks if a mech has an armed MASC system. Note that the mech will have
     * to exceed its normal run to actually engage the MASC system
     */
    public boolean hasArmedMASC() {
        for (Mounted m : getEquipment()) {
            if (!m.isDestroyed()
                    && !m.isBreached()
                    && (m.getType() instanceof MiscType)
                    && m.getType().hasFlag(MiscType.F_MASC)
                    && (m.curMode().equals("Armed") || m.getType().hasSubType(
                            MiscType.S_JETBOOSTER))) {
                return true;
            }
        }
        return false;
    }

    /**
     * Returns this entity's running/flank mp as a string.
     */
    @Override
    public String getRunMPasString() {
        MPBoosters mpBoosters = getMPBoosters();
        if (!mpBoosters.isNone()) {
            String str = getRunMPwithoutMASC() + "(" + getRunMP() + ")";
            if (game != null) {
                MPBoosters armed = getArmedMPBoosters();

                str += (mpBoosters.hasMASC() ? " MASC:" + getMASCTurns()
                        + (armed.hasMASC() ? "(" + getMASCTarget() + "+)" : "(NA)") : "")
                        + (mpBoosters.hasSupercharger() ? " Supercharger:" + getSuperchargerTurns()
                        + (armed.hasSupercharger() ? "(" + getSuperchargerTarget() + "+)" : "(NA)") : "");
            }
            return str;
        }
        return Integer.toString(getRunMP());
    }

    /**
     * Determine the stealth modifier for firing at this unit from the given
     * range. If the value supplied for <code>range</code> is not one of the
     * <code>Entity</code> class range constants, an
     * <code>IllegalArgumentException</code> will be thrown.
     * <p>
     * Sub-classes are encouraged to override this method.
     *
     * @param range
     *            - an <code>int</code> value that must match one of the
     *            <code>Compute</code> class range constants.
     * @param ae
     *            - entity making the attack
     * @return a <code>TargetRoll</code> value that contains the stealth
     *         modifier for the given range.
     */
    @Override
    public TargetRoll getStealthModifier(int range, Entity ae) {
        TargetRoll result = null;

        // Stealth or null sig must be active.
        if (!isStealthActive()) {
            result = new TargetRoll(0, "stealth not active");
        }
        // Determine the modifier based upon the range.
        else {
            switch (range) {
                case RangeType.RANGE_MINIMUM:
                case RangeType.RANGE_SHORT:
                    if (isStealthActive() && !ae.isConventionalInfantry()) {
                        result = new TargetRoll(0, "stealth");
                    } else {
                        // must be infantry
                        result = new TargetRoll(0, "infantry ignore stealth");
                    }
                    break;
                case RangeType.RANGE_MEDIUM:
                    if (isStealthActive() && !ae.isConventionalInfantry()) {
                        result = new TargetRoll(1, "stealth");
                    } else {
                        // must be infantry
                        result = new TargetRoll(0, "infantry ignore stealth");
                    }
                    break;
                case RangeType.RANGE_LONG:
                case RangeType.RANGE_EXTREME:
                case RangeType.RANGE_LOS:
                    if (isStealthActive() && !ae.isConventionalInfantry()) {
                        result = new TargetRoll(2, "stealth");
                    } else {
                        // must be infantry
                        result = new TargetRoll(0, "infantry ignore stealth");
                    }
                    break;
                case RangeType.RANGE_OUT:
                    break;
                default:
                    throw new IllegalArgumentException("Unknown range constant: " + range);
            }
        }

        // Return the result.
        return result;
    } // End public TargetRoll getStealthModifier( char )

    @Override
    public int getEngineHits() {
        if (isEngineHit()) {
            return 1;
        } else {
            return 0;
        }
    }

    @Override
    public String getLocationDamage(int loc) {
        String toReturn = "";
        boolean first = true;
        if (getLocationStatus(loc) == ILocationExposureStatus.BREACHED) {
            toReturn += "BREACH";
            first = false;
        }
        if (isTurretLocked(loc)) {
            if (!first) {
                toReturn += ", ";
            }
            toReturn += "Locked";
            first = false;
        }
        if (isStabiliserHit(loc)) {
            if (!first) {
                toReturn += ", ";
            }
            toReturn += "Stabilizer hit";
            first = false;
        }
        return toReturn;
    }

    @Override
    public boolean isCrippled() {
        return isCrippled(true);
    }

    @Override
    public boolean isCrippled(boolean checkCrew) {
        if ((getArmor(LOC_FRONT) < 1) && (getOArmor(LOC_FRONT) > 0)) {
            LogManager.getLogger().debug(getDisplayName() + " CRIPPLED: Front armor destroyed.");
            return true;
        } else if ((getArmor(LOC_RIGHT) < 1) && (getOArmor(LOC_RIGHT) > 0)) {
            LogManager.getLogger().debug(getDisplayName() + " CRIPPLED: Right armor destroyed.");
            return true;
        } else if ((getArmor(LOC_LEFT) < 1) && (getOArmor(LOC_LEFT) > 0)) {
            LogManager.getLogger().debug(getDisplayName() + " CRIPPLED: Left armor destroyed.");
            return true;
        } else if (!hasNoTurret() && ((getArmor(getLocTurret()) < 1) && (getOArmor(getLocTurret()) > 0))) {
            LogManager.getLogger().debug(getDisplayName() + " CRIPPLED: Turret destroyed.");
            return true;
        } else if (!hasNoDualTurret() && ((getArmor(getLocTurret2()) < 1) && (getOArmor(getLocTurret2()) > 0))) {
            LogManager.getLogger().debug(getDisplayName() + " CRIPPLED: Front Turret destroyed.");
            return true;
        } else if ((getArmor(LOC_REAR) < 1) && (getOArmor(LOC_REAR) > 0)) {
            LogManager.getLogger().debug(getDisplayName() + " CRIPPLED: Rear armor destroyed.");
            return true;
        } else if (isPermanentlyImmobilized(checkCrew)) {
            LogManager.getLogger().debug(getDisplayName() + " CRIPPLED: Immobilized.");
            return true;
        }

        // If this is not a military vehicle, we don't need to do a weapon
        // check.
        if (!isMilitary()) {
            return false;
        }

        // no weapons can fire anymore, can cause no more than 5 points of
        // combined weapons damage,
        // or has no weapons with range greater than 5 hexes
        if (!hasViableWeapons()) {
            LogManager.getLogger().debug(getDisplayName() + " CRIPPLED: has no more viable weapons.");
            return true;
        }
        return false;
    }

    @Override
    public boolean isDmgHeavy() {
        // when checking if MP has been reduced, we want to ignore non-damage effects such as weather/gravity
        if (((double) getMotiveDamage() / getOriginalWalkMP()) >= 0.5) {
            LogManager.getLogger().debug(getDisplayName()
                    + " Lightly Damaged: Walk MP less than or equal to half the original Walk MP");
            return true;
        } else if ((getArmorRemainingPercent() <= 0.33) && (getArmorRemainingPercent() != IArmorState.ARMOR_NA)) {
            LogManager.getLogger().debug(getDisplayName()
                    + " Heavily Damaged: Armour Remaining percent of " + getArmorRemainingPercent()
                    + " is less than or equal to 0.33.");
            return true;
        }

        // If this is not a military vehicle, we don't need to do a weapon
        // check.
        if (!isMilitary()) {
            return false;
        }

        int totalWeapons = getTotalWeaponList().size();
        int totalInoperable = 0;
        for (Mounted weap : getTotalWeaponList()) {
            if (weap.isCrippled()) {
                totalInoperable++;
            }
        }
        return ((double) totalInoperable / totalWeapons) >= 0.75;
    }

    @Override
    public boolean isDmgModerate() {
        if ((getArmorRemainingPercent() <= 0.67) && (getArmorRemainingPercent() != IArmorState.ARMOR_NA)) {
            LogManager.getLogger().debug(getDisplayName()
                    + " Moderately Damaged: Armour Remaining percent of " + getArmorRemainingPercent()
                    + " is less than or equal to 0.67.");
            return true;
        }

        // If this is not a military vehicle, we don't need to do a weapon
        // check.
        if (!isMilitary()) {
            return false;
        }

        int totalWeapons = getTotalWeaponList().size();
        int totalInoperable = 0;
        for (Mounted weap : getTotalWeaponList()) {
            if (weap.isCrippled()) {
                totalInoperable++;
            }
        }

        return ((double) totalInoperable / totalWeapons) >= 0.5;
    }

    @Override
    public boolean isDmgLight() {
        // when checking if MP has been reduced, we want to ignore non-damage effects such as weather/gravity
        if (getMotiveDamage() > 0) {
            LogManager.getLogger().debug(getDisplayName()
                    + " Lightly Damaged: Walk MP less than the original Walk MP");
            return true;
        } else if ((getArmorRemainingPercent() <= 0.8) && (getArmorRemainingPercent() != IArmorState.ARMOR_NA)) {
            LogManager.getLogger().debug(getDisplayName()
                    + " Lightly Damaged: Armour Remaining percent of " + getArmorRemainingPercent()
                    + " is less than or equal to 0.8.");
            return true;
        }

        // If this is not a military vehicle, we don't need to do a weapon
        // check.
        if (!isMilitary()) {
            return false;
        }

        int totalWeapons = getTotalWeaponList().size();
        int totalInoperable = 0;
        for (Mounted weap : getTotalWeaponList()) {
            if (weap.isCrippled()) {
                totalInoperable++;
            }
        }

        return ((double) totalInoperable / totalWeapons) >= 0.25;
    }

    /**
     * Returns the mass of the fuel, which is used for calculating operating range.
     * For combat vehicles this is considered part of the engine weight. For support vehicles it is in
     * addition to the engine weight.
     *
     * @return fuel tonnage
     */
    public double getFuelTonnage() {
        if (hasEngine()) {
            // For combat vehicles the fuel tonnage is 10% of the engine.
            return getEngine().getWeightEngine(this) * 0.1;
        }
        return 0.0;
    }

    /**
     * Sets the fuel mass for support vehicles. Has no effect on combat vehicles.
     *
     * @param fuel The mass of the fuel in tons
     */
    public void setFuelTonnage(double fuel) {
        // do nothing
    }

    /**
     * Calculates the operating range of the vehicle based on engine type and fuel mass.
     * Vehicles that do not require fuel report an operating range of {@code Integer.MAX_VALUE}.
     *
     * @return The vehicle's operating range in km
     */
    public int operatingRange() {
        if (getFuelTonnage() <= 0) {
            return 0;
        }
        double fuelUnit = fuelTonnagePer100km();
        if (fuelUnit > 0) {
            int range = (int) (getFuelTonnage() / fuelUnit * 100);
            int fuelTanks = countWorkingMisc(MiscType.F_FUEL);
            if (getEngine().getEngineType() == Engine.COMBUSTION_ENGINE) {
                range += fuelTanks * 600;
            } else if (getEngine().getEngineType() == Engine.FUEL_CELL) {
                range += fuelTanks * 450;
            }
            return range;
        }
        return Integer.MAX_VALUE;
    }

    /**
     * Calculates fuel mass based on engine type and mass. Engines that do not require allocating
     * fuel mass return a value of 0.0.
     *
     * @return The fuel mass required for every 100 km of vehicle range.
     */
    public double fuelTonnagePer100km() {
        if (!hasEngine()) {
            return 0.0;
        }
        switch (getEngine().getEngineType()) {
            case Engine.STEAM:
                return getEngine().getWeightEngine(this) * 0.03;
            case Engine.COMBUSTION_ENGINE:
                if (getICEFuelType() == FuelType.PETROCHEMICALS) {
                    return getEngine().getWeightEngine(this) * 0.01;
                } else {
                    return getEngine().getWeightEngine(this) * 0.0125;
                }
            case Engine.BATTERY:
                return getEngine().getWeightEngine(this) * 0.05;
            case Engine.FUEL_CELL:
                return getEngine().getWeightEngine(this) * 0.015;
            default:
                return 0.0;
        }
    }

    /**
     * The type of fuel for internal combustion engines. This has no meaning for
     * other engine types.
     *
     * @return The ICE fuel type
     */
    public FuelType getICEFuelType() {
        return fuelType;
    }

    public void setICEFuelType(FuelType fuelType) {
        this.fuelType = fuelType;
    }

    /**
     * Tanks go Hull Down slightly differently, this method accounts for this
     *
     * @see megamek.common.Entity#setHullDown(boolean)
     */
    @Override
    public void setHullDown(boolean down) {
        super.setHullDown(down);
        if ((getMovedBackwards() == true) && (down == true)) {
            m_bBackedIntoHullDown = true;
        } else if ((getMovedBackwards() == false) && (down == true)) {
            m_bBackedIntoHullDown = false;
        } else if (down == false) {
            m_bBackedIntoHullDown = false;
        }
    }

    /**
     * Returns True if this tank moved backwards before going Hull Down
     *
     * @return
     */
    public boolean isBackedIntoHullDown() {
        return m_bBackedIntoHullDown;
    }

    @Override
    public long getEntityType() {
        return Entity.ETYPE_TANK;
    }

    @Override
    public boolean isEjectionPossible() {
        return game.getOptions().booleanOption(OptionsConstants.ADVGRNDMOV_VEHICLES_CAN_EJECT)
                && getCrew().isActive()
                && !hasQuirk(OptionsConstants.QUIRK_NEG_NO_EJECT);
    }

    /**
     * Used for omni vehicles, which must set the weight of turrets
     * the base chassis, limiting the amount of pod space in the turret.
     *
     * @return The weight of the primary turret
     */
    public double getBaseChassisTurretWeight() {
        return baseChassisTurretWeight;
    }

    /**
     * Sets the fixed weight of the primary turret on a dual-turret omnivehicle.
     *
     * @param baseChassisTurretWeight The weight of the turret
     */
    public void setBaseChassisTurretWeight(double baseChassisTurretWeight) {
        this.baseChassisTurretWeight = baseChassisTurretWeight;
    }

    /**
     * Used for omni vehicles, which must set the weight of turrets
     * the base chassis, limiting the amount of pod space in the turret.
     *
     * @return The weight of the second turret
     */
    public double getBaseChassisTurret2Weight() {
        return baseChassisTurret2Weight;
    }

    /**
     * Sets the fixed weight of the second turret on a dual-turret omnivehicle.
     *
     * @param baseChassisTurret2Weight The weight of the turret
     */
    public void setBaseChassisTurret2Weight(double baseChassisTurret2Weight) {
        this.baseChassisTurret2Weight = baseChassisTurret2Weight;
    }

    /**
     * Used for omni vehicles, which must set the weight of sponson or pintle mounts in
     * the base chassis, limiting the amount of pod space in the turret(s).
     *
     * @return The weight of any pintle mounts (small support vee) or sponson mounts
     *         (combat vee and M/L support vee)
     */
    public double getBaseChassisSponsonPintleWeight() {
        return baseChassisSponsonPintleWeight;
    }

    /**
     * Sets the fixed weight of any pintle (small SV) or sponson (CV, M/L SV) turrets
     * on an omnivehicle.
     *
     * @param baseChassisSponsonPintleWeight The weight of the sponson/pintle turrets.
     */
    public void setBaseChassisSponsonPintleWeight(double baseChassisSponsonPintleWeight) {
        this.baseChassisSponsonPintleWeight = baseChassisSponsonPintleWeight;
    }

    public boolean hasNoControlSystems() {
        return hasNoControlSystems;
    }

    public void setHasNoControlSystems(boolean hasNoControlSystems) {
        this.hasNoControlSystems = hasNoControlSystems;
    }

    /**
     * Used to determine the draw priority of different Entity subclasses.
     * This allows different unit types to always be draw above/below other
     * types.
     *
     * @return
     */
    @Override
    public int getSpriteDrawPriority() {
        return 4;
    }
    
    //Specific road/rail train rules
    
    /**
     * Used to determine if this vehicle can be towed by a tractor
     * 
     * @return Whether the unit is constructed as a trailer
     */
    @Override
    public boolean isTrailer() {
        return trailer;
    }

    /**
     * Marks whether the tank is constructed as a trailer. This has no effect on
     * support vehicles, which determine trailer status by the trailer chassis modification.
     *
     * @param trailer Whether the tank is constructed as a trailer.
     */
    public void setTrailer(boolean trailer) {
        this.trailer = trailer;
    }
    
    /**
     * Used to determine if this vehicle can be the engine/tractor 
     * for a bunch of trailers
     * 
     * @return
     */
    @Override
    public boolean isTractor() {
        if (getMovementMode().equals(EntityMovementMode.TRACKED)
                || getMovementMode().equals(EntityMovementMode.WHEELED)) {
            // Any tracked or wheeled combat vehicle can be used as a tractor
            // if it is capable of independent operations or it is equipped with
            // a hitch (making it a trailer that is part of a train).
            return (hasEngine() && !hasNoControlSystems())
                    || hasWorkingMisc(MiscType.F_HITCH);
        }
        return false;
    }

    @Override
<<<<<<< HEAD
    public boolean isCombatVehicle() {
        return !isSupportVehicle();
=======
    public boolean getsAutoExternalSearchlight() {
        return true;
>>>>>>> f47ff9bb
    }
}<|MERGE_RESOLUTION|>--- conflicted
+++ resolved
@@ -3037,12 +3037,12 @@
     }
 
     @Override
-<<<<<<< HEAD
     public boolean isCombatVehicle() {
         return !isSupportVehicle();
-=======
+    }
+
+    @Override
     public boolean getsAutoExternalSearchlight() {
         return true;
->>>>>>> f47ff9bb
     }
 }