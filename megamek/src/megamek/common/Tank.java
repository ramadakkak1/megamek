/*
 * MegaMek - Copyright (C) 2000-2003 Ben Mazur (bmazur@sev.org)
 *
 * This program is free software; you can redistribute it and/or modify it under
 * the terms of the GNU General Public License as published by the Free Software
 * Foundation; either version 2 of the License, or (at your option) any later
 * version.
 *
 * This program is distributed in the hope that it will be useful, but WITHOUT
 * ANY WARRANTY; without even the implied warranty of MERCHANTABILITY or FITNESS
 * FOR A PARTICULAR PURPOSE. See the GNU General Public License for more
 * details.
 */
package megamek.common;

import megamek.client.ui.swing.calculationReport.CalculationReport;
import megamek.common.battlevalue.CombatVehicleBVCalculator;
import megamek.common.cost.CombatVehicleCostCalculator;
import megamek.common.enums.AimingMode;
import megamek.common.enums.GamePhase;
import megamek.common.enums.MPBoosters;
import megamek.common.options.OptionsConstants;
import megamek.common.weapons.flamers.VehicleFlamerWeapon;
import megamek.common.weapons.lasers.CLChemicalLaserWeapon;
import org.apache.logging.log4j.LogManager;

import java.util.*;

/**
 * You know what tanks are, silly.
 */
public class Tank extends Entity {
    private static final long serialVersionUID = -857210851169206264L;
    protected boolean m_bHasNoTurret = false;
    protected boolean m_bTurretLocked = false;
    protected boolean m_bTurretJammed = false;
    protected boolean m_bTurretEverJammed = false;
    protected boolean m_bHasNoDualTurret = false;
    protected boolean m_bDualTurretLocked = false;
    protected boolean m_bDualTurretJammed = false;
    protected boolean m_bDualTurretEverJammed = false;
    private int m_nTurretOffset = 0;
    private int m_nDualTurretOffset = 0;
    private int m_nStunnedTurns = 0;
    private boolean m_bImmobile = false;
    private boolean m_bImmobileHit = false;
    private int burningLocations = 0;
    private boolean m_bBackedIntoHullDown = false;
    protected int motivePenalty = 0;
    protected int motiveDamage = 0;
    private boolean minorMovementDamage = false;
    private boolean moderateMovementDamage = false;
    private boolean heavyMovementDamage = false;
    private boolean infernoFire = false;
    private ArrayList<Mounted> jammedWeapons = new ArrayList<>();
    protected boolean engineHit = false;

    // locations
    public static final int LOC_BODY = 0;
    public static final int LOC_FRONT = 1;
    public static final int LOC_RIGHT = 2;
    public static final int LOC_LEFT = 3;
    public static final int LOC_REAR = 4;
    /** for dual turret tanks, this is the rear turret **/
    public static final int LOC_TURRET = 5;
    /** for dual turret tanks, this is the front turret **/
    public static final int LOC_TURRET_2 = 6;

    // critical hits
    public static final int CRIT_NONE = -1;
    public static final int CRIT_DRIVER = 0;
    public static final int CRIT_WEAPON_JAM = 1;
    public static final int CRIT_WEAPON_DESTROYED = 2;
    public static final int CRIT_STABILIZER = 3;
    public static final int CRIT_SENSOR = 4;
    public static final int CRIT_COMMANDER = 5;
    public static final int CRIT_CREW_KILLED = 6;
    public static final int CRIT_CREW_STUNNED = 7;
    public static final int CRIT_CARGO = 8;
    public static final int CRIT_ENGINE = 9;
    public static final int CRIT_FUEL_TANK = 10;
    public static final int CRIT_AMMO = 11;
    public static final int CRIT_TURRET_JAM = 12;
    public static final int CRIT_TURRET_LOCK = 13;
    public static final int CRIT_TURRET_DESTROYED = 14;

    //Fortify terrain just like infantry
    public static final int DUG_IN_NONE = 0;
    public static final int DUG_IN_FORTIFYING1 = 1;
    public static final int DUG_IN_FORTIFYING2 = 2;
    public static final int DUG_IN_FORTIFYING3 = 3;
    private int dugIn = DUG_IN_NONE;

    // tanks have no critical slot limitations
    private static final int[] NUM_OF_SLOTS = { 25, 25, 25, 25, 25, 25, 25 };

    private static String[] LOCATION_ABBRS = { "BD", "FR", "RS", "LS", "RR",
            "TU", "FT" };
    private static String[] LOCATION_NAMES = { "Body", "Front", "Right",
            "Left", "Rear", "Turret" };

    private static String[] LOCATION_NAMES_DUAL_TURRET = { "Body", "Front",
            "Right", "Left", "Rear", "Rear Turret", "Front Turret" };

    // maps ToHitData - SIDE_X constants to LOC_X constants here for hull down fixed side hit locations
    protected static final Map<Integer, Integer> SIDE_LOC_MAPPING =
        Map.of(ToHitData.SIDE_FRONT, LOC_FRONT,
                ToHitData.SIDE_LEFT, LOC_LEFT,
                ToHitData.SIDE_RIGHT, LOC_RIGHT,
                ToHitData.SIDE_REAR, LOC_REAR);

    @Override
    public int getUnitType() {
        EntityMovementMode mm = getMovementMode();
        return (mm == EntityMovementMode.NAVAL) || (mm == EntityMovementMode.HYDROFOIL) || (mm == EntityMovementMode.SUBMARINE)
             ? UnitType.NAVAL
             : UnitType.TANK;
    }

    @Override
    public String[] getLocationAbbrs() {
        return LOCATION_ABBRS;
    }

    @Override
    public String[] getLocationNames() {
        if (!hasNoDualTurret()) {
            return LOCATION_NAMES_DUAL_TURRET;
        }
        return LOCATION_NAMES;
    }

    public int getLocTurret() {
        return LOC_TURRET;
    }

    public int getLocTurret2() {
        return LOC_TURRET_2;
    }

    private int sensorHits = 0;
    private int stabiliserHits = 0;
    private boolean driverHit = false;
    private boolean commanderHit = false;
    //If there is a cockpit command console, the tank does not suffer the effects of the first commander critical,
    // but the command console benefits are lost as the backup has to take command.
    private boolean usingConsoleCommander = false;
    /** Vehicles can be constructed with seating for additional crew. This has no effect on play */
    private int extraCrewSeats = 0;

    // set up some vars for what the critical effects would be
    private int potCrit = CRIT_NONE;
    private boolean overThresh = false;

    // pain-shunted units can take two driver and commander hits and two hits
    // before being killed
    private boolean driverHitPS = false;
    private boolean commanderHitPS = false;
    private boolean crewHitPS = false;

    /**
     * Keeps track of the base weight of the turret for omni tanks.
     */
    public static final int BASE_CHASSIS_TURRET_WT_UNASSIGNED = -1;
    private double baseChassisTurretWeight = BASE_CHASSIS_TURRET_WT_UNASSIGNED;
    private double baseChassisTurret2Weight = BASE_CHASSIS_TURRET_WT_UNASSIGNED;
    private double baseChassisSponsonPintleWeight = BASE_CHASSIS_TURRET_WT_UNASSIGNED;

    /**
     * Flag to indicate unit is constructed as a trailer. Trailers do not require
     * control systems or engines unless they are intended for independent operation.
     */
    private boolean trailer = false;
    /**
     * Keeps track of whether this vehicle has control systems.  Trailers aren't
     * required to have control systems.
     */
    private boolean hasNoControlSystems = false;

    /**
     * Alternate fuel for ICEs that affects operating range
     */
    private FuelType fuelType = FuelType.PETROCHEMICALS;

    @Override
    public CrewType defaultCrewType() {
        return CrewType.CREW;
    }

    public int getPotCrit() {
        return potCrit;
    }

    public void setPotCrit(int crit) {
        potCrit = crit;
    }

    public boolean getOverThresh() {
        return overThresh;
    }

    public void setOverThresh(boolean tf) {
        overThresh = tf;
    }

    public boolean hasNoTurret() {
        return m_bHasNoTurret;
    }

    public boolean hasNoDualTurret() {
        return m_bHasNoDualTurret;
    }

    public void setHasNoTurret(boolean b) {
        m_bHasNoTurret = b;
    }

    public void setHasNoDualTurret(boolean b) {
        m_bHasNoDualTurret = b;
    }

    public int getMotiveDamage() {
        return motiveDamage;
    }

    public void setMotiveDamage(int d) {
        motiveDamage = d;
    }

    public int getMotivePenalty() {
        return motivePenalty;
    }

    public void setMotivePenalty(int p) {
        motivePenalty = p;
    }

    private static final TechAdvancement TA_COMBAT_VEHICLE = new TechAdvancement(TECH_BASE_ALL)
            .setAdvancement(DATE_NONE, 2470, 2490).setProductionFactions(F_TH)
            .setTechRating(RATING_E).setAvailability(RATING_C, RATING_C, RATING_C, RATING_B)
            .setStaticTechLevel(SimpleTechLevel.INTRO);

    @Override
    public TechAdvancement getConstructionTechAdvancement() {
        return TA_COMBAT_VEHICLE;
    }

    //Advanced turrets
    public static TechAdvancement getDualTurretTA() {
        return new TechAdvancement(TECH_BASE_ALL)
                .setAdvancement(DATE_PS, DATE_NONE, 3080)
                .setApproximate(false, false, true)
                .setTechRating(RATING_B).setAvailability(RATING_F, RATING_F, RATING_F, RATING_E)
                .setStaticTechLevel(SimpleTechLevel.STANDARD);
    }

    @Override
    protected void addSystemTechAdvancement(CompositeTechLevel ctl) {
        super.addSystemTechAdvancement(ctl);
        if (!hasNoDualTurret()) {
            ctl.addComponent(getDualTurretTA());
        }
    }

    /**
     * Returns this entity's walking/cruising mp, factored for heat, extreme
     * temperatures, and gravity.
     */
    @Override
    public int getWalkMP(boolean gravity, boolean ignoreheat) {
        return getWalkMP(gravity, ignoreheat, false);
    }

    @Override
    public int getWalkMP(boolean gravity, boolean ignoreheat,
            boolean ignoremodulararmor) {
        int j = getOriginalWalkMP();
        if (engineHit || isImmobile()) {
            return 0;
        }
        j = Math.max(0, j - motiveDamage);
        j = Math.max(0, j - getCargoMpReduction(this));
        if (null != game) {
            int weatherMod = game.getPlanetaryConditions()
                    .getMovementMods(this);
            if (weatherMod != 0) {
                j = Math.max(j + weatherMod, 0);
            }
            if (getCrew().getOptions().stringOption(OptionsConstants.MISC_ENV_SPECIALIST).equals(Crew.ENVSPC_SNOW)) {
                if ((game.getPlanetaryConditions().getWeather() == PlanetaryConditions.WE_ICE_STORM)) {
                    j += 2;
                }

                if ((game.getPlanetaryConditions().getWeather() == PlanetaryConditions.WE_SLEET)
                        || (game.getPlanetaryConditions().getWeather() == PlanetaryConditions.WE_LIGHT_SNOW)
                        || (game.getPlanetaryConditions().getWeather() == PlanetaryConditions.WE_MOD_SNOW)
                        || (game.getPlanetaryConditions().getWeather() == PlanetaryConditions.WE_HEAVY_SNOW)
                        || (game.getPlanetaryConditions().getWeather() == PlanetaryConditions.WE_SNOW_FLURRIES)) {
                    j += 1;
                }
            }

            if(getCrew().getOptions().stringOption(OptionsConstants.MISC_ENV_SPECIALIST).equals(Crew.ENVSPC_WIND)
                    && (game.getPlanetaryConditions().getWeather() == PlanetaryConditions.WI_TORNADO_F13)) {
                j += 1;
            }
        }

        if (!ignoremodulararmor && hasModularArmor()) {
            j--;
        }
        if (hasWorkingMisc(MiscType.F_DUNE_BUGGY) && (game != null)) {
            j--;
        }

        if (gravity) {
            j = applyGravityEffectsOnMP(j);
        }

        //If the unit is towing trailers, adjust its walkMP, TW p205
        if (!getAllTowedUnits().isEmpty()) {
            double trainWeight = getWeight();
            int lowestSuspensionFactor = getSuspensionFactor();
            //Add up the trailers
            for (int id : getAllTowedUnits()) {
                Entity tr = game.getEntity(id);
                if (tr == null) {
                    //this isn't supposed to happen, but it can in rare cases when tr is destroyed
                    continue;
                }
                if (tr instanceof Tank) {
                    Tank trailer = (Tank) tr;
                    if (trailer.getSuspensionFactor() < lowestSuspensionFactor) {
                        lowestSuspensionFactor = trailer.getSuspensionFactor();
                    }
                }
                trainWeight += tr.getWeight();
            }
            j = (int) ((getEngine().getRating() + lowestSuspensionFactor) / trainWeight);
        }

        return j;

    }

    @Override
    public boolean isEligibleForPavementBonus() {
        return movementMode == EntityMovementMode.TRACKED || movementMode == EntityMovementMode.WHEELED || movementMode == EntityMovementMode.HOVER;
    }

    public boolean isTurretLocked(int turret) {
        if (turret == getLocTurret()) {
            return m_bTurretLocked || m_bTurretJammed;
        } else if (turret == getLocTurret2()) {
            return m_bDualTurretLocked || m_bDualTurretJammed;
        }
        return false;
    }

    public boolean isTurretJammed(int turret) {
        // this is rather a hack but the only idea I came up with.
        // for the first time this is checked. If this is a partially repaired
        // turret it will be jammed.
        // so just set it to jammed and change the partial repair value to
        // false.

        if (getPartialRepairs().booleanOption("veh_locked_turret")) {
            m_bTurretJammed = true;
            m_bDualTurretJammed = true;
            getPartialRepairs().getOption("veh_locked_turret").setValue(false);
        }
        if (turret == getLocTurret()) {
            return m_bTurretJammed;
        } else if (turret == getLocTurret2()) {
            return m_bDualTurretJammed;
        }
        return false;
    }

    /**
     * Returns the number of locations in the entity
     */
    @Override
    public int locations() {
        if (m_bHasNoDualTurret) {
            return m_bHasNoTurret ? 5 : 6;
        }
        return 7;
    }

    @Override
    public int getBodyLocation() {
        return LOC_BODY;
    }

    @Override
    public boolean canChangeSecondaryFacing() {
        return !m_bHasNoTurret && !isTurretLocked(getLocTurret());
    }

    @Override
    public boolean isValidSecondaryFacing(int n) {
        return !isTurretLocked(getLocTurret());
    }

    @Override
    public int clipSecondaryFacing(int n) {
        return n;
    }

    @Override
    public void setSecondaryFacing(int sec_facing) {
        if (!isTurretLocked(getLocTurret())) {
            super.setSecondaryFacing(sec_facing);
            if (!m_bHasNoTurret) {
                m_nTurretOffset = sec_facing - getFacing();
            }
        }
    }

    @Override
    public void setFacing(int facing) {
        super.setFacing(facing);
        if (isTurretLocked(getLocTurret())) {
            int nTurretFacing = (facing + m_nTurretOffset + 6) % 6;
            super.setSecondaryFacing(nTurretFacing);
        }
    }

    public int getDualTurretFacing() {
        return (facing + m_nDualTurretOffset + 6) % 6;
    }

    public void setDualTurretOffset(int offset) {
        m_nDualTurretOffset = offset;
    }

    public boolean isStabiliserHit(int loc) {
        return (stabiliserHits & (1 << loc)) == (1 << loc);
    }

    public void setStabiliserHit(int loc) {
        stabiliserHits |= (1 << loc);
    }

    public void clearStabiliserHit(int loc) {
        stabiliserHits &= ~(1 << loc);
    }

    public int getSensorHits() {
        return sensorHits;
    }

    public void setSensorHits(int hits) {
        sensorHits = hits;
    }

    public boolean isDriverHit() {
        return driverHit;
    }

    public void setDriverHit(boolean hit) {
        driverHit = hit;
    }

    public boolean isCommanderHit() {
        return commanderHit;
    }

    public void setCommanderHit(boolean hit) {
        commanderHit = hit;
    }

    public boolean isUsingConsoleCommander() {
        return usingConsoleCommander;
    }

    public void setUsingConsoleCommander(boolean b) {
        usingConsoleCommander = b;
    }

    /**
     * @return Additional seats beyond the minimum crew requirements
     */
    public int getExtraCrewSeats() {
        return extraCrewSeats;
    }

    public void setExtraCrewSeats(int seats) {
        this.extraCrewSeats = seats;
    }

    public boolean isDriverHitPS() {
        return driverHitPS;
    }

    public void setDriverHitPS(boolean hit) {
        driverHitPS = hit;
    }

    public boolean isCommanderHitPS() {
        return commanderHitPS;
    }

    public void setCommanderHitPS(boolean hit) {
        commanderHitPS = hit;
    }

    public boolean isCrewHitPS() {
        return crewHitPS;
    }

    public void setCrewHitPS(boolean hit) {
        crewHitPS = hit;
    }

    public boolean isMovementHit() {
        return m_bImmobile;
    }

    public boolean isMovementHitPending() {
        return m_bImmobileHit;
    }

    /**
     * Marks this tank for immobilization, most likely from a related motive
     * system hit. To <em>actually</em> immobilize it, {@link #applyDamage()}
     * must also be invoked; until then, {@link #isMovementHitPending()} will
     * return true after this but neither {@link #isMovementHit()} nor
     * {@link #isImmobile()} will have been updated yet (because the tank is
     * technically not immobile just <em>yet</em> until damage is actually
     * resolved).
     */
    public void immobilize() {
        m_bImmobileHit = true;
    }

    @Override
    public boolean isImmobile(boolean checkCrew) {
        if ((game != null)
                && game.getOptions().booleanOption(OptionsConstants.ADVGRNDMOV_NO_IMMOBILE_VEHICLES)) {
            return super.isImmobile(checkCrew);
        }
        //Towed trailers need to reference the tractor, or they return Immobile due to 0 MP...
        //We do run into some double-blind entityList differences though, so include a null check
        if (isTrailer() && (getTractor() != Entity.NONE)) {
            return (game.getEntity(getTractor()) != null ? game.getEntity(getTractor()).isImmobile(checkCrew) : super.isImmobile(checkCrew) || m_bImmobile);
        }
        return m_bImmobile || super.isImmobile(checkCrew);
    }

    /**
     * Whether this unit is irreversibly immobilized for the rest of the game.
     * Tanks have some additional criteria.
     */
    @Override
    public boolean isPermanentlyImmobilized(boolean checkCrew) {
        return super.isPermanentlyImmobilized(checkCrew) || isMovementHit();
    }

    @Override
    public boolean hasCommandConsoleBonus() {
        if (!hasWorkingMisc(MiscType.F_COMMAND_CONSOLE) || isCommanderHit() || isUsingConsoleCommander()) {
            return false;
        }
        if (isSupportVehicle()) {
            return getWeightClass() >= EntityWeightClass.WEIGHT_LARGE_SUPPORT
                    && hasWorkingMisc(MiscType.F_ADVANCED_FIRECONTROL);
        } else {
            return getWeightClass() >= EntityWeightClass.WEIGHT_HEAVY;
        }
    }


    /**
     * Tanks have all sorts of prohibited terrain.
     */
    @Override
    public boolean isLocationProhibited(Coords c, int currElevation) {
        Hex hex = game.getBoard().getHex(c);
        if (hex.containsTerrain(Terrains.IMPASSABLE)) {
            return true;
        }

        if (hex.containsTerrain(Terrains.SPACE) && doomedInSpace()) {
            return true;
        }

        // Additional restrictions for hidden units
        if (isHidden()) {
            // Can't deploy in paved hexes
            if ((hex.containsTerrain(Terrains.PAVEMENT)
                    || hex.containsTerrain(Terrains.ROAD))
                    && (!hex.containsTerrain(Terrains.BUILDING)
                            && !hex.containsTerrain(Terrains.RUBBLE))) {
                return true;
            }
            // Can't deploy on a bridge
            if ((hex.terrainLevel(Terrains.BRIDGE_ELEV) == currElevation)
                    && hex.containsTerrain(Terrains.BRIDGE)) {
                return true;
            }
            // Can't deploy on the surface of water
            if (hex.containsTerrain(Terrains.WATER) && (currElevation == 0)) {
                return true;
            }
        }

        boolean hasFlotationHull = hasWorkingMisc(MiscType.F_FLOTATION_HULL);
        boolean isAmphibious = hasWorkingMisc(MiscType.F_FULLY_AMPHIBIOUS);
        boolean hexHasRoad = hex.containsTerrain(Terrains.ROAD);
        boolean scoutBikeIntoLightWoods = (hex.terrainLevel(Terrains.WOODS) == 1) && hasQuirk(OptionsConstants.QUIRK_POS_SCOUT_BIKE);
        boolean isCrossCountry = hasAbility(OptionsConstants.PILOT_CROSS_COUNTRY);

        // roads allow movement through hexes that you normally couldn't go through
        switch (movementMode) {
            case TRACKED:
                if (isCrossCountry && !isSuperHeavy()) {
                    return ((hex.terrainLevel(Terrains.WATER) > 0)
                                    && !hex.containsTerrain(Terrains.ICE)
                                    && !hasFlotationHull && !isAmphibious)
                            || (hex.terrainLevel(Terrains.MAGMA) > 1);
                }

                if (!isSuperHeavy()) {
                    return ((hex.terrainLevel(Terrains.WOODS) > 1) && !hexHasRoad)
                            || ((hex.terrainLevel(Terrains.WATER) > 0)
                                    && !hex.containsTerrain(Terrains.ICE)
                                    && !hasFlotationHull && !isAmphibious)
                            || (hex.containsTerrain(Terrains.JUNGLE) && !hexHasRoad)
                            || (hex.terrainLevel(Terrains.MAGMA) > 1)
                            || (hex.terrainLevel(Terrains.ROUGH) > 1)
                            || ((hex.terrainLevel(Terrains.RUBBLE) > 5) && !hexHasRoad);
                } else {
                    return ((hex.terrainLevel(Terrains.WOODS) > 1) && !hexHasRoad)
                            || ((hex.terrainLevel(Terrains.WATER) > 0)
                                    && !hex.containsTerrain(Terrains.ICE)
                                    && !hasFlotationHull && !isAmphibious)
                            || (hex.containsTerrain(Terrains.JUNGLE) && !hexHasRoad)
                            || (hex.terrainLevel(Terrains.MAGMA) > 1);
                }
            case WHEELED:
                if (isCrossCountry && !isSuperHeavy()) {
                    return ((hex.terrainLevel(Terrains.WATER) > 0)
                                    && !hex.containsTerrain(Terrains.ICE)
                                    && !hasFlotationHull && !isAmphibious)
                            || hex.containsTerrain(Terrains.MAGMA)
                            || ((hex.terrainLevel(Terrains.SNOW) > 1) && !hexHasRoad)
                            || (hex.terrainLevel(Terrains.GEYSER) == 2);
                }

                if (!isSuperHeavy()) {
                    return (hex.containsTerrain(Terrains.WOODS) && !hexHasRoad && !scoutBikeIntoLightWoods)
                            || (hex.containsTerrain(Terrains.ROUGH) && !hexHasRoad)
                            || ((hex.terrainLevel(Terrains.WATER) > 0)
                                    && !hex.containsTerrain(Terrains.ICE)
                                    && !hasFlotationHull && !isAmphibious)
                            || (hex.containsTerrain(Terrains.RUBBLE) && !hexHasRoad)
                            || hex.containsTerrain(Terrains.MAGMA)
                            || (hex.containsTerrain(Terrains.JUNGLE) && !hexHasRoad)
                            || ((hex.terrainLevel(Terrains.SNOW) > 1) && !hexHasRoad)
                            || (hex.terrainLevel(Terrains.GEYSER) == 2);
                } else {
                    return (hex.containsTerrain(Terrains.WOODS) && !hexHasRoad)
                            || (hex.containsTerrain(Terrains.ROUGH) && !hexHasRoad)
                            || ((hex.terrainLevel(Terrains.WATER) > 0)
                                    && !hex.containsTerrain(Terrains.ICE)
                                    && !hasFlotationHull && !isAmphibious)
                            || (hex.containsTerrain(Terrains.RUBBLE) && !hexHasRoad)
                            || hex.containsTerrain(Terrains.MAGMA)
                            || (hex.containsTerrain(Terrains.JUNGLE) && !hexHasRoad)
                            || (hex.terrainLevel(Terrains.GEYSER) == 2);
                }
            case HOVER:
<<<<<<< HEAD
                if (isCrossCountry && !isSuperHeavy()) {
                    return (hex.terrainLevel(Terrains.MAGMA) > 1);
                }

                if (!isSuperHeavy()) {                    
=======
                if (!isSuperHeavy()) {
>>>>>>> 4c5ecfee
                    return (hex.containsTerrain(Terrains.WOODS) && !hexHasRoad && !scoutBikeIntoLightWoods)
                            || (hex.containsTerrain(Terrains.JUNGLE) && !hexHasRoad)
                            || (hex.terrainLevel(Terrains.MAGMA) > 1)
                            || ((hex.terrainLevel(Terrains.ROUGH) > 1) && !hexHasRoad)
                            || ((hex.terrainLevel(Terrains.RUBBLE) > 5) && !hexHasRoad);
                } else {
                    return (hex.containsTerrain(Terrains.WOODS) && !hexHasRoad)
                            || (hex.containsTerrain(Terrains.JUNGLE) && !hexHasRoad)
                            || (hex.terrainLevel(Terrains.MAGMA) > 1);
                }

            case NAVAL:
            case HYDROFOIL:
                // Can only deploy under a bridge if there is sufficient clearance.
                if (hex.containsTerrain(Terrains.BRIDGE)
                        && (getHeight() >= hex.terrainLevel(Terrains.BRIDGE_ELEV) - hex.getLevel())) {
                    return true;
                }
                return (hex.terrainLevel(Terrains.WATER) <= 0)
                        || hex.containsTerrain(Terrains.ICE);
            case SUBMARINE:
                // Submarines get extra clearance equal to the depth of water.
                if (hex.containsTerrain(Terrains.BRIDGE)
                        && (getHeight() >= hex.terrainLevel(Terrains.BRIDGE_ELEV) - hex.floor())) {
                    return true;
                }
                return (hex.terrainLevel(Terrains.WATER) <= 0);
            case WIGE:
                return (hex.containsTerrain(Terrains.WOODS)
                        || hex.containsTerrain(Terrains.JUNGLE))
                        && hex.ceiling() > currElevation;
            default:
                return false;
        }
    }

    public void lockTurret(int turret) {
        if (turret == getLocTurret()) {
            m_bTurretLocked = true;
        } else if (turret == getLocTurret2()) {
            m_bDualTurretLocked = true;
        }

    }

    public void jamTurret(int turret) {
        if (turret == getLocTurret()) {
            m_bTurretEverJammed = true;
            m_bTurretJammed = true;
        } else if (turret == getLocTurret2()) {
            m_bDualTurretEverJammed = true;
            m_bDualTurretJammed = true;
        }

    }

    public void unjamTurret(int turret) {
        if (turret == getLocTurret()) {
            m_bTurretJammed = false;
        } else if (turret == getLocTurret2()) {
            m_bDualTurretJammed = false;
        }
    }

    public boolean isTurretEverJammed(int turret) {
        if (turret == getLocTurret()) {
            return m_bTurretEverJammed;
        } else if (turret == getLocTurret2()) {
            return m_bDualTurretEverJammed;
        }
        return false;
    }

    public int getStunnedTurns() {
        return m_nStunnedTurns;
    }

    public void setStunnedTurns(int turns) {
        m_nStunnedTurns = turns;
    }

    public void stunCrew() {
        if (m_nStunnedTurns == 0) {
            m_nStunnedTurns = 2;
        } else {
            m_nStunnedTurns++;
        }
    }

    @Override
    public void applyDamage() {
        applyMovementDamage();

        super.applyDamage();
    }

    /**
     * Applies movement damage to the Tank.
     */
    public void applyMovementDamage() {
        m_bImmobile |= m_bImmobileHit;

        // Towed trailers need to use the values of the tractor, or they return Immobile due to 0 MP...
        if (isTrailer() && (getTractor() != Entity.NONE) && game.getEntity(getTractor()).hasETypeFlag(Entity.ETYPE_TANK)) {
            Tank Tractor = (Tank) game.getEntity(getTractor());
            m_bImmobile = Tractor.m_bImmobile;
            m_bImmobileHit = Tractor.m_bImmobileHit;
        }
    }

    @Override
    public boolean isEligibleFor(GamePhase phase) {
        if (dugIn != DUG_IN_NONE) {
            return false;
        } else {
            return super.isEligibleFor(phase);
        }
    }

    @Override
    public void newRound(int roundNumber) {
        super.newRound(roundNumber);

        incrementMASCAndSuperchargerLevels();

        // check for crew stun
        if (m_nStunnedTurns > 0) {
            m_nStunnedTurns--;
        }

        // reset turret facing, if not jammed
        if (!m_bTurretLocked) {
            setSecondaryFacing(getFacing());
        }

        // Continue to fortify
        if (dugIn != DUG_IN_NONE) {
            dugIn++;
            if (dugIn > DUG_IN_FORTIFYING3) {
                dugIn = DUG_IN_NONE;
            }
        }
    }

    public void setDugIn(int i) {
        dugIn = i;
    }

    public int getDugIn() {
        return dugIn;
    }

    /**
     * Returns the name of the type of movement used. This is tank-specific.
     */
    @Override
    public String getMovementString(EntityMovementType mtype) {
        switch (mtype) {
            case MOVE_SKID:
                return "Skidded";
            case MOVE_NONE:
                return "None";
            case MOVE_WALK:
            case MOVE_VTOL_WALK:
                return "Cruised";
            case MOVE_RUN:
            case MOVE_VTOL_RUN:
                return "Flanked";
            case MOVE_SPRINT:
            case MOVE_VTOL_SPRINT:
                return "Sprinted";
            case MOVE_JUMP:
                return "Jumped";
            default:
                return "Unknown!";
        }
    }

    /**
     * Returns the name of the type of movement used. This is tank-specific.
     */
    @Override
    public String getMovementAbbr(EntityMovementType mtype) {
        switch (mtype) {
            case MOVE_SKID:
                return "S";
            case MOVE_NONE:
                return "N";
            case MOVE_WALK:
            case MOVE_VTOL_WALK:
                return "C";
            case MOVE_RUN:
            case MOVE_VTOL_RUN:
                return "F";
            case MOVE_SPRINT:
            case MOVE_VTOL_SPRINT:
                return "O";
            case MOVE_JUMP:
                return "J";
            default:
                return "?";
        }
    }

    @Override
    public boolean hasRearArmor(int loc) {
        return false;
    }

    @Override
    public int firstArmorIndex() {
        return LOC_FRONT;
    }

    /**
     * Returns the Compute.ARC that the weapon fires into.
     */
    @Override
    public int getWeaponArc(int wn) {
        final Mounted mounted = getEquipment(wn);

        // B-Pods need to be special-cased, the have 360 firing arc
        if ((mounted.getType() instanceof WeaponType)
                && mounted.getType().hasFlag(WeaponType.F_B_POD)) {
            return Compute.ARC_360;
        }
        // VGLs base arc on their facing
        if (mounted.getType().hasFlag(WeaponType.F_VGL)) {
            return Compute.firingArcFromVGLFacing(mounted.getFacing());
        }
        switch (mounted.getLocation()) {
            case LOC_BODY:
                // Body mounted C3Ms fire into the front arc,
                // per
                // http://forums.classicbattletech.com/index.php/topic,9400.0.html
            case LOC_FRONT:
                if (mounted.isPintleTurretMounted()) {
                    return Compute.ARC_PINTLE_TURRET_FRONT;
                }
                if (game.getOptions().booleanOption(OptionsConstants.ADVCOMBAT_TACOPS_VEHICLE_ARCS)) {
                    return Compute.ARC_NOSE;
                }
            case LOC_TURRET:
                if (game.getOptions().booleanOption(OptionsConstants.ADVCOMBAT_TACOPS_VEHICLE_ARCS)) {
                    return Compute.ARC_TURRET;
                }
                return Compute.ARC_FORWARD;
            case LOC_TURRET_2:
                // Doubles as chin turret location for VTOLs, for which
                // Tank.LOC_TURRET == magic number 5 == VTOL.LOC_ROTOR.
                if (game.getOptions().booleanOption(OptionsConstants.ADVCOMBAT_TACOPS_VEHICLE_ARCS)) {
                    return Compute.ARC_TURRET;
                }
                return Compute.ARC_FORWARD;
            case LOC_RIGHT:
                if (mounted.isSponsonTurretMounted()) {
                    return Compute.ARC_SPONSON_TURRET_RIGHT;
                }
                if (mounted.isPintleTurretMounted()) {
                    return Compute.ARC_PINTLE_TURRET_RIGHT;
                }
                if (game.getOptions().booleanOption(OptionsConstants.ADVCOMBAT_TACOPS_VEHICLE_ARCS)) {
                    return Compute.ARC_RIGHT_BROADSIDE;
                }
                return Compute.ARC_RIGHTSIDE;
            case LOC_LEFT:
                if (mounted.isSponsonTurretMounted()) {
                    return Compute.ARC_SPONSON_TURRET_LEFT;
                }
                if (mounted.isPintleTurretMounted()) {
                    return Compute.ARC_PINTLE_TURRET_LEFT;
                }
                if (game.getOptions().booleanOption(OptionsConstants.ADVCOMBAT_TACOPS_VEHICLE_ARCS)) {
                    return Compute.ARC_LEFT_BROADSIDE;
                }
                return Compute.ARC_LEFTSIDE;
            case LOC_REAR:
                if (mounted.isPintleTurretMounted()) {
                    return Compute.ARC_PINTLE_TURRET_REAR;
                }
                if (game.getOptions().booleanOption(OptionsConstants.ADVCOMBAT_TACOPS_VEHICLE_ARCS)) {
                    return Compute.ARC_AFT;
                }
                return Compute.ARC_REAR;
            default:
                return Compute.ARC_360;
        }
    }

    /**
     * Returns true if this weapon fires into the secondary facing arc. If
     * false, assume it fires into the primary.
     */
    @Override
    public boolean isSecondaryArcWeapon(int weaponId) {
        return getEquipment(weaponId).getLocation() == getLocTurret();
    }

    /**
     * Rolls up a hit location
     */
    @Override
    public HitData rollHitLocation(int table, int side, int aimedLocation, AimingMode aimingMode,
                                   int cover) {
        int nArmorLoc = LOC_FRONT;
        boolean bSide = false;
        boolean bRear = false;
        boolean ignoreTurret = m_bHasNoTurret
                || (table == ToHitData.HIT_UNDERWATER);
        int motiveMod = getMotiveSideMod(side);
        setPotCrit(HitData.EFFECT_NONE);
        if (isHullDown()) {
            // which direction a tank moved in before going hull down is important
            int moveInDirection;
            if (!m_bBackedIntoHullDown) {
                moveInDirection = ToHitData.SIDE_FRONT;
            } else {
                moveInDirection = ToHitData.SIDE_REAR;
            }
            if ((side == moveInDirection) || (side == ToHitData.SIDE_LEFT)
                    || (side == ToHitData.SIDE_RIGHT)) {
                if (!ignoreTurret) {
                    // on a hull down vee, all hits expect for those that come
                    // from the opposite direction to which it entered the hex
                    // it went Hull Down in go to turret if one exists.
                    if (!hasNoDualTurret()) {
                        int roll = Compute.d6() - 2;
                        if (roll <= 3) {
                            nArmorLoc = getLocTurret2();
                        } else {
                            nArmorLoc = getLocTurret();
                        }
                    } else {
                        nArmorLoc = getLocTurret();
                    }
                }
                // If the tank doesn't have turret all hits that don't come from
                // the opposite direction to which it entered the hex it went
                // Hull Down in hit side they come in from
                else {
                    nArmorLoc = SIDE_LOC_MAPPING.get(side);
                }
                // Hull Down tanks don't make hit location rolls
                return new HitData(nArmorLoc);
            }
        }
        if (side == ToHitData.SIDE_LEFT) {
            nArmorLoc = LOC_LEFT;
            bSide = true;
        } else if (side == ToHitData.SIDE_RIGHT) {
            nArmorLoc = LOC_RIGHT;
            bSide = true;
        } else if (side == ToHitData.SIDE_REAR) {
            nArmorLoc = LOC_REAR;
            bRear = true;
        }
        HitData rv = new HitData(nArmorLoc);
        boolean bHitAimed = false;
        if ((aimedLocation != LOC_NONE) && !aimingMode.isNone()) {
            int roll = Compute.d6(2);

            if ((5 < roll) && (roll < 9)) {
                rv = new HitData(aimedLocation, side == ToHitData.SIDE_REAR,
                        true);
                bHitAimed = true;
            }
        }
        if (!bHitAimed) {
            switch (Compute.d6(2)) {
                case 2:
                    if (game.getOptions().booleanOption(OptionsConstants.ADVCOMBAT_VEHICLES_THRESHOLD)) {
                        setPotCrit(HitData.EFFECT_CRITICAL);
                    } else {
                        rv.setEffect(HitData.EFFECT_CRITICAL);
                    }
                    break;
                case 3:
                    if (game.getOptions().booleanOption(OptionsConstants.ADVCOMBAT_VEHICLES_THRESHOLD)) {
                        setPotCrit(HitData.EFFECT_VEHICLE_MOVE_DAMAGED);
                    } else {
                        rv.setEffect(HitData.EFFECT_VEHICLE_MOVE_DAMAGED);
                    }
                    rv.setMotiveMod(motiveMod);
                    break;
                case 4:
                    if (game.getOptions().booleanOption(OptionsConstants.ADVCOMBAT_VEHICLES_THRESHOLD)) {
                        setPotCrit(HitData.EFFECT_VEHICLE_MOVE_DAMAGED);
                    } else {
                        rv.setEffect(HitData.EFFECT_VEHICLE_MOVE_DAMAGED);
                    }
                    rv.setMotiveMod(motiveMod);
                    break;
                case 5:
                    if (bSide) {
                        if (game.getOptions().booleanOption(
                                OptionsConstants.ADVCOMBAT_VEHICLES_THRESHOLD)) {
                            setPotCrit(HitData.EFFECT_VEHICLE_MOVE_DAMAGED);
                            rv = new HitData(LOC_FRONT);
                        } else {
                            rv = new HitData(LOC_FRONT, false,
                                    HitData.EFFECT_VEHICLE_MOVE_DAMAGED);
                        }
                    } else if (bRear) {
                        if (game.getOptions().booleanOption(
                                OptionsConstants.ADVCOMBAT_VEHICLES_THRESHOLD)) {
                            setPotCrit(HitData.EFFECT_VEHICLE_MOVE_DAMAGED);
                            rv = new HitData(LOC_LEFT);
                        } else {
                            rv = new HitData(LOC_LEFT, false,
                                    HitData.EFFECT_VEHICLE_MOVE_DAMAGED);
                        }
                    } else {
                        if (game.getOptions().booleanOption(
                                OptionsConstants.ADVCOMBAT_VEHICLES_THRESHOLD)) {
                            setPotCrit(HitData.EFFECT_VEHICLE_MOVE_DAMAGED);
                            rv = new HitData(LOC_LEFT);
                        } else {
                            rv = new HitData(LOC_LEFT, false,
                                    HitData.EFFECT_VEHICLE_MOVE_DAMAGED);
                        }
                    }
                    rv.setMotiveMod(motiveMod);
                    break;
                case 6:
                case 7:
                    break;
                case 8:
                    if (bSide
                            && !game.getOptions().booleanOption(
                                    OptionsConstants.ADVCOMBAT_TACOPS_VEHICLE_EFFECTIVE)) {
                        if (game.getOptions().booleanOption(
                                OptionsConstants.ADVCOMBAT_VEHICLES_THRESHOLD)) {
                            setPotCrit(HitData.EFFECT_CRITICAL);
                        } else {
                            rv.setEffect(HitData.EFFECT_CRITICAL);
                        }
                    }
                    break;
                case 9:
                    if (game.getOptions().booleanOption(
                            OptionsConstants.ADVCOMBAT_TACOPS_VEHICLE_EFFECTIVE)) {
                        if (bSide) {
                            rv = new HitData(LOC_REAR);
                        } else if (bRear) {
                            rv = new HitData(LOC_RIGHT);
                        } else {
                            rv = new HitData(LOC_LEFT);
                        }
                    } else {
                        if (bSide) {
                            if (game.getOptions().booleanOption(
                                    OptionsConstants.ADVCOMBAT_VEHICLES_THRESHOLD)) {
                                setPotCrit(HitData.EFFECT_VEHICLE_MOVE_DAMAGED);
                                rv = new HitData(LOC_REAR);
                            } else {
                                rv = new HitData(LOC_REAR, false,
                                        HitData.EFFECT_VEHICLE_MOVE_DAMAGED);
                            }
                        } else if (bRear) {
                            if (game.getOptions().booleanOption(
                                    OptionsConstants.ADVCOMBAT_VEHICLES_THRESHOLD)) {
                                setPotCrit(HitData.EFFECT_VEHICLE_MOVE_DAMAGED);
                                rv = new HitData(LOC_RIGHT);
                            } else {
                                rv = new HitData(LOC_RIGHT, false,
                                        HitData.EFFECT_VEHICLE_MOVE_DAMAGED);
                            }
                        } else {
                            if (game.getOptions().booleanOption(
                                    OptionsConstants.ADVCOMBAT_VEHICLES_THRESHOLD)) {
                                setPotCrit(HitData.EFFECT_VEHICLE_MOVE_DAMAGED);
                                rv = new HitData(LOC_LEFT);
                            } else {
                                rv = new HitData(LOC_LEFT, false,
                                        HitData.EFFECT_VEHICLE_MOVE_DAMAGED);
                            }
                        }
                        rv.setMotiveMod(motiveMod);
                    }
                    break;
                case 10:
                    if (!ignoreTurret) {
                        if (!hasNoDualTurret()) {
                            int roll = Compute.d6();
                            if (side == ToHitData.SIDE_FRONT) {
                                roll -= 2;
                            } else if (side == ToHitData.SIDE_REAR) {
                                roll += 2;
                            }
                            if (roll <= 3) {
                                rv = new HitData(LOC_TURRET_2);
                            } else {
                                rv = new HitData(LOC_TURRET);
                            }
                        } else {
                            rv = new HitData(LOC_TURRET);
                        }
                    }
                    break;
                case 11:
                    if (!ignoreTurret) {
                        if (!hasNoDualTurret()) {
                            int roll = Compute.d6();
                            if (side == ToHitData.SIDE_FRONT) {
                                roll -= 2;
                            } else if (side == ToHitData.SIDE_REAR) {
                                roll += 2;
                            }
                            if (roll <= 3) {
                                rv = new HitData(LOC_TURRET_2);
                            } else {
                                rv = new HitData(LOC_TURRET);
                            }
                        } else {
                            rv = new HitData(LOC_TURRET);
                        }
                    }
                    break;
                case 12:
                    if (ignoreTurret) {
                        if (game.getOptions().booleanOption(
                                OptionsConstants.ADVCOMBAT_VEHICLES_THRESHOLD)) {
                            setPotCrit(HitData.EFFECT_CRITICAL);
                        } else {
                            rv.setEffect(HitData.EFFECT_CRITICAL);
                        }
                    } else {
                        if (!hasNoDualTurret()) {
                            int roll = Compute.d6();
                            if (side == ToHitData.SIDE_FRONT) {
                                roll -= 2;
                            } else if (side == ToHitData.SIDE_REAR) {
                                roll += 2;
                            }
                            if (roll <= 3) {
                                if (game.getOptions().booleanOption(
                                        OptionsConstants.ADVCOMBAT_VEHICLES_THRESHOLD)) {
                                    setPotCrit(HitData.EFFECT_CRITICAL);
                                    rv = new HitData(LOC_TURRET_2);
                                } else {
                                    rv = new HitData(LOC_TURRET_2, false,
                                            HitData.EFFECT_CRITICAL);
                                }
                            } else {
                                if (game.getOptions().booleanOption(
                                        OptionsConstants.ADVCOMBAT_VEHICLES_THRESHOLD)) {
                                    setPotCrit(HitData.EFFECT_CRITICAL);
                                    rv = new HitData(LOC_TURRET);
                                } else {
                                    rv = new HitData(LOC_TURRET, false,
                                            HitData.EFFECT_CRITICAL);
                                }
                            }
                        } else {
                            if (game.getOptions().booleanOption(
                                    OptionsConstants.ADVCOMBAT_VEHICLES_THRESHOLD)) {
                                setPotCrit(HitData.EFFECT_CRITICAL);
                                rv = new HitData(LOC_TURRET);
                            } else {
                                rv = new HitData(LOC_TURRET, false,
                                        HitData.EFFECT_CRITICAL);
                            }
                        }
                    }
            }
        }
        if (table == ToHitData.HIT_SWARM) {
            rv.setEffect(rv.getEffect() | HitData.EFFECT_CRITICAL);
            setPotCrit(HitData.EFFECT_CRITICAL);
        }
        return rv;
    }

    @Override
    public HitData rollHitLocation(int table, int side) {
        return rollHitLocation(table, side, LOC_NONE, AimingMode.NONE, LosEffects.COVER_NONE);
    }

    /**
     * Gets the location that excess damage transfers to
     */
    @Override
    public HitData getTransferLocation(HitData hit) {
        return new HitData(LOC_DESTROYED);
    }

    /**
     * Gets the location that is destroyed recursively
     */
    @Override
    public int getDependentLocation(int loc) {
        return LOC_NONE;
    }

    @Override
    protected int doBattleValueCalculation(boolean ignoreC3, boolean ignoreSkill, CalculationReport calculationReport) {
        return CombatVehicleBVCalculator.calculateBV(this, ignoreC3, ignoreSkill, calculationReport);
    }

    @Override
    public PilotingRollData addEntityBonuses(PilotingRollData prd) {
        if (motivePenalty > 0) {
            prd.addModifier(motivePenalty, "Steering Damage");
        }
        if (commanderHit) {
            prd.addModifier(1, "commander injured");
        }
        if (driverHit) {
            prd.addModifier(2, "driver injured");
        }

        // are we wheeled and in light snow?
        Hex hex = game.getBoard().getHex(getPosition());
        if ((null != hex) && (getMovementMode() == EntityMovementMode.WHEELED)
                && (hex.terrainLevel(Terrains.SNOW) == 1)) {
            prd.addModifier(1, "thin snow");
        }

        // VDNI bonus?
        if (hasAbility(OptionsConstants.MD_VDNI)
                && !hasAbility(OptionsConstants.MD_BVDNI)) {
            prd.addModifier(-1, "VDNI");
        }

        if (hasModularArmor()) {
            prd.addModifier(1, "Modular Armor");
        }

        return prd;
    }

    @Override
    public boolean usesTurnMode() {
        return game != null && game.getOptions().booleanOption(OptionsConstants.ADVGRNDMOV_TURN_MODE);
    }

    @Override
    public Vector<Report> victoryReport() {
        Vector<Report> vDesc = new Vector<>();

        Report r = new Report(7025);
        r.type = Report.PUBLIC;
        r.addDesc(this);
        vDesc.addElement(r);

        r = new Report(7035);
        r.type = Report.PUBLIC;
        r.newlines = 0;
        vDesc.addElement(r);
        vDesc.addAll(getCrew().getDescVector(false));
        r = new Report(7070, Report.PUBLIC);
        r.add(getKillNumber());
        vDesc.addElement(r);

        if (isDestroyed()) {
            Entity killer = game.getEntity(killerId);
            if (killer == null) {
                killer = game.getOutOfGameEntity(killerId);
            }
            if (killer != null) {
                r = new Report(7072, Report.PUBLIC);
                r.addDesc(killer);
            } else {
                r = new Report(7073, Report.PUBLIC);
            }
            vDesc.addElement(r);
        } else if (getCrew().isEjected()) {
            r = new Report(7071, Report.PUBLIC);
            vDesc.addElement(r);
        }
        r.newlines = 2;

        return vDesc;
    }

    @Override
    public int[] getNoOfSlots() {
        return NUM_OF_SLOTS;
    }

    /**
     * Tanks have Superchargers but don't have MASC
     */
    @Override
    public int getRunMPwithoutMASC(boolean gravity, boolean ignoreheat,
            boolean ignoremodulararmor) {
        return super.getRunMP(gravity, ignoreheat, ignoremodulararmor);
    }


    /*
     * (non-Javadoc)
     *
     * @see megamek.common.Entity#getRunMP(boolean, boolean, boolean)
     */
    @Override
    public int getRunMP(boolean gravity, boolean ignoreheat,
            boolean ignoremodulararmor) {
        if (hasArmedMASC()) {
            return (getWalkMP(gravity, ignoreheat, ignoremodulararmor) * 2);
        }
        return getRunMPwithoutMASC(gravity, ignoreheat, ignoremodulararmor);
    }

    /*
     * (non-Javadoc)
     *
     * @see megamek.common.Entity#getSprintMP()
     */
    @Override
    public int getSprintMP() {
        // Overdrive
        if (game != null
                && game.getOptions().booleanOption(OptionsConstants.ADVGRNDMOV_VEHICLE_ADVANCED_MANEUVERS)) {
            return getSprintMP(true, false, false);
        }
        return getSprintMP(true, false, false);
    }

    /*
     * (non-Javadoc)
     *
     * @see megamek.common.Entity#getSprintMP(boolean, boolean, boolean)
     */
    @Override
    public int getSprintMP(boolean gravity, boolean ignoreheat,
            boolean ignoremodulararmor) {
        if (game != null && game.getOptions()
                .booleanOption(OptionsConstants.ADVGRNDMOV_VEHICLE_ADVANCED_MANEUVERS)) {
            if (hasArmedMASC()) {
                return (int) Math.ceil(getWalkMP(gravity, ignoreheat,
                        ignoremodulararmor) * 2.5);
            } else {
                return getSprintMPwithoutMASC(gravity, ignoreheat, ignoremodulararmor);
            }
        } else {
            return getRunMP(gravity, ignoreheat, ignoremodulararmor);
        }
    }

    /*
     * (non-Javadoc)
     *
     * @see megamek.common.Entity#getSprintMPwithoutMASC(boolean, boolean)
     */
    @Override
    public int getSprintMPwithoutMASC() {
        return getSprintMPwithoutMASC(true, false, false);
    }

    /*
     * (non-Javadoc)
     *
     * @see megamek.common.Entity#getSprintMPwithoutMASC(boolean, boolean,
     * boolean)
     */
    @Override
    public int getSprintMPwithoutMASC(boolean gravity, boolean ignoreheat,
            boolean ignoremodulararmor) {
        if (game != null && game.getOptions()
                .booleanOption(OptionsConstants.ADVGRNDMOV_VEHICLE_ADVANCED_MANEUVERS)) {
            return (int) Math.ceil(getWalkMP(gravity, ignoreheat,
                    ignoremodulararmor) * 2.0);
        } else {
            return getRunMPwithoutMASC(gravity, ignoreheat, ignoremodulararmor);
        }
    }

    public int getOriginalSprintMPwithoutMASC() {
        if (game != null && game.getOptions()
                .booleanOption(OptionsConstants.ADVGRNDMOV_VEHICLE_ADVANCED_MANEUVERS)) {
            return (int) Math.ceil(getOriginalWalkMP() * 2.0);
        } else {
            return getOriginalRunMP();
        }
    }


    /**
     * Returns this entity's Sprint mp as a string.
     */
    @Override
    public String getSprintMPasString() {
        if (hasArmedMASC()) {
            return getRunMPwithoutMASC() + "(" + getSprintMP() + ")";
        }
        return Integer.toString(getSprintMP());
    }

    @Override
    public int getRunningGravityLimit() {
        if (game.getOptions().booleanOption(OptionsConstants.ADVGRNDMOV_VEHICLE_ADVANCED_MANEUVERS)) {
            return getSprintMP(false, false, false);
        }
        return getRunMP(false, false, false);
    }

    @Override
    public int getHeatCapacity(boolean radicalHeatSinks) {
        return DOES_NOT_TRACK_HEAT;
    }

    @Override
    public int getHeatCapacityWithWater() {
        return getHeatCapacity();
    }

    @Override
    public int getEngineCritHeat() {
        return 0;
    }

    @Override
    public void autoSetInternal() {
        int nInternal = (int) Math.ceil(weight / 10.0);

        // No internals in the body location.
        initializeInternal(IArmorState.ARMOR_NA, LOC_BODY);

        for (int x = 1; x < locations(); x++) {
            initializeInternal(nInternal, x);
        }
    }

    @Override
    public int getMaxElevationChange() {
        return 1;
    }

    @Override
    public int getMaxElevationDown(int currElevation) {
        // WIGEs can go down as far as they want
        // 50 is a pretty arbitrary max amount, but that's also the
        // highest elevation for VTOLs, so I'll just use that
        if ((currElevation > 0)
                && (getMovementMode() == EntityMovementMode.WIGE)) {
            return 50;
        }
        return super.getMaxElevationDown(currElevation);
    }

    /**
     * Determine if the unit can be repaired, or only harvested for spares.
     *
     * @return A <code>boolean</code> that is <code>true</code> if the unit can
     *         be repaired (given enough time and parts); if this value is
     *         <code>false</code>, the unit is only a source of spares.
     * @see Entity#isSalvage()
     */
    @Override
    public boolean isRepairable() {
        // A tank is repairable if it is salvageable,
        // and none of its body internals are gone.
        boolean retval = isSalvage();
        int loc = Tank.LOC_FRONT;
        while (retval && (loc < getLocTurret())) {
            int loc_is = this.getInternal(loc);
            loc++;
            retval = (loc_is != IArmorState.ARMOR_DOOMED)
                    && (loc_is != IArmorState.ARMOR_DESTROYED);
        }
        return retval;
    }

    @Override
    public boolean canCharge() {
        // Tanks can charge, except Hovers when the option is set, and WIGEs
        return super.canCharge()
                && !(game.getOptions().booleanOption(OptionsConstants.ADVGRNDMOV_NO_HOVER_CHARGE)
                        && (EntityMovementMode.HOVER == getMovementMode()))
                && !(EntityMovementMode.WIGE == getMovementMode()) && !(getStunnedTurns() > 0);
    }

    @Override
    public boolean canDFA() {
        // Tanks can't DFA
        return false;
    }

    /**
     * @return suspension factor of vehicle
     */
    public int getSuspensionFactor() {
        return getSuspensionFactor(getMovementMode(), weight);
    }

    /**
     * Static method to calculate suspension factor without needing a vehicle
     */
    public static int getSuspensionFactor(EntityMovementMode movementMode, double weight) {
        switch (movementMode) {
            case HOVER:
                if (weight <= 10) {
                    return 40;
                }
                if (weight <= 20) {
                    return 85;
                }
                if (weight <= 30) {
                    return 130;
                }
                if (weight <= 40) {
                    return 175;
                }
                if (weight <= 50) {
                    return 235;
                } else {
                    return 235 + (45 * (int) Math.ceil((weight - 50) / 25f));
                }
            case HYDROFOIL:
                if (weight <= 10) {
                    return 60;
                }
                if (weight <= 20) {
                    return 105;
                }
                if (weight <= 30) {
                    return 150;
                }
                if (weight <= 40) {
                    return 195;
                }
                if (weight <= 50) {
                    return 255;
                }
                if (weight <= 60) {
                    return 300;
                }
                if (weight <= 70) {
                    return 345;
                }
                if (weight <= 80) {
                    return 390;
                }
                if (weight <= 90) {
                    return 435;
                }
                return 480;
            case NAVAL:
            case SUBMARINE:
                if (weight <= 300) {
                    return 30;
                } else {
                    int factor = (int) Math.ceil(weight / 10);
                    factor += factor % 5;
                    return factor;
                }

            case TRACKED:
                return 0;
            case WHEELED:
                if (weight <= 80) {
                    return 20;
                } else {
                    return 40;
                }
            case VTOL:
                if (weight <= 10) {
                    return 50;
                }
                if (weight <= 20) {
                    return 95;
                }
                if (weight <= 30) {
                    return 140;
                } else {
                    return 140 + (45 * (int) Math.ceil((weight - 30) / 20f));
                }

            case WIGE:
                if (weight <= 15) {
                    return 45;
                }
                if (weight <= 30) {
                    return 80;
                }
                if (weight <= 45) {
                    return 115;
                }
                if (weight <= 80) {
                    return 140;
                } else {
                    return 140 + (35 * (int) Math.ceil((weight - 80) / 30f));
                }
            default:
                return 0;
        }
    }

    @Override
    public double getCost(CalculationReport calcReport, boolean ignoreAmmo) {
        return CombatVehicleCostCalculator.calculateCost(this, calcReport, ignoreAmmo);
    }

    @Override
    public double getPriceMultiplier() {
        double priceMultiplier = 1.0;
        if (isOmni()) {
            priceMultiplier *= 1.25;
        }
        if (isSupportVehicle()
                && (movementMode.equals(EntityMovementMode.NAVAL)
                || movementMode.equals(EntityMovementMode.HYDROFOIL)
                || movementMode.equals(EntityMovementMode.SUBMARINE))) {
            priceMultiplier *= weight / 100000.0;
        } else {
            switch (movementMode) {
                case HOVER:
                case SUBMARINE:
                    priceMultiplier *= weight / 50.0;
                    break;
                case HYDROFOIL:
                    priceMultiplier *= weight / 75.0;
                    break;
                case NAVAL:
                case WHEELED:
                    priceMultiplier *= weight / 200.0;
                    break;
                case TRACKED:
                    priceMultiplier *= weight / 100.0;
                    break;
                case VTOL:
                    priceMultiplier *= weight / 30.0;
                    break;
                case WIGE:
                    priceMultiplier *= weight / 25.0;
                    break;
                case RAIL:
                case MAGLEV:
                    priceMultiplier *= weight / 250.0;
                    break;
                default:
                    break;
            }
        }
        if (!isSupportVehicle()) {
            if (hasWorkingMisc(MiscType.F_FLOTATION_HULL)
                    || hasWorkingMisc(MiscType.F_VACUUM_PROTECTION)
                    || hasWorkingMisc(MiscType.F_ENVIRONMENTAL_SEALING)) {
                priceMultiplier *= 1.25;

            }
            if (hasWorkingMisc(MiscType.F_OFF_ROAD)) {
                priceMultiplier *= 1.2;
            }
        }
        return priceMultiplier;
    }

    @Override
    public int implicitClanCASE() {
        if (!isClan()) {
            return 0;
        }
        int explicit = 0;
        Set<Integer> caseLocations = new HashSet<>();
        for (Mounted m : getEquipment()) {
            if ((m.getType() instanceof MiscType) && (m.getType().hasFlag(MiscType.F_CASE))) {
                explicit++;
            } else if (m.getType().isExplosive(m)) {
                caseLocations.add(m.getLocation());
                if (m.getSecondLocation() >= 0) {
                    caseLocations.add(m.getSecondLocation());
                }
            }
        }
        return Math.max(0, caseLocations.size() - explicit);
    }

    @Override
    public boolean doomedInExtremeTemp() {
        return false;
    }

    @Override
    public boolean doomedInVacuum() {
        if (hasEngine() && (getEngine().isFusion() || getEngine().getEngineType() == Engine.FISSION
                || getEngine().getEngineType() == Engine.FUEL_CELL)) {
            return !hasEnvironmentalSealing();
        }
        return true;
    }

    @Override
    public boolean hasEnvironmentalSealing() {
        return getMovementMode().equals(EntityMovementMode.SUBMARINE)
                || super.hasEnvironmentalSealing();
    }

    @Override
    public boolean doomedOnGround() {
        return false;
    }

    @Override
    public boolean doomedInAtmosphere() {
        return true;
    }

    @Override
    public boolean doomedInSpace() {
        return true;
    }

    @Override
    /**
     * Checks to see if a Tank is capable of going hull-down.  This is true if
     * hull-down rules are enabled and the Tank is in a fortified hex.
     *
     *  @return True if hull-down is enabled and the Tank is in a fortified hex.
     */
    public boolean canGoHullDown() {
        // MoveStep line 2179 performs this same check
        // performing it here will allow us to disable the Hulldown button
        // if the movement is illegal
        Hex occupiedHex = game.getBoard().getHex(getPosition());
        return occupiedHex.containsTerrain(Terrains.FORTIFIED)
                && game.getOptions().booleanOption(OptionsConstants.ADVGRNDMOV_TACOPS_HULL_DOWN);
    }

    public void setOnFire(boolean inferno) {
        infernoFire |= inferno;
        burningLocations = (1 << locations()) - 1;
        extinguishLocation(LOC_BODY);
    }

    public boolean isOnFire() {
        return (burningLocations != 0) || infernos.isStillBurning();
    }

    public boolean isInfernoFire() {
        return infernoFire;
    }

    public boolean isLocationBurning(int location) {
        int flag = (1 << location);
        return (burningLocations & flag) == flag;
    }

    public void extinguishLocation(int location) {
        int flag = ~(1 << location);
        burningLocations &= flag;
    }

    /**
     * extinguish all inferno fire on this Tank
     */
    public void extinguishAll() {
        burningLocations = 0;
        infernoFire = false;
        infernos.clear();
    }

    /**
     * adds minor, moderate or heavy movement system damage
     *
     * @param level
     *            a <code>int</code> representing minor damage (1), moderate
     *            damage (2), heavy damage (3), or immobilized (4)
     */
    public void addMovementDamage(int level) {
        switch (level) {
            case 1:
                if (!minorMovementDamage) {
                    minorMovementDamage = true;
                    motivePenalty += level;
                }
                break;
            case 2:
                if (!moderateMovementDamage) {
                    moderateMovementDamage = true;
                    motivePenalty += level;
                }
                motiveDamage++;
                break;
            case 3:
                if (!heavyMovementDamage) {
                    heavyMovementDamage = true;
                    motivePenalty += level;
                }
                int nMP = getOriginalWalkMP() - motiveDamage;
                if (nMP > 0) {
                    motiveDamage = getOriginalWalkMP()
                            - (int) Math.ceil(nMP / 2.0);
                }
                break;
            case 4:
                motiveDamage = getOriginalWalkMP();
                immobilize();
        }
    }

    public boolean hasMinorMovementDamage() {
        return minorMovementDamage;
    }

    public boolean hasModerateMovementDamage() {
        return moderateMovementDamage;
    }

    public boolean hasHeavyMovementDamage() {
        return heavyMovementDamage;
    }

    @Override
    public boolean isNuclearHardened() {
        return true;
    }

    @Override
    public void addEquipment(Mounted mounted, int loc, boolean rearMounted)
            throws LocationFullException {
        if (getEquipmentNum(mounted) == -1) {
            super.addEquipment(mounted, loc, rearMounted);
        }
        // Add the piece equipment to our slots.
        addCritical(loc, new CriticalSlot(mounted));
        if ((mounted.getType() instanceof MiscType)
                && mounted.getType().hasFlag(MiscType.F_JUMP_JET)) {
            setOriginalJumpMP(getOriginalJumpMP() + 1);
        }
    }

    /**
     * get the type of critical caused by a critical roll, taking account of
     * existing damage
     *
     * @param roll the final dice roll
     * @param loc the hit location
     * @param damagedByFire whether or not the critical was caused by fire,
     *      which is distinct from damage for unofficial thresholding purposes.
     * @return a critical type
     */
    public int getCriticalEffect(int roll, int loc, boolean damagedByFire) {
        if (roll > 12) {
            roll = 12;
        }
        if ((roll < 6)
                || (game.getOptions().booleanOption(OptionsConstants.ADVCOMBAT_VEHICLES_THRESHOLD)
                        && !getOverThresh() && !damagedByFire)) {
            return CRIT_NONE;
        }
        for (int i = 0; i < 2; i++) {
            if (i > 0) {
                roll = 6;
            }
            if (loc == LOC_FRONT) {
                switch (roll) {
                    case 6:
                        if (!getCrew().isDead() && !getCrew().isDoomed()) {
                            if (!isDriverHit()) {
                                return CRIT_DRIVER;
                            } else if (!isCommanderHit()) {
                                return CRIT_CREW_STUNNED;
                            } else {
                                return CRIT_CREW_KILLED;
                            }
                        }
                    case 7:
                        for (Mounted m : getWeaponList()) {
                            if ((m.getLocation() == loc) && !m.isDestroyed()
                                    && !m.isJammed() && !m.isHit()
                                    && !m.jammedThisPhase()) {
                                return CRIT_WEAPON_JAM;
                            }
                        }
                    case 8:
                        if (!isStabiliserHit(loc)) {
                            for (Mounted m : getWeaponList()) {
                                if (m.getLocation() == loc) {
                                    return CRIT_STABILIZER;
                                }
                            }
                        }
                    case 9:
                        if (getSensorHits() < 4) {
                            return CRIT_SENSOR;
                        }
                    case 10:
                        if (!getCrew().isDead() && !getCrew().isDoomed()) {
                            if (!isCommanderHit()) {
                                return CRIT_COMMANDER;
                            } else if (!isDriverHit()) {
                                return CRIT_CREW_STUNNED;
                            } else {
                                return CRIT_CREW_KILLED;
                            }
                        }
                    case 11:
                        for (Mounted m : getWeaponList()) {
                            if ((m.getLocation() == loc) && !m.isDestroyed()
                                    && !m.isHit()) {
                                return CRIT_WEAPON_DESTROYED;
                            }
                        }
                    case 12:
                        if (!getCrew().isDead() && !getCrew().isDoomed()) {
                            return CRIT_CREW_KILLED;
                        }
                }
            } else if (loc == LOC_REAR) {
                switch (roll) {
                    case 6:
                        for (Mounted m : getWeaponList()) {
                            if ((m.getLocation() == loc) && !m.isDestroyed()
                                    && !m.isJammed() && !m.isHit()
                                    && !m.jammedThisPhase()) {
                                return CRIT_WEAPON_JAM;
                            }
                        }
                    case 7:
                        if (!getLoadedUnits().isEmpty()) {
                            return CRIT_CARGO;
                        }
                    case 8:
                        if (!isStabiliserHit(loc)) {
                            for (Mounted m : getWeaponList()) {
                                if (m.getLocation() == loc) {
                                    return CRIT_STABILIZER;
                                }
                            }
                        }
                    case 9:
                        for (Mounted m : getWeaponList()) {
                            if ((m.getLocation() == loc) && !m.isDestroyed()
                                    && !m.isHit()) {
                                return CRIT_WEAPON_DESTROYED;
                            }
                        }
                    case 10:
                        if (!engineHit) {
                            return (hasEngine() ? CRIT_ENGINE : CRIT_NONE);
                        }
                    case 11:
                        for (Mounted m : getAmmo()) {
                            if (!m.isDestroyed() && !m.isHit()
                                    && (m.getLocation() != Entity.LOC_NONE)) {
                                return CRIT_AMMO;
                            }
                        }
                    case 12:
                        if (hasEngine()) {
                            if (getEngine().isFusion() && !engineHit) {
                                return CRIT_ENGINE;
                            } else if (!getEngine().isFusion()) {
                                return CRIT_FUEL_TANK;
                            }
                        } else {
                            return CRIT_NONE;
                        }
                }
            } else if ((loc == getLocTurret()) || (loc == getLocTurret2())) {
                switch (roll) {
                    case 6:
                        if (!isStabiliserHit(loc)) {
                            for (Mounted m : getWeaponList()) {
                                if (m.getLocation() == loc) {
                                    return CRIT_STABILIZER;
                                }
                            }
                        }
                    case 7:
                        if (!isTurretLocked(loc)) {
                            return CRIT_TURRET_JAM;
                        }
                    case 8:
                        for (Mounted m : getWeaponList()) {
                            if ((m.getLocation() == loc) && !m.isDestroyed()
                                    && !m.isJammed() && !m.isHit()
                                    && !m.jammedThisPhase()) {
                                return CRIT_WEAPON_JAM;
                            }
                        }
                    case 9:
                        if (!isTurretLocked(loc)) {
                            return CRIT_TURRET_LOCK;
                        }
                    case 10:
                        for (Mounted m : getWeaponList()) {
                            if ((m.getLocation() == loc) && !m.isDestroyed()
                                    && !m.isHit()) {
                                return CRIT_WEAPON_DESTROYED;
                            }
                        }
                    case 11:
                        for (Mounted m : getAmmo()) {
                            if (!m.isDestroyed() && !m.isHit()
                                    && (m.getLocation() != Entity.LOC_NONE)) {
                                return CRIT_AMMO;
                            }
                        }
                    case 12:
                        return CRIT_TURRET_DESTROYED;
                }
            } else {
                switch (roll) {
                    case 6:
                        if (!getLoadedUnits().isEmpty()) {
                            return CRIT_CARGO;
                        }
                    case 7:
                        for (Mounted m : getWeaponList()) {
                            if ((m.getLocation() == loc) && !m.isDestroyed()
                                    && !m.isJammed() && !m.isHit()
                                    && !m.jammedThisPhase()) {
                                return CRIT_WEAPON_JAM;
                            }
                        }
                    case 8:
                        if (!getCrew().isDead() && !getCrew().isDoomed()) {
                            if (isCommanderHit() && isDriverHit()) {
                                return CRIT_CREW_KILLED;
                            }
                            return CRIT_CREW_STUNNED;
                        }
                    case 9:
                        if (!isStabiliserHit(loc)) {
                            for (Mounted m : getWeaponList()) {
                                if (m.getLocation() == loc) {
                                    return CRIT_STABILIZER;
                                }
                            }
                        }
                    case 10:
                        for (Mounted m : getWeaponList()) {
                            if ((m.getLocation() == loc) && !m.isDestroyed()
                                    && !m.isHit()) {
                                return CRIT_WEAPON_DESTROYED;
                            }
                        }
                    case 11:
                        if (!engineHit) {
                            return (hasEngine() ? CRIT_ENGINE : CRIT_NONE);
                        }
                    case 12:
                        if (hasEngine()) {
                            if (getEngine().isFusion() && !engineHit) {
                                return CRIT_ENGINE;
                            } else if (!getEngine().isFusion()) {
                                return CRIT_FUEL_TANK;
                            }
                        } else {
                            return CRIT_NONE;
                        }
                }
            }
        }
        return CRIT_NONE;
    }

    /**
     * OmniVehicles have handles for Battle Armor squads to latch onto. Please
     * note, this method should only be called during this Tank's construction.
     * <p>
     * Overrides <code>Entity#setOmni(boolean)</code>
     */
    @Override
    public void setOmni(boolean omni) {

        // Perform the superclass' action.
        super.setOmni(omni);

        // Add BattleArmorHandles to OmniMechs.
        if (omni && !hasBattleArmorHandles()) {
            addTransporter(new BattleArmorHandlesTank());
        }
    }

    // Set whether a non-omni should have BA Grab Bars.
    public void setBAGrabBars() {
        if (isOmni()) {
            return;
        }
        // TODO: I really hate this optional rule - what if some units are
        // already loaded?
        // if ba_grab_bars is on, then we need to add battlearmor handles,
        // otherwise clamp mounts
        // but first clear out whatever we have
        Vector<Transporter> et = new Vector<>(getTransports());
        for (Transporter t : et) {
            if (t instanceof BattleArmorHandlesTank) {
                removeTransporter(t);
            }
        }
        if (game.getOptions().booleanOption(OptionsConstants.ADVANCED_BA_GRAB_BARS)) {
            addTransporter(new BattleArmorHandlesTank());
        } else {
            addTransporter(new ClampMountTank());
        }
    }

    /**
     * Add a transporter for each trailer hitch the unit is equipped with, with a maximum of
     * one each in the front and the rear. Any tractor that does not have an explicit hitch
     * installed as equipment will get a rear-facing transporter.
     */
    public void setTrailerHitches() {
        if (isTractor() && !hasTrailerHitchTransporter()) {
            // look for explicit installed trailer hitches and note location
            boolean front = false;
            boolean rear = false;
            for (Mounted m : getMisc()) {
                if (m.getType().hasFlag(MiscType.F_HITCH)) {
                    if (m.getLocation() == Tank.LOC_FRONT && !isTrailer()) {
                        front = true;
                    } else {
                        rear = true;
                    }
                }
            }
            // Install a transporter anywhere there is an explicit hitch. If no hitch is found,
            // put it in the back.
            if (front) {
                addTransporter(new TankTrailerHitch(false));
            }
            if (rear || !front) {
                addTransporter(new TankTrailerHitch(true));
            }
        }
    }

    /**
     * Check to see if the unit has a trailer hitch transporter already
     * We need this to prevent duplicate transporters being created
     */
    protected boolean hasTrailerHitchTransporter() {
        for (Transporter t : getTransports()) {
            if (t instanceof TankTrailerHitch) {
                return true;
            }
        }
        return false;
    }

    /**
     * Tanks can't spot when stunned.
     */
    @Override
    public boolean canSpot() {
        return super.canSpot() && (getStunnedTurns() == 0);
    }

    /**
     * Convenience function that determines if this tank can issue an "unjam weapon" command.
     * @return True if there are any jammed weapons and the crew isn't stunned
     */
    public boolean canUnjamWeapon() {
        return !getJammedWeapons().isEmpty() && getStunnedTurns() <= 0;
    }

    /**
     * Convenience function that determines if this tank can issue a "clear turret" command.
     * @return True if there are any jammed turrets and the crew isn't stunned
     */
    public boolean canClearTurret() {
        return (m_bTurretJammed || m_bDualTurretJammed) && getStunnedTurns() <= 0;
    }

    public void addJammedWeapon(Mounted weapon) {
        jammedWeapons.add(weapon);
    }

    public ArrayList<Mounted> getJammedWeapons() {
        return jammedWeapons;
    }

    public void resetJammedWeapons() {
        jammedWeapons = new ArrayList<>();
    }

    /**
     * apply the effects of an "engine hit" crit
     */
    public void engineHit() {
        engineHit = true;
        immobilize();
        lockTurret(getLocTurret());
        lockTurret(getLocTurret2());
        for (Mounted m : getWeaponList()) {
            WeaponType wtype = (WeaponType) m.getType();
            if (wtype.hasFlag(WeaponType.F_ENERGY)
            // Chemical lasers still work even after an engine hit.
                    && !(wtype instanceof CLChemicalLaserWeapon)
                    // And presumably vehicle flamers should, too; we can always
                    // remove this again if ruled otherwise.
                    && !(wtype instanceof VehicleFlamerWeapon)) {
                m.setBreached(true); // not destroyed, just unpowered
            }
        }
    }

    public void engineFix() {
        engineHit = false;
        unlockTurret();
        for (Mounted m : getWeaponList()) {
            WeaponType wtype = (WeaponType) m.getType();
            if (wtype.hasFlag(WeaponType.F_ENERGY)) {
                // not destroyed, just unpowered
                m.setBreached(false);
            }
        }
    }

    public boolean isEngineHit() {
        return engineHit;
    }

    @Override
    public int getTotalCommGearTons() {
        return 1 + getExtraCommGearTons();
    }

    @Override
    public int getHQIniBonus() {
        int bonus = super.getHQIniBonus();
        if (((stabiliserHits > 0) && (mpUsedLastRound > 0)) || commanderHit) {
            return 0;
        }
        return bonus;
    }

    @Override
    public boolean hasArmoredEngine() {
        for (int slot = 0; slot < getNumberOfCriticals(LOC_BODY); slot++) {
            CriticalSlot cs = getCritical(LOC_BODY, slot);
            if ((cs != null) && (cs.getType() == CriticalSlot.TYPE_SYSTEM)
                    && (cs.getIndex() == Mech.SYSTEM_ENGINE)) {
                return cs.isArmored();
            }
        }
        return false;
    }

    /**
     * see {@link Entity#getForwardArc()}
     */
    @Override
    public int getForwardArc() {
        if (game.getOptions().booleanOption(OptionsConstants.ADVCOMBAT_TACOPS_VEHICLE_ARCS)) {
            return Compute.ARC_NOSE;
        }
        return super.getForwardArc();
    }

    /**
     * see {@link Entity#getRearArc()}
     */
    @Override
    public int getRearArc() {
        if (game.getOptions().booleanOption(OptionsConstants.ADVCOMBAT_TACOPS_VEHICLE_ARCS)) {
            return Compute.ARC_AFT;
        }
        return super.getRearArc();
    }

    public boolean hasMovementDamage() {
        return motivePenalty > 0;
    }

    public void resetMovementDamage() {
        motivePenalty = 0;
        motiveDamage = 0;
        minorMovementDamage = false;
        moderateMovementDamage = false;
        heavyMovementDamage = false;
        m_bImmobileHit = false;
        m_bImmobile = false;
    }

    public void unlockTurret() {
        m_bTurretLocked = false;
    }

    /**
     * Determine if this unit has an active and working stealth system. (stealth
     * can be active and not working when under ECCM)
     * <p>
     * Sub-classes are encouraged to override this method.
     *
     * @return <code>true</code> if this unit has a stealth system that is
     *         currently active, <code>false</code> if there is no stealth
     *         system or if it is inactive.
     */
    @Override
    public boolean isStealthActive() {
        // Try to find a Mek Stealth system.
        for (Mounted mEquip : getMisc()) {
            MiscType mtype = (MiscType) mEquip.getType();
            if (mtype.hasFlag(MiscType.F_STEALTH)) {

                if (mEquip.curMode().equals("On") && hasActiveECM()) {
                    // Return true if the mode is "On" and ECM is working
                    return true;
                }
            }
        }
        // No Mek Stealth or system inactive. Return false.
        return false;
    }

    /**
     * Determine if this unit has an active and working stealth system. (stealth
     * can be active and not working when under ECCM)
     * <p>
     * Sub-classes are encouraged to override this method.
     *
     * @return <code>true</code> if this unit has a stealth system that is
     *         currently active, <code>false</code> if there is no stealth
     *         system or if it is inactive.
     */
    @Override
    public boolean isStealthOn() {
        // Try to find a Mek Stealth system.
        for (Mounted mEquip : getMisc()) {
            MiscType mtype = (MiscType) mEquip.getType();
            if (mtype.hasFlag(MiscType.F_STEALTH)) {
                if (mEquip.curMode().equals("On")) {
                    // Return true if the mode is "On"
                    return true;
                }
            }
        }
        // No Mek Stealth or system inactive. Return false.
        return false;
    }

    /**
     * get the total amount of item slots available for this tank
     *
     * @return
     */
    public int getTotalSlots() {
        return 5 + (int) Math.floor(getWeight() / 5);
    }

    /**
     * get the free item slots for this tank
     *
     * @return
     */
    public int getFreeSlots() {
        int availableSlots = getTotalSlots();
        int usedSlots = 0;
        boolean addedCargo = false;
        for (Mounted mount : this.getEquipment()) {
            if ((mount.getType() instanceof MiscType)
                    && mount.getType().hasFlag(MiscType.F_CARGO)) {
                if (!addedCargo) {
                    usedSlots += mount.getType().getTankSlots(this);
                    addedCargo = true;
                }
                continue;
            }
            if ((mount.getType() instanceof MiscType)
                    && (mount.getType().hasFlag(MiscType.F_JUMP_JET)
                        || mount.getType().hasFlag(MiscType.F_FUEL))) {
                // Only one slot each for all jump jets or fuel tanks, added later.
                continue;
            }
            if (!((mount.getType() instanceof AmmoType) || Arrays.asList(
                    EquipmentType.armorNames).contains(
                    mount.getType().getName()))) {
                usedSlots += mount.getType().getTankSlots(this);
            }
        }
        // JJs take just 1 slot
        if (this.getJumpMP(false) > 0) {
            usedSlots++;
        }
        // So do fuel tanks
        if (hasWorkingMisc(MiscType.F_FUEL)) {
            usedSlots++;
        }
        // different engines take different amounts of slots
        if (hasEngine() && getEngine().isFusion()) {
            if (getEngine().getEngineType() == Engine.LIGHT_ENGINE) {
                usedSlots++;
            }
            if (getEngine().getEngineType() == Engine.XL_ENGINE) {
                if (getEngine().hasFlag(Engine.CLAN_ENGINE)) {
                    usedSlots++;
                } else {
                    usedSlots += 2;
                }
            }
            if (getEngine().getEngineType() == Engine.XXL_ENGINE) {
                if (getEngine().hasFlag(Engine.CLAN_ENGINE)) {
                    usedSlots += 2;
                } else {
                    usedSlots += 4;
                }
            }
        }
        if (hasEngine() && getEngine().hasFlag(Engine.LARGE_ENGINE)) {
            usedSlots++;
        }
        if (hasEngine() && getEngine().getEngineType() == Engine.COMPACT_ENGINE) {
            usedSlots--;
        }
        // for ammo, each type of ammo takes one slots, regardless of
        // submunition type
        Set<String> foundAmmo = new HashSet<>();
        for (Mounted ammo : getAmmo()) {
            // don't count oneshot ammo
            if (ammo.isOneShotAmmo()) {
                continue;
            }
            AmmoType at = (AmmoType) ammo.getType();
            if (!foundAmmo.contains(at.getAmmoType() + ":" + at.getRackSize())) {
                usedSlots++;
                foundAmmo.add(at.getAmmoType() + ":" + at.getRackSize());
            }
        }
        // if a tank has an infantry bay, add 1 slots (multiple bays take 1 slot
        // total)
        boolean infantryBayCounted = false;
        for (Transporter transport : getTransports()) {
            if (transport instanceof TroopSpace) {
                usedSlots++;
                infantryBayCounted = true;
                break;
            }
        }
        // unit transport bays take 1 slot each
        for (Bay bay : getTransportBays()) {
            if (((bay instanceof BattleArmorBay) || (bay instanceof InfantryBay))
                    && !infantryBayCounted) {
                usedSlots++;
                infantryBayCounted = true;
            } else {
                usedSlots++;
            }
        }
        usedSlots += extraCrewSeats;
        // different armor types take different amount of slots
        if (!hasPatchworkArmor()) {
            int type = getArmorType(1);
            switch (type) {
                case EquipmentType.T_ARMOR_FERRO_FIBROUS:
                    if (TechConstants.isClan(getArmorTechLevel(1))) {
                        usedSlots++;
                    } else {
                        usedSlots += 2;
                    }
                    break;
                case EquipmentType.T_ARMOR_HEAVY_FERRO:
                    usedSlots += 3;
                    break;
                case EquipmentType.T_ARMOR_LIGHT_FERRO:
                case EquipmentType.T_ARMOR_FERRO_LAMELLOR:
                case EquipmentType.T_ARMOR_REFLECTIVE:
                case EquipmentType.T_ARMOR_HARDENED:
                case EquipmentType.T_ARMOR_ANTI_PENETRATIVE_ABLATION:
                case EquipmentType.T_ARMOR_BALLISTIC_REINFORCED:
                    usedSlots++;
                    break;
                case EquipmentType.T_ARMOR_STEALTH_VEHICLE:
                    usedSlots += 2;
                    break;
                case EquipmentType.T_ARMOR_REACTIVE:
                    if (TechConstants.isClan(getArmorTechLevel(1))) {
                        usedSlots++;
                    } else {
                        usedSlots += 2;
                    }
                    break;
                default:
                    break;
            }
        } else {
            for (int loc = 1; loc < locations(); loc++) {
                switch (getArmorType(loc)) {
                    case EquipmentType.T_ARMOR_HEAVY_FERRO:
                        usedSlots += 2;
                        break;
                    case EquipmentType.T_ARMOR_FERRO_FIBROUS:
                    case EquipmentType.T_ARMOR_LIGHT_FERRO:
                    case EquipmentType.T_ARMOR_FERRO_LAMELLOR:
                    case EquipmentType.T_ARMOR_REFLECTIVE:
                    case EquipmentType.T_ARMOR_STEALTH_VEHICLE:
                    case EquipmentType.T_ARMOR_REACTIVE:
                    case EquipmentType.T_ARMOR_ANTI_PENETRATIVE_ABLATION:
                    case EquipmentType.T_ARMOR_BALLISTIC_REINFORCED:
                        usedSlots++;
                        break;
                    default:
                        break;
                }
            }
        }
        return availableSlots - usedSlots;
    }

    @Override
    public void setArmorType(int armType) {
        setArmorType(armType, true);
    }

    public void setArmorType(int armType, boolean addMount) {
        super.setArmorType(armType);
        if ((armType == EquipmentType.T_ARMOR_STEALTH_VEHICLE) && addMount) {
            try {
                this.addEquipment(EquipmentType.get(EquipmentType
                        .getArmorTypeName(
                                EquipmentType.T_ARMOR_STEALTH_VEHICLE, false)),
                        LOC_BODY);
            } catch (LocationFullException e) {
                // this should never happen
            }
        }
    }

    /**
     * Checks if a mech has an armed MASC system. Note that the mech will have
     * to exceed its normal run to actually engage the MASC system
     */
    public boolean hasArmedMASC() {
        for (Mounted m : getEquipment()) {
            if (!m.isDestroyed()
                    && !m.isBreached()
                    && (m.getType() instanceof MiscType)
                    && m.getType().hasFlag(MiscType.F_MASC)
                    && (m.curMode().equals("Armed") || m.getType().hasSubType(
                            MiscType.S_JETBOOSTER))) {
                return true;
            }
        }
        return false;
    }

    /**
     * Returns this entity's running/flank mp as a string.
     */
    @Override
    public String getRunMPasString() {
        MPBoosters mpBoosters = getMPBoosters();
        if (!mpBoosters.isNone()) {
            String str = getRunMPwithoutMASC() + "(" + getRunMP() + ")";
            if (game != null) {
                MPBoosters armed = getArmedMPBoosters();

                str += (mpBoosters.hasMASC() ? " MASC:" + getMASCTurns()
                        + (armed.hasMASC() ? "(" + getMASCTarget() + "+)" : "(NA)") : "")
                        + (mpBoosters.hasSupercharger() ? " Supercharger:" + getSuperchargerTurns()
                        + (armed.hasSupercharger() ? "(" + getSuperchargerTarget() + "+)" : "(NA)") : "");
            }
            return str;
        }
        return Integer.toString(getRunMP());
    }

    /**
     * Determine the stealth modifier for firing at this unit from the given
     * range. If the value supplied for <code>range</code> is not one of the
     * <code>Entity</code> class range constants, an
     * <code>IllegalArgumentException</code> will be thrown.
     * <p>
     * Sub-classes are encouraged to override this method.
     *
     * @param range
     *            - an <code>int</code> value that must match one of the
     *            <code>Compute</code> class range constants.
     * @param ae
     *            - entity making the attack
     * @return a <code>TargetRoll</code> value that contains the stealth
     *         modifier for the given range.
     */
    @Override
    public TargetRoll getStealthModifier(int range, Entity ae) {
        TargetRoll result = null;

        // Stealth or null sig must be active.
        if (!isStealthActive()) {
            result = new TargetRoll(0, "stealth not active");
        }
        // Determine the modifier based upon the range.
        else {
            switch (range) {
                case RangeType.RANGE_MINIMUM:
                case RangeType.RANGE_SHORT:
                    if (isStealthActive() && !ae.isConventionalInfantry()) {
                        result = new TargetRoll(0, "stealth");
                    } else {
                        // must be infantry
                        result = new TargetRoll(0, "infantry ignore stealth");
                    }
                    break;
                case RangeType.RANGE_MEDIUM:
                    if (isStealthActive() && !ae.isConventionalInfantry()) {
                        result = new TargetRoll(1, "stealth");
                    } else {
                        // must be infantry
                        result = new TargetRoll(0, "infantry ignore stealth");
                    }
                    break;
                case RangeType.RANGE_LONG:
                case RangeType.RANGE_EXTREME:
                case RangeType.RANGE_LOS:
                    if (isStealthActive() && !ae.isConventionalInfantry()) {
                        result = new TargetRoll(2, "stealth");
                    } else {
                        // must be infantry
                        result = new TargetRoll(0, "infantry ignore stealth");
                    }
                    break;
                case RangeType.RANGE_OUT:
                    break;
                default:
                    throw new IllegalArgumentException("Unknown range constant: " + range);
            }
        }

        // Return the result.
        return result;
    } // End public TargetRoll getStealthModifier( char )

    @Override
    public int getEngineHits() {
        if (isEngineHit()) {
            return 1;
        } else {
            return 0;
        }
    }

    @Override
    public String getLocationDamage(int loc) {
        String toReturn = "";
        boolean first = true;
        if (getLocationStatus(loc) == ILocationExposureStatus.BREACHED) {
            toReturn += "BREACH";
            first = false;
        }
        if (isTurretLocked(loc)) {
            if (!first) {
                toReturn += ", ";
            }
            toReturn += "Locked";
            first = false;
        }
        if (isStabiliserHit(loc)) {
            if (!first) {
                toReturn += ", ";
            }
            toReturn += "Stabilizer hit";
            first = false;
        }
        return toReturn;
    }

    @Override
    public boolean isCrippled() {
        return isCrippled(true);
    }

    @Override
    public boolean isCrippled(boolean checkCrew) {
        if ((getArmor(LOC_FRONT) < 1) && (getOArmor(LOC_FRONT) > 0)) {
            LogManager.getLogger().debug(getDisplayName() + " CRIPPLED: Front armor destroyed.");
            return true;
        } else if ((getArmor(LOC_RIGHT) < 1) && (getOArmor(LOC_RIGHT) > 0)) {
            LogManager.getLogger().debug(getDisplayName() + " CRIPPLED: Right armor destroyed.");
            return true;
        } else if ((getArmor(LOC_LEFT) < 1) && (getOArmor(LOC_LEFT) > 0)) {
            LogManager.getLogger().debug(getDisplayName() + " CRIPPLED: Left armor destroyed.");
            return true;
        } else if (!hasNoTurret() && ((getArmor(getLocTurret()) < 1) && (getOArmor(getLocTurret()) > 0))) {
            LogManager.getLogger().debug(getDisplayName() + " CRIPPLED: Turret destroyed.");
            return true;
        } else if (!hasNoDualTurret() && ((getArmor(getLocTurret2()) < 1) && (getOArmor(getLocTurret2()) > 0))) {
            LogManager.getLogger().debug(getDisplayName() + " CRIPPLED: Front Turret destroyed.");
            return true;
        } else if ((getArmor(LOC_REAR) < 1) && (getOArmor(LOC_REAR) > 0)) {
            LogManager.getLogger().debug(getDisplayName() + " CRIPPLED: Rear armor destroyed.");
            return true;
        } else if (isPermanentlyImmobilized(checkCrew)) {
            LogManager.getLogger().debug(getDisplayName() + " CRIPPLED: Immobilized.");
            return true;
        }

        // If this is not a military vehicle, we don't need to do a weapon
        // check.
        if (!isMilitary()) {
            return false;
        }

        // no weapons can fire anymore, can cause no more than 5 points of
        // combined weapons damage,
        // or has no weapons with range greater than 5 hexes
        if (!hasViableWeapons()) {
            LogManager.getLogger().debug(getDisplayName() + " CRIPPLED: has no more viable weapons.");
            return true;
        }
        return false;
    }

    @Override
    public boolean isDmgHeavy() {
        // when checking if MP has been reduced, we want to ignore non-damage effects such as weather/gravity
        if (((double) getMotiveDamage() / getOriginalWalkMP()) >= 0.5) {
            LogManager.getLogger().debug(getDisplayName()
                    + " Lightly Damaged: Walk MP less than or equal to half the original Walk MP");
            return true;
        } else if ((getArmorRemainingPercent() <= 0.33) && (getArmorRemainingPercent() != IArmorState.ARMOR_NA)) {
            LogManager.getLogger().debug(getDisplayName()
                    + " Heavily Damaged: Armour Remaining percent of " + getArmorRemainingPercent()
                    + " is less than or equal to 0.33.");
            return true;
        }

        // If this is not a military vehicle, we don't need to do a weapon
        // check.
        if (!isMilitary()) {
            return false;
        }

        int totalWeapons = getTotalWeaponList().size();
        int totalInoperable = 0;
        for (Mounted weap : getTotalWeaponList()) {
            if (weap.isCrippled()) {
                totalInoperable++;
            }
        }
        return ((double) totalInoperable / totalWeapons) >= 0.75;
    }

    @Override
    public boolean isDmgModerate() {
        if ((getArmorRemainingPercent() <= 0.67) && (getArmorRemainingPercent() != IArmorState.ARMOR_NA)) {
            LogManager.getLogger().debug(getDisplayName()
                    + " Moderately Damaged: Armour Remaining percent of " + getArmorRemainingPercent()
                    + " is less than or equal to 0.67.");
            return true;
        }

        // If this is not a military vehicle, we don't need to do a weapon
        // check.
        if (!isMilitary()) {
            return false;
        }

        int totalWeapons = getTotalWeaponList().size();
        int totalInoperable = 0;
        for (Mounted weap : getTotalWeaponList()) {
            if (weap.isCrippled()) {
                totalInoperable++;
            }
        }

        return ((double) totalInoperable / totalWeapons) >= 0.5;
    }

    @Override
    public boolean isDmgLight() {
        // when checking if MP has been reduced, we want to ignore non-damage effects such as weather/gravity
        if (getMotiveDamage() > 0) {
            LogManager.getLogger().debug(getDisplayName()
                    + " Lightly Damaged: Walk MP less than the original Walk MP");
            return true;
        } else if ((getArmorRemainingPercent() <= 0.8) && (getArmorRemainingPercent() != IArmorState.ARMOR_NA)) {
            LogManager.getLogger().debug(getDisplayName()
                    + " Lightly Damaged: Armour Remaining percent of " + getArmorRemainingPercent()
                    + " is less than or equal to 0.8.");
            return true;
        }

        // If this is not a military vehicle, we don't need to do a weapon
        // check.
        if (!isMilitary()) {
            return false;
        }

        int totalWeapons = getTotalWeaponList().size();
        int totalInoperable = 0;
        for (Mounted weap : getTotalWeaponList()) {
            if (weap.isCrippled()) {
                totalInoperable++;
            }
        }

        return ((double) totalInoperable / totalWeapons) >= 0.25;
    }

    /**
     * Returns the mass of the fuel, which is used for calculating operating range.
     * For combat vehicles this is considered part of the engine weight. For support vehicles it is in
     * addition to the engine weight.
     *
     * @return fuel tonnage
     */
    public double getFuelTonnage() {
        if (hasEngine()) {
            // For combat vehicles the fuel tonnage is 10% of the engine.
            return getEngine().getWeightEngine(this) * 0.1;
        }
        return 0.0;
    }

    /**
     * Sets the fuel mass for support vehicles. Has no effect on combat vehicles.
     *
     * @param fuel The mass of the fuel in tons
     */
    public void setFuelTonnage(double fuel) {
        // do nothing
    }

    /**
     * Calculates the operating range of the vehicle based on engine type and fuel mass.
     * Vehicles that do not require fuel report an operating range of {@code Integer.MAX_VALUE}.
     *
     * @return The vehicle's operating range in km
     */
    public int operatingRange() {
        if (getFuelTonnage() <= 0) {
            return 0;
        }
        double fuelUnit = fuelTonnagePer100km();
        if (fuelUnit > 0) {
            int range = (int) (getFuelTonnage() / fuelUnit * 100);
            int fuelTanks = countWorkingMisc(MiscType.F_FUEL);
            if (getEngine().getEngineType() == Engine.COMBUSTION_ENGINE) {
                range += fuelTanks * 600;
            } else if (getEngine().getEngineType() == Engine.FUEL_CELL) {
                range += fuelTanks * 450;
            }
            return range;
        }
        return Integer.MAX_VALUE;
    }

    /**
     * Calculates fuel mass based on engine type and mass. Engines that do not require allocating
     * fuel mass return a value of 0.0.
     *
     * @return The fuel mass required for every 100 km of vehicle range.
     */
    public double fuelTonnagePer100km() {
        if (!hasEngine()) {
            return 0.0;
        }
        switch (getEngine().getEngineType()) {
            case Engine.STEAM:
                return getEngine().getWeightEngine(this) * 0.03;
            case Engine.COMBUSTION_ENGINE:
                if (getICEFuelType() == FuelType.PETROCHEMICALS) {
                    return getEngine().getWeightEngine(this) * 0.01;
                } else {
                    return getEngine().getWeightEngine(this) * 0.0125;
                }
            case Engine.BATTERY:
                return getEngine().getWeightEngine(this) * 0.05;
            case Engine.FUEL_CELL:
                return getEngine().getWeightEngine(this) * 0.015;
            default:
                return 0.0;
        }
    }

    /**
     * The type of fuel for internal combustion engines. This has no meaning for
     * other engine types.
     *
     * @return The ICE fuel type
     */
    public FuelType getICEFuelType() {
        return fuelType;
    }

    public void setICEFuelType(FuelType fuelType) {
        this.fuelType = fuelType;
    }

    /**
     * Tanks go Hull Down slightly differently, this method accounts for this
     *
     * @see megamek.common.Entity#setHullDown(boolean)
     */
    @Override
    public void setHullDown(boolean down) {
        super.setHullDown(down);
        if ((getMovedBackwards() == true) && (down == true)) {
            m_bBackedIntoHullDown = true;
        } else if ((getMovedBackwards() == false) && (down == true)) {
            m_bBackedIntoHullDown = false;
        } else if (down == false) {
            m_bBackedIntoHullDown = false;
        }
    }

    /**
     * Returns True if this tank moved backwards before going Hull Down
     *
     * @return
     */
    public boolean isBackedIntoHullDown() {
        return m_bBackedIntoHullDown;
    }

    @Override
    public long getEntityType() {
        return Entity.ETYPE_TANK;
    }

    @Override
    public boolean isEjectionPossible() {
        return game.getOptions().booleanOption(OptionsConstants.ADVGRNDMOV_VEHICLES_CAN_EJECT)
                && getCrew().isActive()
                && !hasQuirk(OptionsConstants.QUIRK_NEG_NO_EJECT);
    }

    /**
     * Used for omni vehicles, which must set the weight of turrets
     * the base chassis, limiting the amount of pod space in the turret.
     *
     * @return The weight of the primary turret
     */
    public double getBaseChassisTurretWeight() {
        return baseChassisTurretWeight;
    }

    /**
     * Sets the fixed weight of the primary turret on a dual-turret omnivehicle.
     *
     * @param baseChassisTurretWeight The weight of the turret
     */
    public void setBaseChassisTurretWeight(double baseChassisTurretWeight) {
        this.baseChassisTurretWeight = baseChassisTurretWeight;
    }

    /**
     * Used for omni vehicles, which must set the weight of turrets
     * the base chassis, limiting the amount of pod space in the turret.
     *
     * @return The weight of the second turret
     */
    public double getBaseChassisTurret2Weight() {
        return baseChassisTurret2Weight;
    }

    /**
     * Sets the fixed weight of the second turret on a dual-turret omnivehicle.
     *
     * @param baseChassisTurret2Weight The weight of the turret
     */
    public void setBaseChassisTurret2Weight(double baseChassisTurret2Weight) {
        this.baseChassisTurret2Weight = baseChassisTurret2Weight;
    }

    /**
     * Used for omni vehicles, which must set the weight of sponson or pintle mounts in
     * the base chassis, limiting the amount of pod space in the turret(s).
     *
     * @return The weight of any pintle mounts (small support vee) or sponson mounts
     *         (combat vee and M/L support vee)
     */
    public double getBaseChassisSponsonPintleWeight() {
        return baseChassisSponsonPintleWeight;
    }

    /**
     * Sets the fixed weight of any pintle (small SV) or sponson (CV, M/L SV) turrets
     * on an omnivehicle.
     *
     * @param baseChassisSponsonPintleWeight The weight of the sponson/pintle turrets.
     */
    public void setBaseChassisSponsonPintleWeight(double baseChassisSponsonPintleWeight) {
        this.baseChassisSponsonPintleWeight = baseChassisSponsonPintleWeight;
    }

    public boolean hasNoControlSystems() {
        return hasNoControlSystems;
    }

    public void setHasNoControlSystems(boolean hasNoControlSystems) {
        this.hasNoControlSystems = hasNoControlSystems;
    }

    /**
     * Used to determine the draw priority of different Entity subclasses.
     * This allows different unit types to always be draw above/below other
     * types.
     *
     * @return
     */
    @Override
    public int getSpriteDrawPriority() {
        return 4;
    }

    //Specific road/rail train rules

    /**
     * Used to determine if this vehicle can be towed by a tractor
     *
     * @return Whether the unit is constructed as a trailer
     */
    @Override
    public boolean isTrailer() {
        return trailer;
    }

    /**
     * Marks whether the tank is constructed as a trailer. This has no effect on
     * support vehicles, which determine trailer status by the trailer chassis modification.
     *
     * @param trailer Whether the tank is constructed as a trailer.
     */
    public void setTrailer(boolean trailer) {
        this.trailer = trailer;
    }

    /**
     * Used to determine if this vehicle can be the engine/tractor
     * for a bunch of trailers
     *
     * @return
     */
    @Override
    public boolean isTractor() {
        if (getMovementMode().equals(EntityMovementMode.TRACKED)
                || getMovementMode().equals(EntityMovementMode.WHEELED)) {
            // Any tracked or wheeled combat vehicle can be used as a tractor
            // if it is capable of independent operations or it is equipped with
            // a hitch (making it a trailer that is part of a train).
            return (hasEngine() && !hasNoControlSystems())
                    || hasWorkingMisc(MiscType.F_HITCH);
        }
        return false;
    }

    @Override
    public boolean isCombatVehicle() {
        return !isSupportVehicle();
    }

    @Override
    public boolean getsAutoExternalSearchlight() {
        return true;
    }
}<|MERGE_RESOLUTION|>--- conflicted
+++ resolved
@@ -672,15 +672,11 @@
                             || (hex.terrainLevel(Terrains.GEYSER) == 2);
                 }
             case HOVER:
-<<<<<<< HEAD
-                if (isCrossCountry && !isSuperHeavy()) {
+               if (isCrossCountry && !isSuperHeavy()) {
                     return (hex.terrainLevel(Terrains.MAGMA) > 1);
                 }
 
-                if (!isSuperHeavy()) {                    
-=======
                 if (!isSuperHeavy()) {
->>>>>>> 4c5ecfee
                     return (hex.containsTerrain(Terrains.WOODS) && !hexHasRoad && !scoutBikeIntoLightWoods)
                             || (hex.containsTerrain(Terrains.JUNGLE) && !hexHasRoad)
                             || (hex.terrainLevel(Terrains.MAGMA) > 1)
