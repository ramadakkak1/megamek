--- conflicted
+++ resolved
@@ -3868,16 +3868,11 @@
         }
         return (int) Math.ceil(struct / 10.0);
     }
-    
+
     @Override
     public int getNumBattleForceWeaponsLocations() {
         if (m_bHasNoTurret) {
             return 2;
-<<<<<<< HEAD
-=======
-        } else if (m_bHasNoDualTurret) {
-            return 3;
->>>>>>> d90e92ab
         } else {
             return 3;
         }
@@ -3896,36 +3891,12 @@
 
     @Override
     public double getBattleForceLocationMultiplier(int index, int location, boolean rearMounted) {
-<<<<<<< HEAD
         if ((index == 0) && (location != LOC_REAR)) {
             return 1;
         } else if ((index == 1) && (location == LOC_REAR)) {
             return 1;
         } else if ((index == 2) && ((location == LOC_TURRET) || (location == LOC_TURRET_2))) {
             return 1;
-=======
-        switch (index) {
-            case 0:
-                if (location > LOC_BODY && location < LOC_TURRET) {
-                    return 1.0;
-                }
-                break;
-            case 1:
-                if (location == LOC_REAR) {
-                    return 1.0;
-                }
-                break;
-            case 2:
-                if (location == LOC_TURRET) {
-                    return 1.0;
-                }
-                break;
-            case 3:
-                if (location == LOC_TURRET_2) {
-                    return 1.0;
-                }
-                break;
->>>>>>> d90e92ab
         }
         return 0;
     }
