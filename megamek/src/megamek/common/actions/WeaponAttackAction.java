/*
 * MegaMek - Copyright (C) 2000,2001,2002,2003,2004 Ben Mazur (bmazur@sev.org)
 *
 *  This program is free software; you can redistribute it and/or modify it
 *  under the terms of the GNU General Public License as published by the Free
 *  Software Foundation; either version 2 of the License, or (at your option)
 *  any later version.
 *
 *  This program is distributed in the hope that it will be useful, but
 *  WITHOUT ANY WARRANTY; without even the implied warranty of MERCHANTABILITY
 *  or FITNESS FOR A PARTICULAR PURPOSE. See the GNU General Public License
 *  for more details.
 */

package megamek.common.actions;

import java.io.Serializable;
import java.util.ArrayList;
import java.util.Enumeration;
import java.util.List;
import java.util.Vector;

import megamek.common.Aero;
import megamek.common.AmmoType;
import megamek.common.BattleArmor;
import megamek.common.BipedMech;
import megamek.common.BombType;
import megamek.common.CalledShot;
import megamek.common.Compute;
import megamek.common.ComputeECM;
import megamek.common.Coords;
import megamek.common.Crew;
import megamek.common.CriticalSlot;
import megamek.common.Dropship;
import megamek.common.ECMInfo;
import megamek.common.Entity;
import megamek.common.EntityMovementMode;
import megamek.common.EntityMovementType;
import megamek.common.EquipmentType;
import megamek.common.GunEmplacement;
import megamek.common.HexTarget;
import megamek.common.IAimingModes;
import megamek.common.IGame;
import megamek.common.IHex;
import megamek.common.ILocationExposureStatus;
import megamek.common.INarcPod;
import megamek.common.Infantry;
import megamek.common.Jumpship;
import megamek.common.LosEffects;
import megamek.common.Mech;
import megamek.common.MechWarrior;
import megamek.common.MinefieldTarget;
import megamek.common.MiscType;
import megamek.common.Mounted;
import megamek.common.PlanetaryConditions;
import megamek.common.Protomech;
import megamek.common.QuadMech;
import megamek.common.RangeType;
import megamek.common.SpaceStation;
import megamek.common.SupportTank;
import megamek.common.SupportVTOL;
import megamek.common.TagInfo;
import megamek.common.Tank;
import megamek.common.TargetRoll;
import megamek.common.Targetable;
import megamek.common.Terrains;
import megamek.common.ToHitData;
import megamek.common.VTOL;
import megamek.common.WeaponType;
import megamek.common.options.OptionsConstants;
import megamek.common.weapons.ArtilleryCannonWeapon;
import megamek.common.weapons.ArtilleryWeapon;
import megamek.common.weapons.GaussWeapon;
import megamek.common.weapons.ISBombastLaser;
import megamek.common.weapons.ISHGaussRifle;
import megamek.common.weapons.InfantryAttack;
import megamek.common.weapons.LRTWeapon;
import megamek.common.weapons.LaserBayWeapon;
import megamek.common.weapons.MekMortarWeapon;
import megamek.common.weapons.PPCBayWeapon;
import megamek.common.weapons.PulseLaserBayWeapon;
import megamek.common.weapons.SRTWeapon;
import megamek.common.weapons.ScreenLauncherBayWeapon;
import megamek.common.weapons.TSEMPWeapon;
import megamek.common.weapons.VariableSpeedPulseLaserWeapon;

/**
 * Represents intention to fire a weapon at the target.
 */
public class WeaponAttackAction extends AbstractAttackAction implements Serializable {
    /**
     *
     */
    private static final long serialVersionUID = -9096603813317359351L;
    private int weaponId;
    private int ammoId = -1;
    private int aimedLocation = Entity.LOC_NONE;
    private int aimMode = IAimingModes.AIM_MODE_NONE;
    private int otherAttackInfo = -1; //
    private boolean nemesisConfused;
    private boolean swarmingMissiles;
    /**
     * Keeps track of the ID of the current primary target for a swarm missile
     * attack.
     */
    private int oldTargetId = -1;

    /**
     * Keeps track of the Targetable type for the current primary target for a
     * swarm missile attack.
     */
    private int oldTargetType;

    /**
     * Keeps track of the ID of the original target for a swarm missile attack.
     */
    private int originalTargetId = Entity.NONE;

    /**
     * Keeps track of the type of the original target for a swarm missile
     * attack.
     */
    private int originalTargetType;

    private int swarmMissiles = 0;

    // bomb stuff
    private int[] bombPayload = new int[BombType.B_NUM];

    // equipment that affects this attack (AMS, ECM?, etc)
    // only used server-side
    private transient ArrayList<Mounted> vCounterEquipment;

    /**
     * Boolean flag that determines whether or not this attack is part of a
     * strafing run.
     */
    private boolean isStrafing = false;

    /**
     * Boolean flag that determines if this shot was the first one by a
     * particular weapon in a strafing run. Used to ensure that heat is only
     * added once.
     */
    protected boolean isStrafingFirstShot = false;

    /**
     * Boolean flag that determines if this shot was fired as part of a
     * pointblank shot from a hidden unit. In this case, to-hit numbers should
     * not be modified for terrain or movement. See TW pg 260
     */
    protected boolean isPointblankShot = false;

    // default to attacking an entity
    public WeaponAttackAction(int entityId, int targetId, int weaponId) {
        super(entityId, targetId);
        this.weaponId = weaponId;
    }

    public WeaponAttackAction(int entityId, int targetType, int targetId, int weaponId) {
        super(entityId, targetType, targetId);
        this.weaponId = weaponId;
    }

    public int getWeaponId() {
        return weaponId;
    }

    public int getAmmoId() {
        return ammoId;
    }

    public int getAimedLocation() {
        return aimedLocation;
    }

    public int getAimingMode() {
        return aimMode;
    }

    public ArrayList<Mounted> getCounterEquipment() {
        return vCounterEquipment;
    }

    public void setWeaponId(int weaponId) {
        this.weaponId = weaponId;
    }

    public void setAmmoId(int ammoId) {
        this.ammoId = ammoId;
    }

    public void setAimedLocation(int aimedLocation) {
        this.aimedLocation = aimedLocation;
    }

    public void setAimingMode(int aimMode) {
        this.aimMode = aimMode;
    }

    public void addCounterEquipment(Mounted m) {
        if (vCounterEquipment == null) {
            vCounterEquipment = new ArrayList<Mounted>();
        }
        vCounterEquipment.add(m);
    }

    public void setOtherAttackInfo(int newInfo) {
        otherAttackInfo = newInfo;
    }

    public int getOtherAttackInfo() {
        return otherAttackInfo;
    }

    public boolean isAirToGround(IGame game) {
        return Compute.isAirToGround(getEntity(game), getTarget(game));
    }

    public boolean isAirToAir(IGame game) {
        return Compute.isAirToAir(getEntity(game), getTarget(game));
    }

    public boolean isGroundToAir(IGame game) {
        return Compute.isGroundToAir(getEntity(game), getTarget(game));
    }

    public boolean isDiveBomb(IGame game) {
        return ((WeaponType) getEntity(game).getEquipment(getWeaponId()).getType()).hasFlag(WeaponType.F_DIVE_BOMB);
    }

    public int getAltitudeLoss(IGame game) {
        if (isAirToGround(game)) {
            if (((WeaponType) getEntity(game).getEquipment(getWeaponId()).getType()).hasFlag(WeaponType.F_DIVE_BOMB)) {
                return 2;
            }
            if (((WeaponType) getEntity(game).getEquipment(getWeaponId()).getType()).hasFlag(WeaponType.F_ALT_BOMB)) {
                return 0;
            }
            if (isStrafing) {
                return 0;
            } else {
                return 1;
            }
        }
        return 0;
    }

    public ToHitData toHit(IGame game) {
        return WeaponAttackAction.toHit(game, getEntityId(), game.getTarget(getTargetType(), getTargetId()),
                getWeaponId(), getAimedLocation(), getAimingMode(), nemesisConfused, swarmingMissiles,
                game.getTarget(getOldTargetType(), getOldTargetId()),
                game.getTarget(getOriginalTargetType(), getOriginalTargetId()), isStrafing(), isPointblankShot());
    }

    public ToHitData toHit(IGame game, List<ECMInfo> allECMInfo) {
        return WeaponAttackAction.toHit(game, getEntityId(), game.getTarget(getTargetType(), getTargetId()),
                getWeaponId(), getAimedLocation(), getAimingMode(), nemesisConfused, swarmingMissiles,
                game.getTarget(getOldTargetType(), getOldTargetId()),
                game.getTarget(getOriginalTargetType(), getOriginalTargetId()), isStrafing(), isPointblankShot(),
                allECMInfo);
    }

    public static ToHitData toHit(IGame game, int attackerId, Targetable target, int weaponId, boolean isStrafing) {
        return WeaponAttackAction.toHit(game, attackerId, target, weaponId, Entity.LOC_NONE, IAimingModes.AIM_MODE_NONE,
                false, false, null, null, isStrafing, false);
    }

    public static ToHitData toHit(IGame game, int attackerId, Targetable target, int weaponId, int aimingAt,
            int aimingMode, boolean isStrafing) {
        return WeaponAttackAction.toHit(game, attackerId, target, weaponId, aimingAt, aimingMode, false, false, null,
                null, isStrafing, false);
    }

    public static ToHitData toHit(IGame game, int attackerId, Targetable target, int weaponId, int aimingAt,
            int aimingMode, boolean isNemesisConfused, boolean exchangeSwarmTarget, Targetable oldTarget,
            Targetable originalTarget, boolean isStrafing, boolean isPointblankShot) {
        return WeaponAttackAction.toHit(game, attackerId, target, weaponId, aimingAt, aimingMode, isNemesisConfused,
                exchangeSwarmTarget, oldTarget, originalTarget, isStrafing, isPointblankShot, null);
    }

    /**
     * To-hit number for attacker firing a weapon at the target.
     */
    private static ToHitData toHit(IGame game, int attackerId, Targetable target, int weaponId, int aimingAt,
            int aimingMode, boolean isNemesisConfused, boolean exchangeSwarmTarget, Targetable oldTarget,
            Targetable originalTarget, boolean isStrafing, boolean isPointblankShot, List<ECMInfo> allECMInfo) {
        final Entity ae = game.getEntity(attackerId);
        final Mounted weapon = ae.getEquipment(weaponId);

        if (!(weapon.getType() instanceof WeaponType)) {
            return new ToHitData(TargetRoll.AUTOMATIC_FAIL, "Not a weapon");
        }

        final WeaponType wtype = (WeaponType) weapon.getType();
        Targetable swarmSecondaryTarget = target;
        Targetable swarmPrimaryTarget = oldTarget;
        if (exchangeSwarmTarget) {
            // this is a swarm attack against a new target
            // first, exchange original and new targets to get all mods
            // as if firing against original target.
            // at the end of this function, we remove target terrain
            // and movement mods, and add those for the new target
            Targetable tempTarget = target;
            target = originalTarget;
            originalTarget = tempTarget;
        }
        Entity te = null;
        if (target.getTargetType() == Targetable.TYPE_ENTITY) {
            te = (Entity) target;
        }
        boolean isAttackerInfantry = ae instanceof Infantry;
        boolean isWeaponInfantry = wtype.hasFlag(WeaponType.F_INFANTRY);
        boolean isWeaponFieldGuns = isAttackerInfantry && (weapon.getLocation() == Infantry.LOC_FIELD_GUNS);
        // 2003-01-02 BattleArmor MG and Small Lasers have unlimited ammo.
        // 2002-09-16 Infantry weapons have unlimited ammo.
        final boolean usesAmmo = (wtype.getAmmoType() != AmmoType.T_NA) && !isWeaponInfantry;
        final Mounted ammo = usesAmmo ? weapon.getLinked() : null;
        final AmmoType atype = ammo == null ? null : (AmmoType) ammo.getType();
        final boolean targetInBuilding = Compute.isInBuilding(game, te);
        boolean bMekTankStealthActive = false;
        if ((ae instanceof Mech) || (ae instanceof Tank)) {
            bMekTankStealthActive = ae.isStealthActive();
        }
        boolean isIndirect = (wtype.hasModes() && weapon.curMode().equals("Indirect"))
                || (wtype instanceof ArtilleryCannonWeapon);
        boolean isInferno = ((atype != null)
                && ((atype.getAmmoType() == AmmoType.T_SRM) || (atype.getAmmoType() == AmmoType.T_MML))
                && (atype.getMunitionType() == AmmoType.M_INFERNO))
                || (isWeaponInfantry && (wtype.hasFlag(WeaponType.F_INFERNO)));
        boolean isArtilleryDirect = wtype.hasFlag(WeaponType.F_ARTILLERY)
                && (game.getPhase() == IGame.Phase.PHASE_FIRING);
        boolean isArtilleryIndirect = wtype.hasFlag(WeaponType.F_ARTILLERY)
                && ((game.getPhase() == IGame.Phase.PHASE_TARGETING)
                        || (game.getPhase() == IGame.Phase.PHASE_OFFBOARD));
        // hack, otherwise when actually resolves shot labeled impossible.
        boolean isArtilleryFLAK = isArtilleryDirect && (te != null)
                && ((((te.getMovementMode() == EntityMovementMode.VTOL)
                        || (te.getMovementMode() == EntityMovementMode.WIGE)) && te.isAirborneVTOLorWIGE())
                        || (te.isAirborne()))
                && (atype != null) && (usesAmmo && (atype.getMunitionType() == AmmoType.M_STANDARD));
        boolean isHaywireINarced = ae.isINarcedWith(INarcPod.HAYWIRE);
        boolean isINarcGuided = false;
        // for attacks where ECM along flight path makes a difference
        boolean isECMAffected = ComputeECM.isAffectedByECM(ae, ae.getPosition(), target.getPosition(), allECMInfo);
        // for attacks where only ECM on the target hex makes a difference
        boolean isTargetECMAffected = ComputeECM.isAffectedByECM(ae, target.getPosition(), target.getPosition(),
                allECMInfo);
        boolean isTAG = wtype.hasFlag(WeaponType.F_TAG);
        boolean isHoming = false;
        boolean bHeatSeeking = (atype != null)
                && ((atype.getAmmoType() == AmmoType.T_SRM) || (atype.getAmmoType() == AmmoType.T_MML)
                        || (atype.getAmmoType() == AmmoType.T_LRM))
                && (atype.getMunitionType() == AmmoType.M_HEAT_SEEKING);
        boolean bFTL = (atype != null)
                && ((atype.getAmmoType() == AmmoType.T_MML) || (atype.getAmmoType() == AmmoType.T_LRM))
                && (atype.getMunitionType() == AmmoType.M_FOLLOW_THE_LEADER);

        Mounted mLinker = weapon.getLinkedBy();
        boolean bApollo = ((mLinker != null) && (mLinker.getType() instanceof MiscType) && !mLinker.isDestroyed()
                && !mLinker.isMissing() && !mLinker.isBreached() && mLinker.getType().hasFlag(MiscType.F_APOLLO))
                && (atype != null) && (atype.getAmmoType() == AmmoType.T_MRM);
        boolean bArtemisV = ((mLinker != null) && (mLinker.getType() instanceof MiscType) && !mLinker.isDestroyed()
                && !mLinker.isMissing() && !mLinker.isBreached() && mLinker.getType().hasFlag(MiscType.F_ARTEMIS_V)
                && !isECMAffected && !bMekTankStealthActive && (atype != null)
                && (atype.getMunitionType() == AmmoType.M_ARTEMIS_V_CAPABLE));
        boolean inSameBuilding = Compute.isInSameBuilding(game, ae, te);

        // is this attack originating from underwater
        // TODO: assuming that torpedoes are underwater attacks even if fired
        // from surface vessel, awaiting rules clarification
        // http://www.classicbattletech.com/forums/index.php/topic,48744.0.html
        boolean underWater = (ae.getLocationStatus(weapon.getLocation()) == ILocationExposureStatus.WET)
                || (wtype instanceof SRTWeapon) || (wtype instanceof LRTWeapon);

        if (te != null) {
            if (!isTargetECMAffected && te.isINarcedBy(ae.getOwner().getTeam()) && (atype != null)
                    && ((atype.getAmmoType() == AmmoType.T_LRM) || (atype.getAmmoType() == AmmoType.T_MML)
                            || (atype.getAmmoType() == AmmoType.T_SRM) || (atype.getAmmoType() == AmmoType.T_NLRM))
                    && (atype.getMunitionType() == AmmoType.M_NARC_CAPABLE)) {
                isINarcGuided = true;
            }
        }
        int toSubtract = 0;
        final int ttype = target.getTargetType();

        ToHitData toHit;
        String reason = WeaponAttackAction.toHitIsImpossible(game, ae, target, swarmPrimaryTarget, swarmSecondaryTarget,
                weapon, atype, wtype, ttype, exchangeSwarmTarget, usesAmmo, te, isTAG, isInferno, isAttackerInfantry,
                isIndirect, attackerId, weaponId, isArtilleryIndirect, ammo, isArtilleryFLAK, targetInBuilding,
                isArtilleryDirect, isTargetECMAffected, isStrafing);
        if (reason != null) {
            return new ToHitData(TargetRoll.IMPOSSIBLE, reason);
        }

        // if this is a bombing attack then get the to hit and return
        // TODO: this should probably be its own kind of attack
        if (wtype.hasFlag(WeaponType.F_SPACE_BOMB)) {
            toHit = Compute.getSpaceBombBaseToHit(ae, te, game);
            return toHit;
        }

        // B-Pod firing at infantry in the same hex autohit
        if (wtype.hasFlag(WeaponType.F_B_POD) && (target instanceof Infantry)
                && target.getPosition().equals(ae.getPosition())) {
            return new ToHitData(TargetRoll.AUTOMATIC_SUCCESS, "B-Pod firing at infantry");
        }

        long munition = AmmoType.M_STANDARD;
        if (atype != null) {
            munition = atype.getMunitionType();
        }
        if (munition == AmmoType.M_HOMING && ammo.curMode().equals("Homing")) {
            // target type checked later because its different for
            // direct/indirect (BMRr p77 on board arrow IV)
            isHoming = true;
        }
        int targEl;

        if (te == null) {
            targEl = -game.getBoard().getHex(target.getPosition()).depth();
        } else {
            targEl = te.relHeight();
        }

        // TODO: mech making DFA could be higher if DFA target hex is higher
        // BMRr pg. 43, "attacking unit is considered to be in the air
        // above the hex, standing on an elevation 1 level higher than
        // the target hex or the elevation of the hex the attacker is
        // in, whichever is higher."

        // if we're doing indirect fire, find a spotter
        Entity spotter = null;
        boolean narcSpotter = false;
        if (isIndirect) {
            if ((target instanceof Entity) && !isTargetECMAffected && (te != null) && (atype != null) && usesAmmo
                    && (atype.getMunitionType() == AmmoType.M_NARC_CAPABLE)
                    && (te.isNarcedBy(ae.getOwner().getTeam()) || te.isINarcedBy(ae.getOwner().getTeam()))) {
                spotter = te;
                narcSpotter = true;
            } else {
                spotter = Compute.findSpotter(game, ae, target);
            }
            if ((spotter == null) && (atype != null)
                    && ((atype.getAmmoType() == AmmoType.T_LRM) || (atype.getAmmoType() == AmmoType.T_MML)
                            || (atype.getAmmoType() == AmmoType.T_NLRM)
                            || (atype.getAmmoType() == AmmoType.T_MEK_MORTAR))
                    && (atype.getMunitionType() == AmmoType.M_SEMIGUIDED)) {
                for (TagInfo ti : game.getTagInfo()) {
                    if (target.getTargetId() == ti.target.getTargetId()) {
                        spotter = game.getEntity(ti.attackerId);
                    }
                }
            }
        }

        // EI system
        // 0 if no EI (or switched off)
        // 1 if no intervening light woods
        // 2 if intervening light woods (because target in woods + intervening
        // woods is only +1 total)
        int eistatus = 0;

        boolean mpMelevationHack = false;
        if (usesAmmo && (wtype.getAmmoType() == AmmoType.T_LRM) && (atype != null)
                && (atype.getMunitionType() == AmmoType.M_MULTI_PURPOSE) && (ae.getElevation() == -1)
                && (ae.getLocationStatus(weapon.getLocation()) == ILocationExposureStatus.WET)) {
            mpMelevationHack = true;
            // surface to fire
            ae.setElevation(0);
        }
        // check LOS (indirect LOS is from the spotter)
        LosEffects los;
        ToHitData losMods;

        if (!isIndirect || (spotter == null)) {
            if (!exchangeSwarmTarget) {
                los = LosEffects.calculateLos(game, attackerId, target);
            } else {
                // Swarm should draw LoS between targets, not attacker, since
                // we don't want LoS to be blocked
                if (swarmPrimaryTarget.getTargetType() == Targetable.TYPE_ENTITY) {
                    los = LosEffects.calculateLos(game, swarmPrimaryTarget.getTargetId(), swarmSecondaryTarget);
                } else {
                    los = LosEffects.calculateLos(game, swarmSecondaryTarget.getTargetId(), swarmPrimaryTarget);
                }
            }

            if (ae.hasActiveEiCockpit()) {
                if (los.getLightWoods() > 0) {
                    eistatus = 2;
                } else {
                    eistatus = 1;
                }
            }

            if ((wtype instanceof MekMortarWeapon) && isIndirect) {
                los.setArcedAttack(true);
            }

            losMods = los.losModifiers(game, eistatus, underWater);
            if ((atype != null) && ((atype.getAmmoType() == AmmoType.T_LRM_TORPEDO)
                    || (atype.getAmmoType() == AmmoType.T_SRM_TORPEDO)
                    || (((atype.getAmmoType() == AmmoType.T_SRM) || (atype.getAmmoType() == AmmoType.T_MRM)
                            || (atype.getAmmoType() == AmmoType.T_LRM) || (atype.getAmmoType() == AmmoType.T_MML))
                            && (munition == AmmoType.M_TORPEDO)))
                    && (los.getMinimumWaterDepth() < 1)) {
                return new ToHitData(TargetRoll.IMPOSSIBLE, "Torpedos must follow water their entire LOS");
            }
        } else {
            if (!exchangeSwarmTarget) {
                los = LosEffects.calculateLos(game, spotter.getId(), target, true);
            } else {
                // Swarm should draw LoS between targets, not attacker, since
                // we don't want LoS to be blocked
                if (swarmPrimaryTarget.getTargetType() == Targetable.TYPE_ENTITY) {
                    los = LosEffects.calculateLos(game, swarmPrimaryTarget.getTargetId(), swarmSecondaryTarget);
                } else {
                    los = LosEffects.calculateLos(game, swarmSecondaryTarget.getTargetId(), swarmPrimaryTarget);
                }
            }

            // do not count attacker partial cover in indirect fire
            los.setAttackerCover(LosEffects.COVER_NONE);

            if (!narcSpotter && spotter.hasActiveEiCockpit()) {
                if (los.getLightWoods() > 0) {
                    eistatus = 2;
                } else {
                    eistatus = 1;
                }
            }

            if (wtype instanceof MekMortarWeapon) {
                los.setArcedAttack(true);
            }

            losMods = los.losModifiers(game, underWater);
        }
        if (mpMelevationHack) {
            // return to depth 1
            ae.setElevation(-1);
        }

        // Leg attacks, Swarm attacks, and
        // Mine Launchers don't use gunnery.
        if (Infantry.LEG_ATTACK.equals(wtype.getInternalName())) {
            toHit = Compute.getLegAttackBaseToHit(ae, te, game);
            if (toHit.getValue() == TargetRoll.IMPOSSIBLE) {
                return toHit;
            }
            if ((te instanceof Mech) && ((Mech) te).isSuperHeavy()) {
                toHit.addModifier(-1, "target is superheavy mech");
            }

        } else if (Infantry.SWARM_MEK.equals(wtype.getInternalName())) {
            toHit = Compute.getSwarmMekBaseToHit(ae, te, game);
            if (toHit.getValue() == TargetRoll.IMPOSSIBLE) {
                return toHit;
            }

            if (te instanceof Tank) {
                toHit.addModifier(-2, "target is vehicle");
            }
            if ((te instanceof Mech) && ((Mech) te).isSuperHeavy()) {
                toHit.addModifier(-1, "target is superheavy mech");
            }

            // If the defender carries mechanized BA, they can fight off the
            // swarm
            if (te != null) {
                for (Entity e : te.getExternalUnits()) {
                    if (e instanceof BattleArmor) {
                        BattleArmor ba = (BattleArmor) e;
                        int def = ba.getShootingStrength();
                        int att = ((Infantry) ae).getShootingStrength();
                        if (!(ae instanceof BattleArmor)) {
                            if (att >= 28) {
                                att = 5;
                            } else if (att >= 24) {
                                att = 4;
                            } else if (att >= 21) {
                                att = 3;
                            } else if (att >= 18) {
                                att = 2;
                            } else {
                                att = 1;
                            }
                        }
                        def = (def + 2) - att;
                        if (def > 0) {
                            toHit.addModifier(def, "Defending mechanized BA");
                        }
                    }
                }
            }
        } else if (Infantry.STOP_SWARM.equals(wtype.getInternalName())) {
            // Can't stop if we're not swarming, otherwise automatic.
            return new ToHitData(TargetRoll.AUTOMATIC_SUCCESS, "End swarm attack.");
        } else if (BattleArmor.MINE_LAUNCHER.equals(wtype.getInternalName())) {
            // Mine launchers can not hit infantry.
            toHit = new ToHitData(8, "magnetic mine attack");
        } else if ((atype != null) && (atype.getAmmoType() == AmmoType.T_BA_MICRO_BOMB)) {
            if (ae.getPosition().equals(target.getPosition())) {
                // Micro bombs use anti-mech skill
                toHit = new ToHitData(ae.getCrew().getPiloting(), "anti-mech skill");
                if ((te instanceof Mech) && ((Mech) te).isSuperHeavy()) {
                    toHit.addModifier(-1, "target is superheavy mech");
                }
                return toHit;
            }
            return new ToHitData(TargetRoll.IMPOSSIBLE, "out of range");
        }
        // Swarming infantry always hit their target, but
        // they can only target the Mek they're swarming.
        else if ((te != null) && (ae.getSwarmTargetId() == te.getId())) {
            int side = te instanceof Tank ? ToHitData.SIDE_RANDOM : ToHitData.SIDE_FRONT;
            if (ae instanceof BattleArmor) {
                if (!Infantry.SWARM_WEAPON_MEK.equals(wtype.getInternalName()) && !(wtype instanceof InfantryAttack)) {
                    return new ToHitData(TargetRoll.IMPOSSIBLE, "Use the 'Attack Swarmed Mek' attack instead");
                }
                return new ToHitData(TargetRoll.AUTOMATIC_SUCCESS, "swarming (automatic hit)", ToHitData.HIT_SWARM,
                        side);
            }
            return new ToHitData(TargetRoll.AUTOMATIC_SUCCESS, "swarming", ToHitData.HIT_SWARM_CONVENTIONAL, side);
        } else if (isArtilleryFLAK) {
            if (game.getOptions().booleanOption(OptionsConstants.RPG_ARTILLERY_SKILL)) {
                toHit = new ToHitData(ae.getCrew().getArtillery(), "artillery skill");
            } else {
                toHit = new ToHitData(ae.getCrew().getGunnery(), "gunnery skill");
            }
            toHit.addModifier(3, "artillery flak attack");
            if ((te != null) && te.isAirborne()) {
                if (te.getAltitude() > 3) {
                    if (te.getAltitude() > 9) {
                        toHit.addModifier(TargetRoll.IMPOSSIBLE, "airborne aerospace at altitude > 10");
                    } else if (te.getAltitude() > 6) {
                        toHit.addModifier(2, "airborne aerospace at altitude 7-9");
                    } else if (te.getAltitude() > 3) {
                        toHit.addModifier(1, "airborne aerospace at altitude 4-6.");
                    }
                }
            }
        } else {
            toHit = new ToHitData(ae.getCrew().getGunnery(), "gunnery skill");
            if (game.getOptions().booleanOption(OptionsConstants.RPG_RPG_GUNNERY)) {
                if (wtype.hasFlag(WeaponType.F_ENERGY)) {
                    toHit = new ToHitData(ae.getCrew().getGunneryL(), "gunnery (L) skill");
                }
                if (wtype.hasFlag(WeaponType.F_MISSILE)) {
                    toHit = new ToHitData(ae.getCrew().getGunneryM(), "gunnery (M) skill");
                }
                if (wtype.hasFlag(WeaponType.F_BALLISTIC)) {
                    toHit = new ToHitData(ae.getCrew().getGunneryB(), "gunnery (B) skill");
                }
            }
            if (wtype.hasFlag(WeaponType.F_ARTILLERY) && game.getOptions().booleanOption(OptionsConstants.RPG_ARTILLERY_SKILL)) {
                toHit = new ToHitData(ae.getCrew().getArtillery(), "artillery skill");
            }
            if (ae.getTaserFeedBackRounds() > 0) {
                toHit.addModifier(1, "Taser feedback");
            }
            if (ae.getTaserInterferenceRounds() > 0) {
                toHit.addModifier(ae.getTaserInterference(), "Taser interference");
            }
        }

        // Engineer's fire extinguisher has fixed to hit number,
        // Note that coolant trucks make a regular attack.
        if (wtype.hasFlag(WeaponType.F_EXTINGUISHER)) {
            toHit = new ToHitData(8, "fire extinguisher");
            if (((target instanceof Entity) && ((Entity) target).infernos.isStillBurning())
                    || ((target instanceof Tank) && ((Tank) target).isInfernoFire())) {
                toHit.addModifier(2, "inferno fire");
            }
            if ((Targetable.TYPE_HEX_EXTINGUISH == target.getTargetType())
                    && game.getBoard().isInfernoBurning(target.getPosition())) {
                toHit.addModifier(2, "inferno fire");
            }
            return toHit;
        }

        // if we're spotting for indirect fire, add +1
        if (ae.isSpotting()) {
            toHit.addModifier(+1, "attacker is spotting for indirect LRM fire");
        }

        if ((te instanceof Mech) && ((Mech) te).isSuperHeavy()) {
            toHit.addModifier(-1, "target is superheavy mech");
        }

        // fatigue
        if (game.getOptions().booleanOption(OptionsConstants.ADVANCED_TACOPS_FATIGUE)
                && ae.getCrew().isGunneryFatigued()) {
            toHit.addModifier(1, "fatigue");
        }

        // If a unit is suffering from electromagnetic interference, they get a
        // blanket +2.
        // Sucks to be them.
        if (ae.isSufferingEMI()) {
            toHit.addModifier(+2, "electromagnetic interference");
        }

        // evading bonuses (
        if ((te != null) && te.isEvading()) {
            toHit.addModifier(te.getEvasionBonus(), "target is evading");
        }

        // ghost target modifier
        if (game.getOptions().booleanOption(OptionsConstants.ADVANCED_TACOPS_GHOST_TARGET) && !isIndirect
                && !isArtilleryIndirect && !isArtilleryDirect) {
            int ghostTargetMod = Compute.getGhostTargetNumber(ae, ae.getPosition(), target.getPosition());
            if ((ghostTargetMod > -1) && !((ae instanceof Infantry) && !(ae instanceof BattleArmor))) {
                int bapMod = 0;
                if (ae.hasBAP()) {
                    bapMod = 1;
                }
                int tcMod = 0;
                if (ae.hasTargComp() && wtype.hasFlag(WeaponType.F_DIRECT_FIRE) && !wtype.hasFlag(WeaponType.F_CWS)
                        && !wtype.hasFlag(WeaponType.F_TASER) && (atype != null)
                        && (!usesAmmo || !(((atype.getAmmoType() == AmmoType.T_AC_LBX)
                                || (atype.getAmmoType() == AmmoType.T_AC_LBX_THB))
                                && (atype.getMunitionType() == AmmoType.M_CLUSTER)))) {
                    tcMod = 2;
                }
                int ghostTargetMoF = (ae.getCrew().getSensorOps() + ghostTargetMod)
                        - (ae.getGhostTargetOverride() + bapMod + tcMod);
                if (ghostTargetMoF > 1) {
                    // according to this rules clarification the +4 max is on
                    // the PSR not on the to-hit roll
                    // http://www.classicbattletech.com/forums/index.php?topic=66036.0
                    // unofficial rule to cap the ghost target to-hit penalty
                    int mod = ghostTargetMoF / 2;
                    if (game.getOptions().intOption(OptionsConstants.ADVANCED_GHOST_TARGET_MAX) > 0) {
                        mod = Math.min(mod, game.getOptions().intOption(OptionsConstants.ADVANCED_GHOST_TARGET_MAX));
                    }
                    toHit.addModifier(mod, "ghost targets");
                }
            }
        }

        // Space ECM
        if (game.getBoard().inSpace() && game.getOptions().booleanOption(OptionsConstants.ADVAERORULES_STRATOPS_ECM)) {
            int ecm = ComputeECM.getLargeCraftECM(ae, ae.getPosition(), target.getPosition());
            if (!ae.isLargeCraft()) {
                ecm += ComputeECM.getSmallCraftECM(ae, ae.getPosition(), target.getPosition());
            }
            ecm = Math.min(4, ecm);
            int eccm = 0;
            if (ae.isLargeCraft()) {
                eccm = ((Aero) ae).getECCMBonus();
            }
            if (ecm > 0) {
                toHit.addModifier(ecm, "ECM");
                if (eccm > 0) {
                    toHit.addModifier(-1 * Math.min(ecm, eccm), "ECCM");
                }
            }
        }

        if (Compute.isGroundToAir(ae, target) && (null != te) && te.isNOE()) {
            if (te.passedWithin(ae.getPosition(), 1)) {
                toHit.addModifier(+1, "target is NOE");
            } else {
                toHit.addModifier(+3, "target is NOE");
            }
        }

        if (Compute.isGroundToAir(ae, target)
                && game.getOptions().booleanOption(OptionsConstants.ADVAERORULES_STRATOPS_AA_FIRE) && (null != te)
                && (te instanceof Aero)) {
            int vMod = ((Aero) te).getCurrentVelocity();
            if (game.getOptions().booleanOption(OptionsConstants.ADVAERORULES_AA_MOVE_MOD)) {
                vMod = Math.min(vMod / 2, 4);
            }
            toHit.addModifier(vMod, "velocity");
        }

        // Aeros may suffer from criticals
        if (ae instanceof Aero) {
            Aero aero = (Aero) ae;

            // sensor hits
            int sensors = aero.getSensorHits();

            if (!aero.isCapitalFighter()) {
                if ((sensors > 0) && (sensors < 3)) {
                    toHit.addModifier(sensors, "sensor damage");
                }
                if (sensors > 2) {
                    toHit.addModifier(+5, "sensors destroyed");
                }
            }

            // FCS hits
            int fcs = aero.getFCSHits();

            if ((fcs > 0) && !aero.isCapitalFighter()) {
                toHit.addModifier(fcs * 2, "fcs damage");
            }

            // pilot hits
            int pilothits = aero.getCrew().getHits();
            if ((pilothits > 0) && !aero.isCapitalFighter()) {
                toHit.addModifier(pilothits, "pilot hits");
            }

            // out of control
            if (aero.isOutControlTotal()) {
                toHit.addModifier(+2, "out-of-control");
            }

            if (aero instanceof Jumpship) {
                Jumpship js = (Jumpship) aero;
                int cic = js.getCICHits();
                if (cic > 0) {
                    toHit.addModifier(cic * 2, "CIC damage");
                }
            }

            // targeting mods for evasive action by large craft
            if (aero.isEvading()) {
                toHit.addModifier(+2, "attacker is evading");
            }

            // check for heavy gauss rifle on fighter of small craft
            if ((weapon.getType() instanceof ISHGaussRifle) && (ae instanceof Aero) && !(ae instanceof Dropship)
                    && !(ae instanceof Jumpship)) {
                toHit.addModifier(+1, "weapon to-hit modifier");
            }

            // check for NOE
            if (Compute.isAirToAir(ae, target)) {
                if (target.isAirborneVTOLorWIGE()) {
                    toHit.addModifier(+5, "targeting non-aerospace airborne unit");
                }
                if (ae.isNOE()) {
                    if (ae.isOmni()) {
                        toHit.addModifier(+1, "attacker is flying at NOE (omni)");
                    } else {
                        toHit.addModifier(+2, "attacker is flying at NOE");
                    }
                }
            }

            if (!ae.isAirborne() && !ae.isSpaceborne()) {
                // grounded aero
                if (!(ae instanceof Dropship)) {
                    toHit.addModifier(+2, "grounded aero");
                } else if (!target.isAirborne() && !isArtilleryIndirect) {
                    toHit.addModifier(-2, "grounded dropships firing on ground units");
                }
            }

            // check for particular kinds of weapons in weapon bays
            if (ae.usesWeaponBays()) {

                // any heavy lasers
                if (wtype.getAtClass() == WeaponType.CLASS_LASER) {
                    for (int wId : weapon.getBayWeapons()) {
                        Mounted bweap = ae.getEquipment(wId);
                        WeaponType bwtype = (WeaponType) bweap.getType();
                        if ((bwtype.getInternalName().contains("Heavy"))
                                && (bwtype.getInternalName().contains("Laser"))) {
                            toHit.addModifier(+1, "bay contains heavy laser");
                            break;
                        }
                    }
                }
                // barracuda missiles
                else if (wtype.getAtClass() == WeaponType.CLASS_CAPITAL_MISSILE) {
                    boolean onlyBarracuda = true;
                    for (int wId : weapon.getBayWeapons()) {
                        Mounted bweap = ae.getEquipment(wId);
                        Mounted bammo = bweap.getLinked();
                        if (bammo != null) {
                            AmmoType batype = (AmmoType) bammo.getType();
                            if (batype.getAmmoType() != AmmoType.T_BARRACUDA) {
                                onlyBarracuda = false;
                            }
                        }
                    }
                    if (onlyBarracuda) {
                        toHit.addModifier(-2, "barracuda missile");
                    }
                }
                // barracuda missiles in an AR10 launcher (must all be
                // barracuda)
                else if (wtype.getAtClass() == WeaponType.CLASS_AR10) {
                    boolean onlyBarracuda = true;
                    for (int wId : weapon.getBayWeapons()) {
                        Mounted bweap = ae.getEquipment(wId);
                        Mounted bammo = bweap.getLinked();
                        if (bammo != null) {
                            AmmoType batype = (AmmoType) bammo.getType();
                            if (!batype.hasFlag(AmmoType.F_AR10_BARRACUDA)) {
                                onlyBarracuda = false;
                            }
                        }
                    }
                    if (onlyBarracuda) {
                        toHit.addModifier(-2, "barracuda missile");
                    }
                }
                // LBX cluster
                else if (wtype.getAtClass() == WeaponType.CLASS_LBX_AC) {
                    boolean onlyCluster = true;
                    for (int wId : weapon.getBayWeapons()) {
                        Mounted bweap = ae.getEquipment(wId);
                        Mounted bammo = bweap.getLinked();
                        if (bammo != null) {
                            AmmoType batype = (AmmoType) bammo.getType();
                            if (batype.getMunitionType() != AmmoType.M_CLUSTER) {
                                onlyCluster = false;
                                break;
                            }
                        }
                    }
                    if (onlyCluster) {
                        toHit.addModifier(-1, "cluster ammo");
                    }
                }
            }
        }

        if (wtype.hasFlag(WeaponType.F_ANTI_SHIP) && (te != null) && (te.getWeight() < 500)) {
            toHit.addModifier(4, "Anti-ship missile at a small target");
        }

        if (wtype.hasFlag(WeaponType.F_MASS_DRIVER)) {
            toHit.addModifier(2, "Mass Driver to-hit Penalty");
        }

        if ((te instanceof Aero) && te.isAirborne()) {

            Aero a = (Aero) te;

            // is the target at zero velocity
            if ((a.getCurrentVelocity() == 0) && !(a.isSpheroid() && !game.getBoard().inSpace())) {
                toHit.addModifier(-2, "target is not moving");
            }

            // capital weapon (except missiles) penalties at small targets
            if (wtype.isCapital() && (wtype.getAtClass() != WeaponType.CLASS_CAPITAL_MISSILE)
                    && (wtype.getAtClass() != WeaponType.CLASS_AR10) && !te.isLargeCraft()) {
                // check to see if we are using AAA mode
                int aaaMod = 0;
                if (wtype.hasModes() && weapon.curMode().equals("AAA")) {
                    aaaMod = 2;
                }
                if (wtype.isSubCapital()) {
                    toHit.addModifier(3 - aaaMod, "sub-capital weapon at small target");
                } else {
                    toHit.addModifier(5 - aaaMod, "capital weapon at small target");
                }
            }

            // AAA mode makes targeting large craft more difficult
            if (wtype.hasModes() && weapon.curMode().equals("AAA") && te.isLargeCraft()) {
                toHit.addModifier(+1, "AAA mode at large craft");
            }

            // check for bracketing mode
            if (wtype.hasModes() && weapon.curMode().equals("Bracket 80%")) {
                toHit.addModifier(-1, "Bracketing 80%");
            }
            if (wtype.hasModes() && weapon.curMode().equals("Bracket 60%")) {
                toHit.addModifier(-2, "Bracketing 60%");
            }
            if (wtype.hasModes() && weapon.curMode().equals("Bracket 40%")) {
                toHit.addModifier(-3, "Bracketing 40%");
            }

            // sensor shadows
            if (game.getOptions().booleanOption(OptionsConstants.ADVAERORULES_STRATOPS_SENSOR_SHADOW)
                    && game.getBoard().inSpace()) {
                for (Entity en : Compute.getAdjacentEntitiesAlongAttack(ae.getPosition(), target.getPosition(), game)) {
                    if (!en.isEnemyOf(a) && en.isLargeCraft() && ((en.getWeight() - a.getWeight()) >= -100000.0)) {
                        toHit.addModifier(+1, "Sensor Shadow");
                        break;
                    }
                }
                for (Entity en : game.getEntitiesVector(target.getPosition())) {
                    if (!en.isEnemyOf(a) && en.isLargeCraft() && !en.equals(a)
                            && ((en.getWeight() - a.getWeight()) >= -100000.0)) {
                        toHit.addModifier(+1, "Sensor Shadow");
                        break;
                    }
                }
            }

        }

        // Vehicles may suffer from criticals
        if (ae instanceof Tank) {
            Tank tank = (Tank) ae;
            if (tank.isCommanderHit()) {
                if (ae instanceof VTOL) {
                    toHit.addModifier(+1, "copilot injured");
                } else {
                    toHit.addModifier(+1, "commander injured");
                }
            }
            int sensors = tank.getSensorHits();
            if (sensors > 0) {
                toHit.addModifier(sensors, "sensor damage");
            }
            if (tank.isStabiliserHit(weapon.getLocation())) {
                toHit.addModifier(Compute.getAttackerMovementModifier(game, tank.getId()).getValue(),
                        "stabiliser damage");
            }
        }

        if (ae.hasFunctionalArmAES(weapon.getLocation()) && !weapon.isSplit()) {
            toHit.addModifier(-1, "AES modifer");
        }

        if (ae.hasShield()) {
            // active shield has already been checked as it makes shots
            // impossible
            // time to check passive defense and no defense

            if (ae.hasPassiveShield(weapon.getLocation(), weapon.isRearMounted())) {
                toHit.addModifier(+2, "weapon hampered by passive shield");
            } else if (ae.hasNoDefenseShield(weapon.getLocation())) {
                toHit.addModifier(+1, "weapon hampered by shield");
            }
        }
        // if we have BAP with MaxTech rules, and there are woods in the
        // way, and we are within BAP range, we reduce the BTH by 1
        if (game.getOptions().booleanOption(OptionsConstants.ADVANCED_TACOPS_BAP) && !isIndirect && (te != null)
                && ae.hasBAP() && (ae.getBAPRange() >= Compute.effectiveDistance(game, ae, te))
                && !ComputeECM.isAffectedByECM(ae, ae.getPosition(), te.getPosition())
                && (game.getBoard().getHex(te.getPosition()).containsTerrain(Terrains.WOODS)
                        || game.getBoard().getHex(te.getPosition()).containsTerrain(Terrains.JUNGLE)
                        || (los.getLightWoods() > 0) || (los.getHeavyWoods() > 0) || (los.getUltraWoods() > 0))) {
            toHit.addModifier(-1, "target in/behind woods and attacker has BAP");
        }

        // quirks
        if (ae.hasQuirk(OptionsConstants.QUIRK_NEG_SENSOR_GHOSTS)) {
            toHit.addModifier(+1, "sensor ghosts");
        }

        if (weapon.hasQuirk(OptionsConstants.QUIRK_WEAP_POS_ACCURATE)) {
            toHit.addModifier(-1, "accurate weapon");
        }

        if (weapon.hasQuirk(OptionsConstants.QUIRK_WEAP_NEG_INACCURATE)) {
            toHit.addModifier(+1, "inaccurate weapon");
        }

        // Has the pilot the appropriate gunnery skill?
        if (ae.getCrew().getOptions().booleanOption(OptionsConstants.UNOFF_GUNNERY_LASER)
                && wtype.hasFlag(WeaponType.F_ENERGY)) {
            toHit.addModifier(-1, "Gunnery/Energy");
        }

        if (ae.getCrew().getOptions().booleanOption(OptionsConstants.UNOFF_GUNNERY_BALLISTIC)
                && wtype.hasFlag(WeaponType.F_BALLISTIC)) {
            toHit.addModifier(-1, "Gunnery/Ballistic");
        }

        if (ae.getCrew().getOptions().booleanOption(OptionsConstants.UNOFF_GUNNERY_MISSILE)
                && wtype.hasFlag(WeaponType.F_MISSILE)) {
            toHit.addModifier(-1, "Gunnery/Missile");
        }

        // Is the pilot a weapon specialist?
        if (ae.getCrew().getOptions().stringOption(OptionsConstants.GUNNERY_WEAPON_SPECIALIST)
                .equals(wtype.getName())) {
            toHit.addModifier(-2, "weapon specialist");
        } else if (ae.getCrew().getOptions().booleanOption(OptionsConstants.GUNNERY_SPECIALIST)) {
            // aToW style gunnery specialist: -1 to specialized weapon and +1 to
            // all other weapons
            // Note that weapon specialist supercedes gunnery specialization, so
            // if you have
            // a specialization in Medium Lasers and a Laser specialization, you
            // only get the -2 specialization mod
            if (wtype.hasFlag(WeaponType.F_ENERGY)) {
                if (ae.getCrew().getOptions().stringOption(OptionsConstants.GUNNERY_SPECIALIST)
                        .equals(Crew.SPECIAL_LASER)) {
                    toHit.addModifier(-1, "Laser Specialization");
                } else {
                    toHit.addModifier(+1, "Unspecialized");
                }
            } else if (wtype.hasFlag(WeaponType.F_BALLISTIC)) {
                if (ae.getCrew().getOptions().stringOption(OptionsConstants.GUNNERY_SPECIALIST)
                        .equals(Crew.SPECIAL_BALLISTIC)) {
                    toHit.addModifier(-1, "Ballistic Specialization");
                } else {
                    toHit.addModifier(+1, "Unspecialized");
                }
            } else if (wtype.hasFlag(WeaponType.F_MISSILE)) {
                if (ae.getCrew().getOptions().stringOption(OptionsConstants.GUNNERY_SPECIALIST)
                        .equals(Crew.SPECIAL_MISSILE)) {
                    toHit.addModifier(-1, "Missile Specialization");
                } else {
                    toHit.addModifier(+1, "Unspecialized");
                }
            }
        }

        if (te != null) {
            if (te.getCrew().getOptions().booleanOption(OptionsConstants.INFANTRY_URBAN_GUERRILLA)
                    && (game.getBoard().getHex(te.getPosition()).containsTerrain(Terrains.PAVEMENT)
                            || game.getBoard().getHex(te.getPosition()).containsTerrain(Terrains.ROAD)
                            || game.getBoard().getHex(te.getPosition()).containsTerrain(Terrains.RUBBLE)
                            || game.getBoard().getHex(te.getPosition()).containsTerrain(Terrains.BUILDING)
                            || game.getBoard().getHex(te.getPosition()).containsTerrain(Terrains.ROUGH))) {
                toHit.addModifier(+1, "urban guerrilla");
            }
            if (te.getCrew().getOptions().booleanOption(OptionsConstants.PILOT_SHAKY_STICK) && te.isAirborne()
                    && (!ae.isAirborne() || !ae.isAirborneVTOLorWIGE())) {
                toHit.addModifier(+1, OptionsConstants.PILOT_SHAKY_STICK);
            }
        }

        // check for VDNI
        if (ae.getCrew().getOptions().booleanOption(OptionsConstants.MD_VDNI)
                || ae.getCrew().getOptions().booleanOption(OptionsConstants.MD_BVDNI)) {
            toHit.addModifier(-1, "VDNI");
        }

        if ((ae instanceof Infantry) && !(ae instanceof BattleArmor)) {
            // check for pl-masc
            // the rules are a bit vague, but assume that if the infantry didn't
            // move or jumped, then they shouldn't get the penalty
            if (ae.getCrew().getOptions().booleanOption(OptionsConstants.MD_PL_MASC)
                    && ((ae.moved == EntityMovementType.MOVE_WALK) || (ae.moved == EntityMovementType.MOVE_RUN))) {
                toHit.addModifier(+1, "PL-MASC");
            }

            // check for cyber eye laser sighting on ranged attacks
            if (ae.getCrew().getOptions().booleanOption(OptionsConstants.MD_CYBER_IMP_LASER)
                    && !(wtype instanceof InfantryAttack)) {
                toHit.addModifier(-1, "MD laser-sighting");
            }
        }

        // industrial cockpit: +1 to hit
        if ((ae instanceof Mech) && (((Mech) ae).getCockpitType() == Mech.COCKPIT_INDUSTRIAL)) {
            toHit.addModifier(1, "industrial cockpit without advanced fire control");
        }
        // primitive industrial cockpit: +2 to hit
        if ((ae instanceof Mech) && (((Mech) ae).getCockpitType() == Mech.COCKPIT_PRIMITIVE_INDUSTRIAL)) {
            toHit.addModifier(2, "primitive industrial cockpit without advanced fire control");
        }

        // primitive industrial cockpit with advanced firing control: +1 to hit
        if ((ae instanceof Mech) && (((Mech) ae).getCockpitType() == Mech.COCKPIT_PRIMITIVE)
                && ((Mech) ae).isIndustrial()) {
            toHit.addModifier(1, "primitive industrial cockpit with advanced fire control");
        }

        if ((ae instanceof SupportTank) || (ae instanceof SupportVTOL)) {
            if (!ae.hasWorkingMisc(MiscType.F_BASIC_FIRECONTROL)
                    && !ae.hasWorkingMisc(MiscType.F_ADVANCED_FIRECONTROL)) {
                toHit.addModifier(2, "support vehicle without fire control");
            } else if (ae.hasWorkingMisc(MiscType.F_BASIC_FIRECONTROL)
                    && !(ae.hasWorkingMisc(MiscType.F_ADVANCED_FIRECONTROL))) {
                toHit.addModifier(1, "support vehicle with basic fire control");
            }
        }

        // Do we use Listen-Kill ammo from War of 3039 sourcebook?
        if (!isECMAffected && (atype != null)
                && ((atype.getAmmoType() == AmmoType.T_LRM) || (atype.getAmmoType() == AmmoType.T_MML)
                        || (atype.getAmmoType() == AmmoType.T_SRM))
                && (atype.getMunitionType() == AmmoType.M_LISTEN_KILL) && !((te != null) && te.isClan())) {
            toHit.addModifier(-1, "Listen-Kill ammo");
        }

        // determine some more variables
        int aElev = ae.getElevation();
        int tElev = target.getElevation();
        int aAlt = ae.getAltitude();
        int tAlt = target.getAltitude();
        int distance = Compute.effectiveDistance(game, ae, target);

        if (!isArtilleryIndirect) {
            toHit.append(AbstractAttackAction.nightModifiers(game, target, atype, ae, true));
        }

        TargetRoll weatherToHitMods = new TargetRoll();

        // weather mods (not in space)
        int weatherMod = game.getPlanetaryConditions().getWeatherHitPenalty(ae);
        if ((weatherMod != 0) && !game.getBoard().inSpace()) {
            weatherToHitMods.addModifier(weatherMod, game.getPlanetaryConditions().getWeatherDisplayableName());
        }

        // wind mods (not in space)
        if (!game.getBoard().inSpace()) {
            int windCond = game.getPlanetaryConditions().getWindStrength();
            if (windCond == PlanetaryConditions.WI_MOD_GALE) {
                if (wtype.hasFlag(WeaponType.F_MISSILE)) {
                    weatherToHitMods.addModifier(1, PlanetaryConditions.getWindDisplayableName(windCond));
                }
            } else if (windCond == PlanetaryConditions.WI_STRONG_GALE) {
                if (wtype.hasFlag(WeaponType.F_BALLISTIC)) {
                    weatherToHitMods.addModifier(1, PlanetaryConditions.getWindDisplayableName(windCond));
                } else if (wtype.hasFlag(WeaponType.F_MISSILE)) {
                    weatherToHitMods.addModifier(2, PlanetaryConditions.getWindDisplayableName(windCond));
                }
            } else if (windCond == PlanetaryConditions.WI_STORM) {
                if (wtype.hasFlag(WeaponType.F_BALLISTIC)) {
                    weatherToHitMods.addModifier(2, PlanetaryConditions.getWindDisplayableName(windCond));
                } else if (wtype.hasFlag(WeaponType.F_MISSILE)) {
                    weatherToHitMods.addModifier(3, PlanetaryConditions.getWindDisplayableName(windCond));
                }
            } else if (windCond == PlanetaryConditions.WI_TORNADO_F13) {
                if (wtype.hasFlag(WeaponType.F_ENERGY)) {
                    weatherToHitMods.addModifier(2, PlanetaryConditions.getWindDisplayableName(windCond));
                } else {
                    weatherToHitMods.addModifier(3, PlanetaryConditions.getWindDisplayableName(windCond));
                }
            } else if (windCond == PlanetaryConditions.WI_TORNADO_F4) {
                weatherToHitMods.addModifier(3, PlanetaryConditions.getWindDisplayableName(windCond));
            }
        }

        // fog mods (not in space)
        if (wtype.hasFlag(WeaponType.F_ENERGY) && !game.getBoard().inSpace()
                && (game.getPlanetaryConditions().getFog() == PlanetaryConditions.FOG_HEAVY)) {
            weatherToHitMods.addModifier(1, "heavy fog");
        }

        // blowing sand mods
        if (wtype.hasFlag(WeaponType.F_ENERGY) && !game.getBoard().inSpace()
                && game.getPlanetaryConditions().isSandBlowing()
                && (game.getPlanetaryConditions().getWindStrength() > PlanetaryConditions.WI_LIGHT_GALE)) {
            weatherToHitMods.addModifier(1, "blowing sand");
        }

        if (weatherToHitMods.getValue() > 0) {
            if ((ae.getCrew() != null) && ae.getCrew().getOptions().booleanOption(OptionsConstants.UNOFF_WEATHERED)) {
                weatherToHitMods.addModifier(-1, "weathered");
            }
            toHit.append(weatherToHitMods);
        }

        // gravity mods (not in space)
        if (!game.getBoard().inSpace()) {
            int mod = (int) Math.floor(Math.abs((game.getPlanetaryConditions().getGravity() - 1.0f) / 0.2f));
            if ((mod != 0) && (wtype.hasFlag(WeaponType.F_BALLISTIC) || wtype.hasFlag(WeaponType.F_MISSILE))) {
                toHit.addModifier(mod, "gravity");
            }
        }

        // Electro-Magnetic Interference
        if (game.getPlanetaryConditions().hasEMI() && !((ae instanceof Infantry) && !(ae instanceof BattleArmor))) {
            toHit.addModifier(2, "EMI");
        }

        if (ae.isAirborne() && !(ae instanceof Aero)) {
            toHit.addModifier(+2, "dropping");
            toHit.addModifier(+3, "jumping");
        }

        // Handle direct artillery attacks.
        if (isArtilleryDirect) {
            if (!isArtilleryFLAK) {
                toHit.addModifier(4, "direct artillery modifer");
            }
            toHit.append(Compute.getAttackerMovementModifier(game, attackerId));
            toHit.append(losMods);
            toHit.append(Compute.getSecondaryTargetMod(game, ae, target));
            // actuator & sensor damage to attacker
            toHit.append(Compute.getDamageWeaponMods(ae, weapon));
            // heat
            if (ae.getHeatFiringModifier() != 0) {
                toHit.addModifier(ae.getHeatFiringModifier(), "heat");
            }

            // weapon to-hit modifier
            if (wtype.getToHitModifier() != 0) {
                toHit.addModifier(wtype.getToHitModifier(), "weapon to-hit modifier");
            }

            // ammo to-hit modifier
            if (usesAmmo && (atype != null) && (atype.getToHitModifier() != 0)) {
                toHit.addModifier(atype.getToHitModifier(), "ammunition to-hit modifier");
            }
            if (isHoming) {
                return new ToHitData(4, "Homing shot");
            }

            if (game.getEntity(attackerId).getOwner().getArtyAutoHitHexes().contains(target.getPosition())
                    && !isArtilleryFLAK) {
                return new ToHitData(TargetRoll.AUTOMATIC_SUCCESS, "Artillery firing at designated artillery target.");
            }
            return toHit;
        }
        if (isArtilleryIndirect) {
            if (isHoming) {
                return new ToHitData(4, "Homing shot (will miss if TAG misses)");
            }

            if (game.getEntity(attackerId).getOwner().getArtyAutoHitHexes().contains(target.getPosition())) {
                return new ToHitData(TargetRoll.AUTOMATIC_SUCCESS, "Artillery firing at designated artillery target.");
            }
            int mod = 7;
            if (ae.getCrew().getOptions().booleanOption(OptionsConstants.GUNNERY_OBLIQUE_ATTACKER)) {
                mod--;
            }
            toHit.addModifier(mod, "indirect artillery modifier");
            int adjust = ae.aTracker.getModifier(weapon, target.getPosition());
            boolean spotterIsForwardObserver = ae.aTracker.getSpotterHasForwardObs();
            if (adjust == TargetRoll.AUTOMATIC_SUCCESS) {
                return new ToHitData(TargetRoll.AUTOMATIC_SUCCESS,
                        "Artillery firing at target that's been hit before.");
            } else if (adjust != 0) {
                toHit.addModifier(adjust, "adjusted fire");
                if (spotterIsForwardObserver) {
                    toHit.addModifier(-2, "Forward Observer");
                }
            }
            if (ae.isAirborne()) {
                if (ae.getAltitude() > 6) {
                    toHit.addModifier(+2, "altitude");
                } else if (ae.getAltitude() > 3) {
                    toHit.addModifier(+1, "altitude");
                }
            }
            return toHit;

        }

        // Attacks against adjacent buildings automatically hit.
        if ((distance == 1) && ((target.getTargetType() == Targetable.TYPE_BUILDING)
                || (target.getTargetType() == Targetable.TYPE_BLDG_IGNITE)
                || (target.getTargetType() == Targetable.TYPE_FUEL_TANK)
                || (target.getTargetType() == Targetable.TYPE_FUEL_TANK_IGNITE)
                || (target instanceof GunEmplacement))) {
            return new ToHitData(TargetRoll.AUTOMATIC_SUCCESS, "Targeting adjacent building.");
        }

        // Store the thruBldg state, for later processing
        toHit.setThruBldg(los.getThruBldg());

        // Attacks against buildings from inside automatically hit.
        if ((null != los.getThruBldg()) && ((target.getTargetType() == Targetable.TYPE_BUILDING)
                || (target.getTargetType() == Targetable.TYPE_BLDG_IGNITE)
                || (target.getTargetType() == Targetable.TYPE_FUEL_TANK)
                || (target.getTargetType() == Targetable.TYPE_FUEL_TANK_IGNITE)
                || (target instanceof GunEmplacement))) {
            return new ToHitData(TargetRoll.AUTOMATIC_SUCCESS,
                    "Targeting building from inside (are you SURE this is a good idea?).");
        }

        // Add range mods - If the attacker and target are in the same building
        // & hex, range mods don't apply (and will cause the shot to fail)
        if ((los.getThruBldg() == null) || !los.getTargetPosition().equals(ae.getPosition())) {
            toHit.append(Compute.getRangeMods(game, ae, weaponId, target));
        }

        if (ae.hasQuirk(OptionsConstants.QUIRK_POS_ANTI_AIR) && (target instanceof Entity)) {
            if (target.isAirborneVTOLorWIGE() || target.isAirborne()) {
                toHit.addModifier(-2, "anti-air targetting system vs. aerial unit");
            }
        }

        // air-to-ground strikes apply a +2 mod
        if (Compute.isAirToGround(ae, target)) {
            if (wtype.hasFlag(WeaponType.F_ALT_BOMB)) {
                toHit.addModifier(ae.getAltitude(), "bombing altitude");
                if (ae.getCrew().getOptions().booleanOption(OptionsConstants.GUNNERY_GOLDEN_GOOSE)) {
                    toHit.addModifier(-2, "Golden Goose");
                }
            } else if (isStrafing) {
                toHit.addModifier(+4, "strafing");
                if (ae.getAltitude() == 1) {
                    toHit.addModifier(+2, "strafing at NOE");
                }
                // Additional Nape-of-Earth restrictions for strafing
                if (ae.getAltitude() == 1) {
                    Coords prevCoords = ae.passedThroughPrevious(target.getPosition());
                    IHex prevHex = game.getBoard().getHex(prevCoords);
                    toHit.append(Compute.getStrafingTerrainModifier(game, eistatus, prevHex));
                }
            } else {
                toHit.addModifier(+2, "air to ground strike");
                if (ae.getCrew().getOptions().booleanOption(OptionsConstants.GUNNERY_GOLDEN_GOOSE)) {
                    if (wtype.hasFlag(WeaponType.F_DIVE_BOMB)) {
                        toHit.addModifier(-2, "Golden Goose");
                    } else {
                        toHit.addModifier(-1, "Golden Goose");
                    }
                }
            }
        }

        // units making air to ground attacks are easier to hit by air-to-air
        // attacks
        if ((null != te) && Compute.isAirToAir(ae, target)) {
            for (Enumeration<EntityAction> i = game.getActions(); i.hasMoreElements();) {
                EntityAction ea = i.nextElement();
                if (!(ea instanceof WeaponAttackAction)) {
                    continue;
                }
                WeaponAttackAction prevAttack = (WeaponAttackAction) ea;
                if ((prevAttack.getEntityId() == te.getId()) && prevAttack.isAirToGround(game)) {
                    toHit.addModifier(-3, "target making air-to-ground attack");
                    break;
                }
            }
        }

        // units with the narrow/low profile quirk are harder to hit
        if ((te != null) && te.hasQuirk(OptionsConstants.QUIRK_POS_LOW_PROFILE)) {
            toHit.addModifier(1, "narrow/low profile");
        }

        // Battle Armor targets are hard for Meks and Tanks to hit.
        if (!isAttackerInfantry && (te != null) && (te instanceof BattleArmor)) {
            toHit.addModifier(1, "battle armor target");
        }

        // infantry squads are also hard to hit
        if ((te instanceof Infantry) && !(te instanceof BattleArmor) && ((Infantry) te).isSquad()) {
            toHit.addModifier(1, "infantry squad target");
        }

        // Ejected MechWarriors are harder to hit
        if ((te != null) && (te instanceof MechWarrior)) {
            toHit.addModifier(2, "ejected MechWarrior target");
        }

        // Indirect fire has a +1 mod
        if (isIndirect) {
            if (ae.getCrew().getOptions().booleanOption(OptionsConstants.GUNNERY_OBLIQUE_ATTACKER)) {
                toHit.addModifier(0, "indirect fire");
            } else {
                toHit.addModifier(1, "indirect fire");
            }
        }

        if (wtype instanceof MekMortarWeapon) {
            if (isIndirect) {
                if (spotter == null) {
                    toHit.addModifier(2, "no spotter");
                }
            } else {
                toHit.addModifier(3, "direct fire");
            }
        }

        // attacker movement
        toHit.append(Compute.getAttackerMovementModifier(game, attackerId));

        // target movement - ignore for pointblank shots from hidden units
        if ((te != null) && !isPointblankShot) {
            ToHitData thTemp = Compute.getTargetMovementModifier(game, target.getTargetId());
            toHit.append(thTemp);
            toSubtract += thTemp.getValue();

            // semiguided ammo negates this modifier, if TAG succeeded
            if ((atype != null) && ((atype.getAmmoType() == AmmoType.T_LRM) || (atype.getAmmoType() == AmmoType.T_MML)
                    || (atype.getAmmoType() == AmmoType.T_NLRM) || (atype.getAmmoType() == AmmoType.T_MEK_MORTAR))
                    && (atype.getMunitionType() == AmmoType.M_SEMIGUIDED) && (te.getTaggedBy() != -1)) {
                int nAdjust = thTemp.getValue();
                if (nAdjust > 0) {
                    toHit.append(new ToHitData(-nAdjust, "Semi-guided ammo vs tagged target"));
                }
            }
            // precision ammo reduces this modifier
            else if ((atype != null)
                    && ((atype.getAmmoType() == AmmoType.T_AC) || (atype.getAmmoType() == AmmoType.T_LAC))
                    && (atype.getMunitionType() == AmmoType.M_PRECISION)) {
                int nAdjust = Math.min(2, thTemp.getValue());
                if (nAdjust > 0) {
                    toHit.append(new ToHitData(-nAdjust, "Precision Ammo"));
                }
            }
        }
        if (weapon.isKindRapidFire() && weapon.curMode().equals("Rapid")) {
            toHit.addModifier(1, "AC rapid fire mode");
        }

        // Armor Piercing ammo is a flat +1
        if ((atype != null) && ((atype.getAmmoType() == AmmoType.T_AC) || (atype.getAmmoType() == AmmoType.T_LAC))
                && (atype.getMunitionType() == AmmoType.M_ARMOR_PIERCING)) {
            toHit.addModifier(1, "Armor-Piercing Ammo");
        }

        // spotter movement, if applicable
        if (isIndirect) {
            // semiguided ammo negates this modifier, if TAG succeeded
            if ((atype != null) && ((atype.getAmmoType() == AmmoType.T_LRM) || (atype.getAmmoType() == AmmoType.T_MML)
                    || (atype.getAmmoType() == AmmoType.T_NLRM) || (atype.getAmmoType() == AmmoType.T_MEK_MORTAR))
                    && (atype.getMunitionType() == AmmoType.M_SEMIGUIDED)) {
                boolean targetTagged = false;
                // If this is an entity, we can see if it's tagged
                if (te != null) {
                    targetTagged = te.getTaggedBy() != -1;
                } else { // Non entities will require us to look harder
                    for (TagInfo ti : game.getTagInfo()) {
                        if (target.getTargetId() == ti.target.getTargetId()) {
                            targetTagged = true;
                        }
                    }
                }

                if (targetTagged) {
                    toHit.addModifier(-1, "semiguided ignores spotter " + "movement & indirect fire penalties");
                }
            } else if (!narcSpotter && (spotter != null)) {
                toHit.append(Compute.getSpotterMovementModifier(game, spotter.getId()));
                if (spotter.isAttackingThisTurn()) {
                    toHit.addModifier(1, "spotter is making an attack this turn");
                }
            }
        }

        // attacker terrain
        toHit.append(Compute.getAttackerTerrainModifier(game, attackerId));

        // target terrain, not applicable when delivering minefields or bombs
        // also not applicable in pointblank shots from hidden units
        if ((target.getTargetType() != Targetable.TYPE_MINEFIELD_DELIVER) && !isPointblankShot) {
            toHit.append(Compute.getTargetTerrainModifier(game, target, eistatus, inSameBuilding, underWater));
            toSubtract += Compute.getTargetTerrainModifier(game, target, eistatus, inSameBuilding, underWater)
                    .getValue();
        }

        // target in water?
        IHex targHex = game.getBoard().getHex(target.getPosition());
        int partialWaterLevel = 1;
        if ((te instanceof Mech) && ((Mech) te).isSuperHeavy()) {
            partialWaterLevel = 2;
        }
        if ((te != null) && targHex.containsTerrain(Terrains.WATER)
                && (targHex.terrainLevel(Terrains.WATER) == partialWaterLevel) && (targEl == 0) && (te.height() > 0)) { // target
                                                                                                                        // in
                                                                                                                        // partial
                                                                                                                        // water
            los.setTargetCover(los.getTargetCover() | LosEffects.COVER_HORIZONTAL);
            losMods = los.losModifiers(game, eistatus, underWater);
        }

        if ((target instanceof Infantry) && !wtype.hasFlag(WeaponType.F_FLAMER)) {
            if (targHex.containsTerrain(Terrains.FORTIFIED)
                    || (((Infantry) target).getDugIn() == Infantry.DUG_IN_COMPLETE)) {
                toHit.addModifier(2, "infantry dug in");
            }
        }

        // add in LOS mods that we've been keeping
        toHit.append(losMods);

        if ((te != null) && te.isHullDown()) {
            if ((te instanceof Mech) && (los.getTargetCover() > LosEffects.COVER_NONE)) {
                toHit.addModifier(2, "Hull down target");
            }
            // tanks going Hull Down is different rules then 'Mechs, the
            // direction the attack comes from matters
            else if ((te instanceof Tank) && targHex.containsTerrain(Terrains.FORTIFIED)) {
                // TODO make this a LoS mod so that attacks will come in from
                // directions that grant Hull Down Mods
                int moveInDirection;

                if (!((Tank) te).isBackedIntoHullDown()) {
                    moveInDirection = ToHitData.SIDE_FRONT;
                } else {
                    moveInDirection = ToHitData.SIDE_REAR;
                }

                if ((te.sideTable(ae.getPosition()) == moveInDirection)
                        || (te.sideTable(ae.getPosition()) == ToHitData.SIDE_LEFT)
                        || (te.sideTable(ae.getPosition()) == ToHitData.SIDE_RIGHT)) {
                    toHit.addModifier(2, "Hull down target");
                }
            }
        }

        // secondary targets modifier,
        // if this is not a iNarc Nemesis confused attack
        // Inf field guns don't get secondary target mods, TO pg 311
        if (!isNemesisConfused && !wtype.hasFlag(WeaponType.F_ALT_BOMB) && !isWeaponFieldGuns && !isStrafing) {
            toHit.append(Compute.getSecondaryTargetMod(game, ae, target));
        }

        // heat
        if (ae.getHeatFiringModifier() != 0) {
            toHit.addModifier(ae.getHeatFiringModifier(), "heat");
        }

        // actuator & sensor damage to attacker
        toHit.append(Compute.getDamageWeaponMods(ae, weapon));

        // target immobile
        boolean mekMortarMunitionsIgnoreImmobile = weapon.getType().hasFlag(WeaponType.F_MEK_MORTAR) && (atype != null)
                && (atype.getMunitionType() == AmmoType.M_AIRBURST);
        if (!(wtype instanceof ArtilleryCannonWeapon) && !mekMortarMunitionsIgnoreImmobile) {
            ToHitData immobileMod = Compute.getImmobileMod(target, aimingAt, aimingMode);
            // grounded dropships are treated as immobile as well for purpose of
            // the mods
            if ((null != te) && !te.isAirborne() && !te.isSpaceborne() && (te instanceof Aero)
                    && ((Aero) te).isSpheroid()) {
                immobileMod = new ToHitData(-4, "immobile dropship");
            }
            if (immobileMod != null) {
                toHit.append(immobileMod);
                toSubtract += immobileMod.getValue();
            }
        }

        // attacker prone
        toHit.append(Compute.getProneMods(game, ae, weaponId));

        // target prone
        ToHitData proneMod = null;
        if ((te != null) && te.isProne()) {
            // easier when point-blank
            if (distance <= 1) {
                // TW, pg. 221: Swarm Mek attacks apply prone/immobile mods as
                // normal.
                proneMod = new ToHitData(-2, "target prone and adjacent");
            } else {
                // Harder at range.
                proneMod = new ToHitData(1, "target prone and at range");
            }
        }
        if (proneMod != null) {
            toHit.append(proneMod);
            toSubtract += proneMod.getValue();
        }

        // weapon to-hit modifier
        if (wtype instanceof VariableSpeedPulseLaserWeapon) {
            int nRange = ae.getPosition().distance(target.getPosition());
            int[] nRanges = wtype.getRanges(weapon);
            int modifier = wtype.getToHitModifier();

            if (nRange <= nRanges[RangeType.RANGE_SHORT]) {
                modifier += RangeType.RANGE_SHORT;
            } else if (nRange <= nRanges[RangeType.RANGE_MEDIUM]) {
                modifier += RangeType.RANGE_MEDIUM;
            } else if (nRange <= nRanges[RangeType.RANGE_LONG]) {
                modifier += RangeType.RANGE_LONG;
            } else {
                modifier = 0;
            }

            toHit.addModifier(modifier, "weapon to-hit modifier");
        } else if (wtype instanceof ISBombastLaser) {
            double damage = Compute.dialDownDamage(weapon, wtype);
            damage = Math.ceil((damage - 7) / 2);

            if (damage > 0) {
                toHit.addModifier((int) damage, "weapon to-hit modifier");
            }
        } else if (wtype.getToHitModifier() != 0) {
            toHit.addModifier(wtype.getToHitModifier(), "weapon to-hit modifier");
        }

        // Check whether we're eligible for a flak bonus...
        boolean isFlakAttack = !game.getBoard().inSpace() && (te != null)
                && (te.isAirborne() || te.isAirborneVTOLorWIGE()) && (atype != null)
                && ((((atype.getAmmoType() == AmmoType.T_AC_LBX) || (atype.getAmmoType() == AmmoType.T_AC_LBX_THB)
                        || (atype.getAmmoType() == AmmoType.T_SBGAUSS))
                        && (atype.getMunitionType() == AmmoType.M_CLUSTER))
                        || (atype.getMunitionType() == AmmoType.M_FLAK) || (atype.getAmmoType() == AmmoType.T_HAG));
        if (isFlakAttack) {
            // ...and if so, which one (HAGs get an extra -1 as per TW p. 136
            // that's not covered by anything else).
            if (atype.getAmmoType() == AmmoType.T_HAG) {
                toHit.addModifier(-3, "HAG flak to-hit modifier");
            } else {
                toHit.addModifier(-2, "flak to-hit modifier");
            }
        }
        // Apply ammo type modifier, if any.
        if (usesAmmo && (atype != null) && (atype.getToHitModifier() != 0)) {
            toHit.addModifier(atype.getToHitModifier(), "ammunition to-hit modifier");
        }

        if ((atype != null)
                && ((atype.getAmmoType() == AmmoType.T_AAA_MISSILE) || (atype.getAmmoType() == AmmoType.T_LAA_MISSILE))
                && Compute.isAirToGround(ae, target)) {
            toHit.addModifier(+4, "AAA missile at ground target");
            if (ae.getAltitude() < 4) {
                toHit.addModifier(+3, "AAA missile below altitude 4");
            }
        }

        // add iNarc bonus
        if (isINarcGuided) {
            toHit.addModifier(-1, "iNarc homing pod");
        }

        // add Artemis V bonus
        if (bArtemisV) {
            toHit.addModifier(-1, "Artemis V FCS");
        }

        if (isHaywireINarced) {
            toHit.addModifier(1, "iNarc Haywire pod");
        }

        // `Screen launchers hit automatically (if in range)
        if ((toHit.getValue() != TargetRoll.IMPOSSIBLE) && ((wtype.getAmmoType() == AmmoType.T_SCREEN_LAUNCHER)
                || (wtype instanceof ScreenLauncherBayWeapon))) {
            return new ToHitData(TargetRoll.AUTOMATIC_SUCCESS, "Screen launchers always hit");
        }

        // Heat Seeking Missles
        if (bHeatSeeking) {
            if (te == null) {
                if ((target.getTargetType() == Targetable.TYPE_BUILDING)
                        || (target.getTargetType() == Targetable.TYPE_BLDG_IGNITE)
                        || (target.getTargetType() == Targetable.TYPE_FUEL_TANK)
                        || (target.getTargetType() == Targetable.TYPE_FUEL_TANK_IGNITE)
                        || (target instanceof GunEmplacement)) {
                    IHex hexTarget = game.getBoard().getHex(target.getPosition());
                    if (hexTarget.containsTerrain(Terrains.FIRE)) {
                        toHit.addModifier(-2, "ammunition to-hit modifier");
                    }
                }
            } else if ((te.isAirborne()) && (toHit.getSideTable() == ToHitData.SIDE_REAR)) {
                toHit.addModifier(-2, "ammunition to-hit modifier");
            } else if (te.heat == 0) {
                toHit.addModifier(1, "ammunition to-hit modifier");
            } else {
                toHit.addModifier(-te.getHeatMPReduction(), "ammunition to-hit modifier");
            }

            if (LosEffects.hasFireBetween(ae.getPosition(), target.getPosition(), game)) {
                toHit.addModifier(2, "fire between target and attacker");
            }
        }

        if (bFTL) {
            toHit.addModifier(2, "ammunition to-hit modifier");
        }

        if (bApollo) {
            toHit.addModifier(-1, "Apollo FCS");
        }

        // Heavy infantry have +1 penalty
        if ((ae instanceof Infantry) && ae.hasWorkingMisc(MiscType.F_TOOLS, MiscType.S_HEAVY_ARMOR)) {
            toHit.addModifier(1, "Heavy Armor");
        }

        // penalty for void sig system
        if (ae.isVoidSigActive()) {
            toHit.addModifier(1, "Void signature active");
        }

        // add targeting computer (except with LBX cluster ammo)
        if ((aimingMode == IAimingModes.AIM_MODE_TARG_COMP) && (aimingAt != Entity.LOC_NONE)) {
            if (ae.hasActiveEiCockpit()) {
                if (ae.hasTargComp()) {
                    toHit.addModifier(2, "aiming with targeting computer & EI system");
                } else {
                    toHit.addModifier(6, "aiming with EI system");
                }
            } else {
                toHit.addModifier(3, "aiming with targeting computer");
            }
        } else {
            // LB-X cluster, HAG flak, flak ammo ineligible for TC bonus
            boolean usesLBXCluster = usesAmmo && (atype != null)
                    && (atype.getAmmoType() == AmmoType.T_AC_LBX || atype.getAmmoType() == AmmoType.T_AC_LBX_THB)
                    && atype.getMunitionType() == AmmoType.M_CLUSTER;
            boolean usesHAGFlak = usesAmmo && (atype != null) && atype.getAmmoType() == AmmoType.T_HAG && isFlakAttack;
            boolean isSBGauss = usesAmmo && (atype != null) && atype.getAmmoType() == AmmoType.T_SBGAUSS;
            boolean isFlakAmmo = usesAmmo && (atype != null) && (atype.getMunitionType() == AmmoType.M_FLAK);
            if (ae.hasTargComp() && wtype.hasFlag(WeaponType.F_DIRECT_FIRE) && !wtype.hasFlag(WeaponType.F_CWS)
                    && !wtype.hasFlag(WeaponType.F_TASER)
                    && (!usesAmmo || !(usesLBXCluster || usesHAGFlak || isSBGauss || isFlakAmmo))) {
                toHit.addModifier(-1, "targeting computer");
            }
        }

        // Change hit table for elevation differences inside building.
        if ((null != los.getThruBldg()) && (aElev != tElev)) {

            // Tanks get hit in a random side.
            if (target instanceof Tank) {
                toHit.setSideTable(ToHitData.SIDE_RANDOM);
            } else if (target instanceof Mech) {
                // Meks have special tables for shots from above and below.
                if (aElev > tElev) {
                    toHit.setHitTable(ToHitData.HIT_ABOVE);
                } else {
                    toHit.setHitTable(ToHitData.HIT_BELOW);
                }
            }

        }

        // Change hit table for partial cover, accomodate for partial
        // underwater(legs)
        if (los.getTargetCover() != LosEffects.COVER_NONE) {
            if (underWater && (targHex.containsTerrain(Terrains.WATER) && (targEl == 0) && (te.height() > 0))) {
                // weapon underwater, target in partial water
                toHit.setHitTable(ToHitData.HIT_PARTIAL_COVER);
                toHit.setCover(LosEffects.COVER_UPPER);
            } else {
                if (game.getOptions().booleanOption(OptionsConstants.ADVCOMBAT_TACOPS_PARTIAL_COVER)) {
                    toHit.setHitTable(ToHitData.HIT_PARTIAL_COVER);
                    toHit.setCover(los.getTargetCover());
                } else {
                    toHit.setHitTable(ToHitData.HIT_PARTIAL_COVER);
                    toHit.setCover(LosEffects.COVER_HORIZONTAL);
                }
                // Set damagable cover state information
                toHit.setDamagableCoverTypePrimary(los.getDamagableCoverTypePrimary());
                toHit.setCoverLocPrimary(los.getCoverLocPrimary());
                toHit.setCoverDropshipPrimary(los.getCoverDropshipPrimary());
                toHit.setCoverBuildingPrimary(los.getCoverBuildingPrimary());
                toHit.setDamagableCoverTypeSecondary(los.getDamagableCoverTypeSecondary());
                toHit.setCoverLocSecondary(los.getCoverLocSecondary());
                toHit.setCoverDropshipSecondary(los.getCoverDropshipSecondary());
                toHit.setCoverBuildingSecondary(los.getCoverBuildingSecondary());
            }
            // XXX what to do about GunEmplacements with partial cover?
            // Only 'mechs can have partial cover - Arlith
        }

        // add penalty for called shots and change hit table, if necessary
        if (game.getOptions().booleanOption(OptionsConstants.ADVCOMBAT_TACOPS_CALLED_SHOTS)) {
            int call = weapon.getCalledShot().getCall();
            if ((call > CalledShot.CALLED_NONE) && (aimingMode != IAimingModes.AIM_MODE_NONE)) {
                return new ToHitData(TargetRoll.IMPOSSIBLE, "you can't combine aimed shots and called shots");
            }
            switch (call) {
            case CalledShot.CALLED_NONE:
                break;
            case CalledShot.CALLED_HIGH:
                toHit.addModifier(+3, "called shot, high");
                toHit.setHitTable(ToHitData.HIT_ABOVE);
                break;
            case CalledShot.CALLED_LOW:
                if (los.getTargetCover() == LosEffects.COVER_HORIZONTAL) {
                    return new ToHitData(TargetRoll.IMPOSSIBLE, "low called shots not possible in partial cover");
                }
                toHit.addModifier(+3, "called shot, low");
                toHit.setHitTable(ToHitData.HIT_BELOW);
                break;
            case CalledShot.CALLED_LEFT:
                // handled by Compute#targetSideTable
                toHit.addModifier(+3, "called shot, left");
                break;
            case CalledShot.CALLED_RIGHT:
                // handled by Compute#targetSideTable
                toHit.addModifier(+3, "called shot, right");
                break;
            }
            // If we're making a called shot with swarm LRMs, then the penalty
            // only applies to the original attack.
            if (call != CalledShot.CALLED_NONE) {
                toSubtract += 3;
            }
        }

        // change hit table for surface vessels hit by underwater attacks
        if (underWater && targHex.containsTerrain(Terrains.WATER) && (null != te) && te.isSurfaceNaval()) {
            toHit.setHitTable(ToHitData.HIT_UNDERWATER);
        }

        // factor in target side
        if (isAttackerInfantry && (0 == distance)) {
            // Infantry attacks from the same hex are resolved against the
            // front.
            toHit.setSideTable(ToHitData.SIDE_FRONT);
        } else {
            toHit.setSideTable(Compute.targetSideTable(ae, target, weapon.getCalledShot().getCall()));
        }

        // Aeros in atmosphere can hit above and below
        if (Compute.isAirToAir(ae, target)) {
            if ((aAlt - tAlt) > 2) {
                toHit.setHitTable(ToHitData.HIT_ABOVE);
            } else if ((tAlt - aAlt) > 2) {
                toHit.setHitTable(ToHitData.HIT_BELOW);
            } else if (((aAlt - tAlt) > 0) && ((te instanceof Aero) && ((Aero) te).isSpheroid())) {
                toHit.setHitTable(ToHitData.HIT_ABOVE);
            } else if (((aAlt - tAlt) < 0) && ((te instanceof Aero) && ((Aero) te).isSpheroid())) {
                toHit.setHitTable(ToHitData.HIT_BELOW);
            }
        }
        if (Compute.isGroundToAir(ae, target) && ((aAlt - tAlt) > 2)) {
            toHit.setHitTable(ToHitData.HIT_BELOW);
        }

        if (target.isAirborne() && (target instanceof Aero)) {
            if (!(((Aero) target).isSpheroid() && !game.getBoard().inSpace())) {
                // get mods for direction of attack
                int side = toHit.getSideTable();
                // if this is an aero attack using advanced movement rules then
                // determine side differently
                if ((target instanceof Aero) && game.useVectorMove()) {
                    boolean usePrior = false;
                    Coords attackPos = ae.getPosition();
                    if (game.getBoard().inSpace() && ae.getPosition().equals(target.getPosition())) {
                        if (((Aero) ae).shouldMoveBackHex((Aero) target)) {
                            attackPos = ae.getPriorPosition();
                        }
                        usePrior = ((Aero) target).shouldMoveBackHex((Aero) ae);
                    }
                    side = ((Entity) target).chooseSide(attackPos, usePrior);
                }
                if (side == ToHitData.SIDE_FRONT) {
                    toHit.addModifier(+1, "attack against nose");
                }
                if ((side == ToHitData.SIDE_LEFT) || (side == ToHitData.SIDE_RIGHT)) {
                    toHit.addModifier(+2, "attack against side");
                }
            }
        }

        // deal with grapples
        if (target instanceof Entity) {
            int grapple = ((Entity) target).getGrappled();
            if (grapple != Entity.NONE) {
                if ((grapple == ae.getId()) && (((Entity) target).getGrappleSide() == Entity.GRAPPLE_BOTH)) {
                    toHit.addModifier(-4, "target grappled");
                } else if ((grapple == ae.getId()) && (((Entity) target).getGrappleSide() != Entity.GRAPPLE_BOTH)) {
                    toHit.addModifier(-2, "target grappled (Chain Whip)");
                } else if (!exchangeSwarmTarget) {
                    toHit.addModifier(1, "CQC, possible friendly fire");
                } else {
                    // this -1 cancels the original +1
                    toHit.addModifier(-1, "friendly fire");
                    return toHit;
                }
            }
        }

        // remove old target movement and terrain mods,
        // add those for new target.
        if (exchangeSwarmTarget) {
            toHit.addModifier(-toSubtract, "original target mods");
            toHit.append(Compute.getImmobileMod(swarmSecondaryTarget, aimingAt, aimingMode));
            toHit.append(Compute.getTargetTerrainModifier(game,
                    game.getTarget(swarmSecondaryTarget.getTargetType(), swarmSecondaryTarget.getTargetId()), eistatus,
                    inSameBuilding, underWater));
            toHit.setCover(LosEffects.COVER_NONE);
            distance = Compute.effectiveDistance(game, ae, swarmSecondaryTarget);

            // We might not attack the new target from the same side as the
            // old, so recalculate; the attack *direction* is still traced from
            // the original source.
            toHit.setSideTable(Compute.targetSideTable(ae, swarmSecondaryTarget));

            // Secondary swarm LRM attacks are never called shots even if the
            // initial one was.
            if (weapon.getCalledShot().getCall() != CalledShot.CALLED_NONE) {
                weapon.getCalledShot().reset();
                toHit.setHitTable(ToHitData.HIT_NORMAL);
            }

            LosEffects swarmlos;
            // TO makes it seem like the terrain modifers should be between the
            // attacker and the secondary target, but we have received rules
            // clarifications on the old forums indicating that this is correct
            if (swarmPrimaryTarget.getTargetType() != Targetable.TYPE_ENTITY) {
                swarmlos = LosEffects.calculateLos(game, swarmSecondaryTarget.getTargetId(), target);
            } else {
                swarmlos = LosEffects.calculateLos(game, swarmPrimaryTarget.getTargetId(), swarmSecondaryTarget);
            }

            // reset cover
            if (swarmlos.getTargetCover() != LosEffects.COVER_NONE) {
                if (game.getOptions().booleanOption(OptionsConstants.ADVCOMBAT_TACOPS_PARTIAL_COVER)) {
                    toHit.setHitTable(ToHitData.HIT_PARTIAL_COVER);
                    toHit.setCover(swarmlos.getTargetCover());
                } else {
                    toHit.setHitTable(ToHitData.HIT_PARTIAL_COVER);
                    toHit.setCover(LosEffects.COVER_HORIZONTAL);
                }
            }
            // target in water?
            targHex = game.getBoard().getHex(swarmSecondaryTarget.getPosition());
            targEl = swarmSecondaryTarget.relHeight();

            if (swarmSecondaryTarget.getTargetType() == Targetable.TYPE_ENTITY) {
                Entity oldEnt = game.getEntity(swarmSecondaryTarget.getTargetId());
                toHit.append(Compute.getTargetMovementModifier(game, oldEnt.getId()));
                // target in partial water
                partialWaterLevel = 1;
                if ((te instanceof Mech) && ((Mech) te).isSuperHeavy()) {
                    partialWaterLevel = 2;
                }
                if (targHex.containsTerrain(Terrains.WATER)
                        && (targHex.terrainLevel(Terrains.WATER) == partialWaterLevel) && (targEl == 0)
                        && (oldEnt.height() > 0)) {
                    toHit.setCover(toHit.getCover() | LosEffects.COVER_HORIZONTAL);
                }
                // Prone
                if (oldEnt.isProne()) {
                    // easier when point-blank
                    if (distance <= 1) {
                        proneMod = new ToHitData(-2, "target prone and adjacent");
                    } else {
                        // Harder at range.
                        proneMod = new ToHitData(1, "target prone and at range");
                    }
                }
                // I-Swarm bonus
                toHit.append(proneMod);
                if (!isECMAffected && (atype != null) && !oldEnt.isEnemyOf(ae)
                        && !(oldEnt.getBadCriticals(CriticalSlot.TYPE_SYSTEM, Mech.SYSTEM_SENSORS, Mech.LOC_HEAD) > 0)
                        && (atype.getMunitionType() == AmmoType.M_SWARM_I)) {
                    toHit.addModifier(+2, "Swarm-I at friendly unit with intact sensors");
                }
            }
        }

        if (ae.getTsempEffect() == TSEMPWeapon.TSEMP_EFFECT_INTERFERENCE) {
            toHit.addModifier(+2, "attacker has TSEMP interference");
        }

        if (weapon.getType().hasFlag(WeaponType.F_VGL)) {
            Coords c = ae.getPosition().translated(weapon.getFacing());
            if ((target instanceof HexTarget) && target.getPosition().equals(c)) {
                return new ToHitData(TargetRoll.AUTOMATIC_SUCCESS,
                        "Vehicular " + "grenade launchers automatically hit all units in "
                                + "the 3 adjacent hexes of their firing arc!");
            }
        }

        if ((te instanceof Infantry) && ((Infantry) te).isTakingCover()) {
            if (te.getPosition().direction(ae.getPosition()) == te.getFacing()) {
                toHit.addModifier(+3, "firing through cover");
            }
        }

        if ((ae instanceof Infantry) && ((Infantry) ae).isTakingCover()) {
            if (ae.getPosition().direction(te.getPosition()) == ae.getFacing()) {
                toHit.addModifier(+1, "firing through cover");
            }
        }

        // okay!
        return toHit;
    }

    /**
     * To-hit number for attacker firing a generic weapon at the target. Does
     * not factor in any special weapon or ammo considerations, including range
     * modifiers. Also does not include gunnery skill.
     */
    public static ToHitData toHit(IGame game, int attackerId, Targetable target) {
        final Entity ae = game.getEntity(attackerId);

        Entity te = null;
        if (target.getTargetType() == Targetable.TYPE_ENTITY) {
            te = (Entity) target;
        }
        boolean isAttackerInfantry = ae instanceof Infantry;
        boolean inSameBuilding = Compute.isInSameBuilding(game, ae, te);

        int targEl;
        if (te == null) {
            targEl = game.getBoard().getHex(target.getPosition()).floor();
        } else {
            targEl = te.relHeight();
        }

        // EI system
        // 0 if no EI (or switched off)
        // 1 if no intervening light woods
        // 2 if intervening light woods (because target in woods + intervening
        // woods is only +1 total)
        int eistatus = 0;

        // check LOS (indirect LOS is from the spotter)
        LosEffects los = LosEffects.calculateLos(game, attackerId, target);

        if (ae.hasActiveEiCockpit()) {
            if (los.getLightWoods() > 0) {
                eistatus = 2;
            } else {
                eistatus = 1;
            }
        }

        ToHitData losMods = los.losModifiers(game, eistatus, ae.isUnderwater());
        // toHit = new ToHitData(ae.getCrew().getGunnery(), "gunnery skill");
        ToHitData toHit = new ToHitData(0, "base");

        // taser feedback
        if (ae.getTaserFeedBackRounds() > 0) {
            toHit.addModifier(1, "Taser feedback");
        }
        // taser interference
        if (ae.getTaserInterferenceRounds() > 0) {
            toHit.addModifier(ae.getTaserInterference(), "Taser interference");
        }
        // if we're spotting for indirect fire, add +1
        if (ae.isSpotting()) {
            toHit.addModifier(+1, "attacker is spotting for indirect LRM fire");
        }
        // super heavy modifier
        if ((te instanceof Mech) && ((Mech) te).isSuperHeavy()) {
            toHit.addModifier(-1, "target is superheavy mech");
        }
        // fatigue
        if (game.getOptions().booleanOption(OptionsConstants.ADVANCED_TACOPS_FATIGUE)
                && ae.getCrew().isGunneryFatigued()) {
            toHit.addModifier(1, "fatigue");
        }
        // If a unit is suffering from electromagnetic interference, they get a
        // blanket +2.
        // Sucks to be them.
        if (ae.isSufferingEMI()) {
            toHit.addModifier(+2, "electromagnetic interference");
        }
        // evading bonuses (
        if ((target.getTargetType() == Targetable.TYPE_ENTITY) && te.isEvading()) {
            toHit.addModifier(te.getEvasionBonus(), "target is evading");
        }
        // Space ECM
        if (game.getBoard().inSpace() && game.getOptions().booleanOption(OptionsConstants.ADVAERORULES_STRATOPS_ECM)) {
            int ecm = ComputeECM.getLargeCraftECM(ae, ae.getPosition(), target.getPosition());
            if (!ae.isLargeCraft()) {
                ecm += ComputeECM.getSmallCraftECM(ae, ae.getPosition(), target.getPosition());
            }
            ecm = Math.min(4, ecm);
            int eccm = 0;
            if (ae.isLargeCraft()) {
                eccm = ((Aero) ae).getECCMBonus();
            }
            if (ecm > 0) {
                toHit.addModifier(ecm, "ECM");
                if (eccm > 0) {
                    toHit.addModifier(-1 * Math.min(ecm, eccm), "ECCM");
                }
            }
        }

        if (Compute.isGroundToAir(ae, target) && (null != te) && te.isNOE()) {
            if (te.passedWithin(ae.getPosition(), 1)) {
                toHit.addModifier(+1, "target is NOE");
            } else {
                toHit.addModifier(+3, "target is NOE");
            }
        }

        if (Compute.isGroundToAir(ae, target)
                && game.getOptions().booleanOption(OptionsConstants.ADVAERORULES_STRATOPS_AA_FIRE) && (null != te)
                && (te instanceof Aero)) {
            int vMod = ((Aero) te).getCurrentVelocity();
            if (game.getOptions().booleanOption(OptionsConstants.ADVAERORULES_AA_MOVE_MOD)) {
                vMod = Math.min(vMod / 2, 4);
            }
            toHit.addModifier(vMod, "velocity");
        }

        // Aeros may suffer from criticals
        if (ae instanceof Aero) {
            Aero aero = (Aero) ae;

            // sensor hits
            int sensors = aero.getSensorHits();

            if (!aero.isCapitalFighter()) {
                if ((sensors > 0) && (sensors < 3)) {
                    toHit.addModifier(sensors, "sensor damage");
                }
                if (sensors > 2) {
                    toHit.addModifier(+5, "sensors destroyed");
                }
            }

            // FCS hits
            int fcs = aero.getFCSHits();

            if ((fcs > 0) && !aero.isCapitalFighter()) {
                toHit.addModifier(fcs * 2, "fcs damage");
            }

            // pilot hits
            int pilothits = aero.getCrew().getHits();
            if ((pilothits > 0) && !aero.isCapitalFighter()) {
                toHit.addModifier(pilothits, "pilot hits");
            }

            // out of control
            if (aero.isOutControlTotal()) {
                toHit.addModifier(+2, "out-of-control");
            }

            if (aero instanceof Jumpship) {
                Jumpship js = (Jumpship) aero;
                int cic = js.getCICHits();
                if (cic > 0) {
                    toHit.addModifier(cic * 2, "CIC damage");
                }
            }

            // targeting mods for evasive action by large craft
            if (aero.isEvading()) {
                toHit.addModifier(+2, "attacker is evading");
            }

            // check for NOE
            if (Compute.isAirToAir(ae, target)) {
                if (target.isAirborneVTOLorWIGE()) {
                    toHit.addModifier(+5, "targeting non-aerospace airborne unit");
                }
                if (ae.isNOE()) {
                    if (ae.isOmni()) {
                        toHit.addModifier(+1, "attacker is flying at NOE (omni)");
                    } else {
                        toHit.addModifier(+2, "attacker is flying at NOE");
                    }
                }
            }

            if (!ae.isAirborne() && !ae.isSpaceborne()) {
                // grounded aero
                if (!(ae instanceof Dropship)) {
                    toHit.addModifier(+2, "grounded aero");
                } else if (!target.isAirborne()) {
                    toHit.addModifier(-2, "grounded dropships firing on ground units");
                }
            }

        }

        if (target.isAirborne() && (target instanceof Aero)) {

            Aero a = (Aero) target;

            // is the target at zero velocity
            if ((a.getCurrentVelocity() == 0) && !(a.isSpheroid() && !game.getBoard().inSpace())) {
                toHit.addModifier(-2, "target is not moving");
            }

            // sensor shadows
            if (game.getOptions().booleanOption(OptionsConstants.ADVAERORULES_STRATOPS_SENSOR_SHADOW)
                    && game.getBoard().inSpace()) {
                for (Entity en : Compute.getAdjacentEntitiesAlongAttack(ae.getPosition(), target.getPosition(), game)) {
                    if (!en.isEnemyOf(a) && en.isLargeCraft() && ((en.getWeight() - a.getWeight()) >= -100000.0)) {
                        toHit.addModifier(+1, "Sensor Shadow");
                        break;
                    }
                }
                for (Entity en : game.getEntitiesVector(target.getPosition())) {
                    if (!en.isEnemyOf(a) && en.isLargeCraft() && !en.equals(a)
                            && ((en.getWeight() - a.getWeight()) >= -100000.0)) {
                        toHit.addModifier(+1, "Sensor Shadow");
                        break;
                    }
                }
            }

        }

        // Vehicles may suffer from criticals
        if (ae instanceof Tank) {
            Tank tank = (Tank) ae;
            if (tank.isCommanderHit()) {
                if (ae instanceof VTOL) {
                    toHit.addModifier(+1, "copilot injured");
                } else {
                    toHit.addModifier(+1, "commander injured");
                }
            }
            int sensors = tank.getSensorHits();
            if (sensors > 0) {
                toHit.addModifier(sensors, "sensor damage");
            }
        }

        // if we have BAP with MaxTech rules, and there are woods in the
        // way, and we are within BAP range, we reduce the BTH by 1
        if (game.getOptions().booleanOption(OptionsConstants.ADVANCED_TACOPS_BAP) && (te != null) && ae.hasBAP()
                && (ae.getBAPRange() >= Compute.effectiveDistance(game, ae, te))
                && !ComputeECM.isAffectedByECM(ae, ae.getPosition(), te.getPosition())
                && (game.getBoard().getHex(te.getPosition()).containsTerrain(Terrains.WOODS)
                        || game.getBoard().getHex(te.getPosition()).containsTerrain(Terrains.JUNGLE)
                        || (los.getLightWoods() > 0) || (los.getHeavyWoods() > 0) || (los.getUltraWoods() > 0))) {
            toHit.addModifier(-1, "target in/behind woods and attacker has BAP");
        }

        // quirks
        if (ae.hasQuirk(OptionsConstants.QUIRK_NEG_SENSOR_GHOSTS)) {
            toHit.addModifier(+1, "sensor ghosts");
        }

        // check for VDNI
        if (ae.getCrew().getOptions().booleanOption(OptionsConstants.MD_VDNI)
                || ae.getCrew().getOptions().booleanOption(OptionsConstants.MD_BVDNI)) {
            toHit.addModifier(-1, "VDNI");
        }

        if ((ae instanceof Infantry) && !(ae instanceof BattleArmor)) {
            // check for pl-masc
            // the rules are a bit vague, but assume that if the infantry didn't
            // move or jumped, then they shouldn't get the penalty
            if (ae.getCrew().getOptions().booleanOption(OptionsConstants.MD_PL_MASC)
                    && ((ae.moved == EntityMovementType.MOVE_WALK) || (ae.moved == EntityMovementType.MOVE_RUN))) {
                toHit.addModifier(+1, "PL-MASC");
            }
        }

        // industrial cockpit: +1 to hit
        if ((ae instanceof Mech) && (((Mech) ae).getCockpitType() == Mech.COCKPIT_INDUSTRIAL)) {
            toHit.addModifier(1, "industrial cockpit without advanced fire control");
        }
        // primitive industrial cockpit: +2 to hit
        if ((ae instanceof Mech) && (((Mech) ae).getCockpitType() == Mech.COCKPIT_PRIMITIVE_INDUSTRIAL)) {
            toHit.addModifier(2, "primitive industrial cockpit without advanced fire control");
        }

        // primitive industrial cockpit with advanced firing control: +1 to hit
        if ((ae instanceof Mech) && (((Mech) ae).getCockpitType() == Mech.COCKPIT_PRIMITIVE)
                && ((Mech) ae).isIndustrial()) {
            toHit.addModifier(1, "primitive industrial cockpit with advanced fire control");
        }

        if ((ae instanceof SupportTank) || (ae instanceof SupportVTOL)) {
            if (!ae.hasWorkingMisc(MiscType.F_BASIC_FIRECONTROL)
                    && !ae.hasWorkingMisc(MiscType.F_ADVANCED_FIRECONTROL)) {
                toHit.addModifier(2, "support vehicle without fire control");
            } else if (ae.hasWorkingMisc(MiscType.F_BASIC_FIRECONTROL)
                    && !(ae.hasWorkingMisc(MiscType.F_ADVANCED_FIRECONTROL))) {
                toHit.addModifier(1, "support vehicle with basic fire control");
            }
        }

        // determine some more variables
        int aElev = ae.getElevation();
        int tElev = target.getElevation();
        int distance = Compute.effectiveDistance(game, ae, target);

        toHit.append(AbstractAttackAction.nightModifiers(game, target, null, ae, true));

        // weather mods (not in space)
        int weatherMod = game.getPlanetaryConditions().getWeatherHitPenalty(ae);
        if ((weatherMod != 0) && !game.getBoard().inSpace()) {
            toHit.addModifier(weatherMod, game.getPlanetaryConditions().getWeatherDisplayableName());
        }

        // Electro-Magnetic Interference
        if (game.getPlanetaryConditions().hasEMI() && !((ae instanceof Infantry) && !(ae instanceof BattleArmor))) {
            toHit.addModifier(2, "EMI");
        }

        if (ae.isAirborne() && !(ae instanceof Aero)) {
            toHit.addModifier(+2, "dropping");
            toHit.addModifier(+3, "jumping");
        }

        // Attacks against adjacent buildings automatically hit.
        if ((distance == 1) && ((target.getTargetType() == Targetable.TYPE_BUILDING)
                || (target.getTargetType() == Targetable.TYPE_BLDG_IGNITE)
                || (target.getTargetType() == Targetable.TYPE_FUEL_TANK)
                || (target.getTargetType() == Targetable.TYPE_FUEL_TANK_IGNITE)
                || (target instanceof GunEmplacement))) {
            return new ToHitData(TargetRoll.AUTOMATIC_SUCCESS, "Targeting adjacent building.");
        }

        // Attacks against buildings from inside automatically hit.
        if ((null != los.getThruBldg()) && ((target.getTargetType() == Targetable.TYPE_BUILDING)
                || (target.getTargetType() == Targetable.TYPE_BLDG_IGNITE)
                || (target.getTargetType() == Targetable.TYPE_FUEL_TANK)
                || (target.getTargetType() == Targetable.TYPE_FUEL_TANK_IGNITE)
                || (target instanceof GunEmplacement))) {
            return new ToHitData(TargetRoll.AUTOMATIC_SUCCESS,
                    "Targeting building from inside (are you SURE this is a good idea?).");
        }

        if (ae.hasQuirk(OptionsConstants.QUIRK_POS_ANTI_AIR) && (target instanceof Entity)) {
            if (target.isAirborneVTOLorWIGE() || target.isAirborne()) {
                toHit.addModifier(-2, "anti-air targetting system vs. aerial unit");
            }
        }

        // air-to-ground strikes apply a +2 mod
        if (Compute.isAirToGround(ae, target)) {
            toHit.addModifier(+2, "air to ground strike");
        }

        // units making air to ground attacks are easier to hit by air-to-air
        // attacks
        if ((null != te) && Compute.isAirToAir(ae, target)) {
            for (Enumeration<EntityAction> i = game.getActions(); i.hasMoreElements();) {
                EntityAction ea = i.nextElement();
                if (!(ea instanceof WeaponAttackAction)) {
                    continue;
                }
                WeaponAttackAction prevAttack = (WeaponAttackAction) ea;
                if ((prevAttack.getEntityId() == te.getId()) && prevAttack.isAirToGround(game)) {
                    toHit.addModifier(-3, "target making air-to-ground attack");
                    break;
                }
            }
        }

        // units with the narrow/low profile quirk are harder to hit
        if ((te != null) && te.hasQuirk(OptionsConstants.QUIRK_POS_LOW_PROFILE)) {
            toHit.addModifier(1, "narrow/low profile");
        }

        // Battle Armor targets are hard for Meks and Tanks to hit.
        if (!isAttackerInfantry && (te != null) && (te instanceof BattleArmor)) {
            toHit.addModifier(1, "battle armor target");
        }

        // Infantry squads are also hard to hit -- including for other infantry,
        // it seems (the rule is "all attacks"). However, this only applies to
        // proper squads deployed as such.
        if ((te instanceof Infantry) && !(te instanceof BattleArmor) && ((Infantry) te).isSquad()) {
            toHit.addModifier(1, "infantry squad target");
        }

        // Ejected MechWarriors are also more difficult targets.
        if ((te != null) && (te instanceof MechWarrior)) {
            toHit.addModifier(2, "ejected MechWarrior target");
        }

        // attacker movement
        toHit.append(Compute.getAttackerMovementModifier(game, attackerId));

        // target movement
        if (te != null) {
            ToHitData thTemp = Compute.getTargetMovementModifier(game, target.getTargetId());
            toHit.append(thTemp);
        }

        // attacker terrain
        toHit.append(Compute.getAttackerTerrainModifier(game, attackerId));

        // target terrain, not applicable when delivering minefields or bombs
        if (target.getTargetType() != Targetable.TYPE_MINEFIELD_DELIVER) {
            toHit.append(Compute.getTargetTerrainModifier(game, target, eistatus, inSameBuilding, ae.isUnderwater()));
        }

        // target in water?
        IHex targHex = game.getBoard().getHex(target.getPosition());
        if ((target.getTargetType() == Targetable.TYPE_ENTITY) && targHex.containsTerrain(Terrains.WATER)
                && (targHex.terrainLevel(Terrains.WATER) == 1) && (targEl == 0) && (te.height() > 0)) { // target
            // in
            // partial
            // water
            los.setTargetCover(los.getTargetCover() | LosEffects.COVER_HORIZONTAL);
            losMods = los.losModifiers(game, eistatus, ae.isUnderwater());
        }

        // add in LOS mods that we've been keeping
        toHit.append(losMods);

        if ((te != null) && te.isHullDown()) {
            if ((te instanceof Mech) && (los.getTargetCover() > LosEffects.COVER_NONE)) {
                toHit.addModifier(2, "Hull down target");
            }
            // tanks going Hull Down is different rules then 'Mechs, the
            // direction the attack comes from matters
            else if ((te instanceof Tank) && targHex.containsTerrain(Terrains.FORTIFIED)) {
                // TODO make this a LoS mod so that attacks will come in from
                // directions that grant Hull Down Mods
                int moveInDirection = ToHitData.SIDE_FRONT;

                if (!((Tank) te).isBackedIntoHullDown()) {
                    moveInDirection = ToHitData.SIDE_FRONT;
                } else {
                    moveInDirection = ToHitData.SIDE_REAR;
                }

                if ((te.sideTable(ae.getPosition()) == moveInDirection)
                        || (te.sideTable(ae.getPosition()) == ToHitData.SIDE_LEFT)
                        || (te.sideTable(ae.getPosition()) == ToHitData.SIDE_RIGHT)) {
                    toHit.addModifier(2, "Hull down target");
                }
            }
        }

        // heat
        if (ae.getHeatFiringModifier() != 0) {
            toHit.addModifier(ae.getHeatFiringModifier(), "heat");
        }

        // target immobile
        ToHitData immobileMod = Compute.getImmobileMod(target, -1, -1);
        // grounded dropships are treated as immobile as well for purpose of
        // the mods
        if ((null != te) && !te.isAirborne() && !te.isSpaceborne() && (te instanceof Aero)
                && ((Aero) te).isSpheroid()) {
            immobileMod = new ToHitData(-4, "immobile dropship");
        }
        if (immobileMod != null) {
            toHit.append(immobileMod);
        }

        // attacker prone
        if (ae.isProne()) {
            toHit.addModifier(2, "attacker prone");
        }

        // target prone
        ToHitData proneMod = null;
        if ((te != null) && te.isProne()) {
            // easier when point-blank
            if (distance <= 1) {
                // TW, pg. 221: Swarm Mek attacks apply prone/immobile mods as
                // normal.
                proneMod = new ToHitData(-2, "target prone and adjacent");
            } else {
                // Harder at range.
                proneMod = new ToHitData(1, "target prone and at range");
            }
        }
        if (proneMod != null) {
            toHit.append(proneMod);
        }

        // Heavy infantry have +1 penalty
        if ((ae instanceof Infantry) && ae.hasWorkingMisc(MiscType.F_TOOLS, MiscType.S_HEAVY_ARMOR)) {
            toHit.addModifier(1, "Heavy Armor");
        }

        // penalty for void sig system
        if (ae.isVoidSigActive()) {
            toHit.addModifier(1, "Void signature active");
        }

        // Change hit table for elevation differences inside building.
        if ((null != los.getThruBldg()) && (aElev != tElev)) {

            // Tanks get hit in a random side.
            if (target instanceof Tank) {
                toHit.setSideTable(ToHitData.SIDE_RANDOM);
            } else if (target instanceof Mech) {
                // Meks have special tables for shots from above and below.
                if (aElev > tElev) {
                    toHit.setHitTable(ToHitData.HIT_ABOVE);
                } else {
                    toHit.setHitTable(ToHitData.HIT_BELOW);
                }
            }

        }

        // Change hit table for partial cover, accomodate for partial
        // underwater(legs)
        if (los.getTargetCover() != LosEffects.COVER_NONE) {
            if (ae.isUnderwater() && (targHex.containsTerrain(Terrains.WATER) && (targEl == 0) && (te.height() > 0))) {
                // weapon underwater, target in partial water
                toHit.setHitTable(ToHitData.HIT_PARTIAL_COVER);
                toHit.setCover(LosEffects.COVER_UPPER);
            } else {
                if (game.getOptions().booleanOption(OptionsConstants.ADVCOMBAT_TACOPS_PARTIAL_COVER)) {
                    toHit.setHitTable(ToHitData.HIT_PARTIAL_COVER);
                    toHit.setCover(los.getTargetCover());
                } else {
                    toHit.setHitTable(ToHitData.HIT_PARTIAL_COVER);
                    toHit.setCover(LosEffects.COVER_HORIZONTAL);
                }
                // Set damagable cover state information
                toHit.setDamagableCoverTypePrimary(los.getDamagableCoverTypePrimary());
                toHit.setCoverLocPrimary(los.getCoverLocPrimary());
                toHit.setCoverDropshipPrimary(los.getCoverDropshipPrimary());
                toHit.setCoverBuildingPrimary(los.getCoverBuildingPrimary());
                toHit.setDamagableCoverTypeSecondary(los.getDamagableCoverTypeSecondary());
                toHit.setCoverLocSecondary(los.getCoverLocSecondary());
                toHit.setCoverDropshipSecondary(los.getCoverDropshipSecondary());
                toHit.setCoverBuildingSecondary(los.getCoverBuildingSecondary());
            }
        }

        // change hit table for surface vessels hit by underwater attacks
        if (ae.isUnderwater() && targHex.containsTerrain(Terrains.WATER) && (null != te) && te.isSurfaceNaval()) {
            toHit.setHitTable(ToHitData.HIT_UNDERWATER);
        }

        if (target.isAirborne() && (target instanceof Aero)) {
            if (!(((Aero) target).isSpheroid() && !game.getBoard().inSpace())) {
                // get mods for direction of attack
                int side = toHit.getSideTable();
                // if this is an aero attack using advanced movement rules then
                // determine side differently
                if ((target instanceof Aero) && game.useVectorMove()) {
                    boolean usePrior = false;
                    Coords attackPos = ae.getPosition();
                    if (game.getBoard().inSpace() && ae.getPosition().equals(target.getPosition())) {
                        if (((Aero) ae).shouldMoveBackHex((Aero) target)) {
                            attackPos = ae.getPriorPosition();
                        }
                        usePrior = ((Aero) target).shouldMoveBackHex((Aero) ae);
                    }
                    side = ((Entity) target).chooseSide(attackPos, usePrior);
                }
                if (side == ToHitData.SIDE_FRONT) {
                    toHit.addModifier(+1, "attack against nose");
                }
                if ((side == ToHitData.SIDE_LEFT) || (side == ToHitData.SIDE_RIGHT)) {
                    toHit.addModifier(+2, "attack against side");
                }
            }
        }

        if (ae.getTsempEffect() == TSEMPWeapon.TSEMP_EFFECT_INTERFERENCE) {
            toHit.addModifier(+2, "attacker has TSEMP interference");
        }

        if ((te instanceof Infantry) && ((Infantry) te).isTakingCover()) {
            if (te.getPosition().direction(ae.getPosition()) == te.getFacing()) {
                toHit.addModifier(+3, "firing through cover");
            }
        }

        if ((ae instanceof Infantry) && ((Infantry) ae).isTakingCover()) {
            if (ae.getPosition().direction(te.getPosition()) == ae.getFacing()) {
                toHit.addModifier(+1, "firing through cover");
            }
        }

        // okay!
        return toHit;
    }

    private static String toHitIsImpossible(IGame game, Entity ae, Targetable target, Targetable swarmPrimaryTarget,
            Targetable swarmSecondaryTarget, Mounted weapon, AmmoType atype, WeaponType wtype, int ttype,
            boolean exchangeSwarmTarget, boolean usesAmmo, Entity te, boolean isTAG, boolean isInferno,
            boolean isAttackerInfantry, boolean isIndirect, int attackerId, int weaponId, boolean isArtilleryIndirect,
            Mounted ammo, boolean isArtilleryFLAK, boolean targetInBuilding, boolean isArtilleryDirect,
            boolean isTargetECMAffected, boolean isStrafing) {
        boolean isHoming = false;
        ToHitData toHit = null;

        if ((target instanceof Entity) && ((Entity)target).isHidden()) {
            return "Can't fire at hidden units!";
        }

        if (weapon.isSquadSupportWeapon() && (ae instanceof BattleArmor)) {
            if (!((BattleArmor) ae).isTrooperActive(BattleArmor.LOC_TROOPER_1)) {
                return "Squad support mounted weapons cannot fire if " + "Trooper 1 is dead!";
            }
        }

        // BA NARCs and Tasers can only fire at one target in a round
        if ((ae instanceof BattleArmor)
                && (weapon.getType().hasFlag(WeaponType.F_TASER) || wtype.getAmmoType() == AmmoType.T_NARC)) {
            // Go through all of the current actions to see if a NARC or Taser
            // has been fired
            for (Enumeration<EntityAction> i = game.getActions(); i.hasMoreElements();) {
                Object o = i.nextElement();
                if (!(o instanceof WeaponAttackAction)) {
                    continue;
                }
                WeaponAttackAction prevAttack = (WeaponAttackAction) o;
                // Is this an attack from this entity to a different target?
                if (prevAttack.getEntityId() == ae.getId() && prevAttack.getTargetId() != target.getTargetId()) {
                    Mounted prevWeapon = ae.getEquipment(prevAttack.getWeaponId());
                    WeaponType prevWtype = (WeaponType) prevWeapon.getType();
                    if (prevWeapon.getType().hasFlag(WeaponType.F_TASER)
                            && weapon.getType().hasFlag(WeaponType.F_TASER)) {
                        return "BA Tasers must all target the same unit!";
                    }
                    if (prevWtype.getAmmoType() == AmmoType.T_NARC && wtype.getAmmoType() == AmmoType.T_NARC) {
                        return "BA NARCs must all target the same unit!";
                    }
                }
            }
        }

        // BA can only make one AP attack
        if ((ae instanceof BattleArmor) && weapon.getType().hasFlag(WeaponType.F_INFANTRY)) {
            final int weapId = ae.getEquipmentNum(weapon);
            // See if this unit has made a previous AP attack
            for (Enumeration<EntityAction> i = game.getActions(); i.hasMoreElements();) {
                Object o = i.nextElement();
                if (!(o instanceof WeaponAttackAction)) {
                    continue;
                }
                WeaponAttackAction prevAttack = (WeaponAttackAction) o;
                // Is this an attack from this entity
                if (prevAttack.getEntityId() == ae.getId()) {
                    Mounted prevWeapon = ae.getEquipment(prevAttack.getWeaponId());
                    WeaponType prevWtype = (WeaponType) prevWeapon.getType();
                    if (prevWtype.hasFlag(WeaponType.F_INFANTRY) && (prevAttack.getWeaponId() != weapId)) {
                        return "BA can only make one " + "anti-personnel attack!";
                    }
                }
            }
        }

        if (game.getOptions().booleanOption("tacops_tank_crews") && (ae instanceof Tank) && ae.isUnjammingRAC()
                && (ae.getCrew().getSize() == 1)) {
            return "Vehicles with only 1 crewman may not take other actions while unjamming";
        }

        // is the attack originating from underwater
        boolean underWater = (ae.getLocationStatus(weapon.getLocation()) == ILocationExposureStatus.WET)
                || (wtype instanceof SRTWeapon) || (wtype instanceof LRTWeapon);

        if ((ae instanceof Protomech) && ((Protomech) ae).isEDPCharging() && wtype.hasFlag(WeaponType.F_ENERGY)) {
            return "ProtoMech is charging EDP";
        }

        // tasers only at non-flying units
        if (wtype.hasFlag(WeaponType.F_TASER)) {
            if (te != null) {
                if (te.isAirborne() || te.isAirborneVTOLorWIGE()) {
                    return "Tasers can't be fired at flying units.";
                }
            } else {
                return "Tasers can only fire at units.";
            }
        }

        if (wtype.hasFlag(WeaponType.F_TSEMP) && wtype.hasFlag(WeaponType.F_ONESHOT) && weapon.isFired()) {
            return "One shot TSEMP cannon expended";
        }

        if (wtype.hasFlag(WeaponType.F_TSEMP) && weapon.isFired()) {
            return "TSEMP cannon recharging";
        }

        // only leg mounted b-pods can be fired normally
        if (wtype.hasFlag(WeaponType.F_B_POD)) {
            if (!(target instanceof Infantry)) {
                return "B-Pods can't target non-infantry";
            }
            if (ae instanceof BipedMech) {
                if (!((weapon.getLocation() == Mech.LOC_LLEG) || (weapon.getLocation() == Mech.LOC_RLEG))) {
                    return "can fire only leg-mounted B-Pods";
                }
            } else if (ae instanceof QuadMech) {
                if (!((weapon.getLocation() == Mech.LOC_LLEG) || (weapon.getLocation() == Mech.LOC_RLEG)
                        || (weapon.getLocation() == Mech.LOC_LARM) || (weapon.getLocation() == Mech.LOC_RARM))) {
                    return "can fire only leg-mounted B-Pods";
                }
            }
        }
        if (ae.hasShield() && ae.hasActiveShield(weapon.getLocation(), weapon.isRearMounted())) {
            return "Weapon blocked by active shield";
        }
        // If it has a torso-mounted cockpit and two head sensor hits or three
        // sensor hits...
        // It gets a =4 penalty for being blind!
        if ((ae instanceof Mech) && (((Mech) ae).getCockpitType() == Mech.COCKPIT_TORSO_MOUNTED)) {
            int sensorHits = ae.getBadCriticals(CriticalSlot.TYPE_SYSTEM, Mech.SYSTEM_SENSORS, Mech.LOC_HEAD);
            int sensorHits2 = ae.getBadCriticals(CriticalSlot.TYPE_SYSTEM, Mech.SYSTEM_SENSORS, Mech.LOC_CT);
            if ((sensorHits + sensorHits2) == 3) {
                return "Sensors Completely Destroyed for Torso-Mounted Cockpit";
            }
        }

        // can't fire Indirect LRM with direct LOS
        if (isIndirect && game.getOptions().booleanOption(OptionsConstants.BASE_INDIRECT_FIRE)
                && !game.getOptions().booleanOption(OptionsConstants.ADVCOMBAT_INDIRECT_ALWAYS_POSSIBLE)
                && LosEffects.calculateLos(game, ae.getId(), target).canSee()
                && (!game.getOptions().booleanOption(OptionsConstants.ADVANCED_DOUBLE_BLIND)
                        || Compute.canSee(game, ae, target))
                && !(wtype instanceof ArtilleryCannonWeapon) && !(wtype instanceof MekMortarWeapon)) {
            return "Indirect-fire LRM cannot be fired with direct LOS from attacker to target.";
        }

        // If we're lying mines, we can't shoot.
        if (ae.isLayingMines()) {
            return "Can't fire weapons when laying mines";
        }

        // make sure weapon can deliver minefield
        if ((target.getTargetType() == Targetable.TYPE_MINEFIELD_DELIVER) && !AmmoType.canDeliverMinefield(atype)) {
            return "Weapon can't deliver minefields";
        }
        if ((target.getTargetType() == Targetable.TYPE_FLARE_DELIVER) && !(usesAmmo
                && ((atype.getAmmoType() == AmmoType.T_LRM) || (atype.getAmmoType() == AmmoType.T_MML)
                        || (atype.getAmmoType() == AmmoType.T_MEK_MORTAR))
                && (atype.getMunitionType() == AmmoType.M_FLARE))) {
            return "Weapon can't deliver flares";
        }
        if ((game.getPhase() == IGame.Phase.PHASE_TARGETING) && !isArtilleryIndirect) {
            return "Only indirect artillery can be fired in the targeting phase";
        }
        if ((game.getPhase() == IGame.Phase.PHASE_OFFBOARD) && !isTAG) {
            return "Only TAG can be fired in the offboard attack phase";
        }
        if ((game.getPhase() != IGame.Phase.PHASE_OFFBOARD) && isTAG) {
            return "TAG can only be fired in the offboard attack phase";
        }
        if (isArtilleryDirect && ae.isAirborne()) {
            return "Airborne aerospace units cannot make direct-fire artillery attacks";
        }

        if (isArtilleryDirect && (Compute.effectiveDistance(game, ae, target) <= 6)) {
            return "Direct-Fire artillery attacks impossible at range <= 6";
        }

        // check called shots
        if (game.getOptions().booleanOption(OptionsConstants.ADVCOMBAT_TACOPS_CALLED_SHOTS)) {
            String reason = weapon.getCalledShot().isValid(target);
            if (reason != null) {
                return reason;
            }
        }

        if ((atype != null)
                && ((atype.getAmmoType() == AmmoType.T_LRM) || (atype.getAmmoType() == AmmoType.T_MML)
                        || (atype.getAmmoType() == AmmoType.T_MEK_MORTAR))
                && ((atype.getMunitionType() == AmmoType.M_THUNDER)
                        || (atype.getMunitionType() == AmmoType.M_THUNDER_ACTIVE)
                        || (atype.getMunitionType() == AmmoType.M_THUNDER_INFERNO)
                        || (atype.getMunitionType() == AmmoType.M_THUNDER_VIBRABOMB)
                        || (atype.getMunitionType() == AmmoType.M_THUNDER_AUGMENTED))
                && (target.getTargetType() != Targetable.TYPE_MINEFIELD_DELIVER)) {
            return "Weapon can only deliver minefields";
        }
        if ((atype != null) && ((atype.getAmmoType() == AmmoType.T_LRM) || (atype.getAmmoType() == AmmoType.T_MML))
                && (atype.getMunitionType() == AmmoType.M_FLARE)
                && (target.getTargetType() != Targetable.TYPE_FLARE_DELIVER)) {
            return "Weapon can only deliver flares";
        }

        if (wtype.hasFlag(WeaponType.F_ANTI_SHIP) && !game.getBoard().inSpace() && (ae.getAltitude() < 4)) {
            return "Anti-ship missiles can only be used above elevation 3";
        }

        // some weapons can only target infantry
        if (wtype.hasFlag(WeaponType.F_INFANTRY_ONLY)) {
            if (((te != null) && !(te instanceof Infantry)) || (target.getTargetType() != Targetable.TYPE_ENTITY)) {
                return "Weapon can only be used against infantry";
            }
        }

        // make sure weapon can clear minefield
        if ((target instanceof MinefieldTarget) && !AmmoType.canClearMinefield(atype)) {
            return "Weapon can't clear minefields";
        }

        // Arty shots have to be with arty, non arty shots with non arty.
        if (wtype.hasFlag(WeaponType.F_ARTILLERY)) {
            // check artillery is targetted appropriately for its ammo
            long munition = AmmoType.M_STANDARD;
            if (atype != null) {
                munition = atype.getMunitionType();
            }
            if (munition == AmmoType.M_HOMING && ammo.curMode().equals("Homing")) {
                // target type checked later because its different for
                // direct/indirect (BMRr p77 on board arrow IV)
                isHoming = true;
            } else if ((ttype != Targetable.TYPE_HEX_ARTILLERY) && (ttype != Targetable.TYPE_MINEFIELD_CLEAR)
                    && !isArtilleryFLAK) {
                return "Weapon must make artillery attacks.";
            }
            if (ae.isAirborne()) {
                if (isArtilleryDirect) {
                    return "Airborne aerospace units can't make direct-fire artillery attacks";
                } else if (isArtilleryIndirect && (wtype.getAmmoType() != AmmoType.T_ARROW_IV)) {
                    return "Airborne aerospace units can't fire non-Arrow-IV artillery.";
                }
            }
        } else {
            // weapon is not artillery
            if (ttype == Targetable.TYPE_HEX_ARTILLERY) {
                return "Weapon can't make artillery attacks.";
            }
        }

        // check the following only if we're not a flight of continuing swarm
        // missiles
        if (!exchangeSwarmTarget) {

            if (!game.getOptions().booleanOption(OptionsConstants.BASE_FRIENDLY_FIRE) && !isStrafing) {
                // a friendly unit can never be the target of a direct attack.
                // but we do allow vehicle flamers to cool
                if ((target.getTargetType() == Targetable.TYPE_ENTITY) && ((te.getOwnerId() == ae.getOwnerId())
                        || (te.getOwner().getTeam() == ae.getOwner().getTeam()))) {
                    if (!(usesAmmo && (atype.getMunitionType() == AmmoType.M_COOLANT))) {
                        return "A friendly unit can never be the target of a direct attack.";
                    }
                }
            }
            // can't target yourself,
            if (ae.equals(te)) {
                return "You can't target yourself";
            }
            // is the attacker even active?
            if (ae.isShutDown() || !ae.getCrew().isActive()) {
                return "Attacker is in no condition to fire weapons.";
            }

            // sensors operational?
            int sensorHits = ae.getBadCriticals(CriticalSlot.TYPE_SYSTEM, Mech.SYSTEM_SENSORS, Mech.LOC_HEAD);
            if ((ae instanceof Mech) && (((Mech) ae).getCockpitType() == Mech.COCKPIT_TORSO_MOUNTED)) {
                sensorHits += ae.getBadCriticals(CriticalSlot.TYPE_SYSTEM, Mech.SYSTEM_SENSORS, Mech.LOC_CT);
                if (sensorHits > 2) {
                    return "Attacker sensors destroyed.";
                }
            } else if ((sensorHits > 1)
                    || ((ae instanceof Mech) && (((Mech) ae).isIndustrial() && (sensorHits == 1)))) {
                return "Attacker sensors destroyed.";
            }
            // weapon operational?
            if (!weapon.canFire(isStrafing)) {
                return "Weapon is not in a state where it can be fired";
            }

            // got ammo?
            if (usesAmmo && ((ammo == null) || (ammo.getUsableShotsLeft() == 0))) {
                return "Weapon out of ammo.";
            }

            // Aeros must have enough ammo for the maximum rate of fire because
            // they cannot lower it
            if ((ae instanceof Aero) && usesAmmo && (ammo != null)
                    && (ae.getTotalAmmoOfType(ammo.getType()) < weapon.getCurrentShots())) {
                return "weapon does not have enough ammo.";
            }

            if (ae instanceof Tank) {
                sensorHits = ((Tank) ae).getSensorHits();
                if (sensorHits > 3) {
                    return "Attacker sensors destroyed.";
                }
                if (((Tank) ae).getStunnedTurns() > 0) {
                    return "Crew stunned";
                }
            }
        }

        // Are we dumping that ammo?
        if (usesAmmo && ammo.isDumping()) {
            ae.loadWeaponWithSameAmmo(weapon);
            if ((ammo.getUsableShotsLeft() == 0) || ammo.isDumping()) {
                return "Dumping remaining ammo.";
            }
        }

        if (ae.isEvading() && !(ae instanceof Dropship) && !(ae instanceof Jumpship)) {
            return "Attacker is evading.";
        }

        if (ae instanceof Aero) {
            Aero aero = (Aero) ae;
            // FCS hits
            int fcs = aero.getFCSHits();
            if (fcs > 2) {
                return "Fire control system destroyed.";
            }

            if (aero instanceof Jumpship) {
                Jumpship js = (Jumpship) aero;
                int cic = js.getCICHits();
                if (cic > 2) {
                    return "CIC destroyed.";
                }
            }

            // if bombing, then can't do other attacks
            // also for altitude bombing, you must either be the first or be
            // adjacent to a prior one
            boolean adjacentAltBomb = false;
            boolean firstAltBomb = true;
            for (Enumeration<EntityAction> i = game.getActions(); i.hasMoreElements();) {
                Object o = i.nextElement();
                if (!(o instanceof WeaponAttackAction)) {
                    continue;
                }
                WeaponAttackAction prevAttack = (WeaponAttackAction) o;
                if (prevAttack.getEntityId() == attackerId) {
                    if ((weaponId != prevAttack.getWeaponId())
                            && ae.getEquipment(prevAttack.getWeaponId()).getType().hasFlag(WeaponType.F_SPACE_BOMB)) {
                        return "Already space bombing";
                    }
                    if ((weaponId != prevAttack.getWeaponId())
                            && ae.getEquipment(prevAttack.getWeaponId()).getType().hasFlag(WeaponType.F_DIVE_BOMB)) {
                        return "Already dive bombing";
                    }
                    if ((weaponId != prevAttack.getWeaponId())
                            && ae.getEquipment(prevAttack.getWeaponId()).getType().hasFlag(WeaponType.F_ALT_BOMB)) {
                        // if the current attack is not an altitude bombing then
                        // return
                        if (!wtype.hasFlag(WeaponType.F_ALT_BOMB)) {
                            return "Already altitude bombing";
                        }
                        firstAltBomb = false;
                        int distance = prevAttack.getTarget(game).getPosition().distance(target.getPosition());
                        if (distance == 1) {
                            adjacentAltBomb = true;
                        }
                        if (distance == 0) {
                            return "already bombing this hex";
                        }

                    }
                }
            }
            if (wtype.hasFlag(WeaponType.F_ALT_BOMB) && !firstAltBomb && !adjacentAltBomb) {
                return "not adjacent to existing altitude bombing attacks";
            }
        }

        // you cannot bracket small craft at short range
        if (wtype.hasModes()
                && (weapon.curMode().equals("Bracket 80%") || weapon.curMode().equals("Bracket 60%")
                        || weapon.curMode().equals("Bracket 40%"))
                && (target instanceof Aero) && !te.isLargeCraft()
                && (RangeType.rangeBracket(ae.getPosition().distance(target.getPosition()), wtype.getRanges(weapon),
                        true, false) == RangeType.RANGE_SHORT)) {
            return "small craft cannot be bracketed at short range";
        }

        // you must have enough weapons in your bay to be able to use bracketing
        if (wtype.hasModes() && weapon.curMode().equals("Bracket 80%") && (weapon.getBayWeapons().size() < 2)) {
            return "not enough weapons to bracket at this level";
        }
        if (wtype.hasModes() && weapon.curMode().equals("Bracket 60%") && (weapon.getBayWeapons().size() < 3)) {
            return "not enough weapons to bracket at this level";
        }
        if (wtype.hasModes() && weapon.curMode().equals("Bracket 40%") && (weapon.getBayWeapons().size() < 4)) {
            return "not enough weapons to bracket at this level";
        }

        // Is the weapon blocked by a passenger?
        if (ae.isWeaponBlockedAt(weapon.getLocation(), weapon.isRearMounted())) {
            return "Weapon blocked by passenger.";
        }

        // Can't target an entity conducting a swarm attack.
        if ((te != null) && (Entity.NONE != te.getSwarmTargetId())) {
            return "Target is swarming a Mek.";
        }

        // "Cool" mode for vehicle flamer requires coolant system
        boolean vf_cool = false;
        if ((atype != null) && usesAmmo && (((AmmoType) ammo.getType()).getMunitionType() == AmmoType.M_COOLANT)) {
            vf_cool = true;
        }

        if (Targetable.TYPE_HEX_EXTINGUISH == target.getTargetType()) {
            if (!wtype.hasFlag(WeaponType.F_EXTINGUISHER) && !vf_cool) {
                return "Weapon can't put out fires";
            }
            IHex hexTarget = game.getBoard().getHex(target.getPosition());
            if (!hexTarget.containsTerrain(Terrains.FIRE)) {
                return "Target is not on fire.";
            }
        } else if (wtype.hasFlag(WeaponType.F_EXTINGUISHER)) {
            if (!(((target instanceof Tank) && ((Tank) target).isOnFire())
                    || ((target instanceof Entity) && (((Entity) target).infernos.getTurnsLeftToBurn() > 0)))) {
                return "Target is not on fire.";
            }
        }
        // Infantry can't clear woods.
        if (isAttackerInfantry && (Targetable.TYPE_HEX_CLEAR == target.getTargetType())) {
            IHex hexTarget = game.getBoard().getHex(target.getPosition());
            if (hexTarget.containsTerrain(Terrains.WOODS)) {
                return "Infantry can not clear woods.";
            }
        }

        // only screen launchers may launch screens (what a coincidence)
        if (Targetable.TYPE_HEX_SCREEN == target.getTargetType()) {
            if (!((wtype.getAmmoType() == AmmoType.T_SCREEN_LAUNCHER) || (wtype instanceof ScreenLauncherBayWeapon))) {
                return "Only screen launchers may launch screens";
            }
        }

        if ((Targetable.TYPE_HEX_SCREEN != target.getTargetType())
                && ((wtype.getAmmoType() == AmmoType.T_SCREEN_LAUNCHER)
                        || (wtype instanceof ScreenLauncherBayWeapon))) {
            return "Screen launchers may only target hexes";
        }

        if (!(target instanceof HexTarget) && (atype != null)
                && (atype.getMunitionType() == AmmoType.M_MINE_CLEARANCE)) {
            return "Mine clearance munitions may only target hexes!";
        }

        // Some weapons can't cause fires, but Infernos always can.
        if ((vf_cool || (wtype.hasFlag(WeaponType.F_NO_FIRES) && !isInferno))
                && (Targetable.TYPE_HEX_IGNITE == target.getTargetType())) {
            return "Weapon can not cause fires.";
        }

        // only woods and buildings can be set intentionally on fire
        if ((target.getTargetType() == Targetable.TYPE_HEX_IGNITE)
                && game.getOptions().booleanOption(OptionsConstants.ADVANCED_NO_IGNITE_CLEAR)
                && !(game.getBoard().getHex(((HexTarget) target).getPosition()).containsTerrain(Terrains.WOODS)
                        || game.getBoard().getHex(((HexTarget) target).getPosition()).containsTerrain(Terrains.JUNGLE)
                        || game.getBoard().getHex(((HexTarget) target).getPosition())
                                .containsTerrain(Terrains.FUEL_TANK)
                        || game.getBoard().getHex(((HexTarget) target).getPosition())
                                .containsTerrain(Terrains.BUILDING))) {
            return "Only woods and building hexes can be set on fire intentionally.";
        }

        // Can't target infantry with Inferno rounds (BMRr, pg. 141).
        // Also, enforce options for keeping vehicles and protos safe
        // if those options are checked.
        if (isInferno && (((te instanceof Tank)
                && game.getOptions().booleanOption(OptionsConstants.ADVCOMBAT_VEHICLES_SAFE_FROM_INFERNOS))
                || ((te instanceof Protomech)
                        && game.getOptions().booleanOption(OptionsConstants.ADVCOMBAT_PROTOS_SAFE_FROM_INFERNOS)))) {
            return "Can not target that unit type with Inferno rounds.";
        }

        // The TAG system cannot target infantry.
        if (isTAG && (te instanceof Infantry)) {
            return "Can not target infantry with TAG.";
        }

        // The TAG system cannot target Airborne Aeros.
        if (isTAG && (te != null) && (te.isAirborne() || te.isSpaceborne())) {
            return "Can not target airborne units with TAG.";
        }

        // Airborne units cannot tag and attack
        // http://bg.battletech.com/forums/index.php?topic=17613.new;topicseen#new
        if (ae.isAirborne() && ae.usedTag()) {
            return "Airborne units cannot fire TAG and other weapons in the same turn.";
        }

        // limit large craft to zero net heat and to heat by arc
        final int heatcap = ae.getHeatCapacity();
        if (ae.usesWeaponBays() && (weapon.getBayWeapons().size() > 0)) {
            int totalheat = 0;

            // first check to see if there are any usable weapons
            boolean useable = false;
            for (int wId : weapon.getBayWeapons()) {
                Mounted m = ae.getEquipment(wId);
                WeaponType bayWType = ((WeaponType) m.getType());
                boolean bayWUsesAmmo = (bayWType.getAmmoType() != AmmoType.T_NA);
                if (m.canFire()) {
                    if (bayWUsesAmmo) {
                        if ((m.getLinked() != null) && (m.getLinked().getUsableShotsLeft() > 0)) {
                            useable = true;
                            break;
                        }
                    } else {
                        useable = true;
                        break;
                    }
                }
            }
            if (!useable) {
                return "weapon bay out of ammo or otherwise unusable";
            }

            // create an array of booleans of locations
            boolean[] usedFrontArc = new boolean[ae.locations()];
            boolean[] usedRearArc = new boolean[ae.locations()];
            for (int i = 0; i < ae.locations(); i++) {
                usedFrontArc[i] = false;
                usedRearArc[i] = false;
            }

            for (Enumeration<EntityAction> i = game.getActions(); i.hasMoreElements();) {
                Object o = i.nextElement();
                if (!(o instanceof WeaponAttackAction)) {
                    continue;
                }
                WeaponAttackAction prevAttack = (WeaponAttackAction) o;
                // Strafing attacks only count heat for first shot
                if (prevAttack.isStrafing() && !prevAttack.isStrafingFirstShot()) {
                    continue;
                }
                if ((prevAttack.getEntityId() == attackerId) && (weaponId != prevAttack.getWeaponId())) {
                    Mounted prevWeapon = ae.getEquipment(prevAttack.getWeaponId());
                    int loc = prevWeapon.getLocation();
                    boolean rearMount = prevWeapon.isRearMounted();
                    if (game.getOptions().booleanOption(OptionsConstants.ADVAERORULES_HEAT_BY_BAY)) {
                        for (int bwId : prevWeapon.getBayWeapons()) {
                            totalheat += ae.getEquipment(bwId).getCurrentHeat();
                        }
                    } else {
                        if (!rearMount) {
                            if (!usedFrontArc[loc]) {
                                totalheat += ae.getHeatInArc(loc, rearMount);
                                usedFrontArc[loc] = true;
                            }
                        } else {
                            if (!usedRearArc[loc]) {
                                totalheat += ae.getHeatInArc(loc, rearMount);
                                usedRearArc[loc] = true;
                            }
                        }
                    }
                }
            }

            // now check the current heat
            int loc = weapon.getLocation();
            boolean rearMount = weapon.isRearMounted();
            int currentHeat = ae.getHeatInArc(loc, rearMount);
            if (game.getOptions().booleanOption(OptionsConstants.ADVAERORULES_HEAT_BY_BAY)) {
                currentHeat = 0;
                for (int bwId : weapon.getBayWeapons()) {
                    currentHeat += ae.getEquipment(bwId).getCurrentHeat();
                }
            }
            // check to see if this is currently the only arc being fired
            boolean onlyArc = true;
            for (int nLoc = 0; nLoc < ae.locations(); nLoc++) {
                if (nLoc == loc) {
                    continue;
                }
                if (usedFrontArc[nLoc] || usedRearArc[nLoc]) {
                    onlyArc = false;
                    break;
                }
            }

            if (game.getOptions().booleanOption(OptionsConstants.ADVAERORULES_HEAT_BY_BAY)) {
                if ((totalheat + currentHeat) > heatcap) {
                    // FIXME: This is causing weird problems (try firing all the
                    // Suffen's nose weapons)
                    return "heat exceeds capacity";
                }
            } else {
                if (!rearMount) {
                    if (!usedFrontArc[loc] && ((totalheat + currentHeat) > heatcap) && !onlyArc) {
                        return "heat exceeds capacity";
                    }
                } else {
                    if (!usedRearArc[loc] && ((totalheat + currentHeat) > heatcap) && !onlyArc) {
                        return "heat exceeds capacity";
                    }
                }
            }
        } else if (ae instanceof Dropship) {
            int totalheat = 0;

            for (Enumeration<EntityAction> i = game.getActions(); i.hasMoreElements();) {
                Object o = i.nextElement();
                if (!(o instanceof WeaponAttackAction)) {
                    continue;
                }
                WeaponAttackAction prevAttack = (WeaponAttackAction) o;
                if ((prevAttack.getEntityId() == attackerId) && (weaponId != prevAttack.getWeaponId())) {
                    Mounted prevWeapon = ae.getEquipment(prevAttack.getWeaponId());
                    totalheat += prevWeapon.getCurrentHeat();
                }
            }

            if ((totalheat + weapon.getCurrentHeat()) > heatcap) {
                return "heat exceeds capacity";
            }
        }

        // MG arrays
        if (wtype.hasFlag(WeaponType.F_MGA) && (weapon.getCurrentShots() == 0)) {
            return "no working MGs remaining";
        }
        if (wtype.hasFlag(WeaponType.F_MGA) && wtype.hasModes() && weapon.curMode().equals("Off")) {
            return "MG Array is disabled";
        } else if (wtype.hasFlag(WeaponType.F_MG)) {
            if (ae.hasLinkedMGA(weapon)) {
                return "Machine gun is slaved to array equipment";
            }
        }

        // Handle solo attack weapons.
        if (wtype.hasFlag(WeaponType.F_SOLO_ATTACK)) {
            for (Enumeration<EntityAction> i = game.getActions(); i.hasMoreElements();) {
                EntityAction ea = i.nextElement();
                if (!(ea instanceof WeaponAttackAction)) {
                    continue;
                }
                WeaponAttackAction prevAttack = (WeaponAttackAction) ea;
                if (prevAttack.getEntityId() == attackerId) {
                    // If the attacker fires another weapon, this attack fails.
                    if (weaponId != prevAttack.getWeaponId()) {
                        return "Other weapon attacks declared.";
                    }
                }
            }
        } else if (isAttackerInfantry && !(ae instanceof BattleArmor)) {
            // 0 MP infantry units: move or shoot, except for anti-mech attacks,
            // those are handled above
            if ((ae.getMovementMode() == EntityMovementMode.INF_LEG) && (ae.getWalkMP() == 0)
                    && (ae.moved != EntityMovementType.MOVE_NONE)) {
                return "Foot platoons with 0 MP can move or shoot, not both";
            }
            if (game.getOptions().booleanOption(OptionsConstants.ADVGRNDMOV_TACOPS_FAST_INFANTRY_MOVE)
                    && (ae.moved == EntityMovementType.MOVE_RUN)) {
                return "Infantry fast moved this turn and so can not shoot.";
            }
            // check for trying to fire field gun after moving
            if ((weapon.getLocation() == Infantry.LOC_FIELD_GUNS) && (ae.moved != EntityMovementType.MOVE_NONE)) {
                return "Can't fire field guns in same turn as moving";
            }
            // check for mixing infantry and field gun attacks
            double fieldGunWeight = 0.0;
            for (Enumeration<EntityAction> i = game.getActions(); i.hasMoreElements();) {
                EntityAction ea = i.nextElement();
                if (!(ea instanceof WeaponAttackAction)) {
                    continue;
                }
                final WeaponAttackAction prevAttack = (WeaponAttackAction) ea;
                if (prevAttack.getEntityId() == attackerId) {
                    Mounted prevWeapon = ae.getEquipment(prevAttack.getWeaponId());
                    if ((prevWeapon.getType().hasFlag(WeaponType.F_INFANTRY)
                            && (weapon.getLocation() == Infantry.LOC_FIELD_GUNS))
                            || (weapon.getType().hasFlag(WeaponType.F_INFANTRY)
                                    && (prevWeapon.getLocation() == Infantry.LOC_FIELD_GUNS))) {
                        return "Can't fire field guns and small arms at the same time.";
                    }
                    if ((weapon.getLocation() == Infantry.LOC_FIELD_GUNS) && (weaponId != prevAttack.getWeaponId())) {
                        fieldGunWeight += prevWeapon.getType().getTonnage(ae);
                    }
                }
            }
            // the total tonnage of field guns fired has to be less than or
            // equal to the men in the platoon
            if (weapon.getLocation() == Infantry.LOC_FIELD_GUNS) {
                if (((Infantry) ae).getShootingStrength() < Math.ceil(fieldGunWeight + wtype.getTonnage(ae))) {
                    return "Not enough men remaining to fire this field gun";
                }
            }
            // BA compact narc: we have one weapon for each trooper, but you
            // can fire only at one target at a time
            if (wtype.getName().equals("Compact Narc")) {
                for (Enumeration<EntityAction> i = game.getActions(); i.hasMoreElements();) {
                    EntityAction ea = i.nextElement();
                    if (!(ea instanceof WeaponAttackAction)) {
                        continue;
                    }
                    final WeaponAttackAction prevAttack = (WeaponAttackAction) ea;
                    if (prevAttack.getEntityId() == attackerId) {
                        Mounted prevWeapon = ae.getEquipment(prevAttack.getWeaponId());
                        if (prevWeapon.getType().getName().equals("Compact Narc")) {
                            if (prevAttack.getTargetId() != target.getTargetId()) {
                                return "Can fire multiple compact narcs only at one target.";
                            }
                        }
                    }
                }
            }
        }

        // check wind conditions
        int windCond = game.getPlanetaryConditions().getWindStrength();
        if ((windCond == PlanetaryConditions.WI_TORNADO_F13) && wtype.hasFlag(WeaponType.F_MISSILE)
                && !game.getBoard().inSpace()) {
            return "No missile fire in a tornado";
        }

        if ((windCond == PlanetaryConditions.WI_TORNADO_F4) && !game.getBoard().inSpace()
                && (wtype.hasFlag(WeaponType.F_MISSILE) || wtype.hasFlag(WeaponType.F_BALLISTIC))) {
            return "No missile or ballistic fire in an F4 tornado";
        }

        // check if indirect fire is valid
        if (isIndirect && !game.getOptions().booleanOption(OptionsConstants.BASE_INDIRECT_FIRE)) {
            return "Indirect fire option not enabled";
        }

        if (isIndirect && game.getOptions().booleanOption(OptionsConstants.BASE_INDIRECT_FIRE)
                && !game.getOptions().booleanOption(OptionsConstants.ADVCOMBAT_INDIRECT_ALWAYS_POSSIBLE)
                && LosEffects.calculateLos(game, attackerId, target).canSee()
                && (!game.getOptions().booleanOption(OptionsConstants.ADVANCED_DOUBLE_BLIND)
                        || Compute.canSee(game, ae, target))
                && !(wtype instanceof ArtilleryCannonWeapon) && !(wtype instanceof MekMortarWeapon)) {
            return "Indirect fire impossible with direct LOS";
        }

        if (isIndirect && usesAmmo && (atype.getAmmoType() == AmmoType.T_MML) && !atype.hasFlag(AmmoType.F_MML_LRM)) {
            return "only LRM ammo can be fired indirectly";
        }

        // hull down vees can't fire front weapons
        if ((ae instanceof Tank) && ae.isHullDown() && (weapon.getLocation() == Tank.LOC_FRONT)) {
            return "Nearby terrain blocks front weapons.";
        }

        // BA Micro bombs only when flying
        if ((atype != null) && (atype.getAmmoType() == AmmoType.T_BA_MICRO_BOMB)) {
            if (!ae.isAirborneVTOLorWIGE()) {
                return "attacker must be at least at elevation 1";
            } else if (target.getTargetType() != Targetable.TYPE_HEX_BOMB) {
                return "must target hex with bombs";
            } else if (ae.getElevation() != 1) {
                return "must be exactly 1 elevation above targeted hex";
            }
        }

        if ((target.getTargetType() == Targetable.TYPE_HEX_BOMB)
                && !(usesAmmo && (atype.getAmmoType() == AmmoType.T_BA_MICRO_BOMB))) {
            return "Weapon can't deliver bombs";
        }

        if ((target.getTargetType() == Targetable.TYPE_HEX_AERO_BOMB) && !wtype.hasFlag(WeaponType.F_DIVE_BOMB)
                && !wtype.hasFlag(WeaponType.F_ALT_BOMB)) {
            return "Weapon can't be used to bomb";
        }

        if (wtype.hasFlag(WeaponType.F_DIVE_BOMB) || wtype.hasFlag(WeaponType.F_ALT_BOMB)) {
            if (ae.getBombs(AmmoType.F_GROUND_BOMB).isEmpty()) {
                return "no bombs left to drop";
            }
            if ((ae instanceof Aero) && ((Aero) ae).isSpheroid()) {
                return "spheroid units cannot make bombing attacks";
            }
            if (!ae.isAirborne()) {
                return "no bombing for grounded units";
            }

            if (target.getTargetType() != Targetable.TYPE_HEX_AERO_BOMB) {
                return "only hexes can be targeted for bomb attacks";
            }
            if (!ae.passedOver(target)) {
                return "bombing only possible along flight path";
            }

            if (wtype.hasFlag(WeaponType.F_DIVE_BOMB)) {
                if (ae.getAltitude() > 5) {
                    return "no dive bombing above altitude 5";
                }
                int altLoss = 0;
                if (ae instanceof Aero) {
                    altLoss = ((Aero) ae).getAltLossThisRound();
                }
                if ((ae.getAltitude() + altLoss) < 3) {
                    return "no dive bombing below altitude 3";
                }
            }
        }

        Entity spotter = null;
        if (isIndirect) {
            if ((target instanceof Entity) && !isTargetECMAffected && usesAmmo
                    && (atype.getMunitionType() == AmmoType.M_NARC_CAPABLE)
                    && ((te.isNarcedBy(ae.getOwner().getTeam())) || (te.isINarcedBy(ae.getOwner().getTeam())))) {
                spotter = te;
            } else {
                spotter = Compute.findSpotter(game, ae, target);
            }

            if ((spotter == null) && (atype != null)
                    && ((atype.getAmmoType() == AmmoType.T_LRM) || (atype.getAmmoType() == AmmoType.T_MML)
                            || (atype.getAmmoType() == AmmoType.T_NLRM)
                            || (atype.getAmmoType() == AmmoType.T_MEK_MORTAR))
                    && (atype.getMunitionType() == AmmoType.M_SEMIGUIDED)) {
                for (TagInfo ti : game.getTagInfo()) {
                    if (target.getTargetId() == ti.target.getTargetId()) {
                        spotter = game.getEntity(ti.attackerId);
                    }
                }
            }

            if ((spotter == null) && !(wtype instanceof MekMortarWeapon) && !(wtype instanceof ArtilleryCannonWeapon)) {
                return "No available spotter";
            }
        }

        int eistatus = 0;

        boolean multiPurposeelevationHack = false;
        if (usesAmmo && (wtype.getAmmoType() == AmmoType.T_LRM) && (atype.getMunitionType() == AmmoType.M_MULTI_PURPOSE)
                && (ae.getElevation() == -1)
                && (ae.getLocationStatus(weapon.getLocation()) == ILocationExposureStatus.WET)) {
            multiPurposeelevationHack = true;
            // surface to fire
            ae.setElevation(0);
        }

        // check LOS (indirect LOS is from the spotter)
        LosEffects los;
        ToHitData losMods;
        if (!isIndirect || (isIndirect && (spotter == null))) {
            if (!exchangeSwarmTarget) {
                los = LosEffects.calculateLos(game, attackerId, target);
            } else {
                // Swarm should draw LoS between targets, not attacker, since
                // we don't want LoS to be blocked
                if (swarmPrimaryTarget.getTargetType() == Targetable.TYPE_ENTITY) {
                    los = LosEffects.calculateLos(game, swarmPrimaryTarget.getTargetId(), swarmSecondaryTarget);
                } else {
                    los = LosEffects.calculateLos(game, swarmSecondaryTarget.getTargetId(), swarmPrimaryTarget);
                }
            }

            if (ae.hasActiveEiCockpit()) {
                if (los.getLightWoods() > 0) {
                    eistatus = 2;
                } else {
                    eistatus = 1;
                }
            }

            if ((wtype instanceof MekMortarWeapon) && isIndirect) {
                los.setArcedAttack(true);
            }

            losMods = los.losModifiers(game, eistatus, underWater);
        } else {
            if (!exchangeSwarmTarget) {
                los = LosEffects.calculateLos(game, spotter.getId(), target);
            } else {
                // Swarm should draw LoS between targets, not attacker, since
                // we don't want LoS to be blocked
                if (swarmPrimaryTarget.getTargetType() == Targetable.TYPE_ENTITY) {
                    los = LosEffects.calculateLos(game, swarmPrimaryTarget.getTargetId(), swarmSecondaryTarget);
                } else {
                    los = LosEffects.calculateLos(game, swarmSecondaryTarget.getTargetId(), swarmPrimaryTarget);
                }
            }

            // do not count attacker partial cover in indirect fire
            los.setAttackerCover(LosEffects.COVER_NONE);

            if (spotter.hasActiveEiCockpit()) {
                if (los.getLightWoods() > 0) {
                    eistatus = 2;
                } else {
                    eistatus = 1;
                }
            }

            if ((wtype instanceof MekMortarWeapon) && isIndirect) {
                los.setArcedAttack(true);
            }

            losMods = los.losModifiers(game, underWater);
        }

        // If the attacker and target are in the same building & hex, they can
        // always attack each other, TW pg 175.
        if ((los.getThruBldg() != null) && los.getTargetPosition().equals(ae.getPosition())) {
            return null;
        }

        if (multiPurposeelevationHack) {
            // and descend back to depth 1
            ae.setElevation(-1);
        }

        // if LOS is blocked, block the shot
        if ((losMods.getValue() == TargetRoll.IMPOSSIBLE) && !isArtilleryIndirect) {
            return losMods.getDesc();
        }

        // http://www.classicbattletech.com/forums/index.php/topic,47618.0.html
        // anything outside of visual range requires a "sensor lock" in order to
        // direct fire
        if (game.getOptions().booleanOption(OptionsConstants.ADVANCED_DOUBLE_BLIND)
                && !Compute.inVisualRange(game, ae, target)
                && !(Compute.inSensorRange(game, ae, target, null) // Can shoot
                                                                   // at
                                                                   // something
                                                                   // in sensor
                                                                   // range
                        && (te != null) && te.hasSeenEntity(ae.getOwner())) // if
                                                                            // it
                                                                            // has
                                                                            // been
                                                                            // spotted
                                                                            // by
                                                                            // another
                                                                            // unit
                && !isArtilleryIndirect && !isIndirect) {
            boolean networkSee = false;
            if (ae.hasC3() || ae.hasC3i() || ae.hasActiveNovaCEWS()) {
                // c3 units can fire if any other unit in their network is in
                // visual or sensor range
                for (Entity en : game.getEntitiesVector()) {
                    if (!en.isEnemyOf(ae) && en.onSameC3NetworkAs(ae) && Compute.canSee(game, en, target)) {
                        networkSee = true;
                        break;
                    }
                }
            }
            if (!networkSee) {
                if (!Compute.inSensorRange(game, ae, target, null)) {
                    return "outside of visual and sensor range";
                } else {
                    return "target has not been spotted";
                }
            }
        }

        // Weapon in arc?
        if (!Compute.isInArc(game, attackerId, weaponId, target)
                && (!Compute.isAirToGround(ae, target) || isArtilleryIndirect)) {
            return "Target not in arc.";
        }

        if (Compute.isAirToGround(ae, target) && !isArtilleryIndirect) {
            if ((ae.getAltitude() > 5) && !wtype.hasFlag(WeaponType.F_ALT_BOMB)) {
                return "attacker is too high";
            }
            if ((ae.getAltitude() > 3) && isStrafing) {
                return "attacker is too high";
            }
            // Additional Nape-of-Earth restrictions for strafing
            if (ae.getAltitude() == 1 && isStrafing) {
                Vector<Coords> passedThrough = ae.getPassedThrough();
                if ((passedThrough.size() == 0) || passedThrough.get(0).equals(target.getPosition())) {
                    // TW pg 243 says units flying at NOE have a harder time
                    // establishing LoS while strafing and hence have to
                    // consider the adjacent hex along the flight place in the
                    // direction of the attack. What if there is no adjacent
                    // hex? The rules don't address this. We could
                    // theoretically consider last turns movement, but that's
                    // cumbersome, so we'll just assume it's impossible - Arlith
                    return "target is too close to strafe";
                }
                // Otherwise, check for a dead-zone, TW pg 243
                Coords prevCoords = ae.passedThroughPrevious(target.getPosition());
                IHex prevHex = game.getBoard().getHex(prevCoords);
                IHex currHex = game.getBoard().getHex(target.getPosition());
                int prevElev = prevHex.getLevel();
                int currElev = currHex.getLevel();
                if ((prevElev - currElev - target.relHeight()) > 2) {
                    return "target is in dead-zone";
                }
            }

            // Only direct-fire energy weapons can strafe
            EquipmentType wt = weapon.getType();
            boolean isDirectFireEnergy = (wt.hasFlag(WeaponType.F_DIRECT_FIRE)
                    && (wt.hasFlag(WeaponType.F_LASER) || wt.hasFlag(WeaponType.F_PPC)
                            || wt.hasFlag(WeaponType.F_PLASMA) || wt.hasFlag(WeaponType.F_PLASMA_MFUK)))
                    || wt.hasFlag(WeaponType.F_FLAMER);
            // Note: flamers are direct fire energy, but don't have the flag,
            // so they won't work with targeting computers
            boolean isEnergyBay = (wt instanceof LaserBayWeapon) || (wt instanceof PPCBayWeapon)
                    || (wt instanceof PulseLaserBayWeapon);
            if (isStrafing && !isDirectFireEnergy && !isEnergyBay) {
                return "only direct-fire energy weapons can strafe!";
            }

            // only certain weapons can be used for air to ground attacks
            if (ae instanceof Aero) {
                // Spheroids can't strafe
                if (isStrafing && ((Aero) ae).isSpheroid()) {
                    return "spheroid craft are not allowed to strafe!";
                }
                if (((Aero) ae).isSpheroid()) {
                    if ((weapon.getLocation() != Aero.LOC_AFT) && !weapon.isRearMounted()) {
                        return "only aft and rear mounted weapons can be fired air to ground from spheroid";
                    }
                } else {
                    if ((weapon.getLocation() == Aero.LOC_AFT) || weapon.isRearMounted()) {
                        return "only forward firing weapons can be fired air to ground from an aerodyne";
                    }
                }
            }

            // for air to ground attacks, the target's position must be within
            // the flight path, unless it is an artillery weapon in the nose.
            // http://www.classicbattletech.com/forums/index.php?topic=65110.0
            if (!ae.passedOver(target)) {
                if (!wtype.hasFlag(WeaponType.F_ARTILLERY)) {
                    return "target not along flight path";
                } else if (weapon.getLocation() != Aero.LOC_NOSE) {
                    return "target not along flight path";
                }
            }

            int altitudeLoss = 1;
            if (wtype.hasFlag(WeaponType.F_DIVE_BOMB)) {
                altitudeLoss = 2;
            }
            if (wtype.hasFlag(WeaponType.F_ALT_BOMB) || isStrafing) {
                altitudeLoss = 0;
            }
            int altLossThisRound = 0;
            if (ae instanceof Aero) {
                altLossThisRound = ((Aero) ae).getAltLossThisRound();
            }
            // you cant make attacks that would lower you to zero altitude
            if (altitudeLoss >= (ae.getAltitude() + altLossThisRound)) {
                return "This attack would cause too much altitude loss";
            }

            // can only make a strike attack against a single target
            if (!isStrafing) {
                for (Enumeration<EntityAction> i = game.getActions(); i.hasMoreElements();) {
                    EntityAction ea = i.nextElement();
                    if (!(ea instanceof WeaponAttackAction)) {
                        continue;
                    }

                    WeaponAttackAction prevAttk = (WeaponAttackAction) ea;
                    if ((prevAttk.getEntityId() == ae.getId()) && (prevAttk.getTargetId() != target.getTargetId())
                            && !wtype.hasFlag(WeaponType.F_ALT_BOMB)) {
                        return "attack already declared against another target";
                    }
                }
            }
        }

        // only one ground-to-air attack allowed per turn
        // grounded spheroid dropships dont have this limitation
        if (!ae.isAirborne() && !((ae instanceof Dropship) && ((Aero) ae).isSpheroid())) {
            for (Enumeration<EntityAction> i = game.getActions(); i.hasMoreElements();) {
                EntityAction ea = i.nextElement();
                if (!(ea instanceof WeaponAttackAction)) {
                    continue;
                }
                WeaponAttackAction prevAttack = (WeaponAttackAction) ea;
                if (prevAttack.getEntityId() == ae.getId()) {
                    if (prevAttack.isGroundToAir(game) && !Compute.isGroundToAir(ae, target)) {
                        return "ground-to-air attack already declared";
                    }
                    if (!prevAttack.isGroundToAir(game) && Compute.isGroundToAir(ae, target)) {
                        return "ground-to-ground attack already declared";
                    }
                    if (prevAttack.isGroundToAir(game) && Compute.isGroundToAir(ae, target) && (null != te)
                            && (prevAttack.getTargetId() != te.getId())) {
                        return "only one target allowed for all ground-to-air attacks";
                    }
                }
            }
        }

        // air2air and air2ground cannot be combined by any aerospace units
        if (Compute.isAirToAir(ae, target) || Compute.isAirToGround(ae, target)) {
            for (Enumeration<EntityAction> i = game.getActions(); i.hasMoreElements();) {
                EntityAction ea = i.nextElement();
                if (!(ea instanceof WeaponAttackAction)) {
                    continue;
                }
                WeaponAttackAction prevAttack = (WeaponAttackAction) ea;
                if (prevAttack.getEntityId() != ae.getId()) {
                    continue;
                }
                if (Compute.isAirToAir(ae, target) && prevAttack.isAirToGround(game)) {
                    return "air-to-ground attack already declared";
                }
                if (Compute.isAirToGround(ae, target) && prevAttack.isAirToAir(game)) {
                    return "air-to-air attack already declared";
                }
            }
        }

        if ((target.getAltitude() > 8) && Compute.isGroundToAir(ae, target)) {
            return "cannot target aero units beyond altitude 8";
        }

        if ((ae instanceof Infantry) && Compute.isGroundToAir(ae, target) && !wtype.hasFlag(WeaponType.F_INF_AA)
                && !isArtilleryFLAK // Can make GroundToAir Flak attacks
                && !((atype != null) && (atype.getAmmoType() == AmmoType.T_AC_LBX))) {
            return "Infantry cannot engage in ground-to-air attacks";
        }

        // Protomech can fire MGA only into front arc, TW page 137
        if (!Compute.isInArc(ae.getPosition(), ae.getFacing(), target, Compute.ARC_FORWARD)
                && wtype.hasFlag(WeaponType.F_MGA) && (ae instanceof Protomech)) {
            return "Protomech can fire MGA only into front arc.";
        }

        // for spheroid dropships in atmosphere (and on ground), the rules about
        // firing arcs are more complicated
        // TW errata 2.1
        if ((ae instanceof Aero) && ((Aero) ae).isSpheroid() && !game.getBoard().inSpace()) {
            int altDif = target.getAltitude() - ae.getAltitude();
            int distance = Compute.effectiveDistance(game, ae, target, false);
            if (!ae.isAirborne() && (distance == 0) && (weapon.getLocation() != Aero.LOC_AFT)) {
                return "Only aft weapons may target units at zero range";
            }
            if ((weapon.getLocation() == Aero.LOC_NOSE) && (altDif < 1)
                    && !((wtype instanceof ArtilleryWeapon) || wtype.hasFlag(WeaponType.F_ARTILLERY))) {
                return "Target is too low for nose weapons";
            }
            if ((!weapon.isRearMounted() && (weapon.getLocation() != Aero.LOC_AFT)) && (altDif < 0)) {
                return "Target is too low for front-side weapons";
            }
            if ((weapon.getLocation() == Aero.LOC_AFT)) {
                if (ae.isAirborne() && (altDif > -1)) {
                    return "Target is too high for aft weapons";
                }
            }
            if ((weapon.isRearMounted()) && (altDif > 0)) {
                return "Target is too high for aft-side weapons";
            }
            if (Compute.inDeadZone(game, ae, target)) {
                if ((altDif > 0) && (weapon.getLocation() != Aero.LOC_NOSE)) {
                    return "only nose weapons can target higher units in the dead zone";
                }
                if ((altDif < 0) && (weapon.getLocation() != Aero.LOC_AFT)) {
                    return "only aft weapons can target lower units in the dead zone";
                }
            }

        }

        // Must target infantry in buildings from the inside.
<<<<<<< HEAD
        if (targetInBuilding && (te instanceof Infantry) && (null == los.getThruBldg())) {
            return "Attack on infantry crosses building exterior wall.";
=======
        if (targetInBuilding && (te instanceof Infantry)
                && (null == los.getThruBldg())) {
            return "Attack on infantry crosses building exterior wall/roof.";
>>>>>>> 33cea765
        }

        if ((wtype.getAmmoType() == AmmoType.T_NARC) || (wtype.getAmmoType() == AmmoType.T_INARC)) {
            if (targetInBuilding) {
                return "Narc pods cannot be fired into or inside buildings.";
            }
            if (target instanceof Infantry) {
                return "Narc pods cannot be used to attack infantry.";
            }
        }

        // attacker partial cover means no leg weapons
        if (los.isAttackerCover() && ae.locationIsLeg(weapon.getLocation()) && !underWater) {
            return "Nearby terrain blocks leg weapons.";
        }

        // hull down cannot fire any leg weapons
        if (ae.isHullDown()) {
            if (((ae instanceof BipedMech)
                    && ((weapon.getLocation() == Mech.LOC_LLEG) || (weapon.getLocation() == Mech.LOC_RLEG)))
                    || ((ae instanceof QuadMech) && ((weapon.getLocation() == Mech.LOC_LLEG)
                            || (weapon.getLocation() == Mech.LOC_RLEG) || (weapon.getLocation() == Mech.LOC_LARM)
                            || (weapon.getLocation() == Mech.LOC_RARM)))) {
                return "Leg weapons cannot be fired while hull down.";
            }
        }

        if (wtype.hasFlag(WeaponType.F_SPACE_BOMB)) {
            toHit = Compute.getSpaceBombBaseToHit(ae, te, game);
            // Return if the attack is impossible.
            if (TargetRoll.IMPOSSIBLE == toHit.getValue()) {
                return toHit.getDesc();
            }
        }

        // Leg attacks, Swarm attacks, and
        // Mine Launchers don't use gunnery.
        if (Infantry.LEG_ATTACK.equals(wtype.getInternalName())) {
            toHit = Compute.getLegAttackBaseToHit(ae, te, game);

            // Return if the attack is impossible.
            if (TargetRoll.IMPOSSIBLE == toHit.getValue()) {
                return toHit.getDesc();
            }
            if (!WeaponAttackAction.isOnlyAttack(game, ae, Infantry.LEG_ATTACK, te)) {
                return "Leg attack must be an unit's only attack, and there must not be multiple Leg Attacks.";
            }
        } else if (Infantry.SWARM_MEK.equals(wtype.getInternalName())) {
            toHit = Compute.getSwarmMekBaseToHit(ae, te, game);

            // Return if the attack is impossible.
            if (TargetRoll.IMPOSSIBLE == toHit.getValue()) {
                return toHit.getDesc();
            }
            if (!WeaponAttackAction.isOnlyAttack(game, ae, Infantry.SWARM_MEK, te)) {
                return "Swarm attack must be an unit's only attack, and there must not be multiple Swarm Attacks.";
            }
        } else if (Infantry.STOP_SWARM.equals(wtype.getInternalName())) {
            // Can't stop if we're not swarming, otherwise automatic.
            if (Entity.NONE == ae.getSwarmTargetId()) {
                return "Not swarming a Mek.";
            }
        } else if (Infantry.SWARM_WEAPON_MEK.equals(wtype.getInternalName())) {
            // Can't stop if we're not swarming, otherwise automatic.
            if (Entity.NONE == ae.getSwarmTargetId()) {
                return "Not swarming a Mek.";
            }
        } else if (BattleArmor.MINE_LAUNCHER.equals(wtype.getInternalName())) {
            // Mine launchers can not hit infantry.
            if (te instanceof Infantry) {
                return "Can not attack infantry.";
            }
        }
        // Swarming infantry always hit their target, but
        // they can only target the Mek they're swarming.
        else if ((te != null) && (ae.getSwarmTargetId() == te.getId())) {
            // Only certain weapons can be used in a swarm attack.
            if (wtype.getDamage() == 0) {
                return "Weapon causes no damage.";
            }
            // Only certain weapons can be used in a swarm attack.
            if (wtype.hasFlag(WeaponType.F_MISSILE)) {
                return "Missile weapons can't be used in swarm attack";
            }
            if (weapon.isBodyMounted()) {
                return "body mounted weapons can't be used in swarm attack";
            }
        } else if (Entity.NONE != ae.getSwarmTargetId()) {
            return "Must target the Mek being swarmed.";
        }

        int distance = Compute.effectiveDistance(game, ae, target);

        // Handle direct artillery attacks.
        if (isArtilleryDirect) {
            if (wtype.hasFlag(WeaponType.F_CRUISE_MISSILE)) {
                return "Cruise Missiles can't be fired directly";
            }
            if (distance > 17) {
                return "Direct artillery attack at range >17 hexes.";
            }
            if (isHoming) {
                if ((te == null) || (te.getTaggedBy() == -1)) {
                    // see BMRr p77 on board arrow IV
                    return "On board homing shot must target a unit tagged this turn";
                }
            }
        }
        if (isArtilleryIndirect) {
            int boardRange = (int) Math.ceil(distance / 17f);
            if (boardRange > wtype.getLongRange()) {
                return "Indirect artillery attack out of range";
            }
            if (((distance <= 17) && !ae.isAirborne()) && !(losMods.getValue() == TargetRoll.IMPOSSIBLE)) {
                return "Cannot fire indirectly at range <=17 hexes unless no LOS.";
            }
            if (ae.isAirborne() && (ae.getAltitude() >= 10)) {
                return "Cannot fire indirectly at altitude 10";
            }
            if (isHoming) {
                if (ttype != Targetable.TYPE_HEX_ARTILLERY) {
                    return "Off board homing shot must target a map sheet";
                }
            }
        }

        if (ae.getGrappled() != Entity.NONE) {
            int grapple = ae.getGrappled();
            if (grapple != target.getTargetId()) {
                return "Can only attack grappled mech";
            }
            int loc = weapon.getLocation();
            if (((ae instanceof Mech) && (ae.getGrappleSide() == Entity.GRAPPLE_BOTH)
                    && ((loc != Mech.LOC_CT) && (loc != Mech.LOC_LT) && (loc != Mech.LOC_RT) && (loc != Mech.LOC_HEAD)))
                    || weapon.isRearMounted()) {
                return "Can only fire head and front torso weapons when grappled";
            }
            if ((ae instanceof Mech) && (ae.getGrappleSide() == Entity.GRAPPLE_LEFT) && (loc == Mech.LOC_LARM)) {
                return "Cannot Fire Weapon, Snared by Chain Whip";
            }
            if ((ae instanceof Mech) && (ae.getGrappleSide() == Entity.GRAPPLE_RIGHT) && (loc == Mech.LOC_RARM)) {
                return "Cannot Fire Weapon, Snared by Chain Whip";
            }
        }
        if ((ae.getMovementMode() == EntityMovementMode.WIGE) && (ae.getPosition() == target.getPosition())) {
            return "WiGE may not attack target in same hex";
        }

        if ((wtype instanceof GaussWeapon) && wtype.hasModes() && weapon.curMode().equals("Powered Down")) {
            return "Weapon is powered down";
        }

        if ((target.getTargetType() == Targetable.TYPE_ENTITY) && wtype.hasFlag(WeaponType.F_MASS_DRIVER)
                && (ae instanceof SpaceStation)) {
            if (!ae.getPosition().translated(ae.getFacing(), distance).equals(target.getPosition())) {
                return "Mass Driver is not firing to front";
            }
        }

        // Some Mek mortar ammo types can only be aimed at a hex
        if (weapon.getType().hasFlag(WeaponType.F_MEK_MORTAR) && (atype != null)
                && ((atype.getMunitionType() == AmmoType.M_AIRBURST) || (atype.getMunitionType() == AmmoType.M_FLARE)
                        || (atype.getMunitionType() == AmmoType.M_SMOKE))) {
            if (!(target instanceof HexTarget)) {
                return atype.getSubMunitionName() + " munitions must target a hex!";
            }
        }

        if (weapon.getType().hasFlag(WeaponType.F_PPC) && (weapon.getLinkedBy() != null)
                && weapon.getLinkedBy().getType().hasFlag(MiscType.F_PPC_CAPACITOR)
                && weapon.getLinkedBy().pendingMode().equals("Charge")) {
            return "PPCs with charging capacitors cannot fire!";
        }

        return null;
    }

    /**
     * Some attacks are the only actions that a particular entity can make
     * during its turn Also, only this unit can make that particular attack.
     */
    private static boolean isOnlyAttack(IGame game, Entity attacker, String attackType, Entity target) {
        // mechs can only be the target of one leg or swarm attack
        for (Enumeration<EntityAction> actions = game.getActions(); actions.hasMoreElements();) {
            EntityAction ea = actions.nextElement();
            if (ea instanceof WeaponAttackAction) {
                WeaponAttackAction waa = (WeaponAttackAction) ea;
                Entity waaAE = waa.getEntity(game);
                if (waaAE == null) {
                    continue;
                }
                if (waaAE.equals(attacker)) {
                    // If there is an attack by this unit that is not the attack
                    // type, fail.
                    if (!waaAE.getEquipment(waa.getWeaponId()).getType().getInternalName().equals(attackType)) {
                        return false;
                    }
                }
                Targetable waaTarget = waa.getTarget(game);
                EquipmentType weapType = waaAE.getEquipment(waa.getWeaponId()).getType();
                if (weapType.getInternalName().equals(attackType) && (waaTarget != null) && waaTarget.equals(target)) {
                    if (!waaAE.equals(attacker)) {
                        // If there is an attack by another unit that has this
                        // attack type against the same target, fail.
                        return false;
                    }
                }
            }
        }
        return true;
    }

    /**
     * @return Returns the nemesisConfused.
     */
    public boolean isNemesisConfused() {
        return nemesisConfused;
    }

    /**
     * @param nemesisConfused
     *            The nemesisConfused to set.
     */
    public void setNemesisConfused(boolean nemesisConfused) {
        this.nemesisConfused = nemesisConfused;
    }

    public boolean isSwarmingMissiles() {
        return swarmingMissiles;
    }

    public void setSwarmingMissiles(boolean swarmingMissiles) {
        this.swarmingMissiles = swarmingMissiles;
    }

    public void setOldTargetId(int id) {
        oldTargetId = id;
    }

    public int getOldTargetId() {
        return oldTargetId;
    }

    public void setOldTargetType(int t) {
        oldTargetType = t;
    }

    public int getOldTargetType() {
        return oldTargetType;
    }

    public void setOriginalTargetId(int id) {
        originalTargetId = id;
    }

    public int getOriginalTargetId() {
        return originalTargetId;
    }

    public void setOriginalTargetType(int t) {
        originalTargetType = t;
    }

    public int getOriginalTargetType() {
        return originalTargetType;
    }

    public int getSwarmMissiles() {
        return swarmMissiles;
    }

    public void setSwarmMissiles(int swarmMissiles) {
        this.swarmMissiles = swarmMissiles;
    }

    public int[] getBombPayload() {
        return bombPayload;
    }

    public void setBombPayload(int[] load) {
        bombPayload = load;
    }

    public boolean isStrafing() {
        return isStrafing;
    }

    public void setStrafing(boolean isStrafing) {
        this.isStrafing = isStrafing;
    }

    public boolean isStrafingFirstShot() {
        return isStrafingFirstShot;
    }

    public void setStrafingFirstShot(boolean isStrafingFirstShot) {
        this.isStrafingFirstShot = isStrafingFirstShot;
    }

    public boolean isPointblankShot() {
        return isPointblankShot;
    }

    public void setPointblankShot(boolean isPointblankShot) {
        this.isPointblankShot = isPointblankShot;
    }
}<|MERGE_RESOLUTION|>--- conflicted
+++ resolved
@@ -3781,14 +3781,9 @@
         }
 
         // Must target infantry in buildings from the inside.
-<<<<<<< HEAD
-        if (targetInBuilding && (te instanceof Infantry) && (null == los.getThruBldg())) {
-            return "Attack on infantry crosses building exterior wall.";
-=======
         if (targetInBuilding && (te instanceof Infantry)
                 && (null == los.getThruBldg())) {
             return "Attack on infantry crosses building exterior wall/roof.";
->>>>>>> 33cea765
         }
 
         if ((wtype.getAmmoType() == AmmoType.T_NARC) || (wtype.getAmmoType() == AmmoType.T_INARC)) {
