--- conflicted
+++ resolved
@@ -797,7 +797,7 @@
 
         // if we're spotting for indirect fire, add +1 (no penalty with second pilot in command console)
         if (ae.isSpotting() && !ae.getCrew().hasActiveCommandConsole()) {
-<<<<<<< HEAD
+
 	    //also see if the entity has successfuly designated TAG on something and suffers no penalty of spotting for indirect fire.
             boolean isSpotByTag = false;            
 	    for (TagInfo tmpInfo : game.getTagInfo()) {
@@ -808,11 +808,9 @@
             }
 		
             if(!isSpotByTag){
-                toHit.addModifier(+1, "attacker is spotting for indirect LRM fire");
-            }
-=======
-            toHit.addModifier(+1, Messages.getString("WeaponAttackAction.AeSpotting"));
->>>>>>> 0c93c36d
+                toHit.addModifier(+1, Messages.getString("WeaponAttackAction.AeSpotting"));
+            }
+
         }
 
         if ((te instanceof Mech) && ((Mech) te).isSuperHeavy()) {
