/*
 * MegaMek - Copyright (C) 2000,2001,2002,2003,2004 Ben Mazur (bmazur@sev.org)
 *
 *  This program is free software; you can redistribute it and/or modify it
 *  under the terms of the GNU General Public License as published by the Free
 *  Software Foundation; either version 2 of the License, or (at your option)
 *  any later version.
 *
 *  This program is distributed in the hope that it will be useful, but
 *  WITHOUT ANY WARRANTY; without even the implied warranty of MERCHANTABILITY
 *  or FITNESS FOR A PARTICULAR PURPOSE. See the GNU General Public License
 *  for more details.
 */

package megamek.common.actions;

import java.io.Serializable;
import java.util.ArrayList;
import java.util.Enumeration;
import java.util.List;
import java.util.Vector;

import megamek.common.Aero;
import megamek.common.AmmoType;
import megamek.common.BattleArmor;
import megamek.common.BipedMech;
import megamek.common.BombType;
import megamek.common.CalledShot;
import megamek.common.Compute;
import megamek.common.ComputeECM;
import megamek.common.Coords;
import megamek.common.Crew;
import megamek.common.CriticalSlot;
import megamek.common.Dropship;
import megamek.common.ECMInfo;
import megamek.common.Entity;
import megamek.common.EntityMovementMode;
import megamek.common.EntityMovementType;
import megamek.common.EquipmentType;
import megamek.common.GunEmplacement;
import megamek.common.HexTarget;
import megamek.common.IAero;
import megamek.common.IAimingModes;
import megamek.common.IBomber;
import megamek.common.IGame;
import megamek.common.IHex;
import megamek.common.ILocationExposureStatus;
import megamek.common.INarcPod;
import megamek.common.Infantry;
import megamek.common.Jumpship;
import megamek.common.LandAirMech;
import megamek.common.LosEffects;
import megamek.common.Mech;
import megamek.common.MechWarrior;
import megamek.common.MinefieldTarget;
import megamek.common.MiscType;
import megamek.common.Mounted;
import megamek.common.PlanetaryConditions;
import megamek.common.Protomech;
import megamek.common.QuadMech;
import megamek.common.QuadVee;
import megamek.common.RangeType;
import megamek.common.SpaceStation;
import megamek.common.SupportTank;
import megamek.common.SupportVTOL;
import megamek.common.TagInfo;
import megamek.common.Tank;
import megamek.common.TargetRoll;
import megamek.common.Targetable;
import megamek.common.Terrains;
import megamek.common.ToHitData;
import megamek.common.TripodMech;
import megamek.common.VTOL;
import megamek.common.WeaponType;
import megamek.common.options.OptionsConstants;
import megamek.common.weapons.DiveBombAttack;
import megamek.common.weapons.InfantryAttack;
import megamek.common.weapons.artillery.ArtilleryCannonWeapon;
import megamek.common.weapons.artillery.ArtilleryWeapon;
import megamek.common.weapons.bayweapons.LaserBayWeapon;
import megamek.common.weapons.bayweapons.PPCBayWeapon;
import megamek.common.weapons.bayweapons.PulseLaserBayWeapon;
import megamek.common.weapons.bayweapons.ScreenLauncherBayWeapon;
import megamek.common.weapons.gaussrifles.GaussWeapon;
import megamek.common.weapons.gaussrifles.ISHGaussRifle;
import megamek.common.weapons.lasers.ISBombastLaser;
import megamek.common.weapons.lasers.VariableSpeedPulseLaserWeapon;
import megamek.common.weapons.lrms.LRTWeapon;
import megamek.common.weapons.mortars.MekMortarWeapon;
import megamek.common.weapons.other.TSEMPWeapon;
import megamek.common.weapons.srms.SRTWeapon;

/**
 * Represents intention to fire a weapon at the target.
 */
public class WeaponAttackAction extends AbstractAttackAction implements Serializable {
    /**
     *
     */
    private static final long serialVersionUID = -9096603813317359351L;
    private int weaponId;
    private int ammoId = -1;
    private int aimedLocation = Entity.LOC_NONE;
    private int aimMode = IAimingModes.AIM_MODE_NONE;
    private int otherAttackInfo = -1; //
    private boolean nemesisConfused;
    private boolean swarmingMissiles;
    protected int launchVelocity = 50;
    /**
     * Keeps track of the ID of the current primary target for a swarm missile
     * attack.
     */
    private int oldTargetId = -1;

    /**
     * Keeps track of the Targetable type for the current primary target for a
     * swarm missile attack.
     */
    private int oldTargetType;

    /**
     * Keeps track of the ID of the original target for a swarm missile attack.
     */
    private int originalTargetId = Entity.NONE;

    /**
     * Keeps track of the type of the original target for a swarm missile
     * attack.
     */
    private int originalTargetType;

    private int swarmMissiles = 0;

    // bomb stuff
    private int[] bombPayload = new int[BombType.B_NUM];

    // equipment that affects this attack (AMS, ECM?, etc)
    // only used server-side
    private transient ArrayList<Mounted> vCounterEquipment;

    /**
     * Boolean flag that determines whether or not this attack is part of a
     * strafing run.
     */
    private boolean isStrafing = false;

    /**
     * Boolean flag that determines if this shot was the first one by a
     * particular weapon in a strafing run. Used to ensure that heat is only
     * added once.
     */
    protected boolean isStrafingFirstShot = false;

    /**
     * Boolean flag that determines if this shot was fired as part of a
     * pointblank shot from a hidden unit. In this case, to-hit numbers should
     * not be modified for terrain or movement. See TW pg 260
     */
    protected boolean isPointblankShot = false;

    // default to attacking an entity
    public WeaponAttackAction(int entityId, int targetId, int weaponId) {
        super(entityId, targetId);
        this.weaponId = weaponId;
    }

    public WeaponAttackAction(int entityId, int targetType, int targetId, int weaponId) {
        super(entityId, targetType, targetId);
        this.weaponId = weaponId;
    }

    public int getWeaponId() {
        return weaponId;
    }

    public int getAmmoId() {
        return ammoId;
    }

    public int getAimedLocation() {
        return aimedLocation;
    }

    public int getAimingMode() {
        return aimMode;
    }

    public ArrayList<Mounted> getCounterEquipment() {
        return vCounterEquipment;
    }

    public void setWeaponId(int weaponId) {
        this.weaponId = weaponId;
    }

    public void setAmmoId(int ammoId) {
        this.ammoId = ammoId;
    }

    public void setAimedLocation(int aimedLocation) {
        this.aimedLocation = aimedLocation;
    }

    public void setAimingMode(int aimMode) {
        this.aimMode = aimMode;
    }

    public void addCounterEquipment(Mounted m) {
        if (vCounterEquipment == null) {
            vCounterEquipment = new ArrayList<Mounted>();
        }
        vCounterEquipment.add(m);
    }

    public void setOtherAttackInfo(int newInfo) {
        otherAttackInfo = newInfo;
    }

    public int getOtherAttackInfo() {
        return otherAttackInfo;
    }

    public boolean isAirToGround(IGame game) {
        return Compute.isAirToGround(getEntity(game), getTarget(game));
    }

    public boolean isAirToAir(IGame game) {
        return Compute.isAirToAir(getEntity(game), getTarget(game));
    }

    public boolean isGroundToAir(IGame game) {
        return Compute.isGroundToAir(getEntity(game), getTarget(game));
    }

    public boolean isDiveBomb(IGame game) {
        return ((WeaponType) getEntity(game).getEquipment(getWeaponId()).getType()).hasFlag(WeaponType.F_DIVE_BOMB);
    }

    public int getAltitudeLoss(IGame game) {
        if (isAirToGround(game)) {
            if (((WeaponType) getEntity(game).getEquipment(getWeaponId()).getType()).hasFlag(WeaponType.F_DIVE_BOMB)) {
                return 2;
            }
            if (((WeaponType) getEntity(game).getEquipment(getWeaponId()).getType()).hasFlag(WeaponType.F_ALT_BOMB)) {
                return 0;
            }
            if (isStrafing) {
                return 0;
            } else {
                return 1;
            }
        }
        return 0;
    }

    public ToHitData toHit(IGame game) {
        return WeaponAttackAction.toHit(game, getEntityId(), game.getTarget(getTargetType(), getTargetId()),
                getWeaponId(), getAimedLocation(), getAimingMode(), nemesisConfused, swarmingMissiles,
                game.getTarget(getOldTargetType(), getOldTargetId()),
                game.getTarget(getOriginalTargetType(), getOriginalTargetId()), isStrafing(), isPointblankShot());
    }

    public ToHitData toHit(IGame game, List<ECMInfo> allECMInfo) {
        return WeaponAttackAction.toHit(game, getEntityId(), game.getTarget(getTargetType(), getTargetId()),
                getWeaponId(), getAimedLocation(), getAimingMode(), nemesisConfused, swarmingMissiles,
                game.getTarget(getOldTargetType(), getOldTargetId()),
                game.getTarget(getOriginalTargetType(), getOriginalTargetId()), isStrafing(), isPointblankShot(),
                allECMInfo);
    }

    public static ToHitData toHit(IGame game, int attackerId, Targetable target, int weaponId, boolean isStrafing) {
        return WeaponAttackAction.toHit(game, attackerId, target, weaponId, Entity.LOC_NONE, IAimingModes.AIM_MODE_NONE,
                false, false, null, null, isStrafing, false);
    }

    public static ToHitData toHit(IGame game, int attackerId, Targetable target, int weaponId, int aimingAt,
            int aimingMode, boolean isStrafing) {
        return WeaponAttackAction.toHit(game, attackerId, target, weaponId, aimingAt, aimingMode, false, false, null,
                null, isStrafing, false);
    }

    public static ToHitData toHit(IGame game, int attackerId, Targetable target, int weaponId, int aimingAt,
            int aimingMode, boolean isNemesisConfused, boolean exchangeSwarmTarget, Targetable oldTarget,
            Targetable originalTarget, boolean isStrafing, boolean isPointblankShot) {
        return WeaponAttackAction.toHit(game, attackerId, target, weaponId, aimingAt, aimingMode, isNemesisConfused,
                exchangeSwarmTarget, oldTarget, originalTarget, isStrafing, isPointblankShot, null);
    }

    /**
     * To-hit number for attacker firing a weapon at the target.
     */
    private static ToHitData toHit(IGame game, int attackerId, Targetable target, int weaponId, int aimingAt,
            int aimingMode, boolean isNemesisConfused, boolean exchangeSwarmTarget, Targetable oldTarget,
            Targetable originalTarget, boolean isStrafing, boolean isPointblankShot, List<ECMInfo> allECMInfo) {
        final Entity ae = game.getEntity(attackerId);
        final Mounted weapon = ae.getEquipment(weaponId);

        if (!(weapon.getType() instanceof WeaponType)) {
            return new ToHitData(TargetRoll.AUTOMATIC_FAIL, "Not a weapon");
        }
        
        
        final WeaponType wtype = (WeaponType) weapon.getType();

        // LAMs carrying certain types of bombs that require a weapon have attacks that cannot
        // be used in mech mode.
        if ((ae instanceof LandAirMech)
                && (ae.getConversionMode() == LandAirMech.CONV_MODE_MECH)
                && wtype.hasFlag(WeaponType.F_BOMB_WEAPON)
                && wtype.getAmmoType() != AmmoType.T_RL_BOMB
                && !wtype.hasFlag(WeaponType.F_TAG)) {
            return (new ToHitData(TargetRoll.AUTOMATIC_FAIL, "Cannot launch bomb in mech mode."));
        }
        
        // ASEW Missiles cannot be launched in an atmosphere
        if ((wtype.getAmmoType() == AmmoType.T_ASEW_MISSILE)
                && !game.getBoard().inSpace()) {
            return (new ToHitData(TargetRoll.AUTOMATIC_FAIL, "Cannot launch ASEW missile in an atmosphere."));
        }
        
        Targetable swarmSecondaryTarget = target;
        Targetable swarmPrimaryTarget = oldTarget;
        if (exchangeSwarmTarget) {
            // this is a swarm attack against a new target
            // first, exchange original and new targets to get all mods
            // as if firing against original target.
            // at the end of this function, we remove target terrain
            // and movement mods, and add those for the new target
            Targetable tempTarget = target;
            target = originalTarget;
            originalTarget = tempTarget;
        }
        Entity te = null;
        if (target.getTargetType() == Targetable.TYPE_ENTITY) {
            te = (Entity) target;
        }
        boolean isAttackerInfantry = ae instanceof Infantry;
        
        boolean isWeaponInfantry = wtype.hasFlag(WeaponType.F_INFANTRY);
        
        boolean isWeaponFieldGuns = isAttackerInfantry && (weapon.getLocation() == Infantry.LOC_FIELD_GUNS);
        // 2003-01-02 BattleArmor MG and Small Lasers have unlimited ammo.
        // 2002-09-16 Infantry weapons have unlimited ammo.
        
        final boolean usesAmmo = (wtype.getAmmoType() != AmmoType.T_NA) && !isWeaponInfantry;
        
        final Mounted ammo = usesAmmo ? weapon.getLinked() : null;
        
        final AmmoType atype = ammo == null ? null : (AmmoType) ammo.getType();
        
        final boolean targetInBuilding = Compute.isInBuilding(game, te);
        
        boolean bMekTankStealthActive = false;
        if ((ae instanceof Mech) || (ae instanceof Tank)) {
            bMekTankStealthActive = ae.isStealthActive();
        }
        boolean isIndirect = (wtype.hasModes() && weapon.curMode().equals("Indirect"));
        
        boolean isInferno = ((atype != null)
                && ((atype.getAmmoType() == AmmoType.T_SRM)
                        || (atype.getAmmoType() == AmmoType.T_SRM_IMP)
                        || (atype.getAmmoType() == AmmoType.T_MML))
                && (atype.getMunitionType() == AmmoType.M_INFERNO))
                || (isWeaponInfantry && (wtype.hasFlag(WeaponType.F_INFERNO)));
        
        boolean isArtilleryDirect = wtype.hasFlag(WeaponType.F_ARTILLERY)
                && (game.getPhase() == IGame.Phase.PHASE_FIRING);
        
        boolean isArtilleryIndirect = wtype.hasFlag(WeaponType.F_ARTILLERY) 
                && ((game.getPhase() == IGame.Phase.PHASE_TARGETING)
                        || (game.getPhase() == IGame.Phase.PHASE_OFFBOARD));
        
        boolean isBearingsOnlyMissile = (((weapon.curMode().equals("Bearings-Only Extreme Detection Range"))
                        || (weapon.curMode().equals("Bearings-Only Long Detection Range"))
                        || (weapon.curMode().equals("Bearings-Only Medium Detection Range"))
                        || (weapon.curMode().equals("Bearings-Only Short Detection Range")))
                            && ((game.getPhase() == IGame.Phase.PHASE_TARGETING)
                                    || (game.getPhase() == IGame.Phase.PHASE_FIRING)));
        
        // hack, otherwise when actually resolves shot labeled impossible.
        boolean isArtilleryFLAK = isArtilleryDirect && (te != null)
                && ((((te.getMovementMode() == EntityMovementMode.VTOL)
                        || (te.getMovementMode() == EntityMovementMode.WIGE)) && te.isAirborneVTOLorWIGE())
                        || (te.isAirborne()))
                && (atype != null) && (usesAmmo && (atype.getMunitionType() == AmmoType.M_STANDARD));
        
        boolean isHaywireINarced = ae.isINarcedWith(INarcPod.HAYWIRE);
        
        boolean isINarcGuided = false;
        // for attacks where ECM along flight path makes a difference
        
        boolean isECMAffected = ComputeECM.isAffectedByECM(ae, ae.getPosition(), target.getPosition(), allECMInfo);
        // for attacks where only ECM on the target hex makes a difference
        
        boolean isTargetECMAffected = ComputeECM.isAffectedByECM(ae, target.getPosition(), target.getPosition(),
                allECMInfo);
        
        boolean isTAG = wtype.hasFlag(WeaponType.F_TAG);
        
        boolean isHoming = false;
        
        boolean bHeatSeeking = (atype != null)
                && ((atype.getAmmoType() == AmmoType.T_SRM)
                        || (atype.getAmmoType() == AmmoType.T_SRM_IMP)
                        || (atype.getAmmoType() == AmmoType.T_MML)
                        || (atype.getAmmoType() == AmmoType.T_LRM)
                        || (atype.getAmmoType() == AmmoType.T_LRM_IMP))
                && (atype.getMunitionType() == AmmoType.M_HEAT_SEEKING);
        
        boolean bFTL = (atype != null)
                && ((atype.getAmmoType() == AmmoType.T_MML) 
                        || (atype.getAmmoType() == AmmoType.T_LRM)
                        || (atype.getAmmoType() == AmmoType.T_LRM_IMP))
                && (atype.getMunitionType() == AmmoType.M_FOLLOW_THE_LEADER);

        Mounted mLinker = weapon.getLinkedBy();
               
        boolean bApollo = ((mLinker != null) && (mLinker.getType() instanceof MiscType) && !mLinker.isDestroyed()
                && !mLinker.isMissing() && !mLinker.isBreached() && mLinker.getType().hasFlag(MiscType.F_APOLLO))
                && (atype != null) && (atype.getAmmoType() == AmmoType.T_MRM);
        
        boolean bArtemisV = ((mLinker != null) && (mLinker.getType() instanceof MiscType) && !mLinker.isDestroyed()
                && !mLinker.isMissing() && !mLinker.isBreached() && mLinker.getType().hasFlag(MiscType.F_ARTEMIS_V)
                && !isECMAffected && !bMekTankStealthActive && (atype != null)
                && (atype.getMunitionType() == AmmoType.M_ARTEMIS_V_CAPABLE));
        
        if (ae.usesWeaponBays()) {
            for (int wId : weapon.getBayWeapons()) {
                Mounted bayW = ae.getEquipment(wId);
                Mounted bayWAmmo = bayW.getLinked();
<<<<<<< HEAD
                if (bayWAmmo == null) {
                    //At present, all weapons below using mLinker use ammo, so this won't be a problem
                    continue;
                }
                AmmoType bAmmo = (AmmoType) bayWAmmo.getType();
=======
                AmmoType bAmmo = bayWAmmo != null ? (AmmoType) bayWAmmo.getType() : null;
>>>>>>> 00f7619b
                mLinker = bayW.getLinkedBy();
                bApollo = ((mLinker != null) && (mLinker.getType() instanceof MiscType) && !mLinker.isDestroyed()
                        && !mLinker.isMissing() && !mLinker.isBreached() && mLinker.getType().hasFlag(MiscType.F_APOLLO))
                        && (bAmmo != null) && (bAmmo.getAmmoType() == AmmoType.T_MRM);
                
                bArtemisV = ((mLinker != null) && (mLinker.getType() instanceof MiscType) && !mLinker.isDestroyed()
                        && !mLinker.isMissing() && !mLinker.isBreached() && mLinker.getType().hasFlag(MiscType.F_ARTEMIS_V)
                        && !isECMAffected && !bMekTankStealthActive && (atype != null)
                        && (bAmmo != null) && (bAmmo.getMunitionType() == AmmoType.M_ARTEMIS_V_CAPABLE));
            }
        }
        
        boolean inSameBuilding = Compute.isInSameBuilding(game, ae, te);

        // is this attack originating from underwater
        // TODO: assuming that torpedoes are underwater attacks even if fired
        // from surface vessel, awaiting rules clarification
        // http://www.classicbattletech.com/forums/index.php/topic,48744.0.html
        boolean underWater = (ae.getLocationStatus(weapon.getLocation()) == ILocationExposureStatus.WET)
                || (wtype instanceof SRTWeapon) || (wtype instanceof LRTWeapon);

        if (te != null) {
            if (!isTargetECMAffected && te.isINarcedBy(ae.getOwner().getTeam()) && (atype != null)
                    && ((atype.getAmmoType() == AmmoType.T_LRM)
                            || (atype.getAmmoType() == AmmoType.T_LRM_IMP)
                            || (atype.getAmmoType() == AmmoType.T_MML)
                            || (atype.getAmmoType() == AmmoType.T_SRM)
                            || (atype.getAmmoType() == AmmoType.T_SRM_IMP) 
                            || (atype.getAmmoType() == AmmoType.T_NLRM))
                    && (atype.getMunitionType() == AmmoType.M_NARC_CAPABLE)) {
                isINarcGuided = true;
            }
        }
        int toSubtract = 0;
        final int ttype = target.getTargetType();

        ToHitData toHit;
        String reason = WeaponAttackAction.toHitIsImpossible(game, ae, target, swarmPrimaryTarget, swarmSecondaryTarget,
                weapon, atype, wtype, ttype, exchangeSwarmTarget, usesAmmo, te, isTAG, isInferno, isAttackerInfantry,
                isIndirect, attackerId, weaponId, isArtilleryIndirect, ammo, isArtilleryFLAK, targetInBuilding,
                isArtilleryDirect, isTargetECMAffected, isStrafing, isBearingsOnlyMissile);
        if (reason != null) {
            return new ToHitData(TargetRoll.IMPOSSIBLE, reason);
        }

        // if this is a bombing attack then get the to hit and return
        // TODO: this should probably be its own kind of attack
        if (wtype.hasFlag(WeaponType.F_SPACE_BOMB)) {
            toHit = Compute.getSpaceBombBaseToHit(ae, te, game);
            return toHit;
        }

        // B-Pod firing at infantry in the same hex autohit
        if (wtype.hasFlag(WeaponType.F_B_POD) && (target instanceof Infantry)
                && target.getPosition().equals(ae.getPosition())) {
            return new ToHitData(TargetRoll.AUTOMATIC_SUCCESS, "B-Pod firing at infantry");
        }

        long munition = AmmoType.M_STANDARD;
        if (atype != null) {
            munition = atype.getMunitionType();
        }
        if (munition == AmmoType.M_HOMING && ammo.curMode().equals("Homing")) {
            // target type checked later because its different for
            // direct/indirect (BMRr p77 on board arrow IV)
            isHoming = true;
        }
        int targEl;

        if (te == null) {
            targEl = -game.getBoard().getHex(target.getPosition()).depth();
        } else {
            targEl = te.relHeight();
        }

        // TODO: mech making DFA could be higher if DFA target hex is higher
        // BMRr pg. 43, "attacking unit is considered to be in the air
        // above the hex, standing on an elevation 1 level higher than
        // the target hex or the elevation of the hex the attacker is
        // in, whichever is higher."

        // if we're doing indirect fire, find a spotter
        Entity spotter = null;
        boolean narcSpotter = false;
        if (isIndirect) {
            if ((target instanceof Entity) && !isTargetECMAffected && (te != null) && (atype != null) && usesAmmo
                    && (atype.getMunitionType() == AmmoType.M_NARC_CAPABLE)
                    && (te.isNarcedBy(ae.getOwner().getTeam()) || te.isINarcedBy(ae.getOwner().getTeam()))) {
                spotter = te;
                narcSpotter = true;
            } else {
                spotter = Compute.findSpotter(game, ae, target);
            }
            if ((spotter == null) && (atype != null)
                    && ((atype.getAmmoType() == AmmoType.T_LRM)
                            || (atype.getAmmoType() == AmmoType.T_LRM_IMP)
                            || (atype.getAmmoType() == AmmoType.T_MML)
                            || (atype.getAmmoType() == AmmoType.T_NLRM)
                            || (atype.getAmmoType() == AmmoType.T_MEK_MORTAR))
                    && (atype.getMunitionType() == AmmoType.M_SEMIGUIDED)) {
                for (TagInfo ti : game.getTagInfo()) {
                    if (target.getTargetId() == ti.target.getTargetId()) {
                        spotter = game.getEntity(ti.attackerId);
                    }
                }
            }
        }

        // EI system
        // 0 if no EI (or switched off)
        // 1 if no intervening light woods
        // 2 if intervening light woods (because target in woods + intervening
        // woods is only +1 total)
        int eistatus = 0;

        boolean mpMelevationHack = false;
        if (usesAmmo 
                && ((wtype.getAmmoType() == AmmoType.T_LRM) || (wtype.getAmmoType() == AmmoType.T_LRM_IMP))  
                && (atype != null)
                && (atype.getMunitionType() == AmmoType.M_MULTI_PURPOSE) 
                && (ae.getElevation() == -1)
                && (ae.getLocationStatus(weapon.getLocation()) == ILocationExposureStatus.WET)) {
            mpMelevationHack = true;
            // surface to fire
            ae.setElevation(0);
        }
        
        // check LOS (indirect LOS is from the spotter)
        LosEffects los;
        ToHitData losMods;

        if (!isIndirect || (spotter == null)) {
            if (!exchangeSwarmTarget) {
                los = LosEffects.calculateLos(game, attackerId, target);
            } else {
                // Swarm should draw LoS between targets, not attacker, since
                // we don't want LoS to be blocked
                if (swarmPrimaryTarget.getTargetType() == Targetable.TYPE_ENTITY) {
                    los = LosEffects.calculateLos(game, swarmPrimaryTarget.getTargetId(), swarmSecondaryTarget);
                } else {
                    los = LosEffects.calculateLos(game, swarmSecondaryTarget.getTargetId(), swarmPrimaryTarget);
                }
            }

            if (ae.hasActiveEiCockpit()) {
                if (los.getLightWoods() > 0) {
                    eistatus = 2;
                } else {
                    eistatus = 1;
                }
            }

            if ((wtype instanceof MekMortarWeapon) && isIndirect) {
                los.setArcedAttack(true);
            }

            losMods = los.losModifiers(game, eistatus, underWater);
            if ((atype != null)
                    && ((atype.getAmmoType() == AmmoType.T_LRM_TORPEDO)
                            || (atype.getAmmoType() == AmmoType.T_SRM_TORPEDO)
                            || (((atype.getAmmoType() == AmmoType.T_SRM)
                                    || (atype.getAmmoType() == AmmoType.T_SRM_IMP)
                                    || (atype.getAmmoType() == AmmoType.T_MRM)
                                    || (atype.getAmmoType() == AmmoType.T_LRM)
                                    || (atype.getAmmoType() == AmmoType.T_LRM_IMP)
                                    || (atype.getAmmoType() == AmmoType.T_MML)) && (munition == AmmoType.M_TORPEDO)))
                    && (los.getMinimumWaterDepth() < 1)) {
                return new ToHitData(TargetRoll.IMPOSSIBLE, "Torpedos must follow water their entire LOS");
            }
        } else {
            if (!exchangeSwarmTarget) {
                los = LosEffects.calculateLos(game, spotter.getId(), target, true);
            } else {
                // Swarm should draw LoS between targets, not attacker, since
                // we don't want LoS to be blocked
                if (swarmPrimaryTarget.getTargetType() == Targetable.TYPE_ENTITY) {
                    los = LosEffects.calculateLos(game, swarmPrimaryTarget.getTargetId(), swarmSecondaryTarget);
                } else {
                    los = LosEffects.calculateLos(game, swarmSecondaryTarget.getTargetId(), swarmPrimaryTarget);
                }
            }

            // do not count attacker partial cover in indirect fire
            los.setAttackerCover(LosEffects.COVER_NONE);

            if (!narcSpotter && spotter.hasActiveEiCockpit()) {
                if (los.getLightWoods() > 0) {
                    eistatus = 2;
                } else {
                    eistatus = 1;
                }
            }

            if (wtype instanceof MekMortarWeapon) {
                los.setArcedAttack(true);
            }

            losMods = los.losModifiers(game, underWater);
        }
        if (mpMelevationHack) {
            // return to depth 1
            ae.setElevation(-1);
        }

        // Leg attacks, Swarm attacks, and
        // Mine Launchers don't use gunnery.
        if (Infantry.LEG_ATTACK.equals(wtype.getInternalName())) {
            toHit = Compute.getLegAttackBaseToHit(ae, te, game);
            if (toHit.getValue() == TargetRoll.IMPOSSIBLE) {
                return toHit;
            }
            if ((te instanceof Mech) && ((Mech) te).isSuperHeavy()) {
                toHit.addModifier(-1, "target is superheavy mech");
            }

        } else if (Infantry.SWARM_MEK.equals(wtype.getInternalName())) {
            toHit = Compute.getSwarmMekBaseToHit(ae, te, game);
            if (toHit.getValue() == TargetRoll.IMPOSSIBLE) {
                return toHit;
            }

            if (te instanceof Tank) {
                toHit.addModifier(-2, "target is vehicle");
            }
            if ((te instanceof Mech) && ((Mech) te).isSuperHeavy()) {
                toHit.addModifier(-1, "target is superheavy mech");
            }

            // If the defender carries mechanized BA, they can fight off the
            // swarm
            if (te != null) {
                for (Entity e : te.getExternalUnits()) {
                    if (e instanceof BattleArmor) {
                        BattleArmor ba = (BattleArmor) e;
                        int def = ba.getShootingStrength();
                        int att = ((Infantry) ae).getShootingStrength();
                        if (!(ae instanceof BattleArmor)) {
                            if (att >= 28) {
                                att = 5;
                            } else if (att >= 24) {
                                att = 4;
                            } else if (att >= 21) {
                                att = 3;
                            } else if (att >= 18) {
                                att = 2;
                            } else {
                                att = 1;
                            }
                        }
                        def = (def + 2) - att;
                        if (def > 0) {
                            toHit.addModifier(def, "Defending mechanized BA");
                        }
                    }
                }
            }
        } else if (Infantry.STOP_SWARM.equals(wtype.getInternalName())) {
            // Can't stop if we're not swarming, otherwise automatic.
            return new ToHitData(TargetRoll.AUTOMATIC_SUCCESS, "End swarm attack.");
        } else if (BattleArmor.MINE_LAUNCHER.equals(wtype.getInternalName())) {
            // Mine launchers can not hit infantry.
            toHit = new ToHitData(8, "magnetic mine attack");
        } else if ((atype != null) && (atype.getAmmoType() == AmmoType.T_BA_MICRO_BOMB)) {
            if (ae.getPosition().equals(target.getPosition())) {
                // Micro bombs use anti-mech skill
                toHit = new ToHitData(ae.getCrew().getPiloting(), "anti-mech skill");
                if ((te instanceof Mech) && ((Mech) te).isSuperHeavy()) {
                    toHit.addModifier(-1, "target is superheavy mech");
                }
                return toHit;
            }
            return new ToHitData(TargetRoll.IMPOSSIBLE, "out of range");
        }
        // Swarming infantry always hit their target, but
        // they can only target the Mek they're swarming.
        else if ((te != null) && (ae.getSwarmTargetId() == te.getId())) {
            int side = te instanceof Tank ? ToHitData.SIDE_RANDOM : ToHitData.SIDE_FRONT;
            if (ae instanceof BattleArmor) {
                if (!Infantry.SWARM_WEAPON_MEK.equals(wtype.getInternalName()) && !(wtype instanceof InfantryAttack)) {
                    return new ToHitData(TargetRoll.IMPOSSIBLE, "Use the 'Attack Swarmed Mek' attack instead");
                }
                return new ToHitData(TargetRoll.AUTOMATIC_SUCCESS, "swarming (automatic hit)", ToHitData.HIT_SWARM,
                        side);
            }
            return new ToHitData(TargetRoll.AUTOMATIC_SUCCESS, "swarming", ToHitData.HIT_SWARM_CONVENTIONAL, side);
        } else if (isArtilleryFLAK) {
            if (game.getOptions().booleanOption(OptionsConstants.RPG_ARTILLERY_SKILL)) {
                toHit = new ToHitData(ae.getCrew().getArtillery(), "artillery skill");
            } else {
                toHit = new ToHitData(ae.getCrew().getGunnery(), "gunnery skill");
            }
            toHit.addModifier(3, "artillery flak attack");
            if ((te != null) && te.isAirborne()) {
                if (te.getAltitude() > 3) {
                    if (te.getAltitude() > 9) {
                        toHit.addModifier(TargetRoll.IMPOSSIBLE, "airborne aerospace at altitude > 10");
                    } else if (te.getAltitude() > 6) {
                        toHit.addModifier(2, "airborne aerospace at altitude 7-9");
                    } else if (te.getAltitude() > 3) {
                        toHit.addModifier(1, "airborne aerospace at altitude 4-6.");
                    }
                }
            }
        } else {
            toHit = new ToHitData(ae.getCrew().getGunnery(), "gunnery skill");
            if (game.getOptions().booleanOption(OptionsConstants.RPG_RPG_GUNNERY)) {
                if (wtype.hasFlag(WeaponType.F_ENERGY)) {
                    toHit = new ToHitData(ae.getCrew().getGunneryL(), "gunnery (E) skill");
                }
                if (wtype.hasFlag(WeaponType.F_MISSILE)) {
                    toHit = new ToHitData(ae.getCrew().getGunneryM(), "gunnery (M) skill");
                }
                if (wtype.hasFlag(WeaponType.F_BALLISTIC)) {
                    toHit = new ToHitData(ae.getCrew().getGunneryB(), "gunnery (B) skill");
                }
            }
            if (wtype.hasFlag(WeaponType.F_ARTILLERY) && game.getOptions().booleanOption(OptionsConstants.RPG_ARTILLERY_SKILL)) {
                toHit = new ToHitData(ae.getCrew().getArtillery(), "artillery skill");
            }
            if (ae.getTaserFeedBackRounds() > 0) {
                toHit.addModifier(1, "Taser feedback");
            }
            if (ae.getTaserInterferenceRounds() > 0) {
                toHit.addModifier(ae.getTaserInterference(), "Taser interference");
            }
        }

        // Engineer's fire extinguisher has fixed to hit number,
        // Note that coolant trucks make a regular attack.
        if (wtype.hasFlag(WeaponType.F_EXTINGUISHER)) {
            toHit = new ToHitData(8, "fire extinguisher");
            if (((target instanceof Entity) && ((Entity) target).infernos.isStillBurning())
                    || ((target instanceof Tank) && ((Tank) target).isInfernoFire())) {
                toHit.addModifier(2, "inferno fire");
            }
            if ((Targetable.TYPE_HEX_EXTINGUISH == target.getTargetType())
                    && game.getBoard().isInfernoBurning(target.getPosition())) {
                toHit.addModifier(2, "inferno fire");
            }
            return toHit;
        }

        // if we're spotting for indirect fire, add +1 (no penalty with second pilot in command console)
        if (ae.isSpotting() && !ae.getCrew().hasActiveCommandConsole()) {
            toHit.addModifier(+1, "attacker is spotting for indirect LRM fire");
        }

        if ((te instanceof Mech) && ((Mech) te).isSuperHeavy()) {
            toHit.addModifier(-1, "target is superheavy mech");
        }

        // fatigue
        if (game.getOptions().booleanOption(OptionsConstants.ADVANCED_TACOPS_FATIGUE)
                && ae.getCrew().isGunneryFatigued()) {
            toHit.addModifier(1, "fatigue");
        }

        // If a unit is suffering from electromagnetic interference, they get a
        // blanket +2.
        // Sucks to be them.
        if (ae.isSufferingEMI()) {
            toHit.addModifier(+2, "electromagnetic interference");
        }
        
        //ASEW Missiles
        // +4 for trying to fire one at a target of < 500 tons
        if (wtype.getAmmoType() == AmmoType.T_ASEW_MISSILE && te.getWeight() < 500.0) {
            toHit.addModifier(4, "target is less than 500 tons");
        }
        // +4 attack penalty for ASEW affected locations
        if (ae instanceof Dropship) {
            Dropship d = (Dropship) ae;
            int loc = weapon.getLocation();
            if (d.getASEWAffected(loc) > 0) {
                toHit.addModifier(4, "weapon arc affected by ASEW missile");
            }            
        } else if (ae instanceof Jumpship) {
            Jumpship j = (Jumpship) ae;
            int loc = weapon.getLocation();
            if (j.getASEWAffected(loc) > 0) {
                toHit.addModifier(4, "weapon arc affected by ASEW missile");
            } 
        } else {
            if (ae.getASEWAffected() > 0) {
                toHit.addModifier(4, "attacker affected by ASEW missile");
            }
        }
            

        // evading bonuses (
        if ((te != null) && te.isEvading()) {
            toHit.addModifier(te.getEvasionBonus(), "target is evading");
        }

        // ghost target modifier
        if (game.getOptions().booleanOption(OptionsConstants.ADVANCED_TACOPS_GHOST_TARGET) && !isIndirect
                && !isArtilleryIndirect && !isArtilleryDirect) {
            int ghostTargetMod = Compute.getGhostTargetNumber(ae, ae.getPosition(), target.getPosition());
            if ((ghostTargetMod > -1) && !((ae instanceof Infantry) && !(ae instanceof BattleArmor))) {
                int bapMod = 0;
                if (ae.hasBAP()) {
                    bapMod = 1;
                }
                int tcMod = 0;
                if (ae.hasTargComp() && wtype.hasFlag(WeaponType.F_DIRECT_FIRE) && !wtype.hasFlag(WeaponType.F_CWS)
                        && !wtype.hasFlag(WeaponType.F_TASER) && (atype != null)
                        && (!usesAmmo || !(((atype.getAmmoType() == AmmoType.T_AC_LBX)
                                || (atype.getAmmoType() == AmmoType.T_AC_LBX_THB))
                                && (atype.getMunitionType() == AmmoType.M_CLUSTER)))) {
                    tcMod = 2;
                }
                int ghostTargetMoF = (ae.getCrew().getSensorOps() + ghostTargetMod)
                        - (ae.getGhostTargetOverride() + bapMod + tcMod);
                if (ghostTargetMoF > 1) {
                    // according to this rules clarification the +4 max is on
                    // the PSR not on the to-hit roll
                    // http://www.classicbattletech.com/forums/index.php?topic=66036.0
                    // unofficial rule to cap the ghost target to-hit penalty
                    int mod = ghostTargetMoF / 2;
                    if (game.getOptions().intOption(OptionsConstants.ADVANCED_GHOST_TARGET_MAX) > 0) {
                        mod = Math.min(mod, game.getOptions().intOption(OptionsConstants.ADVANCED_GHOST_TARGET_MAX));
                    }
                    toHit.addModifier(mod, "ghost targets");
                }
            }
        }

        // Space ECM
        if (game.getBoard().inSpace() && game.getOptions().booleanOption(OptionsConstants.ADVAERORULES_STRATOPS_ECM)) {
            int ecm = ComputeECM.getLargeCraftECM(ae, ae.getPosition(), target.getPosition());
            if (!ae.isLargeCraft()) {
                ecm += ComputeECM.getSmallCraftECM(ae, ae.getPosition(), target.getPosition());
            }
            ecm = Math.min(4, ecm);
            int eccm = 0;
            if (ae.isLargeCraft()) {
                eccm = ((Aero) ae).getECCMBonus();
            }
            if (ecm > 0) {
                toHit.addModifier(ecm, "ECM");
                if (eccm > 0) {
                    toHit.addModifier(-1 * Math.min(ecm, eccm), "ECCM");
                }
            }
        }

        if (Compute.isGroundToAir(ae, target) && (null != te) && te.isNOE()) {
            if (te.passedWithin(ae.getPosition(), 1)) {
                toHit.addModifier(+1, "target is NOE");
            } else {
                toHit.addModifier(+3, "target is NOE");
            }
        }

        if (Compute.isGroundToAir(ae, target)
                && game.getOptions().booleanOption(OptionsConstants.ADVAERORULES_STRATOPS_AA_FIRE) && (null != te)
                && (te.isAero())) {
            int vMod = ((IAero) te).getCurrentVelocity();
            if (game.getOptions().booleanOption(OptionsConstants.ADVAERORULES_AA_MOVE_MOD)) {
                vMod = Math.min(vMod / 2, 4);
            }
            toHit.addModifier(vMod, "velocity");
        }

        // Situational modifiers for aero units, including fighter LAMs
        if (ae.isAero()) {
            IAero aero = (IAero) ae;

            // pilot hits
            int pilothits = ae.getCrew().getHits();
            if ((pilothits > 0) && !ae.isCapitalFighter()) {
                toHit.addModifier(pilothits, "pilot hits");
            }

            // out of control
            if (aero.isOutControlTotal()) {
                toHit.addModifier(+2, "out-of-control");
            }

            // check for heavy gauss rifle on fighter of small craft
            if ((weapon.getType() instanceof ISHGaussRifle) && !(ae instanceof Dropship)
                    && !(ae instanceof Jumpship)) {
                toHit.addModifier(+1, "weapon to-hit modifier");
            }

            // check for NOE
            if (Compute.isAirToAir(ae, target)) {
                if (target.isAirborneVTOLorWIGE()) {
                    toHit.addModifier(+5, "targeting non-aerospace airborne unit");
                }
                if (ae.isNOE()) {
                    if (ae.isOmni()) {
                        toHit.addModifier(+1, "attacker is flying at NOE (omni)");
                    } else {
                        toHit.addModifier(+2, "attacker is flying at NOE");
                    }
                }
            }

            if (!ae.isAirborne() && !ae.isSpaceborne()) {
                // grounded aero
                if (!(ae instanceof Dropship)) {
                    toHit.addModifier(+2, "grounded aero");
                } else if (!target.isAirborne() && !isArtilleryIndirect) {
                    toHit.addModifier(-2, "grounded dropships firing on ground units");
                }
            }

        }
        
        // Situational modifiers for aero units, not including LAMs.
        if (ae instanceof Aero) {
            Aero aero = (Aero) ae;

            // sensor hits
            int sensors = aero.getSensorHits();

            if (!ae.isCapitalFighter()) {
                if ((sensors > 0) && (sensors < 3)) {
                    toHit.addModifier(sensors, "sensor damage");
                }
                if (sensors > 2) {
                    toHit.addModifier(+5, "sensors destroyed");
                }
            }

            // FCS hits
            int fcs = aero.getFCSHits();

            if ((fcs > 0) && !aero.isCapitalFighter()) {
                toHit.addModifier(fcs * 2, "fcs damage");
            }

            if (aero instanceof Jumpship) {
                Jumpship js = (Jumpship) aero;
                int cic = js.getCICHits();
                if (cic > 0) {
                    toHit.addModifier(cic * 2, "CIC damage");
                }
            }

            // targeting mods for evasive action by large craft
            if (aero.isEvading()) {
                toHit.addModifier(+2, "attacker is evading");
            }

            // check for particular kinds of weapons in weapon bays
            if (ae.usesWeaponBays()) {

                // any heavy lasers
                if (wtype.getAtClass() == WeaponType.CLASS_LASER) {
                    for (int wId : weapon.getBayWeapons()) {
                        Mounted bweap = ae.getEquipment(wId);
                        WeaponType bwtype = (WeaponType) bweap.getType();
                        if ((bwtype.getInternalName().contains("Heavy"))
                                && (bwtype.getInternalName().contains("Laser"))) {
                            toHit.addModifier(+1, "bay contains heavy laser");
                            break;
                        }
                    }
                }
                // barracuda missiles
                else if (wtype.getAtClass() == WeaponType.CLASS_CAPITAL_MISSILE) {
                    boolean onlyBarracuda = true;
                    for (int wId : weapon.getBayWeapons()) {
                        Mounted bweap = ae.getEquipment(wId);
                        Mounted bammo = bweap.getLinked();
                        if (bammo != null) {
                            AmmoType batype = (AmmoType) bammo.getType();
                            if (batype.getAmmoType() != AmmoType.T_BARRACUDA) {
                                onlyBarracuda = false;
                            }
                        }
                    }
                    if (onlyBarracuda) {
                        toHit.addModifier(-2, "barracuda missile");
                    }
                }
                // barracuda missiles in an AR10 launcher (must all be
                // barracuda)
                else if (wtype.getAtClass() == WeaponType.CLASS_AR10) {
                    boolean onlyBarracuda = true;
                    for (int wId : weapon.getBayWeapons()) {
                        Mounted bweap = ae.getEquipment(wId);
                        Mounted bammo = bweap.getLinked();
                        if (bammo != null) {
                            AmmoType batype = (AmmoType) bammo.getType();
                            if (!batype.hasFlag(AmmoType.F_AR10_BARRACUDA)) {
                                onlyBarracuda = false;
                            }
                        }
                    }
                    if (onlyBarracuda) {
                        toHit.addModifier(-2, "barracuda missile");
                    }
                }
                // LBX cluster
                else if (wtype.getAtClass() == WeaponType.CLASS_LBX_AC) {
                    boolean onlyCluster = true;
                    for (int wId : weapon.getBayWeapons()) {
                        Mounted bweap = ae.getEquipment(wId);
                        Mounted bammo = bweap.getLinked();
                        if (bammo != null) {
                            AmmoType batype = (AmmoType) bammo.getType();
                            if (batype.getMunitionType() != AmmoType.M_CLUSTER) {
                                onlyCluster = false;
                                break;
                            }
                        }
                    }
                    if (onlyCluster) {
                        toHit.addModifier(-1, "cluster ammo");
                    }
                }
            }
        }

        if (wtype.hasFlag(WeaponType.F_ANTI_SHIP) && (te != null) && (te.getWeight() < 500)) {
            toHit.addModifier(4, "Anti-ship missile at a small target");
        }

        if (wtype.hasFlag(WeaponType.F_MASS_DRIVER)) {
            toHit.addModifier(2, "Mass Driver to-hit Penalty");
        }

        if (te instanceof Entity && te.isAero() && te.isAirborne()) {

            IAero a = (IAero) te;

            // is the target at zero velocity
            if ((a.getCurrentVelocity() == 0) && !(a.isSpheroid() && !game.getBoard().inSpace())) {
                toHit.addModifier(-2, "target is not moving");
            }

            // capital weapon (except missiles) penalties at small targets
            if (wtype.isCapital() && (wtype.getAtClass() != WeaponType.CLASS_CAPITAL_MISSILE)
                    && (wtype.getAtClass() != WeaponType.CLASS_AR10) && !te.isLargeCraft()) {
                // check to see if we are using AAA mode
                int aaaMod = 0;
                if (wtype.hasModes() && weapon.curMode().equals("AAA")) {
                    aaaMod = 2;
                }
                if (wtype.isSubCapital()) {
                    toHit.addModifier(3 - aaaMod, "sub-capital weapon at small target");
                } else {
                    toHit.addModifier(5 - aaaMod, "capital weapon at small target");
                }
            }

            // AAA mode makes targeting large craft more difficult
            if (wtype.hasModes() && weapon.curMode().equals("AAA") && te.isLargeCraft()) {
                toHit.addModifier(+1, "AAA mode at large craft");
            }

            // check for bracketing mode
            if (wtype.hasModes() && weapon.curMode().equals("Bracket 80%")) {
                toHit.addModifier(-1, "Bracketing 80%");
            }
            if (wtype.hasModes() && weapon.curMode().equals("Bracket 60%")) {
                toHit.addModifier(-2, "Bracketing 60%");
            }
            if (wtype.hasModes() && weapon.curMode().equals("Bracket 40%")) {
                toHit.addModifier(-3, "Bracketing 40%");
            }

            // sensor shadows
            if (game.getOptions().booleanOption(OptionsConstants.ADVAERORULES_STRATOPS_SENSOR_SHADOW)
                    && game.getBoard().inSpace()) {
                for (Entity en : Compute.getAdjacentEntitiesAlongAttack(ae.getPosition(), target.getPosition(), game)) {
                    if (!en.isEnemyOf(te) && en.isLargeCraft() && ((en.getWeight() - te.getWeight()) >= -100000.0)) {
                        toHit.addModifier(+1, "Sensor Shadow");
                        break;
                    }
                }
                for (Entity en : game.getEntitiesVector(target.getPosition())) {
                    if (!en.isEnemyOf(te) && en.isLargeCraft() && !en.equals((Entity) a)
                            && ((en.getWeight() - te.getWeight()) >= -100000.0)) {
                        toHit.addModifier(+1, "Sensor Shadow");
                        break;
                    }
                }
            }

        }

        // Vehicles may suffer from criticals
        if (ae instanceof Tank) {
            Tank tank = (Tank) ae;
            if (tank.isCommanderHit()) {
                if (ae instanceof VTOL) {
                    toHit.addModifier(+1, "copilot injured");
                } else {
                    toHit.addModifier(+1, "commander injured");
                }
            }
            int sensors = tank.getSensorHits();
            if (sensors > 0) {
                toHit.addModifier(sensors, "sensor damage");
            }
            if (tank.isStabiliserHit(weapon.getLocation())) {
                toHit.addModifier(Compute.getAttackerMovementModifier(game, tank.getId()).getValue(),
                        "stabiliser damage");
            }
        }

        if (ae.hasFunctionalArmAES(weapon.getLocation()) && !weapon.isSplit()) {
            toHit.addModifier(-1, "AES modifer");
        }

        if (ae.hasShield()) {
            // active shield has already been checked as it makes shots
            // impossible
            // time to check passive defense and no defense

            if (ae.hasPassiveShield(weapon.getLocation(), weapon.isRearMounted())) {
                toHit.addModifier(+2, "weapon hampered by passive shield");
            } else if (ae.hasNoDefenseShield(weapon.getLocation())) {
                toHit.addModifier(+1, "weapon hampered by shield");
            }
        }
        // if we have BAP with MaxTech rules, and there are woods in the
        // way, and we are within BAP range, we reduce the BTH by 1
        if (game.getOptions().booleanOption(OptionsConstants.ADVANCED_TACOPS_BAP) && !isIndirect && (te != null)
                && ae.hasBAP() && (ae.getBAPRange() >= Compute.effectiveDistance(game, ae, te))
                && !ComputeECM.isAffectedByECM(ae, ae.getPosition(), te.getPosition())
                && (game.getBoard().getHex(te.getPosition()).containsTerrain(Terrains.WOODS)
                        || game.getBoard().getHex(te.getPosition()).containsTerrain(Terrains.JUNGLE)
                        || (los.getLightWoods() > 0) || (los.getHeavyWoods() > 0) || (los.getUltraWoods() > 0))) {
            toHit.addModifier(-1, "target in/behind woods and attacker has BAP");
        }

        // quirks
        if (ae.hasQuirk(OptionsConstants.QUIRK_NEG_SENSOR_GHOSTS)) {
            toHit.addModifier(+1, "sensor ghosts");
        }

        if (weapon.hasQuirk(OptionsConstants.QUIRK_WEAP_POS_ACCURATE)) {
            toHit.addModifier(-1, "accurate weapon");
        }

        if (weapon.hasQuirk(OptionsConstants.QUIRK_WEAP_NEG_INACCURATE)) {
            toHit.addModifier(+1, "inaccurate weapon");
        }

        if (weapon.hasQuirk(OptionsConstants.QUIRK_WEAP_POS_STABLE_WEAPON) && (ae.moved == EntityMovementType.MOVE_RUN)) {
            toHit.addModifier(-1, "stabilized weapon");
        }
        
        if (weapon.hasQuirk(OptionsConstants.QUIRK_WEAP_NEG_MISREPAIRED)) {
            toHit.addModifier(+1, "misrepaired weapon");
        }
        
        if (weapon.hasQuirk(OptionsConstants.QUIRK_WEAP_NEG_MISREPLACED)) {
            toHit.addModifier(+1, "misreplaced weapon");
        }

        // Has the pilot the appropriate gunnery skill?
        if (ae.getCrew().getOptions().booleanOption(OptionsConstants.UNOFF_GUNNERY_LASER)
                && wtype.hasFlag(WeaponType.F_ENERGY)) {
            toHit.addModifier(-1, "Gunnery/Energy");
        }

        if (ae.getCrew().getOptions().booleanOption(OptionsConstants.UNOFF_GUNNERY_BALLISTIC)
                && wtype.hasFlag(WeaponType.F_BALLISTIC)) {
            toHit.addModifier(-1, "Gunnery/Ballistic");
        }

        if (ae.getCrew().getOptions().booleanOption(OptionsConstants.UNOFF_GUNNERY_MISSILE)
                && wtype.hasFlag(WeaponType.F_MISSILE)) {
            toHit.addModifier(-1, "Gunnery/Missile");
        }

        // Is the pilot a weapon specialist?
        if (ae.getCrew().getOptions().stringOption(OptionsConstants.GUNNERY_WEAPON_SPECIALIST)
                .equals(wtype.getName())) {
            toHit.addModifier(-2, "weapon specialist");
        } else if (ae.getCrew().getOptions().booleanOption(OptionsConstants.GUNNERY_SPECIALIST)) {
			// aToW style gunnery specialist: -1 to specialized weapon and +1 to
			// all other weapons
			// Note that weapon specialist supercedes gunnery specialization, so
			// if you have
			// a specialization in Medium Lasers and a Laser specialization, you
			// only get the -2 specialization mod
            if (wtype.hasFlag(WeaponType.F_ENERGY)) {
                if (ae.getCrew().getOptions().stringOption(OptionsConstants.GUNNERY_SPECIALIST)
                        .equals(Crew.SPECIAL_ENERGY)) {
                    toHit.addModifier(-1, "Energy Specialization");
                } else {
                    toHit.addModifier(+1, "Unspecialized");
                }
            } else if (wtype.hasFlag(WeaponType.F_BALLISTIC)) {
                if (ae.getCrew().getOptions().stringOption(OptionsConstants.GUNNERY_SPECIALIST)
                        .equals(Crew.SPECIAL_BALLISTIC)) {
                    toHit.addModifier(-1, "Ballistic Specialization");
                } else {
                    toHit.addModifier(+1, "Unspecialized");
                }
            } else if (wtype.hasFlag(WeaponType.F_MISSILE)) {
                if (ae.getCrew().getOptions().stringOption(OptionsConstants.GUNNERY_SPECIALIST)
                        .equals(Crew.SPECIAL_MISSILE)) {
                    toHit.addModifier(-1, "Missile Specialization");
                } else {
                    toHit.addModifier(+1, "Unspecialized");
                }
            }
        }

        if (te != null) {
            if (te.getCrew().getOptions().booleanOption(OptionsConstants.INFANTRY_URBAN_GUERRILLA)
                    && (game.getBoard().getHex(te.getPosition()).containsTerrain(Terrains.PAVEMENT)
                            || game.getBoard().getHex(te.getPosition()).containsTerrain(Terrains.ROAD)
                            || game.getBoard().getHex(te.getPosition()).containsTerrain(Terrains.RUBBLE)
                            || game.getBoard().getHex(te.getPosition()).containsTerrain(Terrains.BUILDING)
                            || game.getBoard().getHex(te.getPosition()).containsTerrain(Terrains.ROUGH))) {
                toHit.addModifier(+1, "Urban Guerrilla");
            }
            if (te.getCrew().getOptions().booleanOption(OptionsConstants.PILOT_SHAKY_STICK) && te.isAirborne()
                    && (!ae.isAirborne() || !ae.isAirborneVTOLorWIGE())) {
                toHit.addModifier(+1, OptionsConstants.PILOT_SHAKY_STICK);
            }
            if (te.getCrew().getOptions().booleanOption(OptionsConstants.PILOT_TM_FOREST_RANGER)
                    && (game.getBoard().getHex(te.getPosition()).containsTerrain(Terrains.WOODS)
                       || game.getBoard().getHex(te.getPosition()).containsTerrain(Terrains.JUNGLE))
                    && te.moved == EntityMovementType.MOVE_WALK) {
                toHit.addModifier(+1, "Forest Ranger");
            }
            if (te.getCrew().getOptions().booleanOption(OptionsConstants.PILOT_TM_SWAMP_BEAST)
                    && (game.getBoard().getHex(te.getPosition()).containsTerrain(Terrains.MUD)
                        || game.getBoard().getHex(te.getPosition()).containsTerrain(Terrains.SWAMP))
                    && te.moved == EntityMovementType.MOVE_RUN) {
                toHit.addModifier(+1, "Swamp Beast");
            }
        }

        // check for VDNI
        if (ae.getCrew().getOptions().booleanOption(OptionsConstants.MD_VDNI)
                || ae.getCrew().getOptions().booleanOption(OptionsConstants.MD_BVDNI)) {
            toHit.addModifier(-1, "VDNI");
        }

        if ((ae instanceof Infantry) && !(ae instanceof BattleArmor)) {
            // check for pl-masc
            // the rules are a bit vague, but assume that if the infantry didn't
            // move or jumped, then they shouldn't get the penalty
            if (ae.getCrew().getOptions().booleanOption(OptionsConstants.MD_PL_MASC)
                    && ((ae.moved == EntityMovementType.MOVE_WALK) || (ae.moved == EntityMovementType.MOVE_RUN))) {
                toHit.addModifier(+1, "PL-MASC");
            }

            // check for cyber eye laser sighting on ranged attacks
            if (ae.getCrew().getOptions().booleanOption(OptionsConstants.MD_CYBER_IMP_LASER)
                    && !(wtype instanceof InfantryAttack)) {
                toHit.addModifier(-1, "MD laser-sighting");
            }
        }

        // industrial cockpit: +1 to hit
        if ((ae instanceof Mech) && (((Mech) ae).getCockpitType() == Mech.COCKPIT_INDUSTRIAL)) {
            toHit.addModifier(1, "industrial cockpit without advanced fire control");
        }
        // primitive industrial cockpit: +2 to hit
        if ((ae instanceof Mech) && (((Mech) ae).getCockpitType() == Mech.COCKPIT_PRIMITIVE_INDUSTRIAL)) {
            toHit.addModifier(2, "primitive industrial cockpit without advanced fire control");
        }

        // primitive industrial cockpit with advanced firing control: +1 to hit
        if ((ae instanceof Mech) && (((Mech) ae).getCockpitType() == Mech.COCKPIT_PRIMITIVE)
                && ((Mech) ae).isIndustrial()) {
            toHit.addModifier(1, "primitive industrial cockpit with advanced fire control");
        }

        //Bonus to gunnery if both crew members are active; a pilot who takes the gunner's role get +1.
        if (ae instanceof Mech && ((Mech)ae).getCockpitType() == Mech.COCKPIT_DUAL) {
            if (!ae.getCrew().isActive(ae.getCrew().getCrewType().getGunnerPos())) {
                toHit.addModifier(1, "gunner incapacitated");                
            } else if (ae.getCrew().hasDedicatedGunner()) {
                toHit.addModifier(-1, "dual cockpit");
            }
        }

        //The pilot or technical officer can take over the gunner's duties but suffers a +2 penalty.
        if ((ae instanceof TripodMech || ae instanceof QuadVee) && !ae.getCrew().hasDedicatedGunner()) {
            toHit.addModifier(+2, "gunner incapacitated");
        }
        if (ae instanceof QuadVee && ae.isConvertingNow()) {
            toHit.addModifier(+3, "converting");
        }

        if ((ae instanceof SupportTank) || (ae instanceof SupportVTOL)) {
            if (!ae.hasWorkingMisc(MiscType.F_BASIC_FIRECONTROL)
                    && !ae.hasWorkingMisc(MiscType.F_ADVANCED_FIRECONTROL)) {
                toHit.addModifier(2, "support vehicle without fire control");
            } else if (ae.hasWorkingMisc(MiscType.F_BASIC_FIRECONTROL)
                    && !(ae.hasWorkingMisc(MiscType.F_ADVANCED_FIRECONTROL))) {
                toHit.addModifier(1, "support vehicle with basic fire control");
            }
        }

        // Do we use Listen-Kill ammo from War of 3039 sourcebook?
        if (!isECMAffected && (atype != null)
                && ((atype.getAmmoType() == AmmoType.T_LRM) 
                        || (atype.getAmmoType() == AmmoType.T_LRM_IMP)
                        || (atype.getAmmoType() == AmmoType.T_MML)
                        || (atype.getAmmoType() == AmmoType.T_SRM)
                        || (atype.getAmmoType() == AmmoType.T_SRM_IMP))
                && (atype.getMunitionType() == AmmoType.M_LISTEN_KILL) && !((te != null) && te.isClan())) {
            toHit.addModifier(-1, "Listen-Kill ammo");
        }

        // determine some more variables
        int aElev = ae.getElevation();
        int tElev = target.getElevation();
        int aAlt = ae.getAltitude();
        int tAlt = target.getAltitude();
        int distance = Compute.effectiveDistance(game, ae, target);

        if (!isArtilleryIndirect) {
            toHit.append(AbstractAttackAction.nightModifiers(game, target, atype, ae, true));
        }

        TargetRoll weatherToHitMods = new TargetRoll();

        // weather mods (not in space)
        int weatherMod = game.getPlanetaryConditions().getWeatherHitPenalty(ae);
        if ((weatherMod != 0) && !game.getBoard().inSpace()) {
            weatherToHitMods.addModifier(weatherMod, game.getPlanetaryConditions().getWeatherDisplayableName());
        }

        // wind mods (not in space)
        if (!game.getBoard().inSpace()) {
            int windCond = game.getPlanetaryConditions().getWindStrength();
            if (windCond == PlanetaryConditions.WI_MOD_GALE) {
                if (wtype.hasFlag(WeaponType.F_MISSILE)) {
                    weatherToHitMods.addModifier(1, PlanetaryConditions.getWindDisplayableName(windCond));
                }
            } else if (windCond == PlanetaryConditions.WI_STRONG_GALE) {
                if (wtype.hasFlag(WeaponType.F_BALLISTIC)) {
                    weatherToHitMods.addModifier(1, PlanetaryConditions.getWindDisplayableName(windCond));
                } else if (wtype.hasFlag(WeaponType.F_MISSILE)) {
                    weatherToHitMods.addModifier(2, PlanetaryConditions.getWindDisplayableName(windCond));
                }
            } else if (windCond == PlanetaryConditions.WI_STORM) {
                if (wtype.hasFlag(WeaponType.F_BALLISTIC)) {
                    weatherToHitMods.addModifier(2, PlanetaryConditions.getWindDisplayableName(windCond));
                } else if (wtype.hasFlag(WeaponType.F_MISSILE)) {
                    weatherToHitMods.addModifier(3, PlanetaryConditions.getWindDisplayableName(windCond));
                }
            } else if (windCond == PlanetaryConditions.WI_TORNADO_F13) {
                if (wtype.hasFlag(WeaponType.F_ENERGY)) {
                    weatherToHitMods.addModifier(2, PlanetaryConditions.getWindDisplayableName(windCond));
                } else {
                    weatherToHitMods.addModifier(3, PlanetaryConditions.getWindDisplayableName(windCond));
                }
            } else if (windCond == PlanetaryConditions.WI_TORNADO_F4) {
                weatherToHitMods.addModifier(3, PlanetaryConditions.getWindDisplayableName(windCond));
            }
        }

        // fog mods (not in space)
        if (wtype.hasFlag(WeaponType.F_ENERGY) && !game.getBoard().inSpace()
                && (game.getPlanetaryConditions().getFog() == PlanetaryConditions.FOG_HEAVY)) {
            weatherToHitMods.addModifier(1, "heavy fog");
        }

        // blowing sand mods
        if (wtype.hasFlag(WeaponType.F_ENERGY) && !game.getBoard().inSpace()
                && game.getPlanetaryConditions().isSandBlowing()
                && (game.getPlanetaryConditions().getWindStrength() > PlanetaryConditions.WI_LIGHT_GALE)) {
            weatherToHitMods.addModifier(1, "blowing sand");
        }

        if (weatherToHitMods.getValue() > 0) {
            if ((ae.getCrew() != null) && ae.getCrew().getOptions().booleanOption(OptionsConstants.UNOFF_WEATHERED)) {
                weatherToHitMods.addModifier(-1, "weathered");
            }
            toHit.append(weatherToHitMods);
        }

        // gravity mods (not in space)
        if (!game.getBoard().inSpace()) {
            int mod = (int) Math.floor(Math.abs((game.getPlanetaryConditions().getGravity() - 1.0f) / 0.2f));
            if ((mod != 0) && (wtype.hasFlag(WeaponType.F_BALLISTIC) || wtype.hasFlag(WeaponType.F_MISSILE))) {
                toHit.addModifier(mod, "gravity");
            }
        }

        // Electro-Magnetic Interference
        if (game.getPlanetaryConditions().hasEMI() && !((ae instanceof Infantry) && !(ae instanceof BattleArmor))) {
            toHit.addModifier(2, "EMI");
        }

        if (ae.isAirborne() && !ae.isAero()) {
            toHit.addModifier(+2, "dropping");
            toHit.addModifier(+3, "jumping");
        }

        // Handle direct artillery attacks.
        if (isArtilleryDirect) {
            if (!isArtilleryFLAK) {
                toHit.addModifier(4, "direct artillery modifer");
            }
            toHit.append(Compute.getAttackerMovementModifier(game, attackerId));
            toHit.append(losMods);
            toHit.append(Compute.getSecondaryTargetMod(game, ae, target));
            // actuator & sensor damage to attacker
            toHit.append(Compute.getDamageWeaponMods(ae, weapon));
            // heat
            if (ae.getHeatFiringModifier() != 0) {
                toHit.addModifier(ae.getHeatFiringModifier(), "heat");
            }

            // weapon to-hit modifier
            if (wtype.getToHitModifier() != 0) {
                toHit.addModifier(wtype.getToHitModifier(), "weapon to-hit modifier");
            }

            // ammo to-hit modifier
            if (usesAmmo && (atype != null) && (atype.getToHitModifier() != 0)) {
                toHit.addModifier(atype.getToHitModifier(),
                        atype.getSubMunitionName()
                                + " ammunition to-hit modifier");
            }
            
            if (isHoming) {
                return new ToHitData(4, "Homing shot");
            }

            if (game.getEntity(attackerId).getOwner().getArtyAutoHitHexes().contains(target.getPosition())
                    && !isArtilleryFLAK) {
                return new ToHitData(TargetRoll.AUTOMATIC_SUCCESS, "Artillery firing at designated artillery target.");
            }
            return toHit;
        }
        if (isArtilleryIndirect) {
            if (isHoming) {
                return new ToHitData(4, "Homing shot (will miss if TAG misses)");
            }

            if (game.getEntity(attackerId).getOwner().getArtyAutoHitHexes().contains(target.getPosition())) {
                return new ToHitData(TargetRoll.AUTOMATIC_SUCCESS, "Artillery firing at designated artillery target.");
            }
            int mod = 7;
            if (ae.getCrew().getOptions().booleanOption(OptionsConstants.GUNNERY_OBLIQUE_ATTACKER)) {
                mod--;
            }
            toHit.addModifier(mod, "indirect artillery modifier");
            int adjust = ae.aTracker.getModifier(weapon, target.getPosition());
            boolean spotterIsForwardObserver = ae.aTracker.getSpotterHasForwardObs();
            if (adjust == TargetRoll.AUTOMATIC_SUCCESS) {
                return new ToHitData(TargetRoll.AUTOMATIC_SUCCESS,
                        "Artillery firing at target that's been hit before.");
            } else if (adjust != 0) {
                toHit.addModifier(adjust, "adjusted fire");
                if (spotterIsForwardObserver) {
                    toHit.addModifier(-2, "Forward Observer");
                }
            }
            if (ae.isAirborne()) {
                if (ae.getAltitude() > 6) {
                    toHit.addModifier(+2, "altitude");
                } else if (ae.getAltitude() > 3) {
                    toHit.addModifier(+1, "altitude");
                }
            }
            return toHit;

        }
        
        if (isBearingsOnlyMissile) {
            if (game.getPhase() == IGame.Phase.PHASE_TARGETING) {
                return new ToHitData(TargetRoll.AUTOMATIC_SUCCESS, "Bearings-only Missile Will Always Hit the Target Hex");
            } 
        }

        // Attacks against adjacent buildings automatically hit.
        if ((distance == 1) && ((target.getTargetType() == Targetable.TYPE_BUILDING)
                || (target.getTargetType() == Targetable.TYPE_BLDG_IGNITE)
                || (target.getTargetType() == Targetable.TYPE_FUEL_TANK)
                || (target.getTargetType() == Targetable.TYPE_FUEL_TANK_IGNITE)
                || (target instanceof GunEmplacement))) {
            return new ToHitData(TargetRoll.AUTOMATIC_SUCCESS, "Targeting adjacent building.");
        }

        // Store the thruBldg state, for later processing
        toHit.setThruBldg(los.getThruBldg());

        // Attacks against buildings from inside automatically hit.
        if ((null != los.getThruBldg()) && ((target.getTargetType() == Targetable.TYPE_BUILDING)
                || (target.getTargetType() == Targetable.TYPE_BLDG_IGNITE)
                || (target.getTargetType() == Targetable.TYPE_FUEL_TANK)
                || (target.getTargetType() == Targetable.TYPE_FUEL_TANK_IGNITE)
                || (target instanceof GunEmplacement))) {
            return new ToHitData(TargetRoll.AUTOMATIC_SUCCESS,
                    "Targeting building from inside (are you SURE this is a good idea?).");
        }

        // Add range mods - If the attacker and target are in the same building
        // & hex, range mods don't apply (and will cause the shot to fail)
        if ((los.getThruBldg() == null) || !los.getTargetPosition().equals(ae.getPosition())) {
            toHit.append(Compute.getRangeMods(game, ae, weaponId, target));
        }

        if (ae.hasQuirk(OptionsConstants.QUIRK_POS_ANTI_AIR) && (target instanceof Entity)) {
            if (target.isAirborneVTOLorWIGE() || target.isAirborne()) {
                toHit.addModifier(-2, "anti-air targetting system vs. aerial unit");
            }
        }

        // air-to-ground strikes apply a +2 mod
        if (Compute.isAirToGround(ae, target)
                || (ae.isMakingVTOLGroundAttack())) {
            if (wtype.hasFlag(WeaponType.F_ALT_BOMB)) {
                toHit.addModifier(ae.getAltitude(), "bombing altitude");
                if (ae.getCrew().getOptions().booleanOption(OptionsConstants.GUNNERY_GOLDEN_GOOSE)) {
                    toHit.addModifier(-2, "Golden Goose");
                }
            } else if (isStrafing) {
                toHit.addModifier(+4, "strafing");
                if (ae.getAltitude() == 1) {
                    toHit.addModifier(+2, "strafing at NOE");
                }
                // Additional Nape-of-Earth restrictions for strafing
                if (ae.getAltitude() == 1) {
                    Coords prevCoords = ae.passedThroughPrevious(target.getPosition());
                    IHex prevHex = game.getBoard().getHex(prevCoords);
                    toHit.append(Compute.getStrafingTerrainModifier(game, eistatus, prevHex));
                }
            } else {
                toHit.addModifier(+2, "air to ground strike");
                if (ae.getCrew().getOptions().booleanOption(OptionsConstants.GUNNERY_GOLDEN_GOOSE)) {
                    if (wtype.hasFlag(WeaponType.F_DIVE_BOMB)) {
                        toHit.addModifier(-2, "Golden Goose");
                    } else {
                        toHit.addModifier(-1, "Golden Goose");
                    }
                }
            }
        }

        // units making air to ground attacks are easier to hit by air-to-air
        // attacks
        if ((null != te) && Compute.isAirToAir(ae, target)) {
            for (Enumeration<EntityAction> i = game.getActions(); i.hasMoreElements();) {
                EntityAction ea = i.nextElement();
                if (!(ea instanceof WeaponAttackAction)) {
                    continue;
                }
                WeaponAttackAction prevAttack = (WeaponAttackAction) ea;
                if ((prevAttack.getEntityId() == te.getId()) && prevAttack.isAirToGround(game)) {
                    toHit.addModifier(-3, "target making air-to-ground attack");
                    break;
                }
            }
        }

        // units with the narrow/low profile quirk are harder to hit
        if ((te != null) && te.hasQuirk(OptionsConstants.QUIRK_POS_LOW_PROFILE)) {
            toHit.addModifier(1, "narrow/low profile");
        }

        // Battle Armor targets are hard for Meks and Tanks to hit.
        if (!isAttackerInfantry && (te != null) && (te instanceof BattleArmor)) {
            toHit.addModifier(1, "battle armor target");
        }

        // infantry squads are also hard to hit
        if ((te instanceof Infantry) && !(te instanceof BattleArmor) && ((Infantry) te).isSquad()) {
            toHit.addModifier(1, "infantry squad target");
        }

        // Ejected MechWarriors are harder to hit
        if ((te != null) && (te instanceof MechWarrior)) {
            toHit.addModifier(2, "ejected MechWarrior target");
        }

        // Indirect fire has a +1 mod
        if (isIndirect) {
            if (ae.getCrew().getOptions().booleanOption(OptionsConstants.GUNNERY_OBLIQUE_ATTACKER)) {
                toHit.addModifier(0, "indirect fire");
            } else {
                toHit.addModifier(1, "indirect fire");
            }
        }

        if (wtype instanceof MekMortarWeapon) {
            if (isIndirect) {
                if (spotter == null) {
                    toHit.addModifier(2, "no spotter");
                }
            } else {
                toHit.addModifier(3, "direct fire");
            }
        }

        // attacker movement
        toHit.append(Compute.getAttackerMovementModifier(game, attackerId));

        // target movement - ignore for pointblank shots from hidden units
        if ((te != null) && !isPointblankShot) {
            ToHitData thTemp = Compute.getTargetMovementModifier(game, target.getTargetId());
            toHit.append(thTemp);
            toSubtract += thTemp.getValue();

            // semiguided ammo negates this modifier, if TAG succeeded
            if ((atype != null) && ((atype.getAmmoType() == AmmoType.T_LRM) 
                    || (atype.getAmmoType() == AmmoType.T_LRM_IMP)
                    || (atype.getAmmoType() == AmmoType.T_MML)
                    || (atype.getAmmoType() == AmmoType.T_NLRM) 
                    || (atype.getAmmoType() == AmmoType.T_MEK_MORTAR))
                    && (atype.getMunitionType() == AmmoType.M_SEMIGUIDED) && (te.getTaggedBy() != -1)) {
                int nAdjust = thTemp.getValue();
                if (nAdjust > 0) {
                    toHit.append(new ToHitData(-nAdjust, "Semi-guided ammo vs tagged target"));
                }
            }
            // precision ammo reduces this modifier
            else if ((atype != null)
                    && ((atype.getAmmoType() == AmmoType.T_AC) 
                            || (atype.getAmmoType() == AmmoType.T_LAC)
                            || (atype.getAmmoType() == AmmoType.T_AC_IMP)
                            || (atype.getAmmoType() == AmmoType.T_PAC))
                    && (atype.getMunitionType() == AmmoType.M_PRECISION)) {
                int nAdjust = Math.min(2, thTemp.getValue());
                if (nAdjust > 0) {
                    toHit.append(new ToHitData(-nAdjust, "Precision Ammo"));
                }
            }
        }
        if (weapon.isKindRapidFire() && weapon.curMode().equals("Rapid")) {
            toHit.addModifier(1, "AC rapid fire mode");
        }

        // Armor Piercing ammo is a flat +1
        if ((atype != null)
                && ((atype.getAmmoType() == AmmoType.T_AC) 
                        || (atype.getAmmoType() == AmmoType.T_LAC)
                        || (atype.getAmmoType() == AmmoType.T_AC_IMP)
                        || (atype.getAmmoType() == AmmoType.T_PAC))
                && (atype.getMunitionType() == AmmoType.M_ARMOR_PIERCING)) {
            toHit.addModifier(1, "Armor-Piercing Ammo");
        }

        // spotter movement, if applicable
        if (isIndirect) {
            // semiguided ammo negates this modifier, if TAG succeeded
            if ((atype != null) && ((atype.getAmmoType() == AmmoType.T_LRM)
                    || (atype.getAmmoType() == AmmoType.T_LRM_IMP)
                    || (atype.getAmmoType() == AmmoType.T_MML)
                    || (atype.getAmmoType() == AmmoType.T_NLRM) 
                    || (atype.getAmmoType() == AmmoType.T_MEK_MORTAR))
                    && (atype.getMunitionType() == AmmoType.M_SEMIGUIDED)) {
                boolean targetTagged = false;
                // If this is an entity, we can see if it's tagged
                if (te != null) {
                    targetTagged = te.getTaggedBy() != -1;
                } else { // Non entities will require us to look harder
                    for (TagInfo ti : game.getTagInfo()) {
                        if (target.getTargetId() == ti.target.getTargetId()) {
                            targetTagged = true;
                        }
                    }
                }

                if (targetTagged) {
                    toHit.addModifier(-1, "semiguided ignores spotter " + "movement & indirect fire penalties");
                }
            } else if (!narcSpotter && (spotter != null)) {
                toHit.append(Compute.getSpotterMovementModifier(game, spotter.getId()));
                if (spotter.isAttackingThisTurn() && !spotter.getCrew().hasActiveCommandConsole()) {
                    toHit.addModifier(1, "spotter is making an attack this turn");
                }
            }
        }

        // attacker terrain
        toHit.append(Compute.getAttackerTerrainModifier(game, attackerId));

        // target terrain, not applicable when delivering minefields or bombs
        // also not applicable in pointblank shots from hidden units
        if ((target.getTargetType() != Targetable.TYPE_MINEFIELD_DELIVER) && !isPointblankShot) {
            toHit.append(Compute.getTargetTerrainModifier(game, target, eistatus, inSameBuilding, underWater));
            toSubtract += Compute.getTargetTerrainModifier(game, target, eistatus, inSameBuilding, underWater)
                    .getValue();
        }

        // target in water?
        IHex targHex = game.getBoard().getHex(target.getPosition());
        int partialWaterLevel = 1;
        if ((te instanceof Mech) && ((Mech) te).isSuperHeavy()) {
            partialWaterLevel = 2;
        }
        if ((te != null) && targHex.containsTerrain(Terrains.WATER)
                && (targHex.terrainLevel(Terrains.WATER) == partialWaterLevel) && (targEl == 0) && (te.height() > 0)) { // target
                                                                                                                        // in
                                                                                                                        // partial
                                                                                                                        // water
            los.setTargetCover(los.getTargetCover() | LosEffects.COVER_HORIZONTAL);
            losMods = los.losModifiers(game, eistatus, underWater);
        }

        if ((target instanceof Infantry) && !wtype.hasFlag(WeaponType.F_FLAMER)) {
            if (targHex.containsTerrain(Terrains.FORTIFIED)
                    || (((Infantry) target).getDugIn() == Infantry.DUG_IN_COMPLETE)) {
                toHit.addModifier(2, "infantry dug in");
            }
        }

        // add in LOS mods that we've been keeping
        toHit.append(losMods);

        if ((te != null) && te.isHullDown()) {
            if ((te instanceof Mech) && !(te instanceof QuadVee && te.getConversionMode() == QuadVee.CONV_MODE_VEHICLE)
                    && (los.getTargetCover() > LosEffects.COVER_NONE)) {
                toHit.addModifier(2, "Hull down target");
            }
            // tanks going Hull Down is different rules then 'Mechs, the
            // direction the attack comes from matters
            else if ((te instanceof Tank || (te instanceof QuadVee && te.getConversionMode() == QuadVee.CONV_MODE_VEHICLE))
                    && targHex.containsTerrain(Terrains.FORTIFIED)) {
                // TODO make this a LoS mod so that attacks will come in from
                // directions that grant Hull Down Mods
                int moveInDirection;

                if (!((Tank) te).isBackedIntoHullDown()) {
                    moveInDirection = ToHitData.SIDE_FRONT;
                } else {
                    moveInDirection = ToHitData.SIDE_REAR;
                }

                if ((te.sideTable(ae.getPosition()) == moveInDirection)
                        || (te.sideTable(ae.getPosition()) == ToHitData.SIDE_LEFT)
                        || (te.sideTable(ae.getPosition()) == ToHitData.SIDE_RIGHT)) {
                    toHit.addModifier(2, "Hull down target");
                }
            }
        }

        // secondary targets modifier,
        // if this is not a iNarc Nemesis confused attack
        // Inf field guns don't get secondary target mods, TO pg 311
        if (!isNemesisConfused && !wtype.hasFlag(WeaponType.F_ALT_BOMB) && !isWeaponFieldGuns && !isStrafing) {
            toHit.append(Compute.getSecondaryTargetMod(game, ae, target));
        }

        // heat
        if (ae.getHeatFiringModifier() != 0) {
            toHit.addModifier(ae.getHeatFiringModifier(), "heat");
        }

        // actuator & sensor damage to attacker
        toHit.append(Compute.getDamageWeaponMods(ae, weapon));

        // target immobile
        boolean mekMortarMunitionsIgnoreImmobile = weapon.getType().hasFlag(WeaponType.F_MEK_MORTAR) && (atype != null)
                && (atype.getMunitionType() == AmmoType.M_AIRBURST);
        if (!(wtype instanceof ArtilleryCannonWeapon) && !mekMortarMunitionsIgnoreImmobile) {
            ToHitData immobileMod = Compute.getImmobileMod(target, aimingAt, aimingMode);
            // grounded dropships are treated as immobile as well for purpose of
            // the mods
            if ((null != te) && !te.isAirborne() && !te.isSpaceborne() && (te instanceof Dropship)
                    && ((Aero) te).isSpheroid()) {
                immobileMod = new ToHitData(-4, "immobile dropship");
            }
            if (immobileMod != null) {
                toHit.append(immobileMod);
                toSubtract += immobileMod.getValue();
            }
        }

        // attacker prone
        toHit.append(Compute.getProneMods(game, ae, weaponId));

        // target prone
        ToHitData proneMod = null;
        if ((te != null) && te.isProne()) {
            // easier when point-blank
            if (distance <= 1) {
                // TW, pg. 221: Swarm Mek attacks apply prone/immobile mods as
                // normal.
                proneMod = new ToHitData(-2, "target prone and adjacent");
            } else {
                // Harder at range.
                proneMod = new ToHitData(1, "target prone and at range");
            }
        }
        if (proneMod != null) {
            toHit.append(proneMod);
            toSubtract += proneMod.getValue();
        }

        // weapon to-hit modifier
        if (wtype instanceof VariableSpeedPulseLaserWeapon) {
            int nRange = ae.getPosition().distance(target.getPosition());
            int[] nRanges = wtype.getRanges(weapon);
            int modifier = wtype.getToHitModifier();

            if (nRange <= nRanges[RangeType.RANGE_SHORT]) {
                modifier += RangeType.RANGE_SHORT;
            } else if (nRange <= nRanges[RangeType.RANGE_MEDIUM]) {
                modifier += RangeType.RANGE_MEDIUM;
            } else if (nRange <= nRanges[RangeType.RANGE_LONG]) {
                modifier += RangeType.RANGE_LONG;
            } else {
                modifier = 0;
            }

            toHit.addModifier(modifier, "weapon to-hit modifier");
        } else if (wtype instanceof ISBombastLaser) {
            double damage = Compute.dialDownDamage(weapon, wtype);
            damage = Math.ceil((damage - 7) / 2);

            if (damage > 0) {
                toHit.addModifier((int) damage, "weapon to-hit modifier");
            }
        } else if (wtype.getToHitModifier() != 0) {
            toHit.addModifier(wtype.getToHitModifier(), "weapon to-hit modifier");
        }

        // Check whether we're eligible for a flak bonus...
        boolean isFlakAttack = !game.getBoard().inSpace() && (te != null)
                && (te.isAirborne() || te.isAirborneVTOLorWIGE()) && (atype != null)
                && ((((atype.getAmmoType() == AmmoType.T_AC_LBX) || (atype.getAmmoType() == AmmoType.T_AC_LBX_THB)
                        || (atype.getAmmoType() == AmmoType.T_SBGAUSS))
                        && (atype.getMunitionType() == AmmoType.M_CLUSTER))
                        || (atype.getMunitionType() == AmmoType.M_FLAK) || (atype.getAmmoType() == AmmoType.T_HAG));
        if (isFlakAttack) {
            // ...and if so, which one (HAGs get an extra -1 as per TW p. 136
            // that's not covered by anything else).
            if (atype.getAmmoType() == AmmoType.T_HAG) {
                toHit.addModifier(-3, "HAG flak to-hit modifier");
            } else {
                toHit.addModifier(-2, "flak to-hit modifier");
            }
        }
        // Apply ammo type modifier, if any.
        if (usesAmmo && (atype != null) && (atype.getToHitModifier() != 0)) {
            toHit.addModifier(atype.getToHitModifier(),
                    atype.getSubMunitionName() + " ammunition to-hit modifier");
        }

        if ((atype != null)
                && ((atype.getAmmoType() == AmmoType.T_AAA_MISSILE) || (atype.getAmmoType() == AmmoType.T_LAA_MISSILE))
                && Compute.isAirToGround(ae, target)) {
            toHit.addModifier(+4, "AAA missile at ground target");
            if (ae.getAltitude() < 4) {
                toHit.addModifier(+3, "AAA missile below altitude 4");
            }
        }

        // add iNarc bonus
        if (isINarcGuided) {
            toHit.addModifier(-1, "iNarc homing pod");
        }

        // add Artemis V bonus
        if (bArtemisV) {
            toHit.addModifier(-1, "Artemis V FCS");
        }

        if (isHaywireINarced) {
            toHit.addModifier(1, "iNarc Haywire pod");
        }

        // `Screen launchers hit automatically (if in range)
        if ((toHit.getValue() != TargetRoll.IMPOSSIBLE) && ((wtype.getAmmoType() == AmmoType.T_SCREEN_LAUNCHER)
                || (wtype instanceof ScreenLauncherBayWeapon))) {
            return new ToHitData(TargetRoll.AUTOMATIC_SUCCESS, "Screen launchers always hit");
        }

        if (bFTL) {
            toHit.addModifier(2,atype.getSubMunitionName()
                    + " ammunition to-hit modifier");
        }

        if (bApollo) {
            toHit.addModifier(-1, "Apollo FCS");
        }

        // Heavy infantry have +1 penalty
        if ((ae instanceof Infantry) && ae.hasWorkingMisc(MiscType.F_TOOLS, MiscType.S_HEAVY_ARMOR)) {
            toHit.addModifier(1, "Heavy Armor");
        }

        // penalty for void sig system
        if (ae.isVoidSigActive()) {
            toHit.addModifier(1, "Void signature active");
        }

        // add targeting computer (except with LBX cluster ammo)
        if ((aimingMode == IAimingModes.AIM_MODE_TARG_COMP) && (aimingAt != Entity.LOC_NONE)) {
            if (ae.hasActiveEiCockpit()) {
                if (ae.hasTargComp()) {
                    toHit.addModifier(2, "aiming with targeting computer & EI system");
                } else {
                    toHit.addModifier(6, "aiming with EI system");
                }
            } else {
                toHit.addModifier(3, "aiming with targeting computer");
            }
        } else {
            // LB-X cluster, HAG flak, flak ammo ineligible for TC bonus
            boolean usesLBXCluster = usesAmmo && (atype != null)
                    && (atype.getAmmoType() == AmmoType.T_AC_LBX || atype.getAmmoType() == AmmoType.T_AC_LBX_THB)
                    && atype.getMunitionType() == AmmoType.M_CLUSTER;
            boolean usesHAGFlak = usesAmmo && (atype != null) && atype.getAmmoType() == AmmoType.T_HAG && isFlakAttack;
            boolean isSBGauss = usesAmmo && (atype != null) && atype.getAmmoType() == AmmoType.T_SBGAUSS;
            boolean isFlakAmmo = usesAmmo && (atype != null) && (atype.getMunitionType() == AmmoType.M_FLAK);
            if (ae.hasTargComp() && wtype.hasFlag(WeaponType.F_DIRECT_FIRE) && !wtype.hasFlag(WeaponType.F_CWS)
                    && !wtype.hasFlag(WeaponType.F_TASER)
                    && (!usesAmmo || !(usesLBXCluster || usesHAGFlak || isSBGauss || isFlakAmmo))) {
                toHit.addModifier(-1, "targeting computer");
            }
        }

        // Change hit table for elevation differences inside building.
        if ((null != los.getThruBldg()) && (aElev != tElev)) {

            // Tanks get hit in a random side.
            if (target instanceof Tank) {
                toHit.setSideTable(ToHitData.SIDE_RANDOM);
            } else if (target instanceof Mech) {
                // Meks have special tables for shots from above and below.
                if (aElev > tElev) {
                    toHit.setHitTable(ToHitData.HIT_ABOVE);
                } else {
                    toHit.setHitTable(ToHitData.HIT_BELOW);
                }
            }

        }

        // Change hit table for partial cover, accomodate for partial
        // underwater(legs)
        if (los.getTargetCover() != LosEffects.COVER_NONE) {
            if (underWater && (targHex.containsTerrain(Terrains.WATER) && (targEl == 0) && (te.height() > 0))) {
                // weapon underwater, target in partial water
                toHit.setHitTable(ToHitData.HIT_PARTIAL_COVER);
                toHit.setCover(LosEffects.COVER_UPPER);
            } else {
                if (game.getOptions().booleanOption(OptionsConstants.ADVCOMBAT_TACOPS_PARTIAL_COVER)) {
                    toHit.setHitTable(ToHitData.HIT_PARTIAL_COVER);
                    toHit.setCover(los.getTargetCover());
                } else {
                    toHit.setHitTable(ToHitData.HIT_PARTIAL_COVER);
                    toHit.setCover(LosEffects.COVER_HORIZONTAL);
                }
                // Set damagable cover state information
                toHit.setDamagableCoverTypePrimary(los.getDamagableCoverTypePrimary());
                toHit.setCoverLocPrimary(los.getCoverLocPrimary());
                toHit.setCoverDropshipPrimary(los.getCoverDropshipPrimary());
                toHit.setCoverBuildingPrimary(los.getCoverBuildingPrimary());
                toHit.setDamagableCoverTypeSecondary(los.getDamagableCoverTypeSecondary());
                toHit.setCoverLocSecondary(los.getCoverLocSecondary());
                toHit.setCoverDropshipSecondary(los.getCoverDropshipSecondary());
                toHit.setCoverBuildingSecondary(los.getCoverBuildingSecondary());
            }
            // XXX what to do about GunEmplacements with partial cover?
            // Only 'mechs can have partial cover - Arlith
        }

        // add penalty for called shots and change hit table, if necessary
        if (game.getOptions().booleanOption(OptionsConstants.ADVCOMBAT_TACOPS_CALLED_SHOTS)) {
            int call = weapon.getCalledShot().getCall();
            if ((call > CalledShot.CALLED_NONE) && (aimingMode != IAimingModes.AIM_MODE_NONE)) {
                return new ToHitData(TargetRoll.IMPOSSIBLE, "you can't combine aimed shots and called shots");
            }
            switch (call) {
            case CalledShot.CALLED_NONE:
                break;
            case CalledShot.CALLED_HIGH:
                toHit.addModifier(+3, "called shot, high");
                toHit.setHitTable(ToHitData.HIT_ABOVE);
                break;
            case CalledShot.CALLED_LOW:
                if (los.getTargetCover() == LosEffects.COVER_HORIZONTAL) {
                    return new ToHitData(TargetRoll.IMPOSSIBLE, "low called shots not possible in partial cover");
                }
                toHit.addModifier(+3, "called shot, low");
                toHit.setHitTable(ToHitData.HIT_BELOW);
                break;
            case CalledShot.CALLED_LEFT:
                // handled by Compute#targetSideTable
                toHit.addModifier(+3, "called shot, left");
                break;
            case CalledShot.CALLED_RIGHT:
                // handled by Compute#targetSideTable
                toHit.addModifier(+3, "called shot, right");
                break;
            }
            // If we're making a called shot with swarm LRMs, then the penalty
            // only applies to the original attack.
            if (call != CalledShot.CALLED_NONE) {
                toSubtract += 3;
            }
        }

        // change hit table for surface vessels hit by underwater attacks
        if (underWater && targHex.containsTerrain(Terrains.WATER) && (null != te) && te.isSurfaceNaval()) {
            toHit.setHitTable(ToHitData.HIT_UNDERWATER);
        }

        // factor in target side
        if (isAttackerInfantry && (0 == distance)) {
            // Infantry attacks from the same hex are resolved against the
            // front.
            toHit.setSideTable(ToHitData.SIDE_FRONT);
        } else {
            toHit.setSideTable(Compute.targetSideTable(ae, target, weapon.getCalledShot().getCall()));
        }

        // Heat Seeking Missles
        if (bHeatSeeking) {
            if (te == null) {
                if ((target.getTargetType() == Targetable.TYPE_BUILDING)
                        || (target.getTargetType() == Targetable.TYPE_BLDG_IGNITE)
                        || (target.getTargetType() == Targetable.TYPE_FUEL_TANK)
                        || (target.getTargetType() == Targetable.TYPE_FUEL_TANK_IGNITE)
                        || (target instanceof GunEmplacement)) {
                    IHex hexTarget = game.getBoard().getHex(
                            target.getPosition());
                    if (hexTarget.containsTerrain(Terrains.FIRE)) {
                        toHit.addModifier(-2, "ammunition to-hit modifier");
                    }
                }
            } else if ((te.isAirborne())
                    && (toHit.getSideTable() == ToHitData.SIDE_REAR)) {
                toHit.addModifier(-2, atype.getSubMunitionName()
                        + " ammunition to-hit modifier");
            } else if (te.heat == 0) {
                toHit.addModifier(1, atype.getSubMunitionName()
                        + " ammunition to-hit modifier");
            } else {
                toHit.addModifier(-te.getHeatMPReduction(),
                        atype.getSubMunitionName()
                                + " ammunition to-hit modifier");
            }

            if (LosEffects.hasFireBetween(ae.getPosition(),
                    target.getPosition(), game)) {
                toHit.addModifier(2, "fire between target and attacker");
            }
        }

        // Aeros in atmosphere can hit above and below
        if (Compute.isAirToAir(ae, target)) {
            if ((aAlt - tAlt) > 2) {
                toHit.setHitTable(ToHitData.HIT_ABOVE);
            } else if ((tAlt - aAlt) > 2) {
                toHit.setHitTable(ToHitData.HIT_BELOW);
            } else if (((aAlt - tAlt) > 0) && (te.isAero() && ((IAero) te).isSpheroid())) {
                toHit.setHitTable(ToHitData.HIT_ABOVE);
            } else if (((aAlt - tAlt) < 0) && (te.isAero() && ((IAero) te).isSpheroid())) {
                toHit.setHitTable(ToHitData.HIT_BELOW);
            }
        }
        if (Compute.isGroundToAir(ae, target) && ((aAlt - tAlt) > 2)) {
            toHit.setHitTable(ToHitData.HIT_BELOW);
        }

        if (target.isAirborne() && target.isAero()) {
            if (!(((IAero) target).isSpheroid() && !game.getBoard().inSpace())) {
                // get mods for direction of attack
                int side = toHit.getSideTable();
                // if this is an aero attack using advanced movement rules then
                // determine side differently
                if (game.useVectorMove()) {
                    boolean usePrior = false;
                    Coords attackPos = ae.getPosition();
                    if (game.getBoard().inSpace() && ae.getPosition().equals(target.getPosition())) {
                        int moveSort = Compute.shouldMoveBackHex(ae, (Entity)target);
                        if (moveSort < 0) {
                            attackPos = ae.getPriorPosition();
                        }
                        usePrior = moveSort > 0;
                    }
                    side = ((Entity) target).chooseSide(attackPos, usePrior);
                }
                if (side == ToHitData.SIDE_FRONT) {
                    toHit.addModifier(+1, "attack against nose");
                }
                if ((side == ToHitData.SIDE_LEFT) || (side == ToHitData.SIDE_RIGHT)) {
                    toHit.addModifier(+2, "attack against side");
                }
            }
        }

        // deal with grapples
        if (target instanceof Entity) {
            int grapple = ((Entity) target).getGrappled();
            if (grapple != Entity.NONE) {
                if ((grapple == ae.getId()) && (((Entity) target).getGrappleSide() == Entity.GRAPPLE_BOTH)) {
                    toHit.addModifier(-4, "target grappled");
                } else if ((grapple == ae.getId()) && (((Entity) target).getGrappleSide() != Entity.GRAPPLE_BOTH)) {
                    toHit.addModifier(-2, "target grappled (Chain Whip)");
                } else if (!exchangeSwarmTarget) {
                    toHit.addModifier(1, "CQC, possible friendly fire");
                } else {
                    // this -1 cancels the original +1
                    toHit.addModifier(-1, "friendly fire");
                    return toHit;
                }
            }
        }

        // remove old target movement and terrain mods,
        // add those for new target.
        if (exchangeSwarmTarget) {
            toHit.addModifier(-toSubtract, "original target mods");
            toHit.append(Compute.getImmobileMod(swarmSecondaryTarget, aimingAt, aimingMode));
            toHit.append(Compute.getTargetTerrainModifier(game,
                    game.getTarget(swarmSecondaryTarget.getTargetType(), swarmSecondaryTarget.getTargetId()), eistatus,
                    inSameBuilding, underWater));
            toHit.setCover(LosEffects.COVER_NONE);
            distance = Compute.effectiveDistance(game, ae, swarmSecondaryTarget);

            // We might not attack the new target from the same side as the
            // old, so recalculate; the attack *direction* is still traced from
            // the original source.
            toHit.setSideTable(Compute.targetSideTable(ae, swarmSecondaryTarget));

            // Secondary swarm LRM attacks are never called shots even if the
            // initial one was.
            if (weapon.getCalledShot().getCall() != CalledShot.CALLED_NONE) {
                weapon.getCalledShot().reset();
                toHit.setHitTable(ToHitData.HIT_NORMAL);
            }

            LosEffects swarmlos;
            // TO makes it seem like the terrain modifers should be between the
            // attacker and the secondary target, but we have received rules
            // clarifications on the old forums indicating that this is correct
            if (swarmPrimaryTarget.getTargetType() != Targetable.TYPE_ENTITY) {
                swarmlos = LosEffects.calculateLos(game, swarmSecondaryTarget.getTargetId(), target);
            } else {
                swarmlos = LosEffects.calculateLos(game, swarmPrimaryTarget.getTargetId(), swarmSecondaryTarget);
            }

            // reset cover
            if (swarmlos.getTargetCover() != LosEffects.COVER_NONE) {
                if (game.getOptions().booleanOption(OptionsConstants.ADVCOMBAT_TACOPS_PARTIAL_COVER)) {
                    toHit.setHitTable(ToHitData.HIT_PARTIAL_COVER);
                    toHit.setCover(swarmlos.getTargetCover());
                } else {
                    toHit.setHitTable(ToHitData.HIT_PARTIAL_COVER);
                    toHit.setCover(LosEffects.COVER_HORIZONTAL);
                }
            }
            // target in water?
            targHex = game.getBoard().getHex(swarmSecondaryTarget.getPosition());
            targEl = swarmSecondaryTarget.relHeight();

            if (swarmSecondaryTarget.getTargetType() == Targetable.TYPE_ENTITY) {
                Entity oldEnt = game.getEntity(swarmSecondaryTarget.getTargetId());
                toHit.append(Compute.getTargetMovementModifier(game, oldEnt.getId()));
                // target in partial water
                partialWaterLevel = 1;
                if ((te instanceof Mech) && ((Mech) te).isSuperHeavy()) {
                    partialWaterLevel = 2;
                }
                if (targHex.containsTerrain(Terrains.WATER)
                        && (targHex.terrainLevel(Terrains.WATER) == partialWaterLevel) && (targEl == 0)
                        && (oldEnt.height() > 0)) {
                    toHit.setCover(toHit.getCover() | LosEffects.COVER_HORIZONTAL);
                }
                // Prone
                if (oldEnt.isProne()) {
                    // easier when point-blank
                    if (distance <= 1) {
                        proneMod = new ToHitData(-2, "target prone and adjacent");
                    } else {
                        // Harder at range.
                        proneMod = new ToHitData(1, "target prone and at range");
                    }
                }
                // I-Swarm bonus
                toHit.append(proneMod);
                if (!isECMAffected && (atype != null) && !oldEnt.isEnemyOf(ae)
                        && !(oldEnt.getBadCriticals(CriticalSlot.TYPE_SYSTEM, Mech.SYSTEM_SENSORS, Mech.LOC_HEAD) > 0)
                        && (atype.getMunitionType() == AmmoType.M_SWARM_I)) {
                    toHit.addModifier(+2, "Swarm-I at friendly unit with intact sensors");
                }
            }
        }

        if (ae.getTsempEffect() == TSEMPWeapon.TSEMP_EFFECT_INTERFERENCE) {
            toHit.addModifier(+2, "attacker has TSEMP interference");
        }

        if (weapon.getType().hasFlag(WeaponType.F_VGL)) {
            Coords c = ae.getPosition().translated(weapon.getFacing());
            if ((target instanceof HexTarget) && target.getPosition().equals(c)) {
                return new ToHitData(TargetRoll.AUTOMATIC_SUCCESS,
                        "Vehicular " + "grenade launchers automatically hit all units in "
                                + "the 3 adjacent hexes of their firing arc!");
            }
        }

        if ((te instanceof Infantry) && ((Infantry) te).isTakingCover()) {
            if (te.getPosition().direction(ae.getPosition()) == te.getFacing()) {
                toHit.addModifier(+3, "firing through cover");
            }
        }

        if ((ae instanceof Infantry) && ((Infantry) ae).isTakingCover()) {
            if (ae.getPosition().direction(te.getPosition()) == ae.getFacing()) {
                toHit.addModifier(+1, "firing through cover");
            }
        }

        // okay!
        return toHit;
    }

    /**
     * To-hit number for attacker firing a generic weapon at the target. Does
     * not factor in any special weapon or ammo considerations, including range
     * modifiers. Also does not include gunnery skill.
     */
    public static ToHitData toHit(IGame game, int attackerId, Targetable target) {
        final Entity ae = game.getEntity(attackerId);

        Entity te = null;
        if (target.getTargetType() == Targetable.TYPE_ENTITY) {
            te = (Entity) target;
        }
        boolean isAttackerInfantry = ae instanceof Infantry;
        boolean inSameBuilding = Compute.isInSameBuilding(game, ae, te);

        int targEl;
        if (te == null) {
            targEl = game.getBoard().getHex(target.getPosition()).floor();
        } else {
            targEl = te.relHeight();
        }

        // EI system
        // 0 if no EI (or switched off)
        // 1 if no intervening light woods
        // 2 if intervening light woods (because target in woods + intervening
        // woods is only +1 total)
        int eistatus = 0;

        // check LOS (indirect LOS is from the spotter)
        LosEffects los = LosEffects.calculateLos(game, attackerId, target);

        if (ae.hasActiveEiCockpit()) {
            if (los.getLightWoods() > 0) {
                eistatus = 2;
            } else {
                eistatus = 1;
            }
        }

        ToHitData losMods = los.losModifiers(game, eistatus, ae.isUnderwater());
        // toHit = new ToHitData(ae.getCrew().getGunnery(), "gunnery skill");
        ToHitData toHit = new ToHitData(0, "base");

        // taser feedback
        if (ae.getTaserFeedBackRounds() > 0) {
            toHit.addModifier(1, "Taser feedback");
        }
        // taser interference
        if (ae.getTaserInterferenceRounds() > 0) {
            toHit.addModifier(ae.getTaserInterference(), "Taser interference");
        }
        // if we're spotting for indirect fire, add +1
        if (ae.isSpotting() && !ae.getCrew().hasActiveCommandConsole()) {
            toHit.addModifier(+1, "attacker is spotting for indirect LRM fire");
        }
        // super heavy modifier
        if ((te instanceof Mech) && ((Mech) te).isSuperHeavy()) {
            toHit.addModifier(-1, "target is superheavy mech");
        }
        // fatigue
        if (game.getOptions().booleanOption(OptionsConstants.ADVANCED_TACOPS_FATIGUE)
                && ae.getCrew().isGunneryFatigued()) {
            toHit.addModifier(1, "fatigue");
        }
        // If a unit is suffering from electromagnetic interference, they get a
        // blanket +2.
        // Sucks to be them.
        if (ae.isSufferingEMI()) {
            toHit.addModifier(+2, "electromagnetic interference");
        }
        // evading bonuses (
        if ((target.getTargetType() == Targetable.TYPE_ENTITY) && te.isEvading()) {
            toHit.addModifier(te.getEvasionBonus(), "target is evading");
        }
        // Space ECM
        if (game.getBoard().inSpace() && game.getOptions().booleanOption(OptionsConstants.ADVAERORULES_STRATOPS_ECM)) {
            int ecm = ComputeECM.getLargeCraftECM(ae, ae.getPosition(), target.getPosition());
            if (!ae.isLargeCraft()) {
                ecm += ComputeECM.getSmallCraftECM(ae, ae.getPosition(), target.getPosition());
            }
            ecm = Math.min(4, ecm);
            int eccm = 0;
            if (ae.isLargeCraft()) {
                eccm = ((Aero) ae).getECCMBonus();
            }
            if (ecm > 0) {
                toHit.addModifier(ecm, "ECM");
                if (eccm > 0) {
                    toHit.addModifier(-1 * Math.min(ecm, eccm), "ECCM");
                }
            }
        }

        if (Compute.isGroundToAir(ae, target) && (null != te) && te.isNOE()) {
            if (te.passedWithin(ae.getPosition(), 1)) {
                toHit.addModifier(+1, "target is NOE");
            } else {
                toHit.addModifier(+3, "target is NOE");
            }
        }

        if (Compute.isGroundToAir(ae, target)
                && game.getOptions().booleanOption(OptionsConstants.ADVAERORULES_STRATOPS_AA_FIRE) && (null != te)
                && te.isAero()) {
            int vMod = ((IAero) te).getCurrentVelocity();
            if (game.getOptions().booleanOption(OptionsConstants.ADVAERORULES_AA_MOVE_MOD)) {
                vMod = Math.min(vMod / 2, 4);
            }
            toHit.addModifier(vMod, "velocity");
        }

        // Damage effects for Aero, including LAMs.
        if (ae.isAero()) {
            // pilot hits
            int pilothits = ae.getCrew().getHits();
            if ((pilothits > 0) && !ae.isCapitalFighter()) {
                toHit.addModifier(pilothits, "pilot hits");
            }

            // out of control
            if (((IAero)ae).isOutControlTotal()) {
                toHit.addModifier(+2, "out-of-control");
            }

            // targeting mods for evasive action by large craft
            if (ae.isEvading()) {
                toHit.addModifier(+2, "attacker is evading");
            }

            // check for NOE
            if (Compute.isAirToAir(ae, target)) {
                if (target.isAirborneVTOLorWIGE()) {
                    toHit.addModifier(+5, "targeting non-aerospace airborne unit");
                }
                if (ae.isNOE()) {
                    if (ae.isOmni()) {
                        toHit.addModifier(+1, "attacker is flying at NOE (omni)");
                    } else {
                        toHit.addModifier(+2, "attacker is flying at NOE");
                    }
                }
            }

            if (!ae.isAirborne() && !ae.isSpaceborne()) {
                // grounded aero
                if (!(ae instanceof Dropship)) {
                    toHit.addModifier(+2, "grounded aero");
                } else if (!target.isAirborne()) {
                    toHit.addModifier(-2, "grounded dropships firing on ground units");
                }
            }
        }
        
        // Aeros may suffer from criticals
        if (ae instanceof Aero) {
            Aero aero = (Aero) ae;

            // sensor hits
            int sensors = aero.getSensorHits();

            if (!aero.isCapitalFighter()) {
                if ((sensors > 0) && (sensors < 3)) {
                    toHit.addModifier(sensors, "sensor damage");
                }
                if (sensors > 2) {
                    toHit.addModifier(+5, "sensors destroyed");
                }
            }

            // FCS hits
            int fcs = aero.getFCSHits();

            if ((fcs > 0) && !aero.isCapitalFighter()) {
                toHit.addModifier(fcs * 2, "fcs damage");
            }

            if (aero instanceof Jumpship) {
                Jumpship js = (Jumpship) aero;
                int cic = js.getCICHits();
                if (cic > 0) {
                    toHit.addModifier(cic * 2, "CIC damage");
                }
            }
        }

        if (target.isAirborne() && target.isAero()) {

            IAero a = (IAero) target;

            // is the target at zero velocity
            if ((a.getCurrentVelocity() == 0) && !(a.isSpheroid() && !game.getBoard().inSpace())) {
                toHit.addModifier(-2, "target is not moving");
            }

            // sensor shadows
            if (game.getOptions().booleanOption(OptionsConstants.ADVAERORULES_STRATOPS_SENSOR_SHADOW)
                    && game.getBoard().inSpace()) {
                for (Entity en : Compute.getAdjacentEntitiesAlongAttack(ae.getPosition(), target.getPosition(), game)) {
                    if (!en.isEnemyOf((Entity)a) && en.isLargeCraft() && ((en.getWeight()
                            - ((Entity)a).getWeight()) >= -100000.0)) {
                        toHit.addModifier(+1, "Sensor Shadow");
                        break;
                    }
                }
                for (Entity en : game.getEntitiesVector(target.getPosition())) {
                    if (!en.isEnemyOf((Entity)a) && en.isLargeCraft() && !en.equals((Entity) a)
                            && ((en.getWeight() - ((Entity)a).getWeight()) >= -100000.0)) {
                        toHit.addModifier(+1, "Sensor Shadow");
                        break;
                    }
                }
            }

        }
        
        // Vehicles may suffer from criticals
        if (ae instanceof Tank) {
            Tank tank = (Tank) ae;
            if (tank.isCommanderHit()) {
                if (ae instanceof VTOL) {
                    toHit.addModifier(+1, "copilot injured");
                } else {
                    toHit.addModifier(+1, "commander injured");
                }
            }
            int sensors = tank.getSensorHits();
            if (sensors > 0) {
                toHit.addModifier(sensors, "sensor damage");
            }
        }

        // if we have BAP with MaxTech rules, and there are woods in the
        // way, and we are within BAP range, we reduce the BTH by 1
        if (game.getOptions().booleanOption(OptionsConstants.ADVANCED_TACOPS_BAP) && (te != null) && ae.hasBAP()
                && (ae.getBAPRange() >= Compute.effectiveDistance(game, ae, te))
                && !ComputeECM.isAffectedByECM(ae, ae.getPosition(), te.getPosition())
                && (game.getBoard().getHex(te.getPosition()).containsTerrain(Terrains.WOODS)
                        || game.getBoard().getHex(te.getPosition()).containsTerrain(Terrains.JUNGLE)
                        || (los.getLightWoods() > 0) || (los.getHeavyWoods() > 0) || (los.getUltraWoods() > 0))) {
            toHit.addModifier(-1, "target in/behind woods and attacker has BAP");
        }

        // quirks
        if (ae.hasQuirk(OptionsConstants.QUIRK_NEG_SENSOR_GHOSTS)) {
            toHit.addModifier(+1, "sensor ghosts");
        }

        // check for VDNI
        if (ae.getCrew().getOptions().booleanOption(OptionsConstants.MD_VDNI)
                || ae.getCrew().getOptions().booleanOption(OptionsConstants.MD_BVDNI)) {
            toHit.addModifier(-1, "VDNI");
        }

        if ((ae instanceof Infantry) && !(ae instanceof BattleArmor)) {
            // check for pl-masc
            // the rules are a bit vague, but assume that if the infantry didn't
            // move or jumped, then they shouldn't get the penalty
            if (ae.getCrew().getOptions().booleanOption(OptionsConstants.MD_PL_MASC)
                    && ((ae.moved == EntityMovementType.MOVE_WALK) || (ae.moved == EntityMovementType.MOVE_RUN))) {
                toHit.addModifier(+1, "PL-MASC");
            }
        }

        // industrial cockpit: +1 to hit
        if ((ae instanceof Mech) && (((Mech) ae).getCockpitType() == Mech.COCKPIT_INDUSTRIAL)) {
            toHit.addModifier(1, "industrial cockpit without advanced fire control");
        }
        // primitive industrial cockpit: +2 to hit
        if ((ae instanceof Mech) && (((Mech) ae).getCockpitType() == Mech.COCKPIT_PRIMITIVE_INDUSTRIAL)) {
            toHit.addModifier(2, "primitive industrial cockpit without advanced fire control");
        }

        // primitive industrial cockpit with advanced firing control: +1 to hit
        if ((ae instanceof Mech) && (((Mech) ae).getCockpitType() == Mech.COCKPIT_PRIMITIVE)
                && ((Mech) ae).isIndustrial()) {
            toHit.addModifier(1, "primitive industrial cockpit with advanced fire control");
        }
        //Bonus to gunnery if both crew members are active; a pilot who takes the gunner's role get +1.
        if (ae instanceof Mech && ((Mech)ae).getCockpitType() == Mech.COCKPIT_DUAL) {
            if (!ae.getCrew().isActive(ae.getCrew().getCrewType().getGunnerPos())) {
                toHit.addModifier(1, "gunner incapacitated");                
            } else if (ae.getCrew().hasDedicatedGunner()) {
                toHit.addModifier(-1, "dual cockpit");
            }
        }
        //The pilot or technical officer can take over the gunner's duties but suffers a +2 penalty.
        if ((ae instanceof TripodMech || ae instanceof QuadVee) && !ae.getCrew().hasDedicatedGunner()) {
            toHit.addModifier(+2, "gunner incapacitated");
        }
        if (ae instanceof QuadVee && ae.isConvertingNow()) {
            toHit.addModifier(+3, "converting");
        }

        if ((ae instanceof SupportTank) || (ae instanceof SupportVTOL)) {
            if (!ae.hasWorkingMisc(MiscType.F_BASIC_FIRECONTROL)
                    && !ae.hasWorkingMisc(MiscType.F_ADVANCED_FIRECONTROL)) {
                toHit.addModifier(2, "support vehicle without fire control");
            } else if (ae.hasWorkingMisc(MiscType.F_BASIC_FIRECONTROL)
                    && !(ae.hasWorkingMisc(MiscType.F_ADVANCED_FIRECONTROL))) {
                toHit.addModifier(1, "support vehicle with basic fire control");
            }
        }

        // determine some more variables
        int aElev = ae.getElevation();
        int tElev = target.getElevation();
        int distance = Compute.effectiveDistance(game, ae, target);

        toHit.append(AbstractAttackAction.nightModifiers(game, target, null, ae, true));

        // weather mods (not in space)
        int weatherMod = game.getPlanetaryConditions().getWeatherHitPenalty(ae);
        if ((weatherMod != 0) && !game.getBoard().inSpace()) {
            toHit.addModifier(weatherMod, game.getPlanetaryConditions().getWeatherDisplayableName());
        }

        // Electro-Magnetic Interference
        if (game.getPlanetaryConditions().hasEMI() && !((ae instanceof Infantry) && !(ae instanceof BattleArmor))) {
            toHit.addModifier(2, "EMI");
        }

        if (ae.isAirborne() && !ae.isAero()) {
            toHit.addModifier(+2, "dropping");
            toHit.addModifier(+3, "jumping");
        }

        // Attacks against adjacent buildings automatically hit.
        if ((distance == 1) && ((target.getTargetType() == Targetable.TYPE_BUILDING)
                || (target.getTargetType() == Targetable.TYPE_BLDG_IGNITE)
                || (target.getTargetType() == Targetable.TYPE_FUEL_TANK)
                || (target.getTargetType() == Targetable.TYPE_FUEL_TANK_IGNITE)
                || (target instanceof GunEmplacement))) {
            return new ToHitData(TargetRoll.AUTOMATIC_SUCCESS, "Targeting adjacent building.");
        }

        // Attacks against buildings from inside automatically hit.
        if ((null != los.getThruBldg()) && ((target.getTargetType() == Targetable.TYPE_BUILDING)
                || (target.getTargetType() == Targetable.TYPE_BLDG_IGNITE)
                || (target.getTargetType() == Targetable.TYPE_FUEL_TANK)
                || (target.getTargetType() == Targetable.TYPE_FUEL_TANK_IGNITE)
                || (target instanceof GunEmplacement))) {
            return new ToHitData(TargetRoll.AUTOMATIC_SUCCESS,
                    "Targeting building from inside (are you SURE this is a good idea?).");
        }

        if (ae.hasQuirk(OptionsConstants.QUIRK_POS_ANTI_AIR) && (target instanceof Entity)) {
            if (target.isAirborneVTOLorWIGE() || target.isAirborne()) {
                toHit.addModifier(-2, "anti-air targetting system vs. aerial unit");
            }
        }

        // air-to-ground strikes apply a +2 mod
        if (Compute.isAirToGround(ae, target)
                || (ae.isBomber() && ((IBomber)ae).isVTOLBombing())) {
            toHit.addModifier(+2, "air to ground strike");
        }

        // units making air to ground attacks are easier to hit by air-to-air
        // attacks
        if ((null != te) && Compute.isAirToAir(ae, target)) {
            for (Enumeration<EntityAction> i = game.getActions(); i.hasMoreElements();) {
                EntityAction ea = i.nextElement();
                if (!(ea instanceof WeaponAttackAction)) {
                    continue;
                }
                WeaponAttackAction prevAttack = (WeaponAttackAction) ea;
                if ((prevAttack.getEntityId() == te.getId()) && prevAttack.isAirToGround(game)) {
                    toHit.addModifier(-3, "target making air-to-ground attack");
                    break;
                }
            }
        }

        // units with the narrow/low profile quirk are harder to hit
        if ((te != null) && te.hasQuirk(OptionsConstants.QUIRK_POS_LOW_PROFILE)) {
            toHit.addModifier(1, "narrow/low profile");
        }

        // Battle Armor targets are hard for Meks and Tanks to hit.
        if (!isAttackerInfantry && (te != null) && (te instanceof BattleArmor)) {
            toHit.addModifier(1, "battle armor target");
        }

        // Infantry squads are also hard to hit -- including for other infantry,
        // it seems (the rule is "all attacks"). However, this only applies to
        // proper squads deployed as such.
        if ((te instanceof Infantry) && !(te instanceof BattleArmor) && ((Infantry) te).isSquad()) {
            toHit.addModifier(1, "infantry squad target");
        }

        // Ejected MechWarriors are also more difficult targets.
        if ((te != null) && (te instanceof MechWarrior)) {
            toHit.addModifier(2, "ejected MechWarrior target");
        }

        // attacker movement
        toHit.append(Compute.getAttackerMovementModifier(game, attackerId));

        // target movement
        if (te != null) {
            ToHitData thTemp = Compute.getTargetMovementModifier(game, target.getTargetId());
            toHit.append(thTemp);
        }

        // attacker terrain
        toHit.append(Compute.getAttackerTerrainModifier(game, attackerId));

        // target terrain, not applicable when delivering minefields or bombs
        if (target.getTargetType() != Targetable.TYPE_MINEFIELD_DELIVER) {
            toHit.append(Compute.getTargetTerrainModifier(game, target, eistatus, inSameBuilding, ae.isUnderwater()));
        }

        // target in water?
        IHex targHex = game.getBoard().getHex(target.getPosition());
        if ((target.getTargetType() == Targetable.TYPE_ENTITY) && targHex.containsTerrain(Terrains.WATER)
                && (targHex.terrainLevel(Terrains.WATER) == 1) && (targEl == 0) && (te.height() > 0)) { // target
            // in
            // partial
            // water
            los.setTargetCover(los.getTargetCover() | LosEffects.COVER_HORIZONTAL);
            losMods = los.losModifiers(game, eistatus, ae.isUnderwater());
        }

        // add in LOS mods that we've been keeping
        toHit.append(losMods);

        if ((te != null) && te.isHullDown()) {
            if ((te instanceof Mech && !(te instanceof QuadVee && te.getConversionMode() == QuadVee.CONV_MODE_VEHICLE))
                    && (los.getTargetCover() > LosEffects.COVER_NONE)) {
                toHit.addModifier(2, "Hull down target");
            }
            // tanks going Hull Down is different rules then 'Mechs, the
            // direction the attack comes from matters
            else if ((te instanceof Tank || (te instanceof QuadVee && te.getConversionMode() == QuadVee.CONV_MODE_VEHICLE))
                    && targHex.containsTerrain(Terrains.FORTIFIED)) {
                // TODO make this a LoS mod so that attacks will come in from
                // directions that grant Hull Down Mods
                int moveInDirection = ToHitData.SIDE_FRONT;

                if (!((Tank) te).isBackedIntoHullDown()) {
                    moveInDirection = ToHitData.SIDE_FRONT;
                } else {
                    moveInDirection = ToHitData.SIDE_REAR;
                }

                if ((te.sideTable(ae.getPosition()) == moveInDirection)
                        || (te.sideTable(ae.getPosition()) == ToHitData.SIDE_LEFT)
                        || (te.sideTable(ae.getPosition()) == ToHitData.SIDE_RIGHT)) {
                    toHit.addModifier(2, "Hull down target");
                }
            }
        }

        // heat
        if (ae.getHeatFiringModifier() != 0) {
            toHit.addModifier(ae.getHeatFiringModifier(), "heat");
        }

        // target immobile
        ToHitData immobileMod = Compute.getImmobileMod(target, -1, -1);
        // grounded dropships are treated as immobile as well for purpose of
        // the mods
        if ((null != te) && !te.isAirborne() && !te.isSpaceborne() && (te instanceof Aero)
                && ((Aero) te).isSpheroid()) {
            immobileMod = new ToHitData(-4, "immobile dropship");
        }
        if (immobileMod != null) {
            toHit.append(immobileMod);
        }

        // attacker prone
        if (ae.isProne()) {
            toHit.addModifier(2, "attacker prone");
        }

        // target prone
        ToHitData proneMod = null;
        if ((te != null) && te.isProne()) {
            // easier when point-blank
            if (distance <= 1) {
                // TW, pg. 221: Swarm Mek attacks apply prone/immobile mods as
                // normal.
                proneMod = new ToHitData(-2, "target prone and adjacent");
            } else {
                // Harder at range.
                proneMod = new ToHitData(1, "target prone and at range");
            }
        }
        if (proneMod != null) {
            toHit.append(proneMod);
        }

        // Heavy infantry have +1 penalty
        if ((ae instanceof Infantry) && ae.hasWorkingMisc(MiscType.F_TOOLS, MiscType.S_HEAVY_ARMOR)) {
            toHit.addModifier(1, "Heavy Armor");
        }

        // penalty for void sig system
        if (ae.isVoidSigActive()) {
            toHit.addModifier(1, "Void signature active");
        }

        // Change hit table for elevation differences inside building.
        if ((null != los.getThruBldg()) && (aElev != tElev)) {

            // Tanks get hit in a random side.
            if (target instanceof Tank) {
                toHit.setSideTable(ToHitData.SIDE_RANDOM);
            } else if (target instanceof Mech) {
                // Meks have special tables for shots from above and below.
                if (aElev > tElev) {
                    toHit.setHitTable(ToHitData.HIT_ABOVE);
                } else {
                    toHit.setHitTable(ToHitData.HIT_BELOW);
                }
            }

        }

        // Change hit table for partial cover, accomodate for partial
        // underwater(legs)
        if (los.getTargetCover() != LosEffects.COVER_NONE) {
            if (ae.isUnderwater() && (targHex.containsTerrain(Terrains.WATER) && (targEl == 0) && (te.height() > 0))) {
                // weapon underwater, target in partial water
                toHit.setHitTable(ToHitData.HIT_PARTIAL_COVER);
                toHit.setCover(LosEffects.COVER_UPPER);
            } else {
                if (game.getOptions().booleanOption(OptionsConstants.ADVCOMBAT_TACOPS_PARTIAL_COVER)) {
                    toHit.setHitTable(ToHitData.HIT_PARTIAL_COVER);
                    toHit.setCover(los.getTargetCover());
                } else {
                    toHit.setHitTable(ToHitData.HIT_PARTIAL_COVER);
                    toHit.setCover(LosEffects.COVER_HORIZONTAL);
                }
                // Set damagable cover state information
                toHit.setDamagableCoverTypePrimary(los.getDamagableCoverTypePrimary());
                toHit.setCoverLocPrimary(los.getCoverLocPrimary());
                toHit.setCoverDropshipPrimary(los.getCoverDropshipPrimary());
                toHit.setCoverBuildingPrimary(los.getCoverBuildingPrimary());
                toHit.setDamagableCoverTypeSecondary(los.getDamagableCoverTypeSecondary());
                toHit.setCoverLocSecondary(los.getCoverLocSecondary());
                toHit.setCoverDropshipSecondary(los.getCoverDropshipSecondary());
                toHit.setCoverBuildingSecondary(los.getCoverBuildingSecondary());
            }
        }

        // change hit table for surface vessels hit by underwater attacks
        if (ae.isUnderwater() && targHex.containsTerrain(Terrains.WATER) && (null != te) && te.isSurfaceNaval()) {
            toHit.setHitTable(ToHitData.HIT_UNDERWATER);
        }

        if (target.isAirborne() && target.isAero()) {
            if (!(((IAero) target).isSpheroid() && !game.getBoard().inSpace())) {
                // get mods for direction of attack
                int side = toHit.getSideTable();
                // if this is an aero attack using advanced movement rules then
                // determine side differently
                if (game.useVectorMove()) {
                    boolean usePrior = false;
                    Coords attackPos = ae.getPosition();
                    if (game.getBoard().inSpace() && ae.getPosition().equals(target.getPosition())) {
                        int moveSort = Compute.shouldMoveBackHex(ae, (Entity)target);
                        if (moveSort < 0) {
                            attackPos = ae.getPriorPosition();
                        }
                        usePrior = moveSort > 0;
                    }
                    side = ((Entity) target).chooseSide(attackPos, usePrior);
                }
                if (side == ToHitData.SIDE_FRONT) {
                    toHit.addModifier(+1, "attack against nose");
                }
                if ((side == ToHitData.SIDE_LEFT) || (side == ToHitData.SIDE_RIGHT)) {
                    toHit.addModifier(+2, "attack against side");
                }
            }
        }

        if (ae.getTsempEffect() == TSEMPWeapon.TSEMP_EFFECT_INTERFERENCE) {
            toHit.addModifier(+2, "attacker has TSEMP interference");
        }

        if ((te instanceof Infantry) && ((Infantry) te).isTakingCover()) {
            if (te.getPosition().direction(ae.getPosition()) == te.getFacing()) {
                toHit.addModifier(+3, "firing through cover");
            }
        }

        if ((ae instanceof Infantry) && ((Infantry) ae).isTakingCover()) {
            if (ae.getPosition().direction(te.getPosition()) == ae.getFacing()) {
                toHit.addModifier(+1, "firing through cover");
            }
        }

        // okay!
        return toHit;
    }

    private static String toHitIsImpossible(IGame game, Entity ae, Targetable target, Targetable swarmPrimaryTarget,
            Targetable swarmSecondaryTarget, Mounted weapon, AmmoType atype, WeaponType wtype, int ttype,
            boolean exchangeSwarmTarget, boolean usesAmmo, Entity te, boolean isTAG, boolean isInferno,
            boolean isAttackerInfantry, boolean isIndirect, int attackerId, int weaponId, boolean isArtilleryIndirect,
            Mounted ammo, boolean isArtilleryFLAK, boolean targetInBuilding, boolean isArtilleryDirect,
            boolean isTargetECMAffected, boolean isStrafing, boolean isBearingsOnlyMissile) {
        boolean isHoming = false;
        ToHitData toHit = null;

        if ((target instanceof Entity) && ((Entity)target).isHidden()) {
            return "Can't fire at hidden units!";
        }

        if (weapon.isSquadSupportWeapon() && (ae instanceof BattleArmor)) {
            if (!((BattleArmor) ae).isTrooperActive(BattleArmor.LOC_TROOPER_1)) {
                return "Squad support mounted weapons cannot fire if " + "Trooper 1 is dead!";
            }
        }

        // BA NARCs and Tasers can only fire at one target in a round
        if ((ae instanceof BattleArmor)
                && (weapon.getType().hasFlag(WeaponType.F_TASER) || wtype.getAmmoType() == AmmoType.T_NARC)) {
            // Go through all of the current actions to see if a NARC or Taser
            // has been fired
            for (Enumeration<EntityAction> i = game.getActions(); i.hasMoreElements();) {
                Object o = i.nextElement();
                if (!(o instanceof WeaponAttackAction)) {
                    continue;
                }
                WeaponAttackAction prevAttack = (WeaponAttackAction) o;
                // Is this an attack from this entity to a different target?
                if (prevAttack.getEntityId() == ae.getId() && prevAttack.getTargetId() != target.getTargetId()) {
                    Mounted prevWeapon = ae.getEquipment(prevAttack.getWeaponId());
                    WeaponType prevWtype = (WeaponType) prevWeapon.getType();
                    if (prevWeapon.getType().hasFlag(WeaponType.F_TASER)
                            && weapon.getType().hasFlag(WeaponType.F_TASER)) {
                        return "BA Tasers must all target the same unit!";
                    }
                    if (prevWtype.getAmmoType() == AmmoType.T_NARC && wtype.getAmmoType() == AmmoType.T_NARC) {
                        return "BA NARCs must all target the same unit!";
                    }
                }
            }
        }

        // BA can only make one AP attack
        if ((ae instanceof BattleArmor) && weapon.getType().hasFlag(WeaponType.F_INFANTRY)) {
            final int weapId = ae.getEquipmentNum(weapon);
            // See if this unit has made a previous AP attack
            for (Enumeration<EntityAction> i = game.getActions(); i.hasMoreElements();) {
                Object o = i.nextElement();
                if (!(o instanceof WeaponAttackAction)) {
                    continue;
                }
                WeaponAttackAction prevAttack = (WeaponAttackAction) o;
                // Is this an attack from this entity
                if (prevAttack.getEntityId() == ae.getId()) {
                    Mounted prevWeapon = ae.getEquipment(prevAttack.getWeaponId());
                    WeaponType prevWtype = (WeaponType) prevWeapon.getType();
                    if (prevWtype.hasFlag(WeaponType.F_INFANTRY) && (prevAttack.getWeaponId() != weapId)) {
                        return "BA can only make one " + "anti-personnel attack!";
                    }
                }
            }
        }

        if (game.getOptions().booleanOption("tacops_tank_crews") && (ae instanceof Tank) && ae.isUnjammingRAC()
                && (ae.getCrew().getSize() == 1)) {
            return "Vehicles with only 1 crewman may not take other actions while unjamming";
        }

        // is the attack originating from underwater
        boolean underWater = (ae.getLocationStatus(weapon.getLocation()) == ILocationExposureStatus.WET)
                || (wtype instanceof SRTWeapon) || (wtype instanceof LRTWeapon);

        if ((ae instanceof Protomech) && ((Protomech) ae).isEDPCharging() && wtype.hasFlag(WeaponType.F_ENERGY)) {
            return "ProtoMech is charging EDP";
        }

        // tasers only at non-flying units
        if (wtype.hasFlag(WeaponType.F_TASER)) {
            if (te != null) {
                if (te.isAirborne() || te.isAirborneVTOLorWIGE()) {
                    return "Tasers can't be fired at flying units.";
                }
            } else {
                return "Tasers can only fire at units.";
            }
        }

        if (wtype.hasFlag(WeaponType.F_TSEMP) && wtype.hasFlag(WeaponType.F_ONESHOT) && weapon.isFired()) {
            return "One shot TSEMP cannon expended";
        }

        if (wtype.hasFlag(WeaponType.F_TSEMP) && weapon.isFired()) {
            return "TSEMP cannon recharging";
        }

        // only leg mounted b-pods can be fired normally
        if (wtype.hasFlag(WeaponType.F_B_POD)) {
            if (!(target instanceof Infantry)) {
                return "B-Pods can't target non-infantry";
            }
            if (ae instanceof BipedMech) {
                if (!((weapon.getLocation() == Mech.LOC_LLEG) || (weapon.getLocation() == Mech.LOC_RLEG))) {
                    return "can fire only leg-mounted B-Pods";
                }
            } else if (ae instanceof QuadMech) {
                if (!((weapon.getLocation() == Mech.LOC_LLEG) || (weapon.getLocation() == Mech.LOC_RLEG)
                        || (weapon.getLocation() == Mech.LOC_LARM) || (weapon.getLocation() == Mech.LOC_RARM))) {
                    return "can fire only leg-mounted B-Pods";
                }
            }
        }
        if (ae.hasShield() && ae.hasActiveShield(weapon.getLocation(), weapon.isRearMounted())) {
            return "Weapon blocked by active shield";
        }
        // If it has a torso-mounted cockpit and two head sensor hits or three
        // sensor hits...
        // It gets a =4 penalty for being blind!
        if ((ae instanceof Mech) && (((Mech) ae).getCockpitType() == Mech.COCKPIT_TORSO_MOUNTED)) {
            int sensorHits = ae.getBadCriticals(CriticalSlot.TYPE_SYSTEM, Mech.SYSTEM_SENSORS, Mech.LOC_HEAD);
            int sensorHits2 = ae.getBadCriticals(CriticalSlot.TYPE_SYSTEM, Mech.SYSTEM_SENSORS, Mech.LOC_CT);
            if ((sensorHits + sensorHits2) == 3) {
                return "Sensors Completely Destroyed for Torso-Mounted Cockpit";
            }
        }

        // can't fire Indirect LRM with direct LOS
        if (isIndirect && game.getOptions().booleanOption(OptionsConstants.BASE_INDIRECT_FIRE)
                && !game.getOptions().booleanOption(OptionsConstants.ADVCOMBAT_INDIRECT_ALWAYS_POSSIBLE)
                && LosEffects.calculateLos(game, ae.getId(), target).canSee()
                && (!game.getOptions().booleanOption(OptionsConstants.ADVANCED_DOUBLE_BLIND)
                        || Compute.canSee(game, ae, target))
                && !(wtype instanceof ArtilleryCannonWeapon) && !(wtype instanceof MekMortarWeapon)) {
            return "Indirect-fire LRM cannot be fired with direct LOS from attacker to target.";
        }

        // If we're lying mines, we can't shoot.
        if (ae.isLayingMines()) {
            return "Can't fire weapons when laying mines";
        }

        // make sure weapon can deliver minefield
        if ((target.getTargetType() == Targetable.TYPE_MINEFIELD_DELIVER) && !AmmoType.canDeliverMinefield(atype)) {
            return "Weapon can't deliver minefields";
        }
        if ((target.getTargetType() == Targetable.TYPE_FLARE_DELIVER) && !(usesAmmo
                && ((atype.getAmmoType() == AmmoType.T_LRM) 
                        || (atype.getAmmoType() == AmmoType.T_MML)
                        || (atype.getAmmoType() == AmmoType.T_LRM_IMP)
                        || (atype.getAmmoType() == AmmoType.T_MEK_MORTAR))
                && (atype.getMunitionType() == AmmoType.M_FLARE))) {
            return "Weapon can't deliver flares";
        }
        if ((game.getPhase() == IGame.Phase.PHASE_TARGETING) && (!(isArtilleryIndirect || isBearingsOnlyMissile))) {
            return "Only indirect artillery and bearings-only missiles can be fired in the targeting phase";
        }
        if ((game.getPhase() == IGame.Phase.PHASE_OFFBOARD) && !isTAG) {
            return "Only TAG can be fired in the offboard attack phase";
        }
        if ((game.getPhase() != IGame.Phase.PHASE_OFFBOARD) && isTAG) {
            return "TAG can only be fired in the offboard attack phase";
        }
        if (isArtilleryDirect && ae.isAirborne()) {
            return "Airborne aerospace units cannot make direct-fire artillery attacks";
        }

        if (isArtilleryDirect && (Compute.effectiveDistance(game, ae, target) <= 6)) {
            return "Direct-Fire artillery attacks impossible at range <= 6";
        }
        
        // check called shots
        if (game.getOptions().booleanOption(OptionsConstants.ADVCOMBAT_TACOPS_CALLED_SHOTS)) {
            String reason = weapon.getCalledShot().isValid(target);
            if (reason != null) {
                return reason;
            }
        }

        if ((atype != null)
                && ((atype.getAmmoType() == AmmoType.T_LRM) 
                        || (atype.getAmmoType() == AmmoType.T_LRM_IMP)
                        || (atype.getAmmoType() == AmmoType.T_MML)
                        || (atype.getAmmoType() == AmmoType.T_MEK_MORTAR))
                && ((atype.getMunitionType() == AmmoType.M_THUNDER)
                        || (atype.getMunitionType() == AmmoType.M_THUNDER_ACTIVE)
                        || (atype.getMunitionType() == AmmoType.M_THUNDER_INFERNO)
                        || (atype.getMunitionType() == AmmoType.M_THUNDER_VIBRABOMB)
                        || (atype.getMunitionType() == AmmoType.M_THUNDER_AUGMENTED))
                && (target.getTargetType() != Targetable.TYPE_MINEFIELD_DELIVER)) {
            return "Weapon can only deliver minefields";
        }
        if ((atype != null) && ((atype.getAmmoType() == AmmoType.T_LRM)
                || (atype.getAmmoType() == AmmoType.T_LRM_IMP)
                || (atype.getAmmoType() == AmmoType.T_MML))
                && (atype.getMunitionType() == AmmoType.M_FLARE)
                && (target.getTargetType() != Targetable.TYPE_FLARE_DELIVER)) {
            return "Weapon can only deliver flares";
        }

        if (wtype.hasFlag(WeaponType.F_ANTI_SHIP) && !game.getBoard().inSpace() && (ae.getAltitude() < 4)) {
            return "Anti-ship missiles can only be used above elevation 3";
        }

        // some weapons can only target infantry
        if (wtype.hasFlag(WeaponType.F_INFANTRY_ONLY)) {
            if (((te != null) && !(te instanceof Infantry)) || (target.getTargetType() != Targetable.TYPE_ENTITY)) {
                return "Weapon can only be used against infantry";
            }
        }

        // make sure weapon can clear minefield
        if ((target instanceof MinefieldTarget) && !AmmoType.canClearMinefield(atype)) {
            return "Weapon can't clear minefields";
        }

        // Arty shots have to be with arty, non arty shots with non arty.
        if (wtype.hasFlag(WeaponType.F_ARTILLERY)) {
            // check artillery is targetted appropriately for its ammo
            long munition = AmmoType.M_STANDARD;
            if (atype != null) {
                munition = atype.getMunitionType();
            }
            if (munition == AmmoType.M_HOMING && ammo.curMode().equals("Homing")) {
                // target type checked later because its different for
                // direct/indirect (BMRr p77 on board arrow IV)
                isHoming = true;
            } else if ((ttype != Targetable.TYPE_HEX_ARTILLERY) && (ttype != Targetable.TYPE_MINEFIELD_CLEAR)
                    && !isArtilleryFLAK) {
                return "Weapon must make artillery attacks.";
            }
            if (ae.isAirborne()) {
                if (isArtilleryDirect) {
                    return "Airborne aerospace units can't make direct-fire artillery attacks";
                } else if (isArtilleryIndirect) {
                    if (ae.getAltitude() > 9) {
                        return "Airborne aerospace units can't make artillery attacks from above Altitude 9.";
                    }
                    if (ae.usesWeaponBays()) {
                        //For Dropships
                        for (int wId : weapon.getBayWeapons()) {
                            Mounted bayW = ae.getEquipment(wId);
                            // check the loaded ammo for the Arrow IV flag
                            Mounted bayWAmmo = bayW.getLinked();
                            AmmoType bAType = (AmmoType) bayWAmmo.getType();
                            if (bAType.getAmmoType() != AmmoType.T_ARROW_IV) {
                                return "Airborne aerospace units can't fire non-Arrow-IV artillery.";
                            }
                        }
                    } else if (wtype.getAmmoType() != AmmoType.T_ARROW_IV) {
                        //For Fighters, LAMs, Small Craft and VTOLs
                        return "Airborne aerospace units can't make non-Arrow-IV artillery attacks.";
                    }
                }
            }
        } else if ((weapon.curMode().equals("Bearings-Only Extreme Detection Range"))
            || (weapon.curMode().equals("Bearings-Only Long Detection Range"))
            || (weapon.curMode().equals("Bearings-Only Medium Detection Range"))
            || (weapon.curMode().equals("Bearings-Only Short Detection Range"))) { 
            
            //We don't really need to do anything here. This just prevents these weapons from returning impossible.
            
        } else {
            // weapon is not artillery
            if (ttype == Targetable.TYPE_HEX_ARTILLERY) {
                return "Weapon can't make artillery attacks.";
            }
        }

        // check the following only if we're not a flight of continuing swarm
        // missiles
        if (!exchangeSwarmTarget) {

            if (!game.getOptions().booleanOption(OptionsConstants.BASE_FRIENDLY_FIRE) && !isStrafing) {
                // a friendly unit can never be the target of a direct attack.
                // but we do allow vehicle flamers to cool
                if ((target.getTargetType() == Targetable.TYPE_ENTITY) && ((te.getOwnerId() == ae.getOwnerId())
                        || (te.getOwner().getTeam() == ae.getOwner().getTeam()))) {
                    if (!(usesAmmo && (atype.getMunitionType() == AmmoType.M_COOLANT))) {
                        return "A friendly unit can never be the target of a direct attack.";
                    }
                }
            }
            // can't target yourself,
            if (ae.equals(te)) {
                return "You can't target yourself";
            }
            // is the attacker even active?
            if (ae.isShutDown() || !ae.getCrew().isActive()) {
                return "Attacker is in no condition to fire weapons.";
            }

            // sensors operational?
            int sensorHits = ae.getBadCriticals(CriticalSlot.TYPE_SYSTEM, Mech.SYSTEM_SENSORS, Mech.LOC_HEAD);
            if ((ae instanceof Mech) && (((Mech) ae).getCockpitType() == Mech.COCKPIT_TORSO_MOUNTED)) {
                sensorHits += ae.getBadCriticals(CriticalSlot.TYPE_SYSTEM, Mech.SYSTEM_SENSORS, Mech.LOC_CT);
                if (sensorHits > 2) {
                    return "Attacker sensors destroyed.";
                }
            } else if ((sensorHits > 1)
                    || ((ae instanceof Mech) && (((Mech) ae).isIndustrial() && (sensorHits == 1)))) {
                return "Attacker sensors destroyed.";
            }
            // weapon operational?
            if (!weapon.canFire(isStrafing)) {
                return "Weapon is not in a state where it can be fired";
            }

            // got ammo?
            if (usesAmmo && ((ammo == null) || (ammo.getUsableShotsLeft() == 0))) {
                return "Weapon out of ammo.";
            }

            // Aeros must have enough ammo for the maximum rate of fire because
            // they cannot lower it
            if (ae.isAero() && usesAmmo && (ammo != null)
                    && (ae.getTotalAmmoOfType(ammo.getType()) < weapon.getCurrentShots())) {
                return "weapon does not have enough ammo.";
            }
            
            if ((ae instanceof LandAirMech) && (ae.getConversionMode() == LandAirMech.CONV_MODE_FIGHTER)
                    && usesAmmo && ammo != null && !((AmmoType)ammo.getType()).canAeroUse()) {
                return "cannot use this ammunition in fighter mode.";
            }

            if (ae instanceof Tank) {
                sensorHits = ((Tank) ae).getSensorHits();
                if (sensorHits > 3) {
                    return "Attacker sensors destroyed.";
                }
                if (((Tank) ae).getStunnedTurns() > 0) {
                    return "Crew stunned";
                }
            }
        }

        // Are we dumping that ammo?
        if (usesAmmo && ammo.isDumping()) {
            ae.loadWeaponWithSameAmmo(weapon);
            if ((ammo.getUsableShotsLeft() == 0) || ammo.isDumping()) {
                return "Dumping remaining ammo.";
            }
        }

        if (ae.isEvading() && !(ae instanceof Dropship) && !(ae instanceof Jumpship)) {
            return "Attacker is evading.";
        }

        if (ae instanceof Aero) {
            Aero aero = (Aero) ae;
            // FCS hits
            int fcs = aero.getFCSHits();
            if (fcs > 2) {
                return "Fire control system destroyed.";
            }

            if (aero instanceof Jumpship) {
                Jumpship js = (Jumpship) aero;
                int cic = js.getCICHits();
                if (cic > 2) {
                    return "CIC destroyed.";
                }
            }
        }
        
        if (ae.isAero()) {
            // if bombing, then can't do other attacks
            // also for altitude bombing, you must either be the first or be
            // adjacent to a prior one
            boolean adjacentAltBomb = false;
            boolean firstAltBomb = true;
            for (Enumeration<EntityAction> i = game.getActions(); i.hasMoreElements();) {
                Object o = i.nextElement();
                if (!(o instanceof WeaponAttackAction)) {
                    continue;
                }
                WeaponAttackAction prevAttack = (WeaponAttackAction) o;
                if (prevAttack.getEntityId() == attackerId) {
                    if ((weaponId != prevAttack.getWeaponId())
                            && ae.getEquipment(prevAttack.getWeaponId()).getType().hasFlag(WeaponType.F_SPACE_BOMB)) {
                        return "Already space bombing";
                    }
                    if ((weaponId != prevAttack.getWeaponId())
                            && ae.getEquipment(prevAttack.getWeaponId()).getType().hasFlag(WeaponType.F_DIVE_BOMB)) {
                        return "Already dive bombing";
                    }
                    if ((weaponId != prevAttack.getWeaponId())
                            && ae.getEquipment(prevAttack.getWeaponId()).getType().hasFlag(WeaponType.F_ALT_BOMB)) {
                        // if the current attack is not an altitude bombing then
                        // return
                        if (!wtype.hasFlag(WeaponType.F_ALT_BOMB)) {
                            return "Already altitude bombing";
                        }
                        firstAltBomb = false;
                        int distance = prevAttack.getTarget(game).getPosition().distance(target.getPosition());
                        if (distance == 1) {
                            adjacentAltBomb = true;
                        }
                        if (distance == 0) {
                            return "already bombing this hex";
                        }

                    }
                }
            }
            if (wtype.hasFlag(WeaponType.F_ALT_BOMB) && !firstAltBomb && !adjacentAltBomb) {
                return "not adjacent to existing altitude bombing attacks";
            }
        }

        // you cannot bracket small craft at short range
        if (wtype.hasModes()
                && (weapon.curMode().equals("Bracket 80%") || weapon.curMode().equals("Bracket 60%")
                        || weapon.curMode().equals("Bracket 40%"))
                && target.isAero() && !te.isLargeCraft()
                && (RangeType.rangeBracket(ae.getPosition().distance(target.getPosition()), wtype.getRanges(weapon),
                        true, false) == RangeType.RANGE_SHORT)) {
            return "small craft cannot be bracketed at short range";
        }

        // you must have enough weapons in your bay to be able to use bracketing
        if (wtype.hasModes() && weapon.curMode().equals("Bracket 80%") && (weapon.getBayWeapons().size() < 2)) {
            return "not enough weapons to bracket at this level";
        }
        if (wtype.hasModes() && weapon.curMode().equals("Bracket 60%") && (weapon.getBayWeapons().size() < 3)) {
            return "not enough weapons to bracket at this level";
        }
        if (wtype.hasModes() && weapon.curMode().equals("Bracket 40%") && (weapon.getBayWeapons().size() < 4)) {
            return "not enough weapons to bracket at this level";
        }
        
        // If you're an aero, can't fire an AMS Bay or a Point Defense bay in PD Mode
        if (wtype.hasFlag(WeaponType.F_AMSBAY)) {
            return "Auto-firing weapon";
        } else if (wtype.hasModes() && weapon.curMode().equals("Point Defense")) {
            return "Weapon in Point Defense Mode";
        }

        // Is the weapon blocked by a passenger?
        if (ae.isWeaponBlockedAt(weapon.getLocation(), weapon.isRearMounted())) {
            return "Weapon blocked by passenger.";
        }

        // Can't target an entity conducting a swarm attack.
        if ((te != null) && (Entity.NONE != te.getSwarmTargetId())) {
            return "Target is swarming a Mek.";
        }

        // "Cool" mode for vehicle flamer requires coolant system
        boolean vf_cool = false;
        if ((atype != null) && usesAmmo && (((AmmoType) ammo.getType()).getMunitionType() == AmmoType.M_COOLANT)) {
            vf_cool = true;
        }

        if (Targetable.TYPE_HEX_EXTINGUISH == target.getTargetType()) {
            if (!wtype.hasFlag(WeaponType.F_EXTINGUISHER) && !vf_cool) {
                return "Weapon can't put out fires";
            }
            IHex hexTarget = game.getBoard().getHex(target.getPosition());
            if (!hexTarget.containsTerrain(Terrains.FIRE)) {
                return "Target is not on fire.";
            }
        } else if (wtype.hasFlag(WeaponType.F_EXTINGUISHER)) {
            if (!(((target instanceof Tank) && ((Tank) target).isOnFire())
                    || ((target instanceof Entity) && (((Entity) target).infernos.getTurnsLeftToBurn() > 0)))) {
                return "Target is not on fire.";
            }
        }
        // Infantry can't clear woods.
        if (isAttackerInfantry && (Targetable.TYPE_HEX_CLEAR == target.getTargetType())) {
            IHex hexTarget = game.getBoard().getHex(target.getPosition());
            if (hexTarget.containsTerrain(Terrains.WOODS)) {
                return "Infantry can not clear woods.";
            }
        }

        // only screen launchers may launch screens (what a coincidence)
        if (Targetable.TYPE_HEX_SCREEN == target.getTargetType()) {
            if (!((wtype.getAmmoType() == AmmoType.T_SCREEN_LAUNCHER) || (wtype instanceof ScreenLauncherBayWeapon))) {
                return "Only screen launchers may launch screens";
            }
        }

        if ((Targetable.TYPE_HEX_SCREEN != target.getTargetType())
                && ((wtype.getAmmoType() == AmmoType.T_SCREEN_LAUNCHER)
                        || (wtype instanceof ScreenLauncherBayWeapon))) {
            return "Screen launchers may only target hexes";
        }

        if (!(target instanceof HexTarget) && (atype != null)
                && (atype.getMunitionType() == AmmoType.M_MINE_CLEARANCE)) {
            return "Mine clearance munitions may only target hexes!";
        }

        // Some weapons can't cause fires, but Infernos always can.
        if ((vf_cool || (wtype.hasFlag(WeaponType.F_NO_FIRES) && !isInferno))
                && (Targetable.TYPE_HEX_IGNITE == target.getTargetType())) {
            return "Weapon can not cause fires.";
        }

        // only woods and buildings can be set intentionally on fire
        if ((target.getTargetType() == Targetable.TYPE_HEX_IGNITE)
                && game.getOptions().booleanOption(OptionsConstants.ADVANCED_NO_IGNITE_CLEAR)
                && !(game.getBoard().getHex(((HexTarget) target).getPosition()).containsTerrain(Terrains.WOODS)
                        || game.getBoard().getHex(((HexTarget) target).getPosition()).containsTerrain(Terrains.JUNGLE)
                        || game.getBoard().getHex(((HexTarget) target).getPosition())
                                .containsTerrain(Terrains.FUEL_TANK)
                        || game.getBoard().getHex(((HexTarget) target).getPosition())
                                .containsTerrain(Terrains.BUILDING))) {
            return "Only woods and building hexes can be set on fire intentionally.";
        }

        // Can't target infantry with Inferno rounds (BMRr, pg. 141).
        // Also, enforce options for keeping vehicles and protos safe
        // if those options are checked.
        if (isInferno && (((te instanceof Tank)
                && game.getOptions().booleanOption(OptionsConstants.ADVCOMBAT_VEHICLES_SAFE_FROM_INFERNOS))
                || ((te instanceof Protomech)
                        && game.getOptions().booleanOption(OptionsConstants.ADVCOMBAT_PROTOS_SAFE_FROM_INFERNOS)))) {
            return "Can not target that unit type with Inferno rounds.";
        }

        // The TAG system cannot target infantry.
        if (isTAG && (te instanceof Infantry)) {
            return "Can not target infantry with TAG.";
        }

        // The TAG system cannot target Airborne Aeros.
        if (isTAG && (te != null) && (te.isAirborne() || te.isSpaceborne())) {
            return "Can not target airborne units with TAG.";
        }

        // Airborne units cannot tag and attack
        // http://bg.battletech.com/forums/index.php?topic=17613.new;topicseen#new
        if (ae.isAirborne() && ae.usedTag()) {
            return "Airborne units cannot fire TAG and other weapons in the same turn.";
        }

        // limit large craft to zero net heat and to heat by arc
        final int heatcap = ae.getHeatCapacity();
        if (ae.usesWeaponBays() && (weapon.getBayWeapons().size() > 0)) {
            int totalheat = 0;

            // first check to see if there are any usable weapons
            boolean useable = false;
            for (int wId : weapon.getBayWeapons()) {
                Mounted m = ae.getEquipment(wId);
                WeaponType bayWType = ((WeaponType) m.getType());
                boolean bayWUsesAmmo = (bayWType.getAmmoType() != AmmoType.T_NA);
                if (m.canFire()) {
                    if (bayWUsesAmmo) {
                        if ((m.getLinked() != null) && (m.getLinked().getUsableShotsLeft() > 0)) {
                            useable = true;
                            break;
                        }
                    } else {
                        useable = true;
                        break;
                    }
                }
            }
            if (!useable) {
                return "weapon bay out of ammo or otherwise unusable";
            }

            // create an array of booleans of locations
            boolean[] usedFrontArc = new boolean[ae.locations()];
            boolean[] usedRearArc = new boolean[ae.locations()];
            for (int i = 0; i < ae.locations(); i++) {
                usedFrontArc[i] = false;
                usedRearArc[i] = false;
            }

            for (Enumeration<EntityAction> i = game.getActions(); i.hasMoreElements();) {
                Object o = i.nextElement();
                if (!(o instanceof WeaponAttackAction)) {
                    continue;
                }
                WeaponAttackAction prevAttack = (WeaponAttackAction) o;
                // Strafing attacks only count heat for first shot
                if (prevAttack.isStrafing() && !prevAttack.isStrafingFirstShot()) {
                    continue;
                }
                if ((prevAttack.getEntityId() == attackerId) && (weaponId != prevAttack.getWeaponId())) {
                    Mounted prevWeapon = ae.getEquipment(prevAttack.getWeaponId());
                    int loc = prevWeapon.getLocation();
                    boolean rearMount = prevWeapon.isRearMounted();
                    if (game.getOptions().booleanOption(OptionsConstants.ADVAERORULES_HEAT_BY_BAY)) {
                        for (int bwId : prevWeapon.getBayWeapons()) {
                            totalheat += ae.getEquipment(bwId).getCurrentHeat();
                        }
                    } else {
                        if (!rearMount) {
                            if (!usedFrontArc[loc]) {
                                totalheat += ae.getHeatInArc(loc, rearMount);
                                usedFrontArc[loc] = true;
                            }
                        } else {
                            if (!usedRearArc[loc]) {
                                totalheat += ae.getHeatInArc(loc, rearMount);
                                usedRearArc[loc] = true;
                            }
                        }
                    }
                }
            }

            // now check the current heat
            int loc = weapon.getLocation();
            boolean rearMount = weapon.isRearMounted();
            int currentHeat = ae.getHeatInArc(loc, rearMount);
            if (game.getOptions().booleanOption(OptionsConstants.ADVAERORULES_HEAT_BY_BAY)) {
                currentHeat = 0;
                for (int bwId : weapon.getBayWeapons()) {
                    currentHeat += ae.getEquipment(bwId).getCurrentHeat();
                }
            }
            // check to see if this is currently the only arc being fired
            boolean onlyArc = true;
            for (int nLoc = 0; nLoc < ae.locations(); nLoc++) {
                if (nLoc == loc) {
                    continue;
                }
                if (usedFrontArc[nLoc] || usedRearArc[nLoc]) {
                    onlyArc = false;
                    break;
                }
            }

            if (game.getOptions().booleanOption(OptionsConstants.ADVAERORULES_HEAT_BY_BAY)) {
                if ((totalheat + currentHeat) > heatcap) {
                    // FIXME: This is causing weird problems (try firing all the
                    // Suffen's nose weapons)
                    return "heat exceeds capacity";
                }
            } else {
                if (!rearMount) {
                    if (!usedFrontArc[loc] && ((totalheat + currentHeat) > heatcap) && !onlyArc) {
                        return "heat exceeds capacity";
                    }
                } else {
                    if (!usedRearArc[loc] && ((totalheat + currentHeat) > heatcap) && !onlyArc) {
                        return "heat exceeds capacity";
                    }
                }
            }
        } else if (ae instanceof Dropship) {
            int totalheat = 0;

            for (Enumeration<EntityAction> i = game.getActions(); i.hasMoreElements();) {
                Object o = i.nextElement();
                if (!(o instanceof WeaponAttackAction)) {
                    continue;
                }
                WeaponAttackAction prevAttack = (WeaponAttackAction) o;
                if ((prevAttack.getEntityId() == attackerId) && (weaponId != prevAttack.getWeaponId())) {
                    Mounted prevWeapon = ae.getEquipment(prevAttack.getWeaponId());
                    totalheat += prevWeapon.getCurrentHeat();
                }
            }

            if ((totalheat + weapon.getCurrentHeat()) > heatcap) {
                return "heat exceeds capacity";
            }
        }

        // MG arrays
        if (wtype.hasFlag(WeaponType.F_MGA) && (weapon.getCurrentShots() == 0)) {
            return "no working MGs remaining";
        }
        if (wtype.hasFlag(WeaponType.F_MGA) && wtype.hasModes() && weapon.curMode().equals("Off")) {
            return "MG Array is disabled";
        } else if (wtype.hasFlag(WeaponType.F_MG)) {
            if (ae.hasLinkedMGA(weapon)) {
                return "Machine gun is slaved to array equipment";
            }
        }

        // Handle solo attack weapons.
        if (wtype.hasFlag(WeaponType.F_SOLO_ATTACK)) {
            for (Enumeration<EntityAction> i = game.getActions(); i.hasMoreElements();) {
                EntityAction ea = i.nextElement();
                if (!(ea instanceof WeaponAttackAction)) {
                    continue;
                }
                WeaponAttackAction prevAttack = (WeaponAttackAction) ea;
                if (prevAttack.getEntityId() == attackerId) {
                    // If the attacker fires another weapon, this attack fails.
                    if (weaponId != prevAttack.getWeaponId()) {
                        return "Other weapon attacks declared.";
                    }
                }
            }
        } else if (isAttackerInfantry && !(ae instanceof BattleArmor)) {
            // 0 MP infantry units: move or shoot, except for anti-mech attacks,
            // those are handled above
            if ((ae.getMovementMode() == EntityMovementMode.INF_LEG) && (ae.getWalkMP() == 0)
                    && (ae.moved != EntityMovementType.MOVE_NONE)) {
                return "Foot platoons with 0 MP can move or shoot, not both";
            }
            if (game.getOptions().booleanOption(OptionsConstants.ADVGRNDMOV_TACOPS_FAST_INFANTRY_MOVE)
                    && (ae.moved == EntityMovementType.MOVE_RUN)) {
                return "Infantry fast moved this turn and so can not shoot.";
            }
            // check for trying to fire field gun after moving
            if ((weapon.getLocation() == Infantry.LOC_FIELD_GUNS) && (ae.moved != EntityMovementType.MOVE_NONE)) {
                return "Can't fire field guns in same turn as moving";
            }
            // check for mixing infantry and field gun attacks
            double fieldGunWeight = 0.0;
            for (Enumeration<EntityAction> i = game.getActions(); i.hasMoreElements();) {
                EntityAction ea = i.nextElement();
                if (!(ea instanceof WeaponAttackAction)) {
                    continue;
                }
                final WeaponAttackAction prevAttack = (WeaponAttackAction) ea;
                if (prevAttack.getEntityId() == attackerId) {
                    Mounted prevWeapon = ae.getEquipment(prevAttack.getWeaponId());
                    if ((prevWeapon.getType().hasFlag(WeaponType.F_INFANTRY)
                            && (weapon.getLocation() == Infantry.LOC_FIELD_GUNS))
                            || (weapon.getType().hasFlag(WeaponType.F_INFANTRY)
                                    && (prevWeapon.getLocation() == Infantry.LOC_FIELD_GUNS))) {
                        return "Can't fire field guns and small arms at the same time.";
                    }
                    if ((weapon.getLocation() == Infantry.LOC_FIELD_GUNS) && (weaponId != prevAttack.getWeaponId())) {
                        fieldGunWeight += prevWeapon.getType().getTonnage(ae);
                    }
                }
            }
            // the total tonnage of field guns fired has to be less than or
            // equal to the men in the platoon
            if (weapon.getLocation() == Infantry.LOC_FIELD_GUNS) {
                if (((Infantry) ae).getShootingStrength() < Math.ceil(fieldGunWeight + wtype.getTonnage(ae))) {
                    return "Not enough men remaining to fire this field gun";
                }
            }
            // BA compact narc: we have one weapon for each trooper, but you
            // can fire only at one target at a time
            if (wtype.getName().equals("Compact Narc")) {
                for (Enumeration<EntityAction> i = game.getActions(); i.hasMoreElements();) {
                    EntityAction ea = i.nextElement();
                    if (!(ea instanceof WeaponAttackAction)) {
                        continue;
                    }
                    final WeaponAttackAction prevAttack = (WeaponAttackAction) ea;
                    if (prevAttack.getEntityId() == attackerId) {
                        Mounted prevWeapon = ae.getEquipment(prevAttack.getWeaponId());
                        if (prevWeapon.getType().getName().equals("Compact Narc")) {
                            if (prevAttack.getTargetId() != target.getTargetId()) {
                                return "Can fire multiple compact narcs only at one target.";
                            }
                        }
                    }
                }
            }
        }

        // check wind conditions
        int windCond = game.getPlanetaryConditions().getWindStrength();
        if ((windCond == PlanetaryConditions.WI_TORNADO_F13) && wtype.hasFlag(WeaponType.F_MISSILE)
                && !game.getBoard().inSpace()) {
            return "No missile fire in a tornado";
        }

        if ((windCond == PlanetaryConditions.WI_TORNADO_F4) && !game.getBoard().inSpace()
                && (wtype.hasFlag(WeaponType.F_MISSILE) || wtype.hasFlag(WeaponType.F_BALLISTIC))) {
            return "No missile or ballistic fire in an F4 tornado";
        }

        // check if indirect fire is valid
        if (isIndirect && !game.getOptions().booleanOption(OptionsConstants.BASE_INDIRECT_FIRE)) {
            return "Indirect fire option not enabled";
        }

        if (isIndirect && game.getOptions().booleanOption(OptionsConstants.BASE_INDIRECT_FIRE)
                && !game.getOptions().booleanOption(OptionsConstants.ADVCOMBAT_INDIRECT_ALWAYS_POSSIBLE)
                && LosEffects.calculateLos(game, attackerId, target).canSee()
                && (!game.getOptions().booleanOption(OptionsConstants.ADVANCED_DOUBLE_BLIND)
                        || Compute.canSee(game, ae, target))
                && !(wtype instanceof ArtilleryCannonWeapon) && !(wtype instanceof MekMortarWeapon)) {
            return "Indirect fire impossible with direct LOS";
        }

        if (isIndirect && usesAmmo && (atype.getAmmoType() == AmmoType.T_MML) && !atype.hasFlag(AmmoType.F_MML_LRM)) {
            return "only LRM ammo can be fired indirectly";
        }

        // hull down vees can't fire front weapons
        if ((ae instanceof Tank) && ae.isHullDown() && (weapon.getLocation() == Tank.LOC_FRONT)) {
            return "Nearby terrain blocks front weapons.";
        }

        // BA Micro bombs only when flying
        if ((atype != null) && (atype.getAmmoType() == AmmoType.T_BA_MICRO_BOMB)) {
            if (!ae.isAirborneVTOLorWIGE()) {
                return "attacker must be at least at elevation 1";
            } else if (target.getTargetType() != Targetable.TYPE_HEX_BOMB) {
                return "must target hex with bombs";
            } else if (ae.getElevation() != 1) {
                return "must be exactly 1 elevation above targeted hex";
            }
        }

        if ((target.getTargetType() == Targetable.TYPE_HEX_BOMB)
                && !(usesAmmo && (atype.getAmmoType() == AmmoType.T_BA_MICRO_BOMB))) {
            return "Weapon can't deliver bombs";
        }

        if ((target.getTargetType() == Targetable.TYPE_HEX_AERO_BOMB) && !wtype.hasFlag(WeaponType.F_DIVE_BOMB)
                && !wtype.hasFlag(WeaponType.F_ALT_BOMB)) {
            return "Weapon can't be used to bomb";
        }

        if (wtype.hasFlag(WeaponType.F_DIVE_BOMB) || wtype.hasFlag(WeaponType.F_ALT_BOMB)) {
            if (ae.getBombs(AmmoType.F_GROUND_BOMB).isEmpty()) {
                return "no bombs left to drop";
            }
            if (ae.isAero() && ((IAero) ae).isSpheroid()) {
                return "spheroid units cannot make bombing attacks";
            }
            if (!ae.isAirborne() && !ae.isAirborneVTOLorWIGE()) {
                return "no bombing for grounded units";
            }

            if (target.getTargetType() != Targetable.TYPE_HEX_AERO_BOMB) {
                return "only hexes can be targeted for bomb attacks";
            }
            if (!ae.passedOver(target)) {
                return "bombing only possible along flight path";
            }

            if (wtype.hasFlag(WeaponType.F_DIVE_BOMB)) {
                if (ae.getAltitude() > DiveBombAttack.DIVE_BOMB_MAX_ALTITUDE) {
                    return "no dive bombing above altitude 5";
                }
                if (ae.isAero()) {
                    int altLoss = ((IAero) ae).getAltLossThisRound();
                    if ((ae.getAltitude() + altLoss) < DiveBombAttack.DIVE_BOMB_MIN_ALTITUDE) {
                        return "no dive bombing below altitude 3";
                    }
                }
            }
        }

        Entity spotter = null;
        if (isIndirect) {
            if ((target instanceof Entity) && !isTargetECMAffected && usesAmmo
                    && (atype.getMunitionType() == AmmoType.M_NARC_CAPABLE)
                    && ((te.isNarcedBy(ae.getOwner().getTeam())) || (te.isINarcedBy(ae.getOwner().getTeam())))) {
                spotter = te;
            } else {
                spotter = Compute.findSpotter(game, ae, target);
            }

            if ((spotter == null) && (atype != null)
                    && ((atype.getAmmoType() == AmmoType.T_LRM) 
                            || (atype.getAmmoType() == AmmoType.T_LRM_IMP)
                            || (atype.getAmmoType() == AmmoType.T_MML)
                            || (atype.getAmmoType() == AmmoType.T_NLRM)
                            || (atype.getAmmoType() == AmmoType.T_MEK_MORTAR))
                    && (atype.getMunitionType() == AmmoType.M_SEMIGUIDED)) {
                for (TagInfo ti : game.getTagInfo()) {
                    if (target.getTargetId() == ti.target.getTargetId()) {
                        spotter = game.getEntity(ti.attackerId);
                    }
                }
            }

            if ((spotter == null) && !(wtype instanceof MekMortarWeapon) && !(wtype instanceof ArtilleryCannonWeapon)
                    && !ae.getCrew().getOptions().booleanOption(OptionsConstants.GUNNERY_OBLIQUE_ATTACKER)) {
                return "No available spotter";
            }
        }

        int eistatus = 0;

        boolean multiPurposeelevationHack = false;
        if (usesAmmo 
                && ((wtype.getAmmoType() == AmmoType.T_LRM) || (wtype.getAmmoType() == AmmoType.T_LRM_IMP)) 
                && (atype.getMunitionType() == AmmoType.M_MULTI_PURPOSE)
                && (ae.getElevation() == -1)
                && (ae.getLocationStatus(weapon.getLocation()) == ILocationExposureStatus.WET)) {
            multiPurposeelevationHack = true;
            // surface to fire
            ae.setElevation(0);
        }

        // check LOS (indirect LOS is from the spotter)
        LosEffects los;
        ToHitData losMods;
        if (!isIndirect || (isIndirect && (spotter == null))) {
            if (!exchangeSwarmTarget) {
                los = LosEffects.calculateLos(game, attackerId, target);
            } else {
                // Swarm should draw LoS between targets, not attacker, since
                // we don't want LoS to be blocked
                if (swarmPrimaryTarget.getTargetType() == Targetable.TYPE_ENTITY) {
                    los = LosEffects.calculateLos(game, swarmPrimaryTarget.getTargetId(), swarmSecondaryTarget);
                } else {
                    los = LosEffects.calculateLos(game, swarmSecondaryTarget.getTargetId(), swarmPrimaryTarget);
                }
            }

            if (ae.hasActiveEiCockpit()) {
                if (los.getLightWoods() > 0) {
                    eistatus = 2;
                } else {
                    eistatus = 1;
                }
            }

            if ((wtype instanceof MekMortarWeapon) && isIndirect) {
                los.setArcedAttack(true);
            }

            losMods = los.losModifiers(game, eistatus, underWater);
        } else {
            if (!exchangeSwarmTarget) {
                los = LosEffects.calculateLos(game, spotter.getId(), target);
            } else {
                // Swarm should draw LoS between targets, not attacker, since
                // we don't want LoS to be blocked
                if (swarmPrimaryTarget.getTargetType() == Targetable.TYPE_ENTITY) {
                    los = LosEffects.calculateLos(game, swarmPrimaryTarget.getTargetId(), swarmSecondaryTarget);
                } else {
                    los = LosEffects.calculateLos(game, swarmSecondaryTarget.getTargetId(), swarmPrimaryTarget);
                }
            }

            // do not count attacker partial cover in indirect fire
            los.setAttackerCover(LosEffects.COVER_NONE);

            if (spotter.hasActiveEiCockpit()) {
                if (los.getLightWoods() > 0) {
                    eistatus = 2;
                } else {
                    eistatus = 1;
                }
            }

            if ((wtype instanceof MekMortarWeapon) && isIndirect) {
                los.setArcedAttack(true);
            }

            losMods = los.losModifiers(game, underWater);
        }

        // If the attacker and target are in the same building & hex, they can
        // always attack each other, TW pg 175.
        if ((los.getThruBldg() != null) && los.getTargetPosition().equals(ae.getPosition())) {
            return null;
        }

        if (multiPurposeelevationHack) {
            // and descend back to depth 1
            ae.setElevation(-1);
        }

        // if LOS is blocked, block the shot
        if ((losMods.getValue() == TargetRoll.IMPOSSIBLE) && !isArtilleryIndirect) {
            return losMods.getDesc();
        }

        // http://www.classicbattletech.com/forums/index.php/topic,47618.0.html
        // anything outside of visual range requires a "sensor lock" in order to
        // direct fire
        if (game.getOptions().booleanOption(OptionsConstants.ADVANCED_DOUBLE_BLIND)
                && !Compute.inVisualRange(game, ae, target)
                && !(Compute.inSensorRange(game, ae, target, null) // Can shoot
                                                                   // at
                                                                   // something
                                                                   // in sensor
                                                                   // range
                        && (te != null) && te.hasSeenEntity(ae.getOwner())) // if
                                                                            // it
                                                                            // has
                                                                            // been
                                                                            // spotted
                                                                            // by
                                                                            // another
                                                                            // unit
                && !isArtilleryIndirect && !isIndirect) {
            boolean networkSee = false;
            if (ae.hasC3() || ae.hasC3i() || ae.hasActiveNovaCEWS()) {
                // c3 units can fire if any other unit in their network is in
                // visual or sensor range
                for (Entity en : game.getEntitiesVector()) {
                    if (!en.isEnemyOf(ae) && en.onSameC3NetworkAs(ae) && Compute.canSee(game, en, target)) {
                        networkSee = true;
                        break;
                    }
                }
            }
            if (!networkSee) {
                if (!Compute.inSensorRange(game, ae, target, null)) {
                    return "outside of visual and sensor range";
                } else {
                    return "target has not been spotted";
                }
            }
        }

        // Weapon in arc?
        if (!Compute.isInArc(game, attackerId, weaponId, target)
                && (!Compute.isAirToGround(ae, target) || isArtilleryIndirect)
                && !ae.isMakingVTOLGroundAttack()) {
            return "Target not in arc.";
        }

        if (Compute.isAirToGround(ae, target) && !isArtilleryIndirect) {
            if ((ae.getAltitude() > 5) && !wtype.hasFlag(WeaponType.F_ALT_BOMB)) {
                return "attacker is too high";
            }
            if ((ae.getAltitude() > 3) && isStrafing) {
                return "attacker is too high";
            }
            // Additional Nape-of-Earth restrictions for strafing
            if (ae.getAltitude() == 1 && isStrafing) {
                Vector<Coords> passedThrough = ae.getPassedThrough();
                if ((passedThrough.size() == 0) || passedThrough.get(0).equals(target.getPosition())) {
                    // TW pg 243 says units flying at NOE have a harder time
                    // establishing LoS while strafing and hence have to
                    // consider the adjacent hex along the flight place in the
                    // direction of the attack. What if there is no adjacent
                    // hex? The rules don't address this. We could
                    // theoretically consider last turns movement, but that's
                    // cumbersome, so we'll just assume it's impossible - Arlith
                    return "target is too close to strafe";
                }
                // Otherwise, check for a dead-zone, TW pg 243
                Coords prevCoords = ae.passedThroughPrevious(target.getPosition());
                IHex prevHex = game.getBoard().getHex(prevCoords);
                IHex currHex = game.getBoard().getHex(target.getPosition());
                int prevElev = prevHex.getLevel();
                int currElev = currHex.getLevel();
                if ((prevElev - currElev - target.relHeight()) > 2) {
                    return "target is in dead-zone";
                }
            }

            // Only direct-fire energy weapons can strafe
            EquipmentType wt = weapon.getType();
            boolean isDirectFireEnergy = (wt.hasFlag(WeaponType.F_DIRECT_FIRE)
                    && (wt.hasFlag(WeaponType.F_LASER) || wt.hasFlag(WeaponType.F_PPC)
                            || wt.hasFlag(WeaponType.F_PLASMA) || wt.hasFlag(WeaponType.F_PLASMA_MFUK)))
                    || wt.hasFlag(WeaponType.F_FLAMER);
            // Note: flamers are direct fire energy, but don't have the flag,
            // so they won't work with targeting computers
            boolean isEnergyBay = (wt instanceof LaserBayWeapon) || (wt instanceof PPCBayWeapon)
                    || (wt instanceof PulseLaserBayWeapon);
            if (isStrafing && !isDirectFireEnergy && !isEnergyBay) {
                return "only direct-fire energy weapons can strafe!";
            }

            // only certain weapons can be used for air to ground attacks
            if (ae.isAero()) {
                // Spheroids can't strafe
                if (isStrafing && ((IAero) ae).isSpheroid()) {
                    return "spheroid craft are not allowed to strafe!";
                }
                if (((IAero) ae).isSpheroid()) {
                    if ((weapon.getLocation() != Aero.LOC_AFT) && !weapon.isRearMounted()) {
                        return "only aft and rear mounted weapons can be fired air to ground from spheroid";
                    }
                } else if (ae instanceof LandAirMech) {
                    if ((weapon.getLocation() == Mech.LOC_LLEG)
                            || (weapon.getLocation() == Mech.LOC_RLEG)
                            || weapon.isRearMounted()) {
                        return "only forward firing weapons can be fired air to ground from an aerodyne";
                    }
                } else {
                    if ((weapon.getLocation() == Aero.LOC_AFT) || weapon.isRearMounted()) {
                        return "only forward firing weapons can be fired air to ground from an aerodyne";
                    }
                }
            }

            // for air to ground attacks, the target's position must be within
            // the flight path, unless it is an artillery weapon in the nose.
            // http://www.classicbattletech.com/forums/index.php?topic=65110.0
            if (!ae.passedOver(target)) {
                if (!wtype.hasFlag(WeaponType.F_ARTILLERY)) {
                    return "target not along flight path";
                } else if (weapon.getLocation() != Aero.LOC_NOSE) {
                    return "target not along flight path";
                }
            }

            int altitudeLoss = 1;
            if (wtype.hasFlag(WeaponType.F_DIVE_BOMB)) {
                altitudeLoss = 2;
            }
            if (wtype.hasFlag(WeaponType.F_ALT_BOMB) || isStrafing) {
                altitudeLoss = 0;
            }
            int altLossThisRound = 0;
            if (ae.isAero()) {
                altLossThisRound = ((IAero) ae).getAltLossThisRound();
            }
            // you cant make attacks that would lower you to zero altitude
            if (altitudeLoss >= (ae.getAltitude() + altLossThisRound)) {
                return "This attack would cause too much altitude loss";
            }

            // can only make a strike attack against a single target
            if (!isStrafing) {
                for (Enumeration<EntityAction> i = game.getActions(); i.hasMoreElements();) {
                    EntityAction ea = i.nextElement();
                    if (!(ea instanceof WeaponAttackAction)) {
                        continue;
                    }

                    WeaponAttackAction prevAttk = (WeaponAttackAction) ea;
                    if ((prevAttk.getEntityId() == ae.getId()) && (prevAttk.getTargetId() != target.getTargetId())
                            && !wtype.hasFlag(WeaponType.F_ALT_BOMB)) {
                        return "attack already declared against another target";
                    }
                }
            }
        } else if ((ae instanceof VTOL) && isStrafing) {
            EquipmentType wt = weapon.getType();
            if (!(wt.hasFlag(WeaponType.F_DIRECT_FIRE)
                    && (wt.hasFlag(WeaponType.F_LASER) || wt.hasFlag(WeaponType.F_PPC)
                            || wt.hasFlag(WeaponType.F_PLASMA) || wt.hasFlag(WeaponType.F_PLASMA_MFUK)))
                    || wt.hasFlag(WeaponType.F_FLAMER)) {
                return "only direct-fire energy weapons can strafe!";
            }
            if (weapon.getLocation() != VTOL.LOC_FRONT
                    && weapon.getLocation() != VTOL.LOC_TURRET
                    && weapon.getLocation() != VTOL.LOC_TURRET_2) {
                return "can only strafe with weapons mounted in the front or turret!";
            }
                
        }

        // only one ground-to-air attack allowed per turn
        // grounded spheroid dropships dont have this limitation
        if (!ae.isAirborne() && !((ae instanceof Dropship) && ((Aero) ae).isSpheroid())) {
            for (Enumeration<EntityAction> i = game.getActions(); i.hasMoreElements();) {
                EntityAction ea = i.nextElement();
                if (!(ea instanceof WeaponAttackAction)) {
                    continue;
                }
                WeaponAttackAction prevAttack = (WeaponAttackAction) ea;
                if (prevAttack.getEntityId() == ae.getId()) {
                    if (prevAttack.isGroundToAir(game) && !Compute.isGroundToAir(ae, target)) {
                        return "ground-to-air attack already declared";
                    }
                    if (!prevAttack.isGroundToAir(game) && Compute.isGroundToAir(ae, target)) {
                        return "ground-to-ground attack already declared";
                    }
                    if (prevAttack.isGroundToAir(game) && Compute.isGroundToAir(ae, target) && (null != te)
                            && (prevAttack.getTargetId() != te.getId())) {
                        return "only one target allowed for all ground-to-air attacks";
                    }
                }
            }
        }

        // air2air and air2ground cannot be combined by any aerospace units
        if (Compute.isAirToAir(ae, target) || Compute.isAirToGround(ae, target)) {
            for (Enumeration<EntityAction> i = game.getActions(); i.hasMoreElements();) {
                EntityAction ea = i.nextElement();
                if (!(ea instanceof WeaponAttackAction)) {
                    continue;
                }
                WeaponAttackAction prevAttack = (WeaponAttackAction) ea;
                if (prevAttack.getEntityId() != ae.getId()) {
                    continue;
                }
                if (Compute.isAirToAir(ae, target) && prevAttack.isAirToGround(game)) {
                    return "air-to-ground attack already declared";
                }
                if (Compute.isAirToGround(ae, target) && prevAttack.isAirToAir(game)) {
                    return "air-to-air attack already declared";
                }
            }
        }

        if ((target.getAltitude() > 8) && Compute.isGroundToAir(ae, target)) {
            return "cannot target aero units beyond altitude 8";
        }

        if ((ae instanceof Infantry) && Compute.isGroundToAir(ae, target) && !wtype.hasFlag(WeaponType.F_INF_AA)
                && !isArtilleryFLAK // Can make GroundToAir Flak attacks
                && !((atype != null) && (atype.getAmmoType() == AmmoType.T_AC_LBX))) {
            return "Infantry cannot engage in ground-to-air attacks";
        }

        // Protomech can fire MGA only into front arc, TW page 137
        if (!Compute.isInArc(ae.getPosition(), ae.getFacing(), target, Compute.ARC_FORWARD)
                && wtype.hasFlag(WeaponType.F_MGA) && (ae instanceof Protomech)) {
            return "Protomech can fire MGA only into front arc.";
        }

        // for spheroid dropships in atmosphere (and on ground), the rules about
        // firing arcs are more complicated
        // TW errata 2.1
        if ((ae instanceof Aero) && ((Aero) ae).isSpheroid() && !game.getBoard().inSpace()) {
            int altDif = target.getAltitude() - ae.getAltitude();
            int distance = Compute.effectiveDistance(game, ae, target, false);
            if (!ae.isAirborne() && (distance == 0) && (weapon.getLocation() != Aero.LOC_AFT)) {
                return "Only aft weapons may target units at zero range";
            }
            if ((weapon.getLocation() == Aero.LOC_NOSE) && (altDif < 1)
                    && !((wtype instanceof ArtilleryWeapon) || wtype.hasFlag(WeaponType.F_ARTILLERY))) {
                return "Target is too low for nose weapons";
            }
            if ((!weapon.isRearMounted() && (weapon.getLocation() != Aero.LOC_AFT)) && (altDif < 0)
                    && !((wtype instanceof ArtilleryWeapon) || wtype.hasFlag(WeaponType.F_ARTILLERY))) {
                return "Target is too low for front-side weapons";
            }
            if ((weapon.getLocation() == Aero.LOC_AFT)) {
                if (ae.isAirborne() && (altDif > -1)) {
                    return "Target is too high for aft weapons";
                }
            }
            if ((weapon.isRearMounted()) && (altDif > 0)) {
                return "Target is too high for aft-side weapons";
            }
            if (Compute.inDeadZone(game, ae, target)) {
                if ((altDif > 0) && (weapon.getLocation() != Aero.LOC_NOSE)) {
                    return "only nose weapons can target higher units in the dead zone";
                }
                if ((altDif < 0) && (weapon.getLocation() != Aero.LOC_AFT)) {
                    return "only aft weapons can target lower units in the dead zone";
                }
            }

        }

        // Must target infantry in buildings from the inside.
        if (targetInBuilding && (te instanceof Infantry)
                && (null == los.getThruBldg())) {
            return "Attack on infantry crosses building exterior wall/roof.";
        }

        if ((wtype.getAmmoType() == AmmoType.T_NARC) || (wtype.getAmmoType() == AmmoType.T_INARC)) {
            if (targetInBuilding) {
                return "Narc pods cannot be fired into or inside buildings.";
            }
            if (target instanceof Infantry) {
                return "Narc pods cannot be used to attack infantry.";
            }
        }

        // attacker partial cover means no leg weapons
        if (los.isAttackerCover() && ae.locationIsLeg(weapon.getLocation()) && !underWater) {
            return "Nearby terrain blocks leg weapons.";
        }

        // hull down cannot fire any leg weapons
        if (ae.isHullDown()) {
            if (((ae instanceof BipedMech)
                    && ((weapon.getLocation() == Mech.LOC_LLEG) || (weapon.getLocation() == Mech.LOC_RLEG)))
                    || ((ae instanceof QuadMech) && ((weapon.getLocation() == Mech.LOC_LLEG)
                            || (weapon.getLocation() == Mech.LOC_RLEG) || (weapon.getLocation() == Mech.LOC_LARM)
                            || (weapon.getLocation() == Mech.LOC_RARM)))) {
                return "Leg weapons cannot be fired while hull down.";
            }
        }

        if (wtype.hasFlag(WeaponType.F_SPACE_BOMB)) {
            toHit = Compute.getSpaceBombBaseToHit(ae, te, game);
            // Return if the attack is impossible.
            if (TargetRoll.IMPOSSIBLE == toHit.getValue()) {
                return toHit.getDesc();
            }
        }

        // Leg attacks, Swarm attacks, and
        // Mine Launchers don't use gunnery.
        if (Infantry.LEG_ATTACK.equals(wtype.getInternalName())) {
            toHit = Compute.getLegAttackBaseToHit(ae, te, game);

            // Return if the attack is impossible.
            if (TargetRoll.IMPOSSIBLE == toHit.getValue()) {
                return toHit.getDesc();
            }
            if (!WeaponAttackAction.isOnlyAttack(game, ae, Infantry.LEG_ATTACK, te)) {
                return "Leg attack must be an unit's only attack, and there must not be multiple Leg Attacks.";
            }
        } else if (Infantry.SWARM_MEK.equals(wtype.getInternalName())) {
            toHit = Compute.getSwarmMekBaseToHit(ae, te, game);

            // Return if the attack is impossible.
            if (TargetRoll.IMPOSSIBLE == toHit.getValue()) {
                return toHit.getDesc();
            }
            if (!WeaponAttackAction.isOnlyAttack(game, ae, Infantry.SWARM_MEK, te)) {
                return "Swarm attack must be an unit's only attack, and there must not be multiple Swarm Attacks.";
            }
        } else if (Infantry.STOP_SWARM.equals(wtype.getInternalName())) {
            // Can't stop if we're not swarming, otherwise automatic.
            if (Entity.NONE == ae.getSwarmTargetId()) {
                return "Not swarming a Mek.";
            }
        } else if (Infantry.SWARM_WEAPON_MEK.equals(wtype.getInternalName())) {
            // Can't stop if we're not swarming, otherwise automatic.
            if (Entity.NONE == ae.getSwarmTargetId()) {
                return "Not swarming a Mek.";
            }
        } else if (BattleArmor.MINE_LAUNCHER.equals(wtype.getInternalName())) {
            // Mine launchers can not hit infantry.
            if (te instanceof Infantry) {
                return "Can not attack infantry.";
            }
        }
        // Swarming infantry always hit their target, but
        // they can only target the Mek they're swarming.
        else if ((te != null) && (ae.getSwarmTargetId() == te.getId())) {
            // Only certain weapons can be used in a swarm attack.
            if (wtype.getDamage() == 0) {
                return "Weapon causes no damage.";
            }
            // Only certain weapons can be used in a swarm attack.
            if (wtype.hasFlag(WeaponType.F_MISSILE)) {
                return "Missile weapons can't be used in swarm attack";
            }
            if (weapon.isBodyMounted()) {
                return "body mounted weapons can't be used in swarm attack";
            }
        } else if (Entity.NONE != ae.getSwarmTargetId()) {
            return "Must target the Mek being swarmed.";
        }

        int distance = Compute.effectiveDistance(game, ae, target);

        // Handle direct artillery attacks.
        if (isArtilleryDirect) {
            if (wtype.hasFlag(WeaponType.F_CRUISE_MISSILE)) {
                return "Cruise Missiles can't be fired directly";
            }
            if (distance > 17) {
                return "Direct artillery attack at range >17 hexes.";
            }
            if (isHoming) {
                if ((te == null) || (te.getTaggedBy() == -1)) {
                    // see BMRr p77 on board arrow IV
                    return "On board homing shot must target a unit tagged this turn";
                }
            }
        }
        if (isArtilleryIndirect) {
            int boardRange = (int) Math.ceil(distance / 17f);
            if (boardRange > wtype.getLongRange()) {
                return "Indirect artillery attack out of range";
            }
            if (((distance <= 17) && !ae.isAirborne()) && !(losMods.getValue() == TargetRoll.IMPOSSIBLE)) {
                return "Cannot fire indirectly at range <=17 hexes unless no LOS.";
            }
            if (ae.isAirborne() && (ae.getAltitude() >= 10)) {
                return "Cannot fire indirectly at altitude 10";
            }
            if (isHoming) {
                if (ttype != Targetable.TYPE_HEX_ARTILLERY) {
                    return "Off board homing shot must target a map sheet";
                }
            }
        }
        if (isBearingsOnlyMissile) {
            //this is an arbitrary number. You shouldn't ever get this message.
            if (distance > 5000) {
                return "Bearings-only attack out of range";
            }
            if (ttype != Targetable.TYPE_HEX_ARTILLERY) {
                return "Bearings-only shot must target a hex";
            }
        }

        if (ae.getGrappled() != Entity.NONE) {
            int grapple = ae.getGrappled();
            if (grapple != target.getTargetId()) {
                return "Can only attack grappled mech";
            }
            int loc = weapon.getLocation();
            if (((ae instanceof Mech) && (ae.getGrappleSide() == Entity.GRAPPLE_BOTH)
                    && ((loc != Mech.LOC_CT) && (loc != Mech.LOC_LT) && (loc != Mech.LOC_RT) && (loc != Mech.LOC_HEAD)))
                    || weapon.isRearMounted()) {
                return "Can only fire head and front torso weapons when grappled";
            }
            if ((ae instanceof Mech) && (ae.getGrappleSide() == Entity.GRAPPLE_LEFT) && (loc == Mech.LOC_LARM)) {
                return "Cannot Fire Weapon, Snared by Chain Whip";
            }
            if ((ae instanceof Mech) && (ae.getGrappleSide() == Entity.GRAPPLE_RIGHT) && (loc == Mech.LOC_RARM)) {
                return "Cannot Fire Weapon, Snared by Chain Whip";
            }
        }
        if ((ae.getMovementMode() == EntityMovementMode.WIGE) && (ae.getPosition() == target.getPosition())) {
            return "WiGE may not attack target in same hex";
        }

        if ((wtype instanceof GaussWeapon) && wtype.hasModes() && weapon.curMode().equals("Powered Down")) {
            return "Weapon is powered down";
        }

        if ((target.getTargetType() == Targetable.TYPE_ENTITY) && wtype.hasFlag(WeaponType.F_MASS_DRIVER)
                && (ae instanceof SpaceStation)) {
            if (!ae.getPosition().translated(ae.getFacing(), distance).equals(target.getPosition())) {
                return "Mass Driver is not firing to front";
            }
        }

        // Some Mek mortar ammo types can only be aimed at a hex
        if (weapon.getType().hasFlag(WeaponType.F_MEK_MORTAR) && (atype != null)
                && ((atype.getMunitionType() == AmmoType.M_AIRBURST) || (atype.getMunitionType() == AmmoType.M_FLARE)
                        || (atype.getMunitionType() == AmmoType.M_SMOKE))) {
            if (!(target instanceof HexTarget)) {
                return atype.getSubMunitionName() + " munitions must target a hex!";
            }
        }

        if (weapon.getType().hasFlag(WeaponType.F_PPC) && (weapon.getLinkedBy() != null)
                && weapon.getLinkedBy().getType().hasFlag(MiscType.F_PPC_CAPACITOR)
                && weapon.getLinkedBy().pendingMode().equals("Charge")) {
            return "PPCs with charging capacitors cannot fire!";
        }

        toHit = Compute.getProneMods(game, ae, weaponId);
        if ((toHit != null) && toHit.getValue() == ToHitData.IMPOSSIBLE) {
            return toHit.getDesc();
        }

        return null;
    }

    /**
     * Some attacks are the only actions that a particular entity can make
     * during its turn Also, only this unit can make that particular attack.
     */
    private static boolean isOnlyAttack(IGame game, Entity attacker, String attackType, Entity target) {
        // mechs can only be the target of one leg or swarm attack
        for (Enumeration<EntityAction> actions = game.getActions(); actions.hasMoreElements();) {
            EntityAction ea = actions.nextElement();
            if (ea instanceof WeaponAttackAction) {
                WeaponAttackAction waa = (WeaponAttackAction) ea;
                Entity waaAE = waa.getEntity(game);
                if (waaAE == null) {
                    continue;
                }
                if (waaAE.equals(attacker)) {
                    // If there is an attack by this unit that is not the attack
                    // type, fail.
                    if (!waaAE.getEquipment(waa.getWeaponId()).getType().getInternalName().equals(attackType)) {
                        return false;
                    }
                }
                Targetable waaTarget = waa.getTarget(game);
                EquipmentType weapType = waaAE.getEquipment(waa.getWeaponId()).getType();
                if (weapType.getInternalName().equals(attackType) && (waaTarget != null) && waaTarget.equals(target)) {
                    if (!waaAE.equals(attacker)) {
                        // If there is an attack by another unit that has this
                        // attack type against the same target, fail.
                        return false;
                    }
                }
            }
        }
        return true;
    }

    /**
     * @return Returns the nemesisConfused.
     */
    public boolean isNemesisConfused() {
        return nemesisConfused;
    }

    /**
     * @param nemesisConfused
     *            The nemesisConfused to set.
     */
    public void setNemesisConfused(boolean nemesisConfused) {
        this.nemesisConfused = nemesisConfused;
    }

    public boolean isSwarmingMissiles() {
        return swarmingMissiles;
    }

    public void setSwarmingMissiles(boolean swarmingMissiles) {
        this.swarmingMissiles = swarmingMissiles;
    }

    public void setOldTargetId(int id) {
        oldTargetId = id;
    }

    public int getOldTargetId() {
        return oldTargetId;
    }

    public void setOldTargetType(int t) {
        oldTargetType = t;
    }

    public int getOldTargetType() {
        return oldTargetType;
    }

    public void setOriginalTargetId(int id) {
        originalTargetId = id;
    }

    public int getOriginalTargetId() {
        return originalTargetId;
    }

    public void setOriginalTargetType(int t) {
        originalTargetType = t;
    }

    public int getOriginalTargetType() {
        return originalTargetType;
    }

    public int getSwarmMissiles() {
        return swarmMissiles;
    }

    public void setSwarmMissiles(int swarmMissiles) {
        this.swarmMissiles = swarmMissiles;
    }

    public int[] getBombPayload() {
        return bombPayload;
    }

    /**
     * 
     * @param load This is the "bomb payload". It's an array indexed by the constants declared in BombType.
     * Each element indicates how many types of that bomb should be fired.
     */
    public void setBombPayload(int[] load) {
        bombPayload = load;
    }

    public boolean isStrafing() {
        return isStrafing;
    }

    public void setStrafing(boolean isStrafing) {
        this.isStrafing = isStrafing;
    }

    public boolean isStrafingFirstShot() {
        return isStrafingFirstShot;
    }

    public void setStrafingFirstShot(boolean isStrafingFirstShot) {
        this.isStrafingFirstShot = isStrafingFirstShot;
    }

    public boolean isPointblankShot() {
        return isPointblankShot;
    }

    public void setPointblankShot(boolean isPointblankShot) {
        this.isPointblankShot = isPointblankShot;
    }
    
    /*
     * Needed by teleoperated missiles
     * @param velocity - an integer representing initial velocity
     */
    public void setLaunchVelocity(int velocity) {
        this.launchVelocity = velocity;
    }
    
    //This is a stub. ArtilleryAttackActions actually need to use it
    public void updateTurnsTilHit(IGame game) {
        
    }
}<|MERGE_RESOLUTION|>--- conflicted
+++ resolved
@@ -428,15 +428,13 @@
             for (int wId : weapon.getBayWeapons()) {
                 Mounted bayW = ae.getEquipment(wId);
                 Mounted bayWAmmo = bayW.getLinked();
-<<<<<<< HEAD
+
                 if (bayWAmmo == null) {
                     //At present, all weapons below using mLinker use ammo, so this won't be a problem
                     continue;
                 }
-                AmmoType bAmmo = (AmmoType) bayWAmmo.getType();
-=======
                 AmmoType bAmmo = bayWAmmo != null ? (AmmoType) bayWAmmo.getType() : null;
->>>>>>> 00f7619b
+
                 mLinker = bayW.getLinkedBy();
                 bApollo = ((mLinker != null) && (mLinker.getType() instanceof MiscType) && !mLinker.isDestroyed()
                         && !mLinker.isMissing() && !mLinker.isBreached() && mLinker.getType().hasFlag(MiscType.F_APOLLO))
