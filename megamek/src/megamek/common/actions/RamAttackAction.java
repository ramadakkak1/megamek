/*
 * MegaMek - Copyright (C) 2000,2001,2002,2003,2004 Ben Mazur (bmazur@sev.org)
 * 
 * This program is free software; you can redistribute it and/or modify it
 * under the terms of the GNU General Public License as published by the Free
 * Software Foundation; either version 2 of the License, or (at your option)
 * any later version.
 * 
 * This program is distributed in the hope that it will be useful, but WITHOUT
 * ANY WARRANTY; without even the implied warranty of MERCHANTABILITY or
 * FITNESS FOR A PARTICULAR PURPOSE. See the GNU General Public License for
 * more details.
 */

/*
 * RamAttackAction.java
 * 
 * Created on May 28, 2008
 */

package megamek.common.actions;

import java.util.Enumeration;

<<<<<<< HEAD
import megamek.common.*;
=======
import megamek.common.Compute;
import megamek.common.Coords;
import megamek.common.Dropship;
import megamek.common.Entity;
import megamek.common.EntityMovementType;
import megamek.common.FighterSquadron;
import megamek.common.IAero;
import megamek.common.Game;
import megamek.common.Hex;
import megamek.common.IPlayer;
import megamek.common.Jumpship;
import megamek.common.MovePath;
>>>>>>> 8490d360
import megamek.common.MovePath.MoveStepType;
import megamek.common.options.OptionsConstants;

/**
 * Represents one unit charging another. Stores information about where the
 * target is supposed to be for the charge to be successful, as well as normal
 * attack info.
 * 
 * @author Ben Mazur
 */
public class RamAttackAction extends AbstractAttackAction {

    /**
     * 
     */
    private static final long serialVersionUID = -3549351664290057785L;

    public RamAttackAction(Entity attacker, Targetable target) {
        this(attacker.getId(), target.getTargetType(), target.getTargetId(),
                target.getPosition());
    }

    public RamAttackAction(int entityId, int targetType, int targetId,
            Coords targetPos) {
        super(entityId, targetType, targetId);
    }

    /**
     * To-hit number for a ram, assuming that movement has been handled
     */
    public ToHitData toHit(Game game) {
        final Entity entity = game.getEntity(getEntityId());
        return toHit(game, game.getTarget(getTargetType(), getTargetId()),
                     entity.getPosition(), entity.getElevation(), 
                     entity.getPriorPosition(), entity.moved);
    }
    
    /**
     * To-hit number for a ram, assuming that movement has been handled
     */
    public ToHitData toHit(Game game, Targetable target, Coords src,
            int elevation, Coords priorSrc, EntityMovementType movement) {
        final Entity ae = getEntity(game);

        // arguments legal?
        if (ae == null) {
            throw new IllegalStateException("Attacker is null");
        }

        // Do to pretreatment of physical attacks, the target may be null.
        if (target == null) {
            return new ToHitData(TargetRoll.IMPOSSIBLE, "Target is null");
        }
        
        if(!ae.isAero()) {
            return new ToHitData(TargetRoll.IMPOSSIBLE, "Attacker is not Aero");
        }
        
        if(!target.isAero()) {
            return new ToHitData(TargetRoll.IMPOSSIBLE, "Target is not Aero");
        }   
        
        if(ae instanceof FighterSquadron || target instanceof FighterSquadron) {
            return new ToHitData(TargetRoll.IMPOSSIBLE, "fighter squadrons may not ram nor be the target of a ramming attc");
        }

        Entity te = null;
        if (target.getTargetType() == Targetable.TYPE_ENTITY) {
            te = (Entity) target;
        } else {
            return new ToHitData(TargetRoll.IMPOSSIBLE, "Invalid Target");
        }
        
        if (!game.getOptions().booleanOption(OptionsConstants.BASE_FRIENDLY_FIRE)) {
            // a friendly unit can never be the target of a direct attack.
            if ((target.getTargetType() == Targetable.TYPE_ENTITY)
                    && ((((Entity) target).getOwnerId() == ae.getOwnerId())
                            || ((((Entity) target).getOwner().getTeam() != Player.TEAM_NONE)
                                    && (ae.getOwner().getTeam() != Player.TEAM_NONE)
                                    && (ae.getOwner().getTeam() == ((Entity) target).getOwner().getTeam())))) {
                return new ToHitData(TargetRoll.IMPOSSIBLE,
                        "A friendly unit can never be the target of a direct attack.");
            }
        }
        Hex attHex = game.getBoard().getHex(src);
        Hex targHex = game.getBoard().getHex(target.getPosition());
        final int attackerElevation = elevation + attHex.getLevel();
        final int targetElevation = target.getElevation() + targHex.getLevel();
        ToHitData toHit;
 
        // can't target yourself
        if (ae.equals(te)) {
            return new ToHitData(TargetRoll.IMPOSSIBLE,
                    "You can't target yourself");
        }

        // Can't target a transported entity.
        if (Entity.NONE != te.getTransportId()) {
            return new ToHitData(TargetRoll.IMPOSSIBLE,
                    "Target is a passenger.");
        }

        // check range
        if (src.distance(target.getPosition()) > 0) {
            return new ToHitData(TargetRoll.IMPOSSIBLE, "Target not in range");
        }

        // target must be at same elevation level
        if (attackerElevation != targetElevation) {
            return new ToHitData(TargetRoll.IMPOSSIBLE,
                    "Target must be at the same elevation level");
        }

        // can't attack Aero making a different ramming attack
        if (te.isRamming()) {
            return new ToHitData(TargetRoll.IMPOSSIBLE,
                    "Target is already making a ramming attack");
        }

        //attacker 
        
        // target must have moved already
        if (!te.isDone()) {
            return new ToHitData(TargetRoll.IMPOSSIBLE,
                    "Target must be done with movement");
        }
        
        //Set the base BTH       
        int base = 6 + te.getCrew().getPiloting() - ae.getCrew().getPiloting(); 
        
        toHit = new ToHitData(base, "base");

        IAero a = (IAero)ae;
        
        //target type
        if(target instanceof SpaceStation) {
            toHit.addModifier(-1,"target is a space station");
        } else if(target instanceof Warship) {
            toHit.addModifier(+1,"target is a warship");
        } else if(target instanceof Jumpship) {
            toHit.addModifier(+0,"target is a jumpship");
        } else if(target instanceof Dropship) {
            toHit.addModifier(+2,"target is a dropship");
        } else {
            toHit.addModifier(+4,"target is a fighter/small craft");
        }
        
        //attacker type
        if(a instanceof SpaceStation) {
            toHit.addModifier(+0,"attacker is a space station");
        } else if(a instanceof Warship) {
            toHit.addModifier(+1,"attacker is a warship");
        } else if(a instanceof Jumpship) {
            toHit.addModifier(+0,"attacker is a jumpship");
        } else if(a instanceof Dropship) {
            toHit.addModifier(-1,"attacker is a dropship");
        } else {
            toHit.addModifier(-2,"attacker is a fighter/small craft");
        }
        
        //can the target unit move
        if(target.isImmobile() || te.getWalkMP() == 0)
            toHit.addModifier(-2,"target cannot spend thrust");
            
        //sensor damage
        if(a.getSensorHits() > 0) 
            toHit.addModifier(+1, "sensor damage");
            
        //avionics damage
        int avionics = a.getAvionicsHits();
        if(avionics > 3) 
            avionics = 3;
        if(avionics > 0)
            toHit.addModifier(avionics, "avionics damage");
        
        //evading bonuses
        if (target.getTargetType() == Targetable.TYPE_ENTITY && te.isEvading()) {
            toHit.addModifier(te.getEvasionBonus(), "target is evading");
        }
        
        //determine hit direction
        toHit.setSideTable(te.sideTable(priorSrc));
        
        toHit.setHitTable(ToHitData.HIT_NORMAL);

        // done!
        return toHit;
    }

    /**
     * Checks if a ram can hit the target, taking account of movement
     */
    public ToHitData toHit(Game game, MovePath md) {
        final Entity ae = game.getEntity(getEntityId());
        final Targetable target = getTarget(game);
        Coords ramSrc = ae.getPosition();
        int ramEl = ae.getElevation();
        Coords priorSrc = md.getSecondFinalPosition(ae.getPosition());
        MoveStep ramStep = null;

        // let's just check this
        if (!md.contains(MoveStepType.RAM)) {
            return new ToHitData(TargetRoll.IMPOSSIBLE,
                    "Ram action not found in movement path");
        }

        // determine last valid step
        md.compile(game, ae);
        for (final Enumeration<MoveStep> i = md.getSteps(); i.hasMoreElements();) {
            final MoveStep step = i.nextElement();
            if (step.getMovementType(md.isEndStep(step)) == EntityMovementType.MOVE_ILLEGAL) {
                break;
            }
            if (step.getType() == MoveStepType.RAM) {
                ramStep = step;
                ramSrc = step.getPosition();
                ramEl = step.getElevation();
            } 
        }

        // need to reach target
        if (ramStep == null
                || !target.getPosition().equals(ramStep.getPosition())) {
            return new ToHitData(TargetRoll.IMPOSSIBLE,
                    "Could not reach target with movement");
        }
        
        return toHit(game, target, ramSrc, ramEl, priorSrc, ramStep.getMovementType(true));
    }

    /**
     * Damage that an Aero does on a successful ramming attack
     * 
     */
   public static int getDamageFor(IAero attacker, Entity target) {
       int avel = attacker.getCurrentVelocity();
       int tvel = 0;
       if(target.isAero()) {
           tvel = ((IAero)target).getCurrentVelocity();
       }
       return getDamageFor(attacker, target, ((Entity)attacker).getPriorPosition(), avel, tvel);
   }
   
   public static int getDamageFor(IAero attacker, Entity target, Coords atthex, int avel, int tvel) {
       int netv = Compute.getNetVelocity(atthex, target, avel, tvel);
       return (int) Math.ceil(
               (((Entity)attacker).getWeight() / 10.0) * netv);
   }
     
   /**
    * Damage that an Aero suffers after a successful charge.
    */
   public static int getDamageTakenBy(IAero attacker, Entity target) {
       int avel = attacker.getCurrentVelocity();
       int tvel = 0;
       if(target.isAero()) {
           tvel = ((IAero)target).getCurrentVelocity();
       }
       return getDamageTakenBy(attacker, target, ((Entity)attacker).getPriorPosition(), avel, tvel);
   }
   
   public static int getDamageTakenBy(IAero attacker, Entity target, Coords atthex, int avel, int tvel) {
       int netv = Compute.getNetVelocity(atthex, target, avel, tvel);
       return (int) Math.ceil(
               (target.getWeight() / 10.0) * netv);
   }

}<|MERGE_RESOLUTION|>--- conflicted
+++ resolved
@@ -11,33 +11,11 @@
  * FITNESS FOR A PARTICULAR PURPOSE. See the GNU General Public License for
  * more details.
  */
-
-/*
- * RamAttackAction.java
- * 
- * Created on May 28, 2008
- */
-
 package megamek.common.actions;
 
 import java.util.Enumeration;
 
-<<<<<<< HEAD
 import megamek.common.*;
-=======
-import megamek.common.Compute;
-import megamek.common.Coords;
-import megamek.common.Dropship;
-import megamek.common.Entity;
-import megamek.common.EntityMovementType;
-import megamek.common.FighterSquadron;
-import megamek.common.IAero;
-import megamek.common.Game;
-import megamek.common.Hex;
-import megamek.common.IPlayer;
-import megamek.common.Jumpship;
-import megamek.common.MovePath;
->>>>>>> 8490d360
 import megamek.common.MovePath.MoveStepType;
 import megamek.common.options.OptionsConstants;
 
@@ -47,21 +25,16 @@
  * attack info.
  * 
  * @author Ben Mazur
+ * @since May 28, 2008
  */
 public class RamAttackAction extends AbstractAttackAction {
-
-    /**
-     * 
-     */
     private static final long serialVersionUID = -3549351664290057785L;
 
     public RamAttackAction(Entity attacker, Targetable target) {
-        this(attacker.getId(), target.getTargetType(), target.getTargetId(),
-                target.getPosition());
-    }
-
-    public RamAttackAction(int entityId, int targetType, int targetId,
-            Coords targetPos) {
+        this(attacker.getId(), target.getTargetType(), target.getTargetId(), target.getPosition());
+    }
+
+    public RamAttackAction(int entityId, int targetType, int targetId, Coords targetPos) {
         super(entityId, targetType, targetId);
     }
 
@@ -78,8 +51,8 @@
     /**
      * To-hit number for a ram, assuming that movement has been handled
      */
-    public ToHitData toHit(Game game, Targetable target, Coords src,
-            int elevation, Coords priorSrc, EntityMovementType movement) {
+    public ToHitData toHit(Game game, Targetable target, Coords src, int elevation, Coords priorSrc,
+                           EntityMovementType movement) {
         final Entity ae = getEntity(game);
 
         // arguments legal?
@@ -92,16 +65,16 @@
             return new ToHitData(TargetRoll.IMPOSSIBLE, "Target is null");
         }
         
-        if(!ae.isAero()) {
+        if (!ae.isAero()) {
             return new ToHitData(TargetRoll.IMPOSSIBLE, "Attacker is not Aero");
         }
         
-        if(!target.isAero()) {
+        if (!target.isAero()) {
             return new ToHitData(TargetRoll.IMPOSSIBLE, "Target is not Aero");
         }   
         
-        if(ae instanceof FighterSquadron || target instanceof FighterSquadron) {
-            return new ToHitData(TargetRoll.IMPOSSIBLE, "fighter squadrons may not ram nor be the target of a ramming attc");
+        if (ae instanceof FighterSquadron || target instanceof FighterSquadron) {
+            return new ToHitData(TargetRoll.IMPOSSIBLE, "fighter squadrons may not ram nor be the target of a ramming attack.");
         }
 
         Entity te = null;
@@ -130,14 +103,12 @@
  
         // can't target yourself
         if (ae.equals(te)) {
-            return new ToHitData(TargetRoll.IMPOSSIBLE,
-                    "You can't target yourself");
+            return new ToHitData(TargetRoll.IMPOSSIBLE, "You can't target yourself");
         }
 
         // Can't target a transported entity.
         if (Entity.NONE != te.getTransportId()) {
-            return new ToHitData(TargetRoll.IMPOSSIBLE,
-                    "Target is a passenger.");
+            return new ToHitData(TargetRoll.IMPOSSIBLE, "Target is a passenger.");
         }
 
         // check range
@@ -147,22 +118,19 @@
 
         // target must be at same elevation level
         if (attackerElevation != targetElevation) {
-            return new ToHitData(TargetRoll.IMPOSSIBLE,
-                    "Target must be at the same elevation level");
+            return new ToHitData(TargetRoll.IMPOSSIBLE, "Target must be at the same elevation level");
         }
 
         // can't attack Aero making a different ramming attack
         if (te.isRamming()) {
-            return new ToHitData(TargetRoll.IMPOSSIBLE,
-                    "Target is already making a ramming attack");
+            return new ToHitData(TargetRoll.IMPOSSIBLE, "Target is already making a ramming attack");
         }
 
         //attacker 
         
         // target must have moved already
         if (!te.isDone()) {
-            return new ToHitData(TargetRoll.IMPOSSIBLE,
-                    "Target must be done with movement");
+            return new ToHitData(TargetRoll.IMPOSSIBLE, "Target must be done with movement");
         }
         
         //Set the base BTH       
@@ -199,18 +167,18 @@
         }
         
         //can the target unit move
-        if(target.isImmobile() || te.getWalkMP() == 0)
+        if (target.isImmobile() || te.getWalkMP() == 0)
             toHit.addModifier(-2,"target cannot spend thrust");
             
         //sensor damage
-        if(a.getSensorHits() > 0) 
+        if (a.getSensorHits() > 0)
             toHit.addModifier(+1, "sensor damage");
             
         //avionics damage
         int avionics = a.getAvionicsHits();
-        if(avionics > 3) 
+        if (avionics > 3)
             avionics = 3;
-        if(avionics > 0)
+        if (avionics > 0)
             toHit.addModifier(avionics, "avionics damage");
         
         //evading bonuses
@@ -240,8 +208,7 @@
 
         // let's just check this
         if (!md.contains(MoveStepType.RAM)) {
-            return new ToHitData(TargetRoll.IMPOSSIBLE,
-                    "Ram action not found in movement path");
+            return new ToHitData(TargetRoll.IMPOSSIBLE, "Ram action not found in movement path");
         }
 
         // determine last valid step
@@ -259,10 +226,8 @@
         }
 
         // need to reach target
-        if (ramStep == null
-                || !target.getPosition().equals(ramStep.getPosition())) {
-            return new ToHitData(TargetRoll.IMPOSSIBLE,
-                    "Could not reach target with movement");
+        if (ramStep == null || !target.getPosition().equals(ramStep.getPosition())) {
+            return new ToHitData(TargetRoll.IMPOSSIBLE, "Could not reach target with movement");
         }
         
         return toHit(game, target, ramSrc, ramEl, priorSrc, ramStep.getMovementType(true));
@@ -270,12 +235,11 @@
 
     /**
      * Damage that an Aero does on a successful ramming attack
-     * 
      */
    public static int getDamageFor(IAero attacker, Entity target) {
        int avel = attacker.getCurrentVelocity();
        int tvel = 0;
-       if(target.isAero()) {
+       if (target.isAero()) {
            tvel = ((IAero)target).getCurrentVelocity();
        }
        return getDamageFor(attacker, target, ((Entity)attacker).getPriorPosition(), avel, tvel);
@@ -283,8 +247,7 @@
    
    public static int getDamageFor(IAero attacker, Entity target, Coords atthex, int avel, int tvel) {
        int netv = Compute.getNetVelocity(atthex, target, avel, tvel);
-       return (int) Math.ceil(
-               (((Entity)attacker).getWeight() / 10.0) * netv);
+       return (int) Math.ceil((((Entity) attacker).getWeight() / 10.0) * netv);
    }
      
    /**
@@ -293,16 +256,14 @@
    public static int getDamageTakenBy(IAero attacker, Entity target) {
        int avel = attacker.getCurrentVelocity();
        int tvel = 0;
-       if(target.isAero()) {
-           tvel = ((IAero)target).getCurrentVelocity();
+       if (target.isAero()) {
+           tvel = ((IAero) target).getCurrentVelocity();
        }
-       return getDamageTakenBy(attacker, target, ((Entity)attacker).getPriorPosition(), avel, tvel);
+       return getDamageTakenBy(attacker, target, ((Entity) attacker).getPriorPosition(), avel, tvel);
    }
    
    public static int getDamageTakenBy(IAero attacker, Entity target, Coords atthex, int avel, int tvel) {
        int netv = Compute.getNetVelocity(atthex, target, avel, tvel);
-       return (int) Math.ceil(
-               (target.getWeight() / 10.0) * netv);
-   }
-
+       return (int) Math.ceil((target.getWeight() / 10.0) * netv);
+   }
 }