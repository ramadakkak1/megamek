--- conflicted
+++ resolved
@@ -14,32 +14,13 @@
 
 package megamek.common.actions;
 
-<<<<<<< HEAD
 import megamek.common.*;
-=======
-import megamek.common.Compute;
-import megamek.common.Entity;
-import megamek.common.Game;
-import megamek.common.Hex;
-import megamek.common.ILocationExposureStatus;
-import megamek.common.IPlayer;
-import megamek.common.Mech;
-import megamek.common.MiscType;
-import megamek.common.Protomech;
-import megamek.common.TargetRoll;
-import megamek.common.Targetable;
-import megamek.common.ToHitData;
->>>>>>> 8490d360
 import megamek.common.options.OptionsConstants;
 
 /**
- * The attacking Protomech makes its combo physical attack action.
+ * The attacking ProtoMech makes its combo physical attack action.
  */
 public class ProtomechPhysicalAttackAction extends AbstractAttackAction {
-
-    /**
-     *
-     */
     private static final long serialVersionUID = 1432011536091665084L;
 
     public ProtomechPhysicalAttackAction(int entityId, int targetId) {
@@ -52,7 +33,7 @@
     }
 
     /**
-     * Damage a Protomech does with its Combo-physicalattack.
+     * Damage a ProtoMech does with its Combo-physicalattack.
      */
     public static int getDamageFor(Entity entity, Targetable target) {
         int toReturn;
@@ -63,27 +44,30 @@
         } else {
             toReturn = 3;
         }
-        // Protomech weapon (TacOps, p. 337) or quad melee system (IO, p. 67)
+
+        // ProtoMech weapon (TacOps, p. 337) or quad melee system (IO, p. 67)
         if (entity.hasWorkingMisc(MiscType.F_PROTOMECH_MELEE, MiscType.S_PROTO_QMS)) {
             toReturn += Math.ceil(entity.getWeight() / 5.0) * 2;
         } else if (entity.hasWorkingMisc(MiscType.F_PROTOMECH_MELEE)) {
             toReturn += Math.ceil(entity.getWeight() / 5.0);
         }
+
         if (((Protomech) entity).isEDPCharged() && target.isConventionalInfantry()) {
             toReturn++;
             // TODO: add another +1 to damage if target is cybernetically
             // enhanced
         }
+
         // underwater damage is half, round up (see bug 1110692)
-        if (entity.getLocationStatus(Protomech.LOC_TORSO) 
-                == ILocationExposureStatus.WET) {
+        if (entity.getLocationStatus(Protomech.LOC_TORSO) == ILocationExposureStatus.WET) {
             toReturn = (int) Math.ceil(toReturn * 0.5f);
         }
+
         if ((null != entity.getCrew())
                 && entity.hasAbility(OptionsConstants.PILOT_MELEE_MASTER)) {
             toReturn *= 2;
         }
-  return toReturn;
+        return toReturn;
     }
 
     public ToHitData toHit(Game game) {
@@ -138,40 +122,33 @@
 
         // non-protos can't make protomech-physicalattacks
         if (!(ae instanceof Protomech)) {
-            return new ToHitData(TargetRoll.IMPOSSIBLE,
-                    "Non-protos can't make proto-physicalattacks");
+            return new ToHitData(TargetRoll.IMPOSSIBLE, "Non-protos can't make proto-physicalattacks");
         }
 
         // Can't target a transported entity.
         if ((te != null) && (Entity.NONE != te.getTransportId())) {
-            return new ToHitData(TargetRoll.IMPOSSIBLE,
-                    "Target is a passenger.");
+            return new ToHitData(TargetRoll.IMPOSSIBLE, "Target is a passenger.");
         }
 
         // Can't target a entity conducting a swarm attack.
         if ((te != null) && (Entity.NONE != te.getSwarmTargetId())) {
-            return new ToHitData(TargetRoll.IMPOSSIBLE,
-                    "Target is swarming a Mek.");
+            return new ToHitData(TargetRoll.IMPOSSIBLE, "Target is swarming a Mek.");
         }
 
         // check range
         final int range = ae.getPosition().distance(target.getPosition());
         if (range != 0) {
-            return new ToHitData(TargetRoll.IMPOSSIBLE,
-                    "Target must be in same hex");
+            return new ToHitData(TargetRoll.IMPOSSIBLE, "Target must be in same hex");
         }
 
         // check elevation
-        if ((attackerElevation < targetElevation)
-                || (attackerElevation > targetHeight)) {
-            return new ToHitData(TargetRoll.IMPOSSIBLE,
-                    "Target elevation not in range");
+        if ((attackerElevation < targetElevation) || (attackerElevation > targetHeight)) {
+            return new ToHitData(TargetRoll.IMPOSSIBLE, "Target elevation not in range");
         }
 
         // can't physically attack mechs making dfa attacks
         if ((te != null) && te.isMakingDfa()) {
-            return new ToHitData(TargetRoll.IMPOSSIBLE,
-                    "Target is making a DFA attack");
+            return new ToHitData(TargetRoll.IMPOSSIBLE, "Target is making a DFA attack");
         }
 
         // Can't target woods or ignite a building with a physical.
@@ -200,8 +177,7 @@
 
         // target terrain
         if (te != null) {
-            toHit.append(Compute.getTargetTerrainModifier(game, te, 0,
-                    inSameBuilding));
+            toHit.append(Compute.getTargetTerrainModifier(game, te, 0, inSameBuilding));
         }        
 
         // target prone
@@ -227,5 +203,4 @@
         // done!
         return toHit;
     }
-
 }