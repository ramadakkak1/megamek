--- conflicted
+++ resolved
@@ -13,41 +13,13 @@
 * FOR A PARTICULAR PURPOSE. See the GNU General Public License for more
 * details.
 */
-
 package megamek.common.actions;
 
 import megamek.client.ui.Messages;
-<<<<<<< HEAD
 import megamek.common.*;
-=======
-import megamek.common.BattleArmor;
-import megamek.common.Building;
-import megamek.common.Compute;
-import megamek.common.CriticalSlot;
-import megamek.common.Dropship;
-import megamek.common.Entity;
-import megamek.common.EntityWeightClass;
-import megamek.common.Game;
-import megamek.common.Hex;
-import megamek.common.IPlayer;
-import megamek.common.Infantry;
-import megamek.common.Mech;
-import megamek.common.MechWarrior;
-import megamek.common.RangeType;
-import megamek.common.SmallCraft;
-import megamek.common.TargetRoll;
-import megamek.common.Targetable;
-import megamek.common.Terrains;
-import megamek.common.ToHitData;
-import megamek.common.TripodMech;
->>>>>>> 8490d360
 import megamek.common.options.OptionsConstants;
 
 public class PhysicalAttackAction extends AbstractAttackAction {
-
-    /**
-     *
-     */
     private static final long serialVersionUID = -4702357516725749181L;
     // equipment that affects this attack (AMS, ECM?, etc)
 
@@ -67,9 +39,7 @@
      * @param target    Target
      * @return reason the attack is impossible, or null if it is possible
      */
-    protected static String toHitIsImpossible(Game game, Entity ae,
-                                              Targetable target) {
-
+    protected static String toHitIsImpossible(Game game, Entity ae, Targetable target) {
         if (target == null) {
             return "target is null";
         }
@@ -119,8 +89,7 @@
                 return "Target is swarming a Mek.";
             }
 
-            if ((ae.getGrappled() != Entity.NONE) &&
-                (ae.getGrappleSide() == Entity.GRAPPLE_BOTH)) {
+            if ((ae.getGrappled() != Entity.NONE) && (ae.getGrappleSide() == Entity.GRAPPLE_BOTH)) {
                 return "Locked in Grapple";
 
             }
@@ -128,14 +97,12 @@
             // target unit in building checks
             final boolean targetInBuilding = Compute.isInBuilding(game, te);
             if (targetInBuilding) {
-                Building TargBldg = game.getBoard().getBuildingAt(
-                        te.getPosition());
+                Building TargBldg = game.getBoard().getBuildingAt(te.getPosition());
 
                 // Can't target units in buildings (from the outside).
                 if (!Compute.isInBuilding(game, ae)) {
                     return "Target is inside building";
-                } else if (!game.getBoard().getBuildingAt(ae.getPosition())
-                                .equals(TargBldg)) {
+                } else if (!game.getBoard().getBuildingAt(ae.getPosition()).equals(TargBldg)) {
                     return "Target is inside different building";
                 }
             }
@@ -144,7 +111,6 @@
             if (te.isMakingDfa()) {
                 return "Target is making a DFA attack";
             }
-
         }
 
         // Can't target woods or ignite a building with a physical.
@@ -157,9 +123,7 @@
         return null;
     }
 
-    protected static void setCommonModifiers(ToHitData toHit, Game game,
-                                             Entity ae, Targetable target) {
-
+    protected static void setCommonModifiers(ToHitData toHit, Game game, Entity ae, Targetable target) {
         boolean inSameBuilding = Compute.isInSameBuilding(game, ae, target);
         int attackerId = ae.getId();
         int targetId = target.getTargetId();
@@ -192,7 +156,7 @@
             toHit.addModifier(1, "Modular Armor");
         }
 
-        if ((ae instanceof Mech) && ((Mech) ae).isSuperHeavy()) {
+        if ((ae instanceof Mech) && ae.isSuperHeavy()) {
             toHit.addModifier(1, "attacker is superheavy mech");
         }
         
@@ -210,11 +174,10 @@
                                                  Mech.SYSTEM_SENSORS, Mech.LOC_CT);
             if ((sensorHits + sensorHits2) == 3) {
                 toHit = new ToHitData(TargetRoll.IMPOSSIBLE,
-                                      "Sensors Completely Destroyed for Torso-Mounted Cockpit");
+                        "Sensors Completely Destroyed for Torso-Mounted Cockpit");
                 return;
             } else if (sensorHits == 2) {
-                toHit.addModifier(4,
-                                  "Head Sensors Destroyed for Torso-Mounted Cockpit");
+                toHit.addModifier(4, "Head Sensors Destroyed for Torso-Mounted Cockpit");
             }
         }
 
@@ -256,7 +219,7 @@
             Hex targHex = game.getBoard().getHex(te.getPosition());
             // water partial cover?
             if ((te.height() > 0) && (te.getElevation() == -1)
-                && (targHex.terrainLevel(Terrains.WATER) == te.height())) {
+                    && (targHex.terrainLevel(Terrains.WATER) == te.height())) {
                 toHit.addModifier(1, "target has partial cover");
             }
 
