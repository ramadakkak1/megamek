--- conflicted
+++ resolved
@@ -1,43 +1,25 @@
 /*
  * MegaMek - Copyright (C) 2003, 2004 Ben Mazur (bmazur@sev.org)
  * 
- *  This program is free software; you can redistribute it and/or modify it 
- *  under the terms of the GNU General Public License as published by the Free 
- *  Software Foundation; either version 2 of the License, or (at your option) 
- *  any later version.
- * 
- *  This program is distributed in the hope that it will be useful, but 
- *  WITHOUT ANY WARRANTY; without even the implied warranty of MERCHANTABILITY 
- *  or FITNESS FOR A PARTICULAR PURPOSE. See the GNU General Public License 
- *  for more details.
+ * This program is free software; you can redistribute it and/or modify it
+ * under the terms of the GNU General Public License as published by the Free
+ * Software Foundation; either version 2 of the License, or (at your option)
+ * any later version.
+ *
+ * This program is distributed in the hope that it will be useful, but
+ * WITHOUT ANY WARRANTY; without even the implied warranty of MERCHANTABILITY
+ * or FITNESS FOR A PARTICULAR PURPOSE. See the GNU General Public License
+ * for more details.
  */
-
 package megamek.common.actions;
 
-<<<<<<< HEAD
 import megamek.common.*;
-=======
-import megamek.common.Entity;
-import megamek.common.Game;
-import megamek.common.Hex;
-import megamek.common.IPlayer;
-import megamek.common.Infantry;
-import megamek.common.Mech;
-import megamek.common.TargetRoll;
-import megamek.common.Targetable;
-import megamek.common.Terrains;
-import megamek.common.ToHitData;
->>>>>>> 8490d360
 import megamek.common.options.OptionsConstants;
 
 /**
  * The prone attacker thrashes at the target.
  */
 public class ThrashAttackAction extends AbstractAttackAction {
-
-    /**
-     * 
-     */
     private static final long serialVersionUID = -1527653560370040648L;
 
     public ThrashAttackAction(int entityId, int targetId) {
@@ -88,38 +70,32 @@
 
         // Non-mechs can't thrash.
         if (!(ae instanceof Mech)) {
-            return new ToHitData(TargetRoll.IMPOSSIBLE,
-                    "Only mechs can thrash at infantry");
+            return new ToHitData(TargetRoll.IMPOSSIBLE, "Only mechs can thrash at infantry");
         }
 
         // Mech must be prone.
         if (!ae.isProne()) {
-            return new ToHitData(TargetRoll.IMPOSSIBLE,
-                    "Only prone mechs can thrash at infantry");
+            return new ToHitData(TargetRoll.IMPOSSIBLE, "Only prone mechs can thrash at infantry");
         }
 
         // Can't thrash against non-infantry
-        if (te == null || !(te instanceof Infantry)) {
-            return new ToHitData(TargetRoll.IMPOSSIBLE,
-                    "Can only thrash at infantry");
+        if (!(te instanceof Infantry)) {
+            return new ToHitData(TargetRoll.IMPOSSIBLE, "Can only thrash at infantry");
         }
 
         // Can't thrash against swarming infantry.
         else if (Entity.NONE != te.getSwarmTargetId()) {
-            return new ToHitData(TargetRoll.IMPOSSIBLE,
-                    "Can't thrash at swarming infantry");
+            return new ToHitData(TargetRoll.IMPOSSIBLE, "Can't thrash at swarming infantry");
         }
 
         // Check range.
         if (target.getPosition() == null
                 || ae.getPosition().distance(target.getPosition()) > 0) {
-            return new ToHitData(TargetRoll.IMPOSSIBLE,
-                    "Target not in same hex");
+            return new ToHitData(TargetRoll.IMPOSSIBLE, "Target not in same hex");
         }
 
         if (target.getElevation() != ae.getElevation()) {
-            return new ToHitData(TargetRoll.IMPOSSIBLE,
-                    "Target not at same elevation");
+            return new ToHitData(TargetRoll.IMPOSSIBLE, "Target not at same elevation");
         }
 
         // Check terrain.
@@ -130,8 +106,7 @@
                 || hex.containsTerrain(Terrains.RUBBLE)
                 || hex.containsTerrain(Terrains.FUEL_TANK)
                 || hex.containsTerrain(Terrains.BUILDING)) {
-            return new ToHitData(TargetRoll.IMPOSSIBLE,
-                    "Not a clear or pavement hex.");
+            return new ToHitData(TargetRoll.IMPOSSIBLE, "Not a clear or pavement hex.");
         }
 
         // Can't target woods or a building with a thrash attack.
@@ -148,8 +123,7 @@
         for (int loop = 0; loop < ae.locations(); loop++) {
             if (ae.weaponFiredFrom(loop)) {
                 return new ToHitData(TargetRoll.IMPOSSIBLE,
-                        "Weapons fired from " + ae.getLocationName(loop)
-                                + " this turn");
+                        "Weapons fired from " + ae.getLocationName(loop) + " this turn");
             }
         }
 
@@ -157,24 +131,20 @@
         if (ae.isLocationBad(Mech.LOC_RARM) && ae.isLocationBad(Mech.LOC_LARM)
                 && ae.isLocationBad(Mech.LOC_RLEG)
                 && ae.isLocationBad(Mech.LOC_LLEG)) {
-            return new ToHitData(TargetRoll.IMPOSSIBLE,
-                    "Mech has no arms or legs to thrash");
+            return new ToHitData(TargetRoll.IMPOSSIBLE, "Mech has no arms or legs to thrash");
         }
 
         // If the attack isn't impossible, it's automatically successful.
-        return new ToHitData(TargetRoll.AUTOMATIC_SUCCESS,
-                "thrash attacks always hit");
+        return new ToHitData(TargetRoll.AUTOMATIC_SUCCESS, "thrash attacks always hit");
     }
 
     /**
-     * Damage caused by a successfull thrashing attack.
+     * Damage caused by a successful thrashing attack.
      * 
      * @param entity - the <code>Entity</code> conducting the thrash attack.
      * @return The <code>int</code> amount of damage caused by this attack.
      */
     public static int getDamageFor(Entity entity) {
-        int nDamage = (int) Math.round(entity.getWeight() / 3.0);
-        return nDamage;
+        return (int) Math.round(entity.getWeight() / 3.0);
     }
-
 }