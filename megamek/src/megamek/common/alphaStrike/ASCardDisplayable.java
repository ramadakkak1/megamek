--- conflicted
+++ resolved
@@ -39,11 +39,7 @@
  * These return an undamaged state by default and thus require overriding in AlphaStrikeElement
  * (e.g. {@link #getCurrentArmor()}.
  */
-<<<<<<< HEAD
-public interface ASCardDisplayable extends BattleForceSUAFormatter {
-=======
-public interface ASCardDisplayable extends BTObject {
->>>>>>> bcd14b16
+public interface ASCardDisplayable extends BattleForceSUAFormatter, BTObject {
 
     // TODO : Must also be able to return more "current" values for MV, Dmg, crits etc.
 
