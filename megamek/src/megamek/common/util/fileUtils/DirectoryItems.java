--- conflicted
+++ resolved
@@ -32,12 +32,8 @@
  * @version 3
  */
 public class DirectoryItems extends AbstractDirectory {
-<<<<<<< HEAD
-    public DirectoryItems(final File root, final ItemFileFactory itemFactory) throws AssertionError {
-=======
     public DirectoryItems(final File root, final ItemFileFactory itemFactory)
             throws IllegalArgumentException, NullPointerException {
->>>>>>> 137ed26a
         this(root, "", "", itemFactory);
     }
 
@@ -55,24 +51,6 @@
      * @param itemFactory the <code>ItemFileFactory</code> that will create <code>ItemFile</code>s
      *                    for the contents of the directory. This value must not be <code>null</code>.
      * @throws AssertionError if <code>root</code> is null or if it is not a directory, or if a
-<<<<<<< HEAD
-     *             <code>null</code> is passed for <code>itemFactory</code>.
-     */
-    public DirectoryItems(final File root, final String categoryName,
-                          final String categoryPath, final ItemFileFactory itemFactory)
-            throws AssertionError {
-        super(root, categoryName, categoryPath, itemFactory);
-        assert root.isDirectory() : "The passed file is not a directory.";
-
-        final String[] children = root.list();
-        if (children == null) {
-            MegaMek.getLogger().error("Failed to parse the " + categoryName + " directory, getting null children calling root.list()");
-            return;
-        }
-
-        for (final String content : children) {
-            final File file = new File(root, content);
-=======
      * <code>null</code> is passed for <code>itemFactory</code>.
      */
     private DirectoryItems(final File root, final String categoryName, final String categoryPath,
@@ -83,7 +61,6 @@
         if (!root.isDirectory()) {
             throw new IllegalArgumentException("The passed file is not a directory.");
         }
->>>>>>> 137ed26a
 
         final String[] children = root.list();
         if (children == null) {
@@ -98,11 +75,7 @@
                 // Construct the category name for this sub-directory, and add it to the map
                 getCategories().put(content,
                         new DirectoryItems(file, content, getRootPath() + content + "/", itemFactory));
-<<<<<<< HEAD
-            } else if (itemFactory.accept(root, content)) { // Does the factory accept this entry?
-=======
             } else if (itemFactory.accept(root, content)) {
->>>>>>> 137ed26a
                 // Save the ItemFile for this entry.
                 getItems().put(content, itemFactory.getItemFile(file));
             }
