--- conflicted
+++ resolved
@@ -247,13 +247,4 @@
         troops = new HashMap<>();
         currentSpace = totalSpace;
     }
-<<<<<<< HEAD
-    
-    @Override
-    public int hardpointCost() {
-        return 0;
-    }
-}
-=======
-} // End package class TroopSpace implements Transporter
->>>>>>> 29dbb519
+}