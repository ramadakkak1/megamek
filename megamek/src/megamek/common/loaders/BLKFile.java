--- conflicted
+++ resolved
@@ -465,11 +465,8 @@
                 blk.writeBlockData("cruiseMP", t.getOriginalWalkMP());
                 if (t.hasETypeFlag(Entity.ETYPE_PROTOMECH)) {
                     blk.writeBlockData("jumpingMP", t.getOriginalJumpMP());
-<<<<<<< HEAD
-=======
                     blk.writeBlockData("interface_cockpit",
                             String.valueOf(((Protomech) t).hasInterfaceCockpit()));
->>>>>>> 19124863
                 }
             }
         }
