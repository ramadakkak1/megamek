/*
 * MegaMek - Copyright (C) 2000-2004 Ben Mazur (bmazur@sev.org)
 * Copyright (C) 2019 The MegaMek Team
 *
 * This program is free software; you can redistribute it and/or modify it under
 * the terms of the GNU General Public License as published by the Free Software
 * Foundation; either version 2 of the License, or (at your option) any later
 * version.
 *
 * This program is distributed in the hope that it will be useful, but WITHOUT
 * ANY WARRANTY; without even the implied warranty of MERCHANTABILITY or FITNESS
 * FOR A PARTICULAR PURPOSE. See the GNU General Public License for more
 * details.
 */
package megamek.common.loaders;

import java.util.*;
import java.util.stream.Collectors;

import com.sun.mail.util.DecodingException;
import megamek.common.*;
import megamek.common.InfantryBay.PlatoonType;
import megamek.common.options.IOption;
import megamek.common.options.PilotOptions;
import megamek.common.util.BuildingBlock;
import megamek.common.weapons.bayweapons.BayWeapon;
import megamek.common.weapons.infantry.InfantryWeapon;

public class BLKFile {

    BuildingBlock dataFile;

    public static final int FUSION = 0;
    public static final int ICE = 1;
    public static final int XL = 2;
    public static final int XXL = 3; // don't ask
    public static final int LIGHT = 4; // don't ask
    public static final int COMPACT = 5; // don't ask
    public static final int FUELCELL = 6;
    public static final int FISSION = 7;
    public static final int NONE = 8;
    public static final int MAGLEV = 9;
    public static final int STEAM = 10;
    public static final int BATTERY = 11;
    public static final int SOLAR = 12;
    public static final int EXTERNAL = 13;

    private static final String COMSTAR_BAY = "c*";
    private static final int TRANSPORTER_FIELDS = 6;

    /** Bitmap fields; 2 of 32 used currently
     *  COMSTAR:                            bit 0
     *  IS/Clan tech (for mixed tech):      bit 1
     *
     *  Note: mutual exclusivity is _not_ enforced here.
     */

    private static final int COMSTAR_BIT = 1;
    // IS = 0; CLAN = 1, mutually exclusive
    private static final int TECH_CLAN_BASE = 1 << 1;

    static final String BLK_EXTRA_SEATS = "extra_seats";

    /**
     * If a vehicular grenade launcher does not have a facing provided, assign a default facing.
     * For vehicles this is determined by location. For protomechs the only legal location is
     * the torso, but it may be mounted rear-facing.
     *
     * @param location The location where the VGL is mounted.
     * @param rear     Whether the VGL is rear-facing.
     * @return         The facing to assign to the VGL.
     */
    protected int defaultVGLFacing(int location, boolean rear) {
        return rear ? 3 : 0;
    }

    protected void setBasicEntityData(Entity entity) throws EntityLoadingException {
        if (!dataFile.exists("Name")) {
            throw new EntityLoadingException("Could not find name block.");
        }

        entity.setChassis(dataFile.getDataAsString("Name")[0]);

        // Model is not strictly necessary.
        if (dataFile.exists("Model") && (dataFile.getDataAsString("Model")[0] != null)) {
            entity.setModel(dataFile.getDataAsString("Model")[0]);
        } else {
            entity.setModel("");
        }

        if (dataFile.exists(MtfFile.MUL_ID)) {
            entity.setMulId(dataFile.getDataAsInt(MtfFile.MUL_ID)[0]);
        }

        if (dataFile.exists("role")) {
            entity.setUnitRole(UnitRole.parseRole(dataFile.getDataAsString("role")[0]));
        }

        if (dataFile.exists("source")) {
            entity.setSource(dataFile.getDataAsString("source")[0]);
        }

        setTechLevel(entity);
        setFluff(entity);
        checkManualBV(entity);
    }

    public int defaultAeroVGLFacing(int location, boolean rearFacing) {
        switch (location) {
            case Aero.LOC_LWING:
                return rearFacing ? 4 : 5;
            case Aero.LOC_RWING:
                return rearFacing ? 2 : 1;
            case Aero.LOC_AFT:
                return 4;
            case Aero.LOC_NOSE:
            default:
                return 0;
        }
    }

    /** Legacy support for Drone Carrier Control System capacity using additional equipment */
    int legacyDCCSCapacity = 0;
    /** Legacy support for MASH capacity using additional equipment */
    int mashOperatingTheaters = 0;

    /**
     * Legacy support for variable sized equipment that expands capacity by using an
     * additional MiscType.
     *
     * @param lookup The lookup name
     */
    boolean checkLegacyExtraEquipment(String lookup) {
        switch (lookup) {
            case "MASH Operation Theater":
                mashOperatingTheaters++;
                return true;
            case "ISDroneExtra":
            case "CLDroneExtra":
                legacyDCCSCapacity++;
                return true;
            default:
                return false;
        }
    }

    /**
     * Legacy support for variable equipment that had a separate EquipmentType entry for each possible
     * size
     *
     * @param eqName The equipment lookup name
     * @return       The size of the equipment
     */
    static double getLegacyVariableSize(String eqName) {
        if (eqName.startsWith("Cargo")
                || eqName.startsWith("Liquid Storage")
                || eqName.startsWith("Communications Equipment")) {
            return Double.parseDouble(eqName.substring(eqName.indexOf("(") + 1,
                    eqName.indexOf(" ton")));
        }
        if (eqName.startsWith("CommsGear")) {
            return Double.parseDouble(eqName.substring(eqName.indexOf(":") + 1));
        }
        if (eqName.startsWith("Mission Equipment Storage")) {
            int pos = eqName.indexOf("(");
            if (pos > 0) {
                return Double.parseDouble(eqName.substring(pos + 1,
                        eqName.indexOf("kg")).trim());
            } else {
                // If the internal name does not include a size, it's the original 20 kg version.
                return 0.02;
            }
        }
        if (eqName.startsWith("Ladder")) {
            return Double.parseDouble(eqName.substring(eqName.indexOf("(") + 1,
                    eqName.indexOf("m)")));
        }
        return 1.0;
    }

    protected void loadEquipment(Entity t, String sName, int nLoc)
            throws EntityLoadingException {
        String[] saEquip = dataFile.getDataAsString(sName + " Equipment");
        if (saEquip == null) {
            return;
        }

        // prefix is "Clan " or "IS "
        String prefix;
        if (t.isClan()) {
            prefix = "Clan ";
        } else {
            prefix = "IS ";
        }

        if (saEquip[0] != null) {
            for (String s : saEquip) {
                String equipName = s.trim();
                boolean isOmniMounted = false;
                boolean isTurreted = false;
                boolean isPintleTurreted = false;
                double size = 0.0;
                int sizeIndex = equipName.toUpperCase().indexOf(":SIZE:");
                if (sizeIndex > 0) {
                    size = Double.parseDouble(equipName.substring(sizeIndex + 6));
                    equipName = equipName.substring(0, sizeIndex);
                }
                if (equipName.toUpperCase().endsWith(":OMNI")) {
                    isOmniMounted = true;
                    equipName = equipName.substring(0, equipName.length() - 5).trim();
                }
                if (equipName.toUpperCase().endsWith("(PT)")) {
                    isPintleTurreted = true;
                    equipName = equipName.substring(0, equipName.length() - 4).trim();
                }
                if (equipName.toUpperCase().endsWith("(ST)")) {
                    isTurreted = true;
                    equipName = equipName.substring(0, equipName.length() - 4).trim();
                }

                int facing = -1;
                if (equipName.toUpperCase().endsWith("(FL)")) {
                    facing = 5;
                    equipName = equipName.substring(0, equipName.length() - 4).trim();
                }
                if (equipName.toUpperCase().endsWith("(FR)")) {
                    facing = 1;
                    equipName = equipName.substring(0, equipName.length() - 4).trim();
                }
                if (equipName.toUpperCase().endsWith("(RL)")) {
                    facing = 4;
                    equipName = equipName.substring(0, equipName.length() - 4).trim();
                }
                if (equipName.toUpperCase().endsWith("(RR)")) {
                    facing = 2;
                    equipName = equipName.substring(0, equipName.length() - 4).trim();
                }
                if (equipName.toUpperCase().endsWith("(R)")) {
                    facing = 3;
                    equipName = equipName.substring(0, equipName.length() - 4).trim();
                }
                EquipmentType etype = EquipmentType.get(equipName);

                if (etype == null) {
                    // try w/ prefix
                    etype = EquipmentType.get(prefix + equipName);
                }
                if ((etype == null) && checkLegacyExtraEquipment(equipName)) {
                    continue;
                }

                // The stealth armor mount is added when the armor type is set
                if ((etype instanceof MiscType) && etype.hasFlag(MiscType.F_STEALTH)) {
                    continue;
                }

                if (etype != null) {
                    try {
                        Mounted mount = t.addEquipment(etype, nLoc, false,
                                BattleArmor.MOUNT_LOC_NONE, false, false,
                                isTurreted, isPintleTurreted, isOmniMounted);
                        // Need to set facing for VGLs
                        if ((etype instanceof WeaponType)
                                && etype.hasFlag(WeaponType.F_VGL)) {
                            if (facing == -1) {
                                mount.setFacing(defaultVGLFacing(nLoc, false));
                            } else {
                                mount.setFacing(facing);
                            }
                        }
                        if (etype.isVariableSize()) {
                            if (size == 0.0) {
                                size = getLegacyVariableSize(equipName);
                            }
                            mount.setSize(size);
                        } else if (t.isSupportVehicle() && (mount.getType() instanceof InfantryWeapon)
                                && size > 1) {
                            // The ammo bin is created by Entity#addEquipment but the size has not
                            // been set yet, so if the unit carries multiple clips the number of
                            // shots needs to be adjusted.
                            mount.setSize(size);
                            Objects.requireNonNull(mount.getLinked());
                            mount.getLinked().setOriginalShots((int) size
                                * ((InfantryWeapon) mount.getType()).getShots());
                            mount.getLinked().setShotsLeft(mount.getLinked().getOriginalShots());
                        }
                    } catch (LocationFullException ex) {
                        throw new EntityLoadingException(ex.getMessage());
                    }
                } else if (!equipName.isBlank()) {
                    t.addFailedEquipment(equipName);
                }
            }
        }
        if (mashOperatingTheaters > 0) {
            for (Mounted m : t.getMisc()) {
                if (m.getType().hasFlag(MiscType.F_MASH)) {
                    // includes one as part of the core component
                    m.setSize(m.getSize() + mashOperatingTheaters);
                    break;
                }
            }
        }
        if (legacyDCCSCapacity > 0) {
            for (Mounted m : t.getMisc()) {
                if (m.getType().hasFlag(MiscType.F_DRONE_CARRIER_CONTROL)) {
                    // core system does not include drone capacity
                    m.setSize(legacyDCCSCapacity);
                    break;
                }
            }
        }
    }

    public boolean isMine() {
        return dataFile.exists("blockversion");
    }

    static int translateEngineCode(int code) {
        if (code == BLKFile.FUSION) {
            return Engine.NORMAL_ENGINE;
        } else if (code == BLKFile.ICE) {
            return Engine.COMBUSTION_ENGINE;
        } else if (code == BLKFile.XL) {
            return Engine.XL_ENGINE;
        } else if (code == BLKFile.LIGHT) {
            return Engine.LIGHT_ENGINE;
        } else if (code == BLKFile.XXL) {
            return Engine.XXL_ENGINE;
        } else if (code == BLKFile.COMPACT) {
            return Engine.COMPACT_ENGINE;
        } else if (code == BLKFile.FUELCELL) {
            return Engine.FUEL_CELL;
        } else if (code == BLKFile.FISSION) {
            return Engine.FISSION;
        } else if (code == BLKFile.NONE) {
            return Engine.NONE;
        } else if (code == BLKFile.MAGLEV) {
            return Engine.MAGLEV;
        } else if (code == BLKFile.STEAM) {
            return Engine.STEAM;
        } else if (code == BLKFile.BATTERY) {
            return Engine.BATTERY;
        } else if (code == BLKFile.SOLAR) {
            return Engine.SOLAR;
        } else if (code == BLKFile.EXTERNAL) {
            return Engine.EXTERNAL;
        } else {
            return -1;
        }
    }

    public void setFluff(Entity e) {

        if (dataFile.exists("capabilities")) {
            e.getFluff().setCapabilities(dataFile.getDataAsString("capabilities")[0]);
        }

        if (dataFile.exists("overview")) {
            e.getFluff().setOverview(dataFile.getDataAsString("overview")[0]);
        }

        if (dataFile.exists("deployment")) {
            e.getFluff().setDeployment(dataFile.getDataAsString("deployment")[0]);
        }

        if (dataFile.exists("history")) {
            e.getFluff().setHistory(dataFile.getDataAsString("history")[0]);
        }

        if (dataFile.exists("manufacturer")) {
            e.getFluff().setManufacturer(dataFile.getDataAsString("manufacturer")[0]);
        }

        if (dataFile.exists("primaryFactory")) {
            e.getFluff().setPrimaryFactory(dataFile.getDataAsString("primaryFactory")[0]);
        }

        if (dataFile.exists("systemManufacturers")) {
            for (String line : dataFile.getDataAsString("systemManufacturers")) {
                String[] fields = line.split(":");
                EntityFluff.System comp = EntityFluff.System.parse(fields[0]);
                if ((null != comp) && (fields.length > 1)) {
                    e.getFluff().setSystemManufacturer(comp, fields[1]);
                }
            }
        }

        if (dataFile.exists("systemModels")) {
            for (String line : dataFile.getDataAsString("systemModels")) {
                String[] fields = line.split(":");
                EntityFluff.System comp = EntityFluff.System.parse(fields[0]);
                if ((null != comp) && (fields.length > 1)) {
                    e.getFluff().setSystemModel(comp, fields[1]);
                }
            }
        }

        if (dataFile.exists("imagepath")) {
            e.getFluff().setMMLImagePath(
                    dataFile.getDataAsString("imagepath")[0]);
        }

        if (dataFile.exists("notes")) {
            e.getFluff().setNotes(dataFile.getDataAsString("notes")[0]);
        }

        if (dataFile.exists("use")) {
            e.getFluff().setUse(dataFile.getDataAsString("use")[0]);
        }

        if (dataFile.exists("length")) {
            e.getFluff().setLength(dataFile.getDataAsString("length")[0]);
        }

        if (dataFile.exists("width")) {
            e.getFluff().setWidth(dataFile.getDataAsString("width")[0]);
        }

        if (dataFile.exists("height")) {
            e.getFluff().setHeight(dataFile.getDataAsString("height")[0]);
        }

        if (dataFile.exists("source")) {
            e.setSource(dataFile.getDataAsString("source")[0]);
        }
    }

    public void checkManualBV(Entity e) {
        if (dataFile.exists("bv")) {
            int bv = dataFile.getDataAsInt("bv")[0];

            if (bv != 0) {
                e.setUseManualBV(true);
                e.setManualBV(bv);
            }
        }
    }

    public void setTechLevel(Entity e) throws EntityLoadingException {
        if (!dataFile.exists("year")) {
            throw new EntityLoadingException("Could not find year block.");
        }
        e.setYear(dataFile.getDataAsInt("year")[0]);

        if (!dataFile.exists("type")) {
            throw new EntityLoadingException("Could not find type block.");
        }

        switch (dataFile.getDataAsString("type")[0]) {
            case "IS":
                if (e.getYear() == 3025) {
                    e.setTechLevel(TechConstants.T_INTRO_BOXSET);
                } else {
                    e.setTechLevel(TechConstants.T_IS_TW_NON_BOX);
                }
                break;
            case "IS Level 1":
                e.setTechLevel(TechConstants.T_INTRO_BOXSET);
                break;
            case "IS Level 2":
                e.setTechLevel(TechConstants.T_IS_TW_NON_BOX);
                break;
            case "IS Level 3":
                e.setTechLevel(TechConstants.T_IS_ADVANCED);
                break;
            case "IS Level 4":
                e.setTechLevel(TechConstants.T_IS_EXPERIMENTAL);
                break;
            case "IS Level 5":
                e.setTechLevel(TechConstants.T_IS_UNOFFICIAL);
                break;
            case "Clan":
            case "Clan Level 2":
                e.setTechLevel(TechConstants.T_CLAN_TW);
                break;
            case "Clan Level 3":
                e.setTechLevel(TechConstants.T_CLAN_ADVANCED);
                break;
            case "Clan Level 4":
                e.setTechLevel(TechConstants.T_CLAN_EXPERIMENTAL);
                break;
            case "Clan Level 5":
                e.setTechLevel(TechConstants.T_CLAN_UNOFFICIAL);
                break;
            case "Mixed (IS Chassis)":
                e.setTechLevel(TechConstants.T_IS_TW_NON_BOX);
                e.setMixedTech(true);
                break;
            case "Mixed (IS Chassis) Advanced":
                e.setTechLevel(TechConstants.T_IS_ADVANCED);
                e.setMixedTech(true);
                break;
            case "Mixed (IS Chassis) Experimental":
                e.setTechLevel(TechConstants.T_IS_EXPERIMENTAL);
                e.setMixedTech(true);
                break;
            case "Mixed (IS Chassis) Unofficial":
                e.setTechLevel(TechConstants.T_IS_UNOFFICIAL);
                e.setMixedTech(true);
                break;
            case "Mixed (Clan Chassis)":
                e.setTechLevel(TechConstants.T_CLAN_TW);
                e.setMixedTech(true);
                break;
            case "Mixed (Clan Chassis) Advanced":
                e.setTechLevel(TechConstants.T_CLAN_ADVANCED);
                e.setMixedTech(true);
                break;
            case "Mixed (Clan Chassis) Experimental":
                e.setTechLevel(TechConstants.T_CLAN_EXPERIMENTAL);
                e.setMixedTech(true);
                break;
            case "Mixed (Clan Chassis) Unofficial":
                e.setTechLevel(TechConstants.T_CLAN_UNOFFICIAL);
                e.setMixedTech(true);
                break;
            case "Mixed":
                throw new EntityLoadingException("Unsupported tech base: \"Mixed\" is no longer allowed by itself.  You must specify \"Mixed (IS Chassis)\" or \"Mixed (Clan Chassis)\".");
            default:
                throw new EntityLoadingException("Unsupported tech level: "
                        + dataFile.getDataAsString("type")[0]);
        }
    }

    public static BuildingBlock getBlock(Entity t) {
        BuildingBlock blk = new BuildingBlock();
        blk.createNewBlock();

        if (t instanceof BattleArmor) {
            blk.writeBlockData("UnitType", "BattleArmor");
        } else if (t instanceof Protomech) {
            blk.writeBlockData("UnitType", "ProtoMech");
        } else if (t instanceof Mech) {
            blk.writeBlockData("UnitType", "Mech");
        } else if (t instanceof GunEmplacement) {
            blk.writeBlockData("UnitType", "GunEmplacement");
        } else if (t instanceof LargeSupportTank) {
            blk.writeBlockData("UnitType", "LargeSupportTank");
        } else if (t instanceof SupportTank) {
            blk.writeBlockData("UnitType", "SupportTank");
        } else if (t instanceof SupportVTOL) {
            blk.writeBlockData("UnitType", "SupportVTOL");
        } else if (t instanceof VTOL) {
            blk.writeBlockData("UnitType", "VTOL");
        } else if (t instanceof FixedWingSupport) {
            blk.writeBlockData("UnitType", "FixedWingSupport");
        } else if (t instanceof ConvFighter) {
            blk.writeBlockData("UnitType", "ConvFighter");
        } else if (t instanceof Dropship) {
            blk.writeBlockData("UnitType", "Dropship");
        } else if (t instanceof SmallCraft) {
            blk.writeBlockData("UnitType", "SmallCraft");
        } else if (t instanceof Warship) {
            blk.writeBlockData("UnitType", "Warship");
        } else if (t instanceof SpaceStation) {
            blk.writeBlockData("UnitType", "SpaceStation");
        } else if (t instanceof Jumpship) {
            blk.writeBlockData("UnitType", "Jumpship");
        } else if (t instanceof Tank) {
            blk.writeBlockData("UnitType", "Tank");
        } else if (t instanceof Infantry) {
            blk.writeBlockData("UnitType", "Infantry");
        } else if (t instanceof Aero) {
            blk.writeBlockData("UnitType", "Aero");
        }

        blk.writeBlockData("Name", t.getChassis());
        blk.writeBlockData("Model", t.getModel());
        if (t.hasMulId()) {
            blk.writeBlockData(MtfFile.MUL_ID, t.getMulId());
        }
        blk.writeBlockData("year", t.getYear());
        if (t.getOriginalBuildYear() >= 0) {
            blk.writeBlockData("originalBuildYear", t.getOriginalBuildYear());
        }
        String type;
        if (t.isMixedTech()) {
            if (!t.isClan()) {
                type = "Mixed (IS Chassis)";
            } else {
                type = "Mixed (Clan Chassis)";
            }
            if ((t.getTechLevel() == TechConstants.T_IS_ADVANCED)
                    || (t.getTechLevel() == TechConstants.T_CLAN_ADVANCED)) {
                type += " Advanced";
            } else if ((t.getTechLevel() == TechConstants.T_IS_EXPERIMENTAL)
                    || (t.getTechLevel() == TechConstants.T_CLAN_EXPERIMENTAL)) {
                type += " Experimental";
            }
            if ((t.getTechLevel() == TechConstants.T_IS_UNOFFICIAL)
                    || (t.getTechLevel() == TechConstants.T_CLAN_UNOFFICIAL)) {
                type += " Unofficial";
            }
        } else {
            switch (t.getTechLevel()) {
                case TechConstants.T_INTRO_BOXSET:
                    type = "IS Level 1";
                    break;
                case TechConstants.T_IS_TW_NON_BOX:
                    type = "IS Level 2";
                    break;
                case TechConstants.T_IS_ADVANCED:
                    type = "IS Level 3";
                    break;
                case TechConstants.T_IS_EXPERIMENTAL:
                    type = "IS Level 4";
                    break;
                case TechConstants.T_IS_UNOFFICIAL:
                default:
                    type = "IS Level 5";
                    break;
                case TechConstants.T_CLAN_TW:
                    type = "Clan Level 2";
                    break;
                case TechConstants.T_CLAN_ADVANCED:
                    type = "Clan Level 3";
                    break;
                case TechConstants.T_CLAN_EXPERIMENTAL:
                    type = "Clan Level 4";
                    break;
                case TechConstants.T_CLAN_UNOFFICIAL:
                    type = "Clan Level 5";
                    break;
            }
        }
        blk.writeBlockData("type", type);

<<<<<<< HEAD
        if (t.hasRole()) {
            blk.writeBlockData("role", t.getRole().toString());
        }

        blk.writeBlockData("motion_type", t.getMovementModeAsString());
=======
        if ((t instanceof Infantry) && ((Infantry) t).getMount() != null) {
            blk.writeBlockData("motion_type", ((Infantry) t).getMount().toString());
        } else {
            blk.writeBlockData("motion_type", t.getMovementModeAsString());
        }
>>>>>>> 35223e35

        if(t.getTransports().size() > 0) {
            // We should only write the transporters block for units that can and do
            // have transporter bays.  Empty Transporters blocks cause issues.
            String[] transporter_array = new String[t.getTransports().size()];
            int index = 0;
            for (Transporter transporter : t.getTransports()) {
                transporter_array[index] = transporter.toString();
                if (t.isPodMountedTransport(transporter)) {
                    transporter_array[index] += ":omni";
                }
                index++;
            }
            blk.writeBlockData("transporters", transporter_array);
        }

        if (!t.isConventionalInfantry()) {
            if (t instanceof Aero) {
                blk.writeBlockData("SafeThrust", t.getOriginalWalkMP());
            } else {
                blk.writeBlockData("cruiseMP", t.getOriginalWalkMP());
                if (t.hasETypeFlag(Entity.ETYPE_PROTOMECH)) {
                    blk.writeBlockData("jumpingMP", t.getOriginalJumpMP());
                    blk.writeBlockData("interface_cockpit",
                            String.valueOf(((Protomech) t).hasInterfaceCockpit()));
                }
            }
        }

        int numLocs = t.locations();
        if (!(t instanceof Infantry)) {
            if (t instanceof Aero) {
                if (t.isFighter()) {
                    blk.writeBlockData("cockpit_type", ((Aero) t).getCockpitType());
                    if (t.hasETypeFlag(Entity.ETYPE_CONV_FIGHTER) && ((Aero) t).isVSTOL()) {
                        blk.writeBlockData("vstol", 1);
                    }
                } else if ((t instanceof Dropship) && t.isPrimitive()) {
                    blk.writeBlockData("collartype", ((Dropship) t).getCollarType());
                }
                blk.writeBlockData("heatsinks", ((Aero) t).getHeatSinks());
                blk.writeBlockData("sink_type", ((Aero) t).getHeatType());
                if (((Aero) t).getPodHeatSinks() > 0) {
                    blk.writeBlockData("omnipodheatsinks", ((Aero) t).getPodHeatSinks());
                }
                blk.writeBlockData("fuel", ((Aero) t).getFuel());
            }
            if (t.hasEngine()) {
                int engineCode = BLKFile.FUSION;
                switch (t.getEngine().getEngineType()) {
                    case Engine.COMBUSTION_ENGINE:
                        engineCode = BLKFile.ICE;
                        break;
                    case Engine.LIGHT_ENGINE:
                        engineCode = BLKFile.LIGHT;
                        break;
                    case Engine.XL_ENGINE:
                        engineCode = BLKFile.XL;
                        break;
                    case Engine.XXL_ENGINE:
                        engineCode = BLKFile.XXL;
                        break;
                    case Engine.FUEL_CELL:
                        engineCode = BLKFile.FUELCELL;
                        break;
                    case Engine.FISSION:
                        engineCode = BLKFile.FISSION;
                        break;
                    case Engine.NONE:
                        engineCode = BLKFile.NONE;
                        break;
                    case Engine.MAGLEV:
                        engineCode = BLKFile.MAGLEV;
                        break;
                    case Engine.STEAM:
                        engineCode = BLKFile.STEAM;
                        break;
                    case Engine.BATTERY:
                        engineCode = BLKFile.BATTERY;
                        break;
                    case Engine.SOLAR:
                        engineCode = BLKFile.SOLAR;
                        break;
                    case Engine.EXTERNAL:
                        engineCode = BLKFile.EXTERNAL;
                        break;
                }
                blk.writeBlockData("engine_type", engineCode);
                if (t.getEngine().isClan() != t.isClan()) {
                    blk.writeBlockData("clan_engine", Boolean.toString(t.getEngine().isClan()));
                }
            }
            if (!t.hasPatchworkArmor() && (t.getArmorType(1) != 0)) {
                blk.writeBlockData("armor_type", t.getArmorType(1));
                blk.writeBlockData("armor_tech", t.getArmorTechLevel(1));
            } else if (t.hasPatchworkArmor()) {
                blk.writeBlockData("armor_type",
                        EquipmentType.T_ARMOR_PATCHWORK);
                for (int i = 1; i < t.locations(); i++) {
                    blk.writeBlockData(t.getLocationName(i) + "_armor_type", t.getArmorType(i));
                    blk.writeBlockData(t.getLocationName(i) + "_armor_tech",
                            TechConstants.getTechName(t.getArmorTechLevel(i)));
                }
            }
            if (t.getStructureType() != 0) {
                blk.writeBlockData("internal_type", t.getStructureType());
            }
            if (t.isOmni()) {
                blk.writeBlockData("omni", 1);
            }

            int[] armor_array;
            if (t.hasETypeFlag(Entity.ETYPE_AERO)) {
                if (t.hasETypeFlag(Entity.ETYPE_JUMPSHIP)) {
                    armor_array = new int[6];
                } else {
                    armor_array = new int[4];
                }
                for (int i = 0; i < armor_array.length; i++) {
                    armor_array[i] = t.getOArmor(i);
                }
            } else {
                armor_array = new int[numLocs - 1];
                for (int i = 1; i < numLocs; i++) {
                    armor_array[i - 1] = t.getOArmor(i);
                }
            }
            blk.writeBlockData("armor", armor_array);
        }

        // Write out armor_type and armor_tech entries for BA
        if (t instanceof BattleArmor) {
            blk.writeBlockData("armor_type", t.getArmorType(1));
            blk.writeBlockData("armor_tech", t.getArmorTechLevel(1));
        }

        Vector<Vector<String>> eq = new Vector<>(numLocs);

        for (int i = 0; i < numLocs; i++) {
            eq.add(new Vector<>());
        }
        for (Mounted m : t.getEquipment()) {
            // Ignore Mounteds that represent a WeaponGroup
            // BA anti-personnel weapons are written just after the mount
            if (m.isWeaponGroup() || m.isAPMMounted()) {
                continue;
            }

            // Ignore ammo for one-shot launchers
            if ((m.getLinkedBy() != null) && (m.getLinkedBy().isOneShot())) {
                continue;
            }

            if (m.getType() instanceof BayWeapon) {
                int loc = m.getLocation();
                if (loc == Entity.LOC_NONE) {
                    continue;
                }
                boolean rear = m.isRearMounted();
                for (int i = 0; i < m.getBayWeapons().size(); i++) {
                    Mounted w = t.getEquipment(m.getBayWeapons().get(i));
                    String name = w.getType().getInternalName();
                    if (i == 0) {
                        name = "(B) " + name;
                    }
                    if (rear) {
                        name = "(R) " + name;
                    }
                    eq.get(loc).add(name);
                }
                for (Integer aNum : m.getBayAmmo()) {
                    Mounted a = t.getEquipment(aNum);
                    String name = a.getType().getInternalName();
                    name += ":" + a.getBaseShotsLeft();
                    if (rear) {
                        name = "(R) " + name;
                    }
                    eq.get(loc).add(name);
                }
                continue;
            }

            if (t.usesWeaponBays() && ((m.getType() instanceof WeaponType)
                    || (m.getType() instanceof AmmoType))) {
                continue;
            }

            String name = encodeEquipmentLine(m);
            int loc = m.getLocation();
            if (loc != Entity.LOC_NONE) {
                eq.get(loc).add(name);
            }
            if ((m.getLinked() != null) && m.getLinked().isAPMMounted()) {
                eq.get(loc).add(encodeEquipmentLine(m.getLinked()));
            }
        }
        for (int i = 0; i < numLocs; i++) {
            if (!(t.isConventionalInfantry() && (i == Infantry.LOC_INFANTRY))) {
                blk.writeBlockData(t.getLocationName(i) + " Equipment", eq.get(i));
            }
        }
        if (!t.hasPatchworkArmor() && t.hasBARArmor(1)) {
            blk.writeBlockData("barrating", t.getBARRating(1));
        }

        if (t.isSupportVehicle()) {
            blk.writeBlockData("structural_tech_rating", t.getStructuralTechRating());
            blk.writeBlockData("engine_tech_rating", t.getEngineTechRating());
            blk.writeBlockData("armor_tech_rating", t.getArmorTechRating());
        }

        if (t.hasETypeFlag(Entity.ETYPE_SMALL_CRAFT) || t.hasETypeFlag(Entity.ETYPE_JUMPSHIP)) {
            blk.writeBlockData("structural_integrity", ((Aero) t).get0SI());
        }

        if (!t.getFluff().getCapabilities().isBlank()) {
            blk.writeBlockData("capabilities", t.getFluff().getCapabilities());
        }

        if (!t.getFluff().getOverview().isBlank()) {
            blk.writeBlockData("overview", t.getFluff().getOverview());
        }

        if (!t.getFluff().getDeployment().isBlank()) {
            blk.writeBlockData("deployment", t.getFluff().getDeployment());
        }

        if (!t.getFluff().getHistory().isBlank()) {
            blk.writeBlockData("history", t.getFluff().getHistory());
        }

        if (!t.getFluff().getManufacturer().isBlank()) {
            blk.writeBlockData("manufacturer", t.getFluff().getManufacturer());
        }

        if (!t.getFluff().getPrimaryFactory().isBlank()) {
            blk.writeBlockData("primaryFactory", t.getFluff().getPrimaryFactory());
        }

        List<String> list = t.getFluff().createSystemManufacturersList();
        if (!list.isEmpty()) {
            blk.writeBlockData("systemManufacturers", list);
        }

        list = t.getFluff().createSystemModelsList();
        if (!list.isEmpty()) {
            blk.writeBlockData("systemModels", list);
        }

        if (!t.getFluff().getMMLImagePath().isBlank()) {
            blk.writeBlockData("imagepath", t.getFluff().getMMLImagePath());
        }

        if (!t.getFluff().getNotes().isBlank()) {
            blk.writeBlockData("notes", t.getFluff().getNotes());
        }

        if (!t.getFluff().getUse().isBlank()) {
            blk.writeBlockData("use", t.getFluff().getUse());
        }

        if (!t.getFluff().getLength().isBlank()) {
            blk.writeBlockData("length", t.getFluff().getLength());
        }

        if (!t.getFluff().getWidth().isBlank()) {
            blk.writeBlockData("width", t.getFluff().getWidth());
        }

        if (!t.getFluff().getHeight().isBlank()) {
            blk.writeBlockData("height", t.getFluff().getHeight());
        }

        if (!t.getSource().isBlank()) {
            blk.writeBlockData("source", t.getSource());
        }

        if (t instanceof BattleArmor) {
            BattleArmor ba = (BattleArmor) t;
            if (ba.getChassisType() == BattleArmor.CHASSIS_TYPE_BIPED) {
                blk.writeBlockData("chassis", "biped");

            } else if (ba.getChassisType() == BattleArmor.CHASSIS_TYPE_QUAD) {
                blk.writeBlockData("chassis", "quad");
                if (ba.getTurretCapacity() > 0) {
                    blk.writeBlockData("turret",
                            (ba.hasModularTurretMount() ? "Modular:" : "Standard:") + ba.getTurretCapacity());
                }
            }
            if (ba.isExoskeleton()) {
                blk.writeBlockData("exoskeleton", "true");
            }
            blk.writeBlockData("jumpingMP", ba.getOriginalJumpMP());
            blk.writeBlockData("armor", new int[] { ba.getArmor(1) });
            blk.writeBlockData("Trooper Count", (int) t.getWeight());
            blk.writeBlockData("weightclass", ba.getWeightClass());
        } else if (t instanceof Infantry) {
            Infantry infantry = (Infantry) t;
            blk.writeBlockData("squad_size", infantry.getSquadSize());
            blk.writeBlockData("squadn", infantry.getSquadCount());
            if (infantry.getSecondaryWeaponsPerSquad() > 0) {
                blk.writeBlockData("secondn", infantry.getSecondaryWeaponsPerSquad());
            }
            if (null != infantry.getPrimaryWeapon()) {
                blk.writeBlockData("Primary", infantry.getPrimaryWeapon()
                        .getInternalName());
            }
            if (null != infantry.getSecondaryWeapon()) {
                blk.writeBlockData("Secondary", infantry.getSecondaryWeapon()
                        .getInternalName());
            }

            if (infantry.canMakeAntiMekAttacks()) {
                blk.writeBlockData("antimek", (infantry.getAntiMekSkill() + ""));
            }

            EquipmentType et = infantry.getArmorKit();
            if (et != null) {
                blk.writeBlockData("armorKit", et.getInternalName());
            }
            if (infantry.getArmorDamageDivisor() != 1) {
                blk.writeBlockData("armordivisor",
                        Double.toString(infantry.getArmorDamageDivisor()));
            }
            if (infantry.isArmorEncumbering()) {
                blk.writeBlockData("encumberingarmor", "true");
            }
            if (infantry.hasSpaceSuit()) {
                blk.writeBlockData("spacesuit", "true");
            }
            if (infantry.hasDEST()) {
                blk.writeBlockData("dest", "true");
            }
            if (infantry.hasSneakCamo()) {
                blk.writeBlockData("sneakcamo", "true");
            }
            if (infantry.hasSneakIR()) {
                blk.writeBlockData("sneakir", "true");
            }
            if (infantry.hasSneakECM()) {
                blk.writeBlockData("sneakecm", "true");
            }
            if (infantry.hasSpecialization()) {
                blk.writeBlockData("specialization", infantry.getSpecializations());
            }
            ArrayList<String> augmentations = new ArrayList<>();
            for (Enumeration<IOption> e = infantry.getCrew().getOptions(PilotOptions.MD_ADVANTAGES);
                    e.hasMoreElements();) {
                final IOption o = e.nextElement();
                if (o.booleanValue()) {
                    augmentations.add(o.getName());
                }
            }
            if (!augmentations.isEmpty()) {
                blk.writeBlockData("augmentation", augmentations.toArray(new String[0]));
            }
        } else {
            blk.writeBlockData("tonnage", t.getWeight());
        }

        if (t.getUseManualBV()) {
            blk.writeBlockData("bv", t.getManualBV());
        }

        if ((t instanceof Tank) && t.isOmni()) {
            Tank tank = (Tank) t;
            if (tank.getBaseChassisTurretWeight() >= 0) {
                blk.writeBlockData("baseChassisTurretWeight",
                        tank.getBaseChassisTurretWeight());
            }
            if (tank.getBaseChassisTurret2Weight() >= 0) {
                blk.writeBlockData("baseChassisTurret2Weight",
                        tank.getBaseChassisTurret2Weight());
            }
            if (tank.getBaseChassisSponsonPintleWeight() >= 0) {
                blk.writeBlockData("baseChassisSponsonPintleWeight",
                        tank.getBaseChassisSponsonPintleWeight());
            }
        }

        if (t.isSupportVehicle() && t.isOmni()) {
            blk.writeBlockData("baseChassisFireConWeight",
                    t.getBaseChassisFireConWeight());
        }

        if (t instanceof Tank) {
            Tank tank = (Tank) t;
            if (tank.isSupportVehicle()) {
                blk.writeBlockData("fuel", tank.getFuelTonnage());
            }
            if (tank.getEngine().getEngineType() == Engine.COMBUSTION_ENGINE) {
                blk.writeBlockData("fuelType", tank.getICEFuelType().toString());
            }
            if (tank.hasNoControlSystems()) {
                blk.writeBlockData("hasNoControlSystems", 1);
            }
            if (!t.isSupportVehicle() && t.isTrailer()) {
                blk.writeBlockData("trailer", 1);
            }
            if (tank.getExtraCrewSeats() > 0) {
                blk.writeBlockData(BLK_EXTRA_SEATS, tank.getExtraCrewSeats());
            }
        }

        if (t instanceof SmallCraft) {
            SmallCraft sc = (SmallCraft) t;
            blk.writeBlockData("designtype", sc.getDesignType());
            blk.writeBlockData("crew", sc.getNCrew());
            blk.writeBlockData("officers", sc.getNOfficers());
            blk.writeBlockData("gunners", sc.getNGunners());
            blk.writeBlockData("passengers", sc.getNPassenger());
            blk.writeBlockData("marines", sc.getNMarines());
            blk.writeBlockData("battlearmor", sc.getNBattleArmor());
            blk.writeBlockData("otherpassenger", sc.getNOtherPassenger());
            blk.writeBlockData("life_boat", sc.getLifeBoats());
            blk.writeBlockData("escape_pod", sc.getEscapePods());
        }

        if (t instanceof Warship) {
            Warship ws = (Warship) t;
            blk.writeBlockData("kf_core", ws.getDriveCoreType());
            if (ws.getDriveCoreType() == Warship.DRIVE_CORE_PRIMITIVE) {
                blk.writeBlockData("jump_range", ws.getJumpRange());
            }
        } else if ((t instanceof SpaceStation)
                && ((SpaceStation) t).isModular()) {
            blk.writeBlockData("modular", 1);
        }

        if (t instanceof Jumpship) {
            Jumpship js = (Jumpship) t;
            if (js.hasHPG()) {
                blk.writeBlockData("hpg", 1);
            }
            if (js.hasLF()) {
                blk.writeBlockData("lithium-fusion", 1);
            }
            blk.writeBlockData("sail", js.hasSail() ? 1 : 0);
            if (js.getTotalGravDeck() > 0) {
                blk.writeBlockData("grav_decks", (Vector<String>) js.getGravDecks().stream()
                        .map(String::valueOf)
                        .collect(Collectors.toCollection(Vector::new)));
            }
            blk.writeBlockData("designtype", js.getDesignType());
            blk.writeBlockData("crew", js.getNCrew());
            blk.writeBlockData("officers", js.getNOfficers());
            blk.writeBlockData("gunners", js.getNGunners());
            blk.writeBlockData("passengers", js.getNPassenger());
            blk.writeBlockData("marines", js.getNMarines());
            blk.writeBlockData("battlearmor", js.getNBattleArmor());
            blk.writeBlockData("life_boat", js.getLifeBoats());
            blk.writeBlockData("escape_pod", js.getEscapePods());
        }
        return blk;
    }

    private static String encodeEquipmentLine(Mounted m) {
        String name = m.getType().getInternalName();
        if (m.isRearMounted()) {
            name = "(R) " + name;
        }
        if (m.isSponsonTurretMounted()) {
            name = name + "(ST)";
        }
        if (m.isMechTurretMounted()) {
            name = name + "(T)";
        }
        if (m.isPintleTurretMounted()) {
            name = name + "(PT)";
        }
        if (m.isDWPMounted()) {
            name += ":DWP";
        }
        if (m.isSquadSupportWeapon()) {
            name += ":SSWM";
        }
        if (m.isAPMMounted()) {
            name += ":APM";
        }
        if (m.isOmniPodMounted()) {
            name += ":OMNI";
        }
        if (m.getBaMountLoc() == BattleArmor.MOUNT_LOC_BODY) {
            name += ":Body";
        }
        if (m.getBaMountLoc() == BattleArmor.MOUNT_LOC_LARM) {
            name += ":LA";
        }
        if (m.getBaMountLoc() == BattleArmor.MOUNT_LOC_RARM) {
            name += ":RA";
        }
        if (m.getBaMountLoc() == BattleArmor.MOUNT_LOC_TURRET) {
            name += ":TU";
        }
        // For BattleArmor and ProtoMechs, we need to save how many shots are in this
        //  location but they have different formats, yay!
        if ((m.getEntity() instanceof BattleArmor) && (m.getType() instanceof AmmoType)) {
            name += ":Shots" + m.getBaseShotsLeft() + "#";
        } else if (m.getEntity() instanceof Protomech && (m.getType() instanceof AmmoType)) {
            name += " (" + m.getBaseShotsLeft() + ")";
        } else if (m.getType().isVariableSize()
                || (m.getEntity().isSupportVehicle() && (m.getType() instanceof InfantryWeapon))) {
            name += ":SIZE:" + m.getSize();
        }
        return name;
    }

    public static void encode(String fileName, Entity t) {
        BuildingBlock blk = BLKFile.getBlock(t);
        blk.writeBlockFile(fileName);
    }

    protected void addTransports(Entity e) throws EntityLoadingException {
        if (dataFile.containsData("transporters")) {
            String[] transporters = dataFile.getDataAsString("transporters");
            HashSet<Integer> usedBayNumbers = new HashSet<>();

            // Walk the array of transporters.
            for (String transporter : transporters) {
                transporter = transporter.toLowerCase();
                boolean isPod = transporter.endsWith(":omni");
                transporter = transporter.replace(":omni", "");
                boolean hasARTS = transporter.startsWith("arts");
                if (hasARTS) {
                    transporter = transporter.substring(4);
                }

                String[] transporterParts = transporter.split(Bay.FIELD_SEPARATOR, 2);
                String startsWith = transporterParts[0];
                String numbers = transporterParts.length > 1 ? transporterParts[1] : "";
                ParsedBayInfo pbi = null;

                // TroopSpace:
                try {
                    switch (startsWith) {
                        case "troopspace":
                            // Everything after the ':' should be the space's size.
                            double fsize = Double.parseDouble(numbers);
                            e.addTransporter(new TroopSpace(fsize), isPod);
                            break;
                        case "cargobay":
                            pbi = new ParsedBayInfo(numbers, usedBayNumbers);
                            e.addTransporter(new CargoBay(pbi.getSize(), pbi.getDoors(), pbi.getBayNumber()), isPod);
                            break;
                        case "liquidcargobay":
                            pbi = new ParsedBayInfo(numbers, usedBayNumbers);
                            e.addTransporter(new LiquidCargoBay(pbi.getSize(), pbi.getDoors(), pbi.getBayNumber()), isPod);
                            break;
                        case "insulatedcargobay":
                            pbi = new ParsedBayInfo(numbers, usedBayNumbers);
                            e.addTransporter(new InsulatedCargoBay(pbi.getSize(), pbi.getDoors(), pbi.getBayNumber()), isPod);
                            break;
                        case "refrigeratedcargobay":
                            pbi = new ParsedBayInfo(numbers, usedBayNumbers);
                            e.addTransporter(new RefrigeratedCargoBay(pbi.getSize(), pbi.getDoors(), pbi.getBayNumber()), isPod);
                            break;
                        case "livestockcargobay":
                            pbi = new ParsedBayInfo(numbers, usedBayNumbers);
                            e.addTransporter(new LivestockCargoBay(pbi.getSize(), pbi.getDoors(), pbi.getBayNumber()), isPod);
                            break;
                        case "asfbay":
                            pbi = new ParsedBayInfo(numbers, usedBayNumbers);
                            e.addTransporter(new ASFBay(pbi.getSize(), pbi.getDoors(), pbi.getBayNumber(), hasARTS), isPod);
                            break;
                        case "smallcraftbay":
                            pbi = new ParsedBayInfo(numbers, usedBayNumbers);
                            e.addTransporter(new SmallCraftBay(pbi.getSize(), pbi.getDoors(), pbi.getBayNumber(), hasARTS), isPod);
                            break;
                        case "mechbay":
                            pbi = new ParsedBayInfo(numbers, usedBayNumbers);
                            e.addTransporter(new MechBay(pbi.getSize(), pbi.getDoors(), pbi.getBayNumber()), isPod);
                            break;
                        case "lightvehiclebay":
                            pbi = new ParsedBayInfo(numbers, usedBayNumbers);
                            e.addTransporter(new LightVehicleBay(pbi.getSize(), pbi.getDoors(), pbi.getBayNumber()), isPod);
                            break;
                        case "heavyvehiclebay":
                            pbi = new ParsedBayInfo(numbers, usedBayNumbers);
                            e.addTransporter(new HeavyVehicleBay(pbi.getSize(), pbi.getDoors(), pbi.getBayNumber()), isPod);
                            break;
                        case "superheavyvehiclebay":
                            pbi = new ParsedBayInfo(numbers, usedBayNumbers);
                            e.addTransporter(new SuperHeavyVehicleBay(pbi.getSize(), pbi.getDoors(), pbi.getBayNumber()), isPod);
                            break;
                        case "infantrybay":
                            pbi = new ParsedBayInfo(numbers, usedBayNumbers);
                            e.addTransporter(new InfantryBay(pbi.getSize(), pbi.getDoors(), pbi.getBayNumber(), pbi.getPlatoonType()), isPod);
                            break;
                        case "battlearmorbay":
                            pbi = new ParsedBayInfo(numbers, usedBayNumbers, e.isClan());
                            e.addTransporter(new BattleArmorBay(pbi.getSize(), pbi.getDoors(), pbi.getBayNumber(),
                                    pbi.isClan(), pbi.isComstarBay()), isPod);
                            break;
                        case "bay":
                            pbi = new ParsedBayInfo(numbers, usedBayNumbers);
                            e.addTransporter(new Bay(pbi.getSize(), pbi.getDoors(), pbi.getBayNumber()), isPod);
                            break;
                        case "protomekbay":
                            // Newer custom BLK handling
                        case "protomechbay":
                            // Backward compatibility
                            pbi = new ParsedBayInfo(numbers, usedBayNumbers);
                            e.addTransporter(new ProtomechBay(pbi.getSize(), pbi.getDoors(), pbi.getBayNumber()), isPod);
                            break;
                        case "dropshuttlebay":
                            pbi = new ParsedBayInfo(numbers, usedBayNumbers);
                            e.addTransporter(new DropshuttleBay(pbi.getDoors(), pbi.getBayNumber(), pbi.getFacing()), isPod);
                            break;
                        case "navalrepairpressurized":
                            pbi = new ParsedBayInfo(numbers, usedBayNumbers);
                            e.addTransporter(new NavalRepairFacility(pbi.getSize(), pbi.getDoors(), pbi.getBayNumber(),
                                    pbi.getFacing(), true, hasARTS), isPod);
                            break;
                        case "navalrepairunpressurized":
                            pbi = new ParsedBayInfo(numbers, usedBayNumbers);
                            e.addTransporter(new NavalRepairFacility(pbi.getSize(), pbi.getDoors(),
                                    pbi.getBayNumber(), pbi.getFacing(), false, hasARTS), isPod);
                            break;
                        case "reinforcedrepairfacility":
                            pbi = new ParsedBayInfo(numbers, usedBayNumbers);
                            e.addTransporter(new ReinforcedRepairFacility(pbi.getSize(), pbi.getDoors(),
                                    pbi.getBayNumber(), pbi.getFacing()), isPod);
                            break;
                        case "crewquarters":
                            pbi = new ParsedBayInfo(numbers, usedBayNumbers);
                            e.addTransporter(new CrewQuartersCargoBay(pbi.getSize(), pbi.getDoors()), isPod);
                            break;
                        case "steeragequarters":
                            pbi = new ParsedBayInfo(numbers, usedBayNumbers);
                            e.addTransporter(new SteerageQuartersCargoBay(pbi.getSize(), pbi.getDoors()), isPod);
                            break;
                        case "2ndclassquarters":
                            pbi = new ParsedBayInfo(numbers, usedBayNumbers);
                            e.addTransporter(new SecondClassQuartersCargoBay(pbi.getSize(), pbi.getDoors()), isPod);
                            break;
                        case "1stclassquarters":
                            pbi = new ParsedBayInfo(numbers, usedBayNumbers);
                            e.addTransporter(new FirstClassQuartersCargoBay(pbi.getSize(), pbi.getDoors()), isPod);
                            break;
                        case "pillionseats":
                            pbi = new ParsedBayInfo(numbers, usedBayNumbers);
                            e.addTransporter(new PillionSeatCargoBay(pbi.getSize()), isPod);
                            break;
                        case "standardseats":
                            pbi = new ParsedBayInfo(numbers, usedBayNumbers);
                            e.addTransporter(new StandardSeatCargoBay(pbi.getSize()), isPod);
                            break;
                        case "ejectionseats":
                            pbi = new ParsedBayInfo(numbers, usedBayNumbers);
                            e.addTransporter(new EjectionSeatCargoBay(pbi.getSize()), isPod);
                            break;
                        case "dockingcollar":
                            //Add values for collars so they can be parsed and assigned a 'bay' number
                            numbers = "1.0:0";
                            pbi = new ParsedBayInfo(numbers, usedBayNumbers);
                            e.addTransporter(new DockingCollar(pbi.getBayNumber()));
                            break;
                        default:
                            // Some Transport types (e.g. BattleArmorHandles) are not added here.
                            // Do nothing for now.
                            break;
                    } // End switch-case
                }
                catch(DecodingException|NumberFormatException x){
                    throw new EntityLoadingException(
                        String.format(
                                "Error decoding transporter '%s' (was '%s')", transporter, x
                        )
                    );
                }

            } // Handle the next transportation component.

        } // End has-transporters.
    }

    /**
     * Class that holds data relating to transport bays
     * and functionality to parse .blk file transport bay entries
     * @author NickAragua
     *
     */
    public static class ParsedBayInfo {
        private double size;
        private int doors;
        private int bayNumber = -1;
        private PlatoonType platoonType = InfantryBay.PlatoonType.FOOT;
        private boolean isComstarBay;
        private boolean isClanBay;
        private int facing = Entity.LOC_NONE;
        private int tech_base = 0;

        public ParsedBayInfo(String numbers, HashSet<Integer> usedBayNumbers) throws DecodingException {
            // Overloaded constructor that assumes IS tech base
            this(numbers, usedBayNumbers, false);
        }

        public ParsedBayInfo(String numbers, HashSet<Integer> usedBayNumbers, boolean clanTechBase) throws DecodingException {
            // expected format of "numbers" string:
            // 0:1:2:3:4:5
            // Field 0 is the size of the bay, in tons or # of units and is required
            // Field 1 is the number of doors in the bay, and is required
            // Field 2 is the bay number and is required; default value of "-1" is "unset"
            // Field 3 is used to record infantry platoon type; default is an empty string
            // Field 4 is an int recording facing; default is string representation of entity.LOC_NONE
            // Field 5 is a bitmap recording status like tech type, ComStar bay; default is "0"
            // To facilitate loading older .blk files, we first convert them to current format

            String[] fields = {};
            try {
                // Turn 2-, 3-, or 4-field number lines into standardized 6-field line.
                fields = normalizeTransporterNumbers(numbers, clanTechBase);

                size = Double.parseDouble(fields[0]);
                doors = Integer.parseInt(fields[1]);
                bayNumber = Integer.parseInt(fields[2]);
                platoonType = decodePlatoonType(fields[3]);
                facing = Integer.parseInt(fields[4]);

                // Convert and unpack bitmap
                int bitmap = Integer.parseInt(fields[5]);

                isComstarBay = (COMSTAR_BIT & bitmap) > 0;
                isClanBay = (TECH_CLAN_BASE & bitmap) > 0;

            }
            catch(DecodingException|NumberFormatException e){
                throw new DecodingException(
                        String.format(
                                "Failure to load '%s' (was '%s'", numbers, e.toString()
                        )
                );
            }

            // if a positive bay number was not specified, assign one
            // if a bay number was specified but is a duplicate, assign a different one
            int newBay = 1;
            if (bayNumber == -1 || usedBayNumbers.contains(bayNumber)) {
                while (usedBayNumbers.contains(newBay)) {
                    newBay++;
                }

                bayNumber = newBay;
            }

            usedBayNumbers.add(bayNumber);

        }

        public double getSize() {
            return size;
        }

        public int getDoors() {
            return doors;
        }

        public int getBayNumber() {
            return bayNumber;
        }

        public PlatoonType getPlatoonType() {
            return platoonType;
        }

        public boolean isComstarBay() {
            return isComstarBay;
        }

        public boolean isClan() {
            return isClanBay;
        }

        public int getFacing() {
            return facing;
        }

        public static String[] normalizeTransporterNumbers(String numbers) throws DecodingException {
            // If we don't care about the tech base (e.g., non BA bays) use default value
            return normalizeTransporterNumbers(numbers, false);
        }
        public static String[] normalizeTransporterNumbers(String numbers, boolean clanTechBase) throws DecodingException {
            /** In order to make all transporter bays use the same number of data fields,
             *  but maintain compatibility with older blk files, we will do some
             *  pre-processing to check what format of field we are looking at, and convert it
             *  to the new format.
             */
            String[] numbersArray = numbers.split(Bay.FIELD_SEPARATOR);

            if (numbersArray.length == TRANSPORTER_FIELDS){
                // Already in expected format
                return numbersArray;
            }
            else if (numbersArray.length > TRANSPORTER_FIELDS){
                throw new DecodingException(String.format("Cannot decode numbers string '%s'", numbers));
            }

            // Expand old-format to new-format size; initialize new field.
            String[] temp = new String[TRANSPORTER_FIELDS];
            // Copy initial two fields; subsequent fields get defaults or are set later
            System.arraycopy(numbersArray,0,temp,0,2);
            // Fill in other fields with default/unset values
            temp[2] = String.valueOf(-1);
            temp[3] = "";
            temp[4] = String.valueOf(Entity.LOC_NONE);
            temp[5] = String.valueOf(0);

            // If 2-field format, return with default values set.
            if (numbersArray.length == 2){
                return temp;
            }
            else if (numbersArray.length > 2){
                // Attempt to parse index 2 as an integer bay number, otherwise leave it as default
                try{
                    temp[2] = String.valueOf(Integer.parseInt(numbersArray[2]));
                } catch (NumberFormatException e){
                    // pass
                }
            }

            // Add bitmap field
            int bitmap = 0;
            if (clanTechBase){
               bitmap |= TECH_CLAN_BASE;
            }

            // the bay type indicator will be either the third or fourth item, but the bay number always comes before it,
            // so we make sure to pick the last item in the array
            String potentialBayTypeIndicator = "";
            if (numbersArray.length == 3) {
                potentialBayTypeIndicator = numbersArray[2];
            } else if (numbersArray.length == 4) {
                potentialBayTypeIndicator = numbersArray[3];
                temp[2] = numbersArray[2];
            }

            if (!potentialBayTypeIndicator.isEmpty()) {
                if (potentialBayTypeIndicator.equalsIgnoreCase(COMSTAR_BAY)) {
                    bitmap |= COMSTAR_BIT;
                }
                else if (
                        Set.of(
                            new String [] {"jump", "foot", "motorized", "mechanized"}
                        ).contains(potentialBayTypeIndicator.toLowerCase())){
                    // Found an infantry type in the last field (2 or 3)
                    // Assign to field 3
                    temp[3] = potentialBayTypeIndicator;
                    if (temp[2].equals(temp[3])){
                        // We found the infantry type in the bay number field; unset bay number
                        temp[2] = String.valueOf(-1);
                    }
                } else if (potentialBayTypeIndicator.startsWith(Bay.FACING_PREFIX)) {
                    // Strip old facing prefix, set field to remaining value.
                    // It's difficult to standardize this
                    temp[4] = potentialBayTypeIndicator.replace(Bay.FACING_PREFIX, "");
                }
            }

            // save bitmap to normalize numbers
            temp[5] = String.format("%s",bitmap);
            return temp;
        }

        public static PlatoonType decodePlatoonType(String typeString) throws DecodingException {
            // Handle platoon type decoding from strings of various casing

            if (typeString.equalsIgnoreCase("jump")) {
                return PlatoonType.JUMP;
            } else if (typeString.equalsIgnoreCase("foot")) {
                return PlatoonType.FOOT;
            } else if (typeString.equalsIgnoreCase("motorized")) {
                return PlatoonType.MOTORIZED;
            } else if (typeString.equalsIgnoreCase("mechanized")) {
                return PlatoonType.MECHANIZED;
            } else if (typeString.isEmpty()) {
                return PlatoonType.FOOT;
            } else {
                throw new DecodingException(String.format("Cannot determine platoon type from '%s'", typeString));
            }
        }
    }
}<|MERGE_RESOLUTION|>--- conflicted
+++ resolved
@@ -626,19 +626,15 @@
         }
         blk.writeBlockData("type", type);
 
-<<<<<<< HEAD
         if (t.hasRole()) {
             blk.writeBlockData("role", t.getRole().toString());
         }
 
-        blk.writeBlockData("motion_type", t.getMovementModeAsString());
-=======
         if ((t instanceof Infantry) && ((Infantry) t).getMount() != null) {
             blk.writeBlockData("motion_type", ((Infantry) t).getMount().toString());
         } else {
             blk.writeBlockData("motion_type", t.getMovementModeAsString());
         }
->>>>>>> 35223e35
 
         if(t.getTransports().size() > 0) {
             // We should only write the transporters block for units that can and do
