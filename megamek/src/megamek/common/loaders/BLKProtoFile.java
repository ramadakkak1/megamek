/*
 * MegaMek - Copyright (C) 2004 Ben Mazur (bmazur@sev.org)
 *
 * This program is free software; you can redistribute it and/or modify it under
 * the terms of the GNU General Public License as published by the Free Software
 * Foundation; either version 2 of the License, or (at your option) any later
 * version.
 *
 * This program is distributed in the hope that it will be useful, but WITHOUT
 * ANY WARRANTY; without even the implied warranty of MERCHANTABILITY or FITNESS
 * FOR A PARTICULAR PURPOSE. See the GNU General Public License for more
 * details.
 */

/*
 * BLkFile.java
 *
 * Created on April 6, 2002, 2:06 AM
 */

/**
 * This class loads 'Proto BLK files.
 *
 * @author Suvarov454@sourceforge.net (James A. Damour)
 * @version $revision:$
 */
package megamek.common.loaders;

import megamek.common.Engine;
import megamek.common.Entity;
import megamek.common.EntityMovementMode;
import megamek.common.EquipmentType;
import megamek.common.LocationFullException;
import megamek.common.Protomech;
import megamek.common.TechConstants;
import megamek.common.util.BuildingBlock;
<<<<<<< HEAD
import megamek.common.verifier.TestEntity;
=======
import megamek.common.verifier.TestProtomech;
>>>>>>> 19124863

public class BLKProtoFile extends BLKFile implements IMechLoader {

    public BLKProtoFile(BuildingBlock bb) {
        dataFile = bb;
    }

    @Override
    public Entity getEntity() throws EntityLoadingException {

        Protomech t = new Protomech();

        if (!dataFile.exists("name")) {
            throw new EntityLoadingException("Could not find name block.");
        }
        t.setChassis(dataFile.getDataAsString("Name")[0]);

        // Model is not strictly necessary.
        if (dataFile.exists("Model") && (dataFile.getDataAsString("Model")[0] != null)) {
            t.setModel(dataFile.getDataAsString("Model")[0]);
        } else {
            t.setModel("");
        }

        if (dataFile.exists("source")) {
            t.setSource(dataFile.getDataAsString("source")[0]);
        }

        if (!dataFile.exists("year")) {
            throw new EntityLoadingException("Could not find year block.");
        }
        t.setYear(dataFile.getDataAsInt("year")[0]);

        setTechLevel(t);
        setFluff(t);
        checkManualBV(t);

        if (!dataFile.exists("tonnage")) {
            throw new EntityLoadingException("Could not find weight block.");
        }
        t.setWeight(dataFile.getDataAsDouble("tonnage")[0]);

        String sMotion = dataFile.getDataAsString("motion_type")[0];
        EntityMovementMode nMotion = EntityMovementMode.getMode(sMotion);
        if (nMotion == EntityMovementMode.NONE) {
            throw new EntityLoadingException("Invalid movement type: " + sMotion);
        }
        t.setMovementMode(nMotion);
        t.setIsQuad(nMotion == EntityMovementMode.QUAD);
        t.setIsGlider(nMotion == EntityMovementMode.WIGE);

        if (!dataFile.exists("cruiseMP")) {
            throw new EntityLoadingException("Could not find cruiseMP block.");
        }
        t.setOriginalWalkMP(dataFile.getDataAsInt("cruiseMP")[0]);

        int engineCode = BLKFile.FUSION;
        int engineFlags = Engine.NORMAL_ENGINE;
        engineFlags |= Engine.CLAN_ENGINE;
        int engineRating = TestProtomech.calcEngineRating(t);
        t.setEngine(new Engine(engineRating, BLKFile.translateEngineCode(engineCode), engineFlags));

        if (dataFile.exists("jumpingMP")) {
            t.setOriginalJumpMP(dataFile.getDataAsInt("jumpingMP")[0]);
        }
        
        if (dataFile.exists("interface_cockpit")) {
            t.setInterfaceCockpit(Boolean.parseBoolean(dataFile.getDataAsString("interface_cockpit")[0]));
        }

        if (!dataFile.exists("armor")) {
            throw new EntityLoadingException("Could not find armor block.");
        }

        int[] armor = dataFile.getDataAsInt("armor");

        boolean hasMainGun = false;
        int armorLocs = armor.length + t.firstArmorIndex();
        if (Protomech.NUM_PMECH_LOCATIONS == armorLocs) {
            hasMainGun = true;
        } else if ((Protomech.NUM_PMECH_LOCATIONS - 1) == armorLocs) {
            hasMainGun = false;
        } else {
            throw new EntityLoadingException("Incorrect armor array length");
        }

        t.setHasMainGun(hasMainGun);

        if (dataFile.exists("armor_type")){
            t.setArmorType(dataFile.getDataAsInt("armor_type")[0]);
        } else {
            t.setArmorType(EquipmentType.T_ARMOR_STANDARD);
        }
        
        if (dataFile.exists("armor_tech")) {
            t.setArmorTechLevel(dataFile.getDataAsInt("armor_tech")[0]);
        } else {
            t.setArmorTechLevel(TechConstants.T_ALL_CLAN);
        }
        
        // add the body to the armor array
        for (int x = 0; x < armor.length; x++) {
            t.initializeArmor(armor[x], x + t.firstArmorIndex());
        }

        t.autoSetInternal();
        t.recalculateTechAdvancement();

        String[] abbrs = t.getLocationNames();
        for (int loop = 0; loop < t.locations(); loop++) {
            loadEquipment(t, abbrs[loop], loop);
        }
        t.setArmorTonnage(t.getArmorWeight());

        return t;
    }

    private void loadEquipment(Protomech t, String sName, int nLoc) throws EntityLoadingException {
        String[] saEquip = dataFile.getDataAsString(sName + " Equipment");
        if (saEquip == null) {
            return;
        }

        // prefix is "Clan " or "IS "
        String prefix;
        if (t.getTechLevel() == TechConstants.T_CLAN_TW) {
            prefix = "Clan ";
        } else {
            prefix = "IS ";
        }

        for (String element : saEquip) {
            String equipName = element.trim();

            // ProtoMech Ammo comes in non-standard amounts.
            int ammoIndex = equipName.indexOf(" (");
            int shotsCount = 0;
            if (ammoIndex > 0) {
                // Try to get the number of shots.
                try {
                    String shots = equipName.substring(ammoIndex + 2, equipName.length() - 1);
                    shotsCount = Integer.parseInt(shots);
                    if (shotsCount < 0) {
                        throw new EntityLoadingException("Invalid number of shots in: " + equipName + ".");
                    }
                } catch (NumberFormatException badShots) {
                    throw new EntityLoadingException("Could not determine the number of shots in: " + equipName + ".");
                }

                // Strip the shots out of the ammo name.
                equipName = equipName.substring(0, ammoIndex);
            }
            EquipmentType etype = EquipmentType.get(equipName);

            if (etype == null) {
                // try w/ prefix
                etype = EquipmentType.get(prefix + equipName);
            }

            if (etype != null) {
                try {
                    // If this is an Ammo slot, only add
                    // the indicated number of shots.
                    if (ammoIndex > 0) {
                        t.addEquipment(etype, Protomech.LOC_BODY, false, shotsCount);
<<<<<<< HEAD
                    } else if (TestEntity.eqRequiresLocation(t, etype)) {
=======
                    } else if (TestProtomech.requiresSlot(etype)) {
>>>>>>> 19124863
                        t.addEquipment(etype, nLoc);
                    } else {
                        t.addEquipment(etype, Protomech.LOC_BODY);
                    }
                } catch (LocationFullException ex) {
                    throw new EntityLoadingException(ex.getMessage());
                }
            }
        }
    }
}<|MERGE_RESOLUTION|>--- conflicted
+++ resolved
@@ -34,11 +34,7 @@
 import megamek.common.Protomech;
 import megamek.common.TechConstants;
 import megamek.common.util.BuildingBlock;
-<<<<<<< HEAD
-import megamek.common.verifier.TestEntity;
-=======
 import megamek.common.verifier.TestProtomech;
->>>>>>> 19124863
 
 public class BLKProtoFile extends BLKFile implements IMechLoader {
 
@@ -204,11 +200,7 @@
                     // the indicated number of shots.
                     if (ammoIndex > 0) {
                         t.addEquipment(etype, Protomech.LOC_BODY, false, shotsCount);
-<<<<<<< HEAD
-                    } else if (TestEntity.eqRequiresLocation(t, etype)) {
-=======
                     } else if (TestProtomech.requiresSlot(etype)) {
->>>>>>> 19124863
                         t.addEquipment(etype, nLoc);
                     } else {
                         t.addEquipment(etype, Protomech.LOC_BODY);
