--- conflicted
+++ resolved
@@ -42,327 +42,6 @@
 
 public class BLKWarshipFile extends BLKFile implements IMechLoader {
 
-<<<<<<< HEAD
-	// armor locatioms
-	public static final int NOSE = 0;
-	public static final int FLS = 1;
-	public static final int FRS = 2;
-	public static final int ALS = 3;
-	public static final int ARS = 4;
-	public static final int AFT = 5;
-	public static final int LBS = 6;
-	public static final int RBS = 7;
-
-	public BLKWarshipFile(BuildingBlock bb) {
-		dataFile = bb;
-	}
-
-	public Entity getEntity() throws EntityLoadingException {
-
-		Warship a = new Warship();
-
-		if (!dataFile.exists("Name")) {
-			throw new EntityLoadingException("Could not find name block.");
-		}
-		a.setChassis(dataFile.getDataAsString("Name")[0]);
-		if (dataFile.exists("Model") && (dataFile.getDataAsString("Model")[0] != null)) {
-			a.setModel(dataFile.getDataAsString("Model")[0]);
-		} else {
-			a.setModel("");
-		}
-
-		if (dataFile.exists("source")) {
-			a.setSource(dataFile.getDataAsString("source")[0]);
-		}
-
-		if (!dataFile.exists("year")) {
-			throw new EntityLoadingException("Could not find year block.");
-		}
-		a.setYear(dataFile.getDataAsInt("year")[0]);
-
-		setTechLevel(a);
-		setFluff(a);
-		checkManualBV(a);
-
-		if (!dataFile.exists("tonnage")) {
-			throw new EntityLoadingException("Could not find weight block.");
-		}
-		a.setWeight(dataFile.getDataAsDouble("tonnage")[0]);
-
-		if (!dataFile.exists("crew")) {
-			throw new EntityLoadingException("Could not find crew block.");
-		}
-		a.setNCrew(dataFile.getDataAsInt("crew")[0]);
-
-		if (!dataFile.exists("passengers")) {
-			throw new EntityLoadingException("Could not find passenger block.");
-		}
-		a.setNPassenger(dataFile.getDataAsInt("passengers")[0]);
-
-		if (!dataFile.exists("life_boat")) {
-			throw new EntityLoadingException("Could not find life boat block.");
-		}
-		a.setLifeBoats(dataFile.getDataAsInt("life_boat")[0]);
-
-		if (!dataFile.exists("escape_pod")) {
-			throw new EntityLoadingException("Could not find escape pod block.");
-		}
-		a.setEscapePods(dataFile.getDataAsInt("escape_pod")[0]);
-
-		// get a movement mode - lets try Aerodyne
-		EntityMovementMode nMotion = EntityMovementMode.AERODYNE;
-		a.setMovementMode(nMotion);
-
-		// figure out structural integrity
-		if (!dataFile.exists("structural_integrity")) {
-			throw new EntityLoadingException("Could not find structual integrity block.");
-		}
-		a.set0SI(dataFile.getDataAsInt("structural_integrity")[0]);
-
-		// figure out heat
-		if (!dataFile.exists("heatsinks")) {
-			throw new EntityLoadingException("Could not find heatsinks block.");
-		}
-		a.setHeatSinks(dataFile.getDataAsInt("heatsinks")[0]);
-		if (!dataFile.exists("sink_type")) {
-			throw new EntityLoadingException("Could not find sink_type block.");
-		}
-		a.setHeatType(dataFile.getDataAsInt("sink_type")[0]);
-
-		// figure out fuel
-		if (!dataFile.exists("fuel")) {
-			throw new EntityLoadingException("Could not find fuel block.");
-		}
-		a.setFuel(dataFile.getDataAsInt("fuel")[0]);
-
-		if (!dataFile.exists("SafeThrust")) {
-			throw new EntityLoadingException("Could not find Safe Thrust block.");
-		}
-		a.setOriginalWalkMP(dataFile.getDataAsInt("SafeThrust")[0]);
-
-		a.setEngine(new Engine(400, 0, 0));
-
-		if (dataFile.exists("lithium-fusion")) {
-			a.setLF(true);
-		}
-
-		if (dataFile.exists("hpg")) {
-			a.setHPG(true);
-		}
-
-		// grav decks
-		if (dataFile.exists("grav_deck")) {
-			a.setGravDeck(dataFile.getDataAsInt("grav_deck")[0]);
-		}
-		if (dataFile.exists("grav_deck_large")) {
-			a.setGravDeckLarge(dataFile.getDataAsInt("grav_deck_large")[0]);
-		}
-		if (dataFile.exists("grav_deck_huge")) {
-			a.setGravDeckHuge(dataFile.getDataAsInt("grav_deck_huge")[0]);
-		}
-
-		if (dataFile.exists("armor_type")) {
-			a.setArmorType(dataFile.getDataAsInt("armor_type")[0]);
-		} else {
-			a.setArmorType(EquipmentType.T_ARMOR_STANDARD);
-		}
-		if (dataFile.exists("armor_tech")) {
-			a.setArmorTechLevel(dataFile.getDataAsInt("armor_tech")[0]);
-		}
-		if (dataFile.exists("internal_type")) {
-			a.setStructureType(dataFile.getDataAsInt("internal_type")[0]);
-		} else {
-			a.setStructureType(EquipmentType.T_STRUCTURE_STANDARD);
-		}
-
-		if (dataFile.exists("overview")) {
-			a.getFluff().setOverview(dataFile.getDataAsString("overview")[0]);
-		}
-
-		if (dataFile.exists("capabilities")) {
-			a.getFluff().setCapabilities(dataFile.getDataAsString("capabilities")[0]);
-		}
-
-		if (dataFile.exists("deployment")) {
-			a.getFluff().setDeployment(dataFile.getDataAsString("deployment")[0]);
-		}
-
-		if (dataFile.exists("imagepath")) {
-			a.getFluff().setMMLImagePath(dataFile.getDataAsString("imagepath")[0]);
-		}
-
-		if (!dataFile.exists("armor")) {
-			throw new EntityLoadingException("Could not find armor block.");
-		}
-
-		int[] armor = dataFile.getDataAsInt("armor");
-
-		if (armor.length != 6) {
-			throw new EntityLoadingException("Incorrect armor array length");
-		}
-
-		a.initializeArmor(armor[BLKWarshipFile.NOSE], Aero.LOC_NOSE);
-		a.initializeArmor(armor[BLKWarshipFile.FLS], Jumpship.LOC_FLS);
-		a.initializeArmor(armor[BLKWarshipFile.FRS], Jumpship.LOC_FRS);
-		a.initializeArmor(armor[BLKWarshipFile.ALS], Jumpship.LOC_ALS);
-		a.initializeArmor(armor[BLKWarshipFile.ARS], Jumpship.LOC_ARS);
-		a.initializeArmor(armor[BLKWarshipFile.AFT], Aero.LOC_AFT);
-		a.initializeArmor(0, Warship.LOC_LBS);
-		a.initializeArmor(0, Warship.LOC_RBS);
-
-		a.autoSetInternal();
-		a.autoSetThresh();
-		a.initializeKFIntegrity();
-		a.initializeSailIntegrity();
-
-		loadEquipment(a, "Nose", Aero.LOC_NOSE);
-		loadEquipment(a, "Front Right Side", Jumpship.LOC_FRS);
-		loadEquipment(a, "Front Left Side", Jumpship.LOC_FLS);
-		loadEquipment(a, "Aft Left Side", Jumpship.LOC_ALS);
-		loadEquipment(a, "Aft Right Side", Jumpship.LOC_ARS);
-		loadEquipment(a, "Aft", Aero.LOC_AFT);
-		// for now put all broadside mounted weapons in the front location
-		// TODO: turn broadsides into a real unhittable location
-		loadEquipment(a, "Left Broadside", Warship.LOC_LBS);
-		loadEquipment(a, "Right Broadside", Warship.LOC_RBS);
-
-		addTransports(a);
-
-		// get docking collars
-		if (!dataFile.exists("docking_collar")) {
-			throw new EntityLoadingException("Could not find docking collar block.");
-		}
-		int docks = dataFile.getDataAsInt("docking_collar")[0];
-		while (docks > 0) {
-			a.addTransporter(new DockingCollar(1));
-			docks--;
-		}
-		a.setArmorTonnage(a.getArmorWeight());
-
-		return a;
-	}
-
-	@Override
-	protected void loadEquipment(Entity en, String sName, int nLoc) throws EntityLoadingException {
-		Warship a = (Warship) en;
-		String[] saEquip = dataFile.getDataAsString(sName + " Equipment");
-		if (saEquip == null) {
-			return;
-		}
-
-		// prefix is "Clan " or "IS "
-		String prefix;
-		if (a.getTechLevel() == TechConstants.T_CLAN_TW) {
-			prefix = "Clan ";
-		} else {
-			prefix = "IS ";
-		}
-
-		boolean rearMount = false;
-		int nAmmo = 1;
-		// set up a new weapons bay mount
-		Mounted bayMount = null;
-		// set up a new bay type
-		boolean newBay = false;
-		double bayDamage = 0;
-		if (saEquip[0] != null) {
-			for (String element : saEquip) {
-				rearMount = false;
-				nAmmo = 1;
-				newBay = false;
-				String equipName = element.trim();
-
-				// I will need to deal with rear-mounted bays on Dropships
-				if (equipName.startsWith("(R) ")) {
-					rearMount = true;
-					equipName = equipName.substring(4);
-				}
-
-				if (equipName.startsWith("(B) ")) {
-					newBay = true;
-					equipName = equipName.substring(4);
-				}
-
-				// check for ammo loadouts
-				if (equipName.contains(":") && equipName.contains("Ammo")) {
-					// then split by the :
-					String[] temp;
-					temp = equipName.split(":");
-					equipName = temp[0];
-					if (temp[1] != null) {
-						nAmmo = Integer.parseInt(temp[1]);
-					}
-				}
-
-				EquipmentType etype = EquipmentType.get(equipName);
-
-				if (etype == null) {
-					// try w/ prefix
-					etype = EquipmentType.get(prefix + equipName);
-				}
-
-				if (etype != null) {
-					// first load the equipment
-					Mounted newmount;
-					try {
-						if (nAmmo == 1) {
-							newmount = a.addEquipment(etype, nLoc, rearMount);
-						} else {
-							newmount = a.addEquipment(etype, nLoc, rearMount, nAmmo);
-						}
-					} catch (LocationFullException ex) {
-						throw new EntityLoadingException(ex.getMessage());
-					}
-
-					// this is where weapon bays go
-					// first, lets see if it is a weapon
-					if (newmount.getType() instanceof WeaponType) {
-						// if so then I need to find out if it is the same class
-						// as the current weapon bay
-						// If the current bay is null, then it needs to be
-						// initialized
-						WeaponType weap = (WeaponType) newmount.getType();
-						if (bayMount == null) {
-							try {
-								bayMount = a.addEquipment(weap.getBayType(), nLoc, rearMount);
-								newBay = false;
-							} catch (LocationFullException ex) {
-								throw new EntityLoadingException(ex.getMessage());
-							}
-						}
-						double damage = weap.getShortAV();
-						if (weap.isCapital()) {
-							damage *= 10;
-						}
-						if (!newBay && (((bayDamage + damage) <= 700) || weap.hasFlag(WeaponType.F_MASS_DRIVER))
-						        && (bayMount.isRearMounted() == rearMount)
-						        && (weap.getAtClass() == ((WeaponType) bayMount.getType()).getAtClass())
-						        && !(((WeaponType) bayMount.getType()).isSubCapital() && !weap.isSubCapital())) {
-							// then we should add this weapon to the current bay
-							bayMount.addWeaponToBay(a.getEquipmentNum(newmount));
-							bayDamage += damage;
-						} else {
-							try {
-								bayMount = a.addEquipment(weap.getBayType(), nLoc, rearMount);
-							} catch (LocationFullException ex) {
-								throw new EntityLoadingException(ex.getMessage());
-							}
-							bayMount.addWeaponToBay(a.getEquipmentNum(newmount));
-							// reset bay damage
-							bayDamage = damage;
-						}
-					}
-					// ammo should also get loaded into the bay
-					if (newmount.getType() instanceof AmmoType) {
-						bayMount.addAmmoToBay(a.getEquipmentNum(newmount));
-					}
-				} else if (!equipName.equals("")) {
-					a.addFailedEquipment(equipName);
-				}
-			}
-		}
-	}
-=======
     // armor locatioms
     public static final int NOSE = 0;
     public static final int FLS = 1;
@@ -470,6 +149,9 @@
             a.setHPG(true);
         }
 
+		if (dataFile.exists("overview")) {
+			a.getFluff().setOverview(dataFile.getDataAsString("overview")[0]);
+		}
         // Grav Decks - two approaches
         // First, the old method, where a number of grav decks for each category is specified
         //  This doesn't allow us to specify precise size
@@ -690,6 +372,5 @@
             }
         }
     }
->>>>>>> 542ea400
 
 }