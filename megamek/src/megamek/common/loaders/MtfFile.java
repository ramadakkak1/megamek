/*
 * Copyright (c) 2000-2002 Ben Mazur (bmazur@sev.org)
 * Copyright (c) 2022 - The MegaMek Team. All Rights Reserved.
 *
 * This file is part of MegaMek.
 *
 * MegaMek is free software: you can redistribute it and/or modify
 * it under the terms of the GNU General Public License as published by
 * the Free Software Foundation, either version 3 of the License, or
 * (at your option) any later version.
 *
 * MegaMek is distributed in the hope that it will be useful,
 * but WITHOUT ANY WARRANTY; without even the implied warranty of
 * MERCHANTABILITY or FITNESS FOR A PARTICULAR PURPOSE. See the
 * GNU General Public License for more details.
 *
 * You should have received a copy of the GNU General Public License
 * along with MegaMek. If not, see <http://www.gnu.org/licenses/>.
 */
package megamek.common.loaders;

import java.io.*;
import java.util.*;

import megamek.common.*;
import org.apache.logging.log4j.LogManager;

/**
 * @author Ben
 * @since April 7, 2002, 8:47 PM
 */
public class MtfFile implements IMechLoader {

    private final String name;
    private final String model;
    private int mulId = -1;

    private String chassisConfig;
    private String techBase;
    private String techYear;
    private String rulesLevel;
    private String source = "Source:";

    private String tonnage;
    private String engine;
    private String internalType;
    private String gyroType;
    private String cockpitType;
    private String lamType;
    private String motiveType;
    private String ejectionType;

    private String heatSinks;
    private String jumpMP;
    private String baseChassieHeatSinks = "base chassis heat sinks:-1";

    private String armorType;
    private final String[] armorValues = new String[12];

    private final String[][] critData;
    private final List<String> noCritEquipment = new ArrayList<>();

    private String capabilities = "";
    private String deployment = "";
    private String overview = "";
    private String history = "";
    private String manufacturer = "";
    private String primaryFactory = "";
    private final Map<EntityFluff.System, String> systemManufacturers = new EnumMap<>(EntityFluff.System.class);
    private final Map<EntityFluff.System, String> systemModels = new EnumMap<>(EntityFluff.System.class);
    private String notes = "";
    private String imagePath = "";

    private int bv = 0;

    private final Map<EquipmentType, Mounted> hSharedEquip = new HashMap<>();
    private final List<Mounted> vSplitWeapons = new ArrayList<>();

    public static final int[] locationOrder =
            {Mech.LOC_LARM, Mech.LOC_RARM, Mech.LOC_LT, Mech.LOC_RT, Mech.LOC_CT, Mech.LOC_HEAD, Mech.LOC_LLEG, Mech.LOC_RLEG, Mech.LOC_CLEG};
    public static final int[] rearLocationOrder =
            {Mech.LOC_LT, Mech.LOC_RT, Mech.LOC_CT};

    public static final String COCKPIT = "cockpit:";
    public static final String GYRO = "gyro:";
    public static final String MOTIVE = "motive:";
    public static final String EJECTION = "ejection:";
    public static final String MASS = "mass:";
    public static final String ENGINE = "engine:";
    public static final String STRUCTURE = "structure:";
    public static final String MYOMER = "myomer:";
    public static final String LAM = "lam:";
    public static final String CONFIG = "config:";
    public static final String TECH_BASE = "techbase:";
    public static final String ERA = "era:";
    public static final String SOURCE = "source:";
    public static final String RULES_LEVEL = "rules level:";
    public static final String HEAT_SINKS = "heat sinks:";
    public static final String BASE_CHASSIS_HEAT_SINKS = "base chassis heat sinks:";
    public static final String HS_SINGLE = "Single";
    public static final String HS_DOUBLE = "Double";
    public static final String HS_LASER = "Laser";
    public static final String HS_COMPACT = "Compact";
    public static final String TECH_BASE_IS = "IS";
    public static final String TECH_BASE_CLAN = "Clan";
    public static final String WALK_MP = "walk mp:";
    public static final String JUMP_MP = "jump mp:";
    public static final String ARMOR = "armor:";
    public static final String OVERVIEW = "overview:";
    public static final String CAPABILITIES = "capabilities:";
    public static final String DEPLOYMENT = "deployment:";
    public static final String HISTORY = "history:";
    public static final String MANUFACTURER = "manufacturer:";
    public static final String PRIMARY_FACTORY = "primaryfactory:";
    public static final String SYSTEM_MANUFACTURER = "systemmanufacturer:";
    public static final String SYSTEM_MODEL = "systemmode:";
    public static final String NOTES = "notes:";
    public static final String IMAGE_FILE = "imagefile:";
    public static final String BV = "bv:";
    public static final String WEAPONS = "weapons:";
    public static final String EMPTY = "-Empty-";
    public static final String ARMORED = "(ARMORED)";
    public static final String OMNIPOD = "(OMNIPOD)";
    public static final String NO_CRIT = "nocrit:";
    public static final String SIZE = ":SIZE:";
    public static final String MUL_ID = "mul id:";

    /**
     * Creates new MtfFile
     */
    public MtfFile(InputStream is) throws EntityLoadingException {
        try (BufferedReader r = new BufferedReader(new InputStreamReader(is))) {
            String version = r.readLine();
            if (version == null) {
                throw new EntityLoadingException("MTF File empty!");
            }
            // Version 1.0: Initial version.
            // Version 1.1: Added level 3 cockpit and gyro options.
            // version 1.2: added full head ejection
            // Version 1.3: Added MUL ID
            if (!version.trim().equalsIgnoreCase("Version:1.0")
                    && !version.trim().equalsIgnoreCase("Version:1.1")
                    && !version.trim().equalsIgnoreCase("Version:1.2")
                    && !version.trim().equalsIgnoreCase("Version:1.3")) {
                throw new EntityLoadingException("Wrong MTF file version.");
            }

            name = r.readLine();
            model = r.readLine();

            critData = new String[9][12];

            readCrits(r);
        } catch (IOException ex) {
            ex.printStackTrace();
            throw new EntityLoadingException("I/O Error reading file");
        } catch (StringIndexOutOfBoundsException ex) {
            ex.printStackTrace();
            throw new EntityLoadingException("StringIndexOutOfBoundsException reading file (format error)");
        } catch (NumberFormatException ex) {
            ex.printStackTrace();
            throw new EntityLoadingException("NumberFormatException reading file (format error)");
        }
    }

    private void readCrits(BufferedReader r) throws IOException {
        int slot = 0;
        int loc = 0;
        String crit;
        int weaponsCount;
        int armorLocation;
        while (r.ready()) {
            crit = r.readLine().trim();
            if (crit.isEmpty()) {
                continue;
            }

            if (isValidLocation(crit)) {
                loc = getLocation(crit);
                slot = 0;
                continue;
            }

            if (isProcessedComponent(crit)) {
                continue;
            }

            weaponsCount = weaponsList(crit);

            if (weaponsCount > 0) {
                for (int count = 0; count < weaponsCount; count++) {
                    r.readLine();
                }
                continue;
            }

            armorLocation = getArmorLocation(crit);

            if (armorLocation >= 0) {
                armorValues[armorLocation] = crit;
                continue;
            }
            if (critData.length <= loc) {
                continue;
            }
            if (critData[loc].length <= slot) {
                continue;
            }
            critData[loc][slot++] = crit.trim();
        }
    }

    @Override
    public Entity getEntity() throws Exception {
        try {
            Mech mech;

            int iGyroType;
            try {
                iGyroType = Mech.getGyroTypeForString(gyroType.substring(5));
                if (iGyroType == Mech.GYRO_UNKNOWN) {
                    iGyroType = Mech.GYRO_STANDARD;
                }
            } catch (Exception ignored) {
                iGyroType = Mech.GYRO_STANDARD;
            }

            int iCockpitType;
            try {
                iCockpitType = Mech.getCockpitTypeForString(cockpitType.substring(8));
                if (iCockpitType == Mech.COCKPIT_UNKNOWN) {
                    iCockpitType = Mech.COCKPIT_STANDARD;
                }
            } catch (Exception ignored) {
                iCockpitType = Mech.COCKPIT_STANDARD;
            }
            boolean fullHead;
            try {
                fullHead = ejectionType.substring(9).equals(Mech.FULL_HEAD_EJECT_STRING);
            } catch (Exception ignored) {
                fullHead = false;
            }
            if (chassisConfig.contains("QuadVee")) {
                int iMotiveType;
                try {
                    iMotiveType = QuadVee.getMotiveTypeForString(motiveType.substring(7));
                    if (iMotiveType == QuadVee.MOTIVE_UNKNOWN) {
                        iMotiveType = QuadVee.MOTIVE_TRACK;
                    }
                } catch (Exception ignored) {
                    iMotiveType = QuadVee.MOTIVE_TRACK;
                }
                mech = new QuadVee(iGyroType, iMotiveType);
            } else if (chassisConfig.contains("Quad")) {
                mech = new QuadMech(iGyroType, iCockpitType);
            } else if (chassisConfig.contains("LAM")) {
                int iLAMType;
                try {
                    iLAMType = LandAirMech.getLAMTypeForString(lamType.substring(4));
                    if (iLAMType == LandAirMech.LAM_UNKNOWN) {
                        iLAMType = LandAirMech.LAM_STANDARD;
                    }
                } catch (Exception ignored) {
                    iLAMType = LandAirMech.LAM_STANDARD;
                }
                mech = new LandAirMech(iGyroType, iCockpitType, iLAMType);
            } else if (chassisConfig.contains("Tripod")) {
                mech = new TripodMech(iGyroType, iCockpitType);
            } else {
                mech = new BipedMech(iGyroType, iCockpitType);
            }
            mech.setFullHeadEject(fullHead);
            mech.setChassis(name.trim());
            mech.setModel(model.trim());
            mech.setMulId(mulId);
            mech.setYear(Integer.parseInt(techYear.substring(4).trim()));
            mech.setSource(source.substring("Source:".length()).trim());

            if (chassisConfig.contains("Omni")) {
                mech.setOmni(true);
            }
            setTechLevel(mech);
            mech.setWeight(Integer.parseInt(tonnage.substring(5)));

            int engineFlags = 0;
            if ((mech.isClan() && !mech.isMixedTech()) || (mech.isMixedTech() && mech.isClan() && !mech.itemOppositeTech(engine)) || (mech.isMixedTech() && !mech.isClan() && mech.itemOppositeTech(engine))) {
                engineFlags = Engine.CLAN_ENGINE;
            }
            if (mech.isSuperHeavy()) {
                engineFlags |= Engine.SUPERHEAVY_ENGINE;
            }

            int engineRating = Integer.parseInt(engine.substring(engine.indexOf(":") + 1, engine.indexOf(" ")));
            mech.setEngine(new Engine(engineRating, Engine.getEngineTypeByString(engine), engineFlags));

            mech.setOriginalJumpMP(Integer.parseInt(jumpMP.substring(8)));

            boolean dblSinks = heatSinks.contains(HS_DOUBLE);
            boolean laserSinks = heatSinks.contains(HS_LASER);
            boolean compactSinks = heatSinks.contains(HS_COMPACT);
            int expectedSinks = Integer.parseInt(heatSinks.substring(11, 13).trim());
            int baseHeatSinks = Integer.parseInt(baseChassieHeatSinks.substring("base chassis heat sinks:".length()).trim());
            // For mixed tech units with double heat sinks we want to install the correct type. Legacy files
            // don't specify, so we'll use TECH_BASE_ALL to indicate unknown and check for heat sinks on the
            // critical table.
            int heatSinkBase;
            if (heatSinks.contains(TECH_BASE_CLAN)) {
                heatSinkBase = ITechnology.TECH_BASE_CLAN;
            } else if (heatSinks.contains(TECH_BASE_IS)) {
                heatSinkBase = ITechnology.TECH_BASE_IS;
            } else {
                heatSinkBase = ITechnology.TECH_BASE_ALL;
            }

            String thisStructureType = internalType.substring(internalType.indexOf(':') + 1);
            if (!thisStructureType.isBlank()) {
                mech.setStructureType(thisStructureType);
            } else {
                mech.setStructureType(EquipmentType.T_STRUCTURE_STANDARD);
            }
            mech.autoSetInternal();

            String thisArmorType = armorType.substring(armorType.indexOf(':') + 1);
            if (thisArmorType.indexOf('(') != -1) {
                boolean clan = thisArmorType.toLowerCase().contains("clan");
                if (clan) {
                    switch (Integer.parseInt(rulesLevel.substring(12).trim())) {
                        case 2:
                            mech.setArmorTechLevel(TechConstants.T_CLAN_TW);
                            break;
                        case 3:
                            mech.setArmorTechLevel(TechConstants.T_CLAN_ADVANCED);
                            break;
                        case 4:
                            mech.setArmorTechLevel(TechConstants.T_CLAN_EXPERIMENTAL);
                            break;
                        case 5:
                            mech.setArmorTechLevel(TechConstants.T_CLAN_UNOFFICIAL);
                            break;
                        default:
                            throw new EntityLoadingException("Unsupported tech level: " + rulesLevel.substring(12).trim());
                    }
                } else {
                    switch (Integer.parseInt(rulesLevel.substring(12).trim())) {
                        case 1:
                            mech.setArmorTechLevel(TechConstants.T_INTRO_BOXSET);
                            break;
                        case 2:
                            mech.setArmorTechLevel(TechConstants.T_IS_TW_NON_BOX);
                            break;
                        case 3:
                            mech.setArmorTechLevel(TechConstants.T_IS_ADVANCED);
                            break;
                        case 4:
                            mech.setArmorTechLevel(TechConstants.T_IS_EXPERIMENTAL);
                            break;
                        case 5:
                            mech.setArmorTechLevel(TechConstants.T_IS_UNOFFICIAL);
                            break;
                        default:
                            throw new EntityLoadingException("Unsupported tech level: " + rulesLevel.substring(12).trim());
                    }
                }
                thisArmorType = thisArmorType.substring(0, thisArmorType.indexOf('(')).trim();
                mech.setArmorType(thisArmorType);
            } else if (!thisArmorType.equals(EquipmentType.getArmorTypeName(EquipmentType.T_ARMOR_PATCHWORK))) {
                mech.setArmorTechLevel(mech.getTechLevel());
                mech.setArmorType(thisArmorType);
            }

            if (thisArmorType.isBlank()) {
                mech.setArmorType(EquipmentType.T_ARMOR_STANDARD);
            }
            mech.recalculateTechAdvancement();

            for (int x = 0; x < locationOrder.length; x++) {
                if ((locationOrder[x] == Mech.LOC_CLEG) && !(mech instanceof TripodMech)) {
                    continue;
                }
                mech.initializeArmor(Integer.parseInt(armorValues[x].substring(armorValues[x].lastIndexOf(':') + 1)), locationOrder[x]);
                if (thisArmorType.equals(EquipmentType.getArmorTypeName(EquipmentType.T_ARMOR_PATCHWORK))) {
                    boolean clan = armorValues[x].contains("Clan");
                    String armorName = armorValues[x].substring(armorValues[x].indexOf(':') + 1, armorValues[x].indexOf('('));
                    if (!armorName.contains("Clan") && !armorName.contains("IS")) {
                        if (clan) {
                            armorName = "Clan " + armorName;
                        } else {
                            armorName = "IS " + armorName;
                        }
                    }
                    mech.setArmorType(EquipmentType.getArmorType(EquipmentType.get(armorName)), locationOrder[x]);

                    String armorValue = armorValues[x].toLowerCase();
                    if (armorValue.contains("clan")) {
                        switch (Integer.parseInt(rulesLevel.substring(12).trim())) {
                            case 2:
                                mech.setArmorTechLevel(TechConstants.T_CLAN_TW, locationOrder[x]);
                                break;
                            case 3:
                                mech.setArmorTechLevel(TechConstants.T_CLAN_ADVANCED, locationOrder[x]);
                                break;
                            case 4:
                                mech.setArmorTechLevel(TechConstants.T_CLAN_EXPERIMENTAL, locationOrder[x]);
                                break;
                            case 5:
                                mech.setArmorTechLevel(TechConstants.T_CLAN_UNOFFICIAL, locationOrder[x]);
                                break;
                            default:
                                throw new EntityLoadingException("Unsupported tech level: " + rulesLevel.substring(12).trim());
                        }
                    } else if (armorValue.contains("inner sphere")) {
                        switch (Integer.parseInt(rulesLevel.substring(12).trim())) {
                            case 1:
                                mech.setArmorTechLevel(TechConstants.T_INTRO_BOXSET, locationOrder[x]);
                                break;
                            case 2:
                                mech.setArmorTechLevel(TechConstants.T_IS_TW_NON_BOX, locationOrder[x]);
                                break;
                            case 3:
                                mech.setArmorTechLevel(TechConstants.T_IS_ADVANCED, locationOrder[x]);
                                break;
                            case 4:
                                mech.setArmorTechLevel(TechConstants.T_IS_EXPERIMENTAL, locationOrder[x]);
                                break;
                            case 5:
                                mech.setArmorTechLevel(TechConstants.T_IS_UNOFFICIAL, locationOrder[x]);
                                break;
                            default:
                                throw new EntityLoadingException("Unsupported tech level: " + rulesLevel.substring(12).trim());
                        }
                    }
                }
            }

            for (int x = 0; x < rearLocationOrder.length; x++) {
                mech.initializeRearArmor(Integer.parseInt(armorValues[x + locationOrder.length].substring(10)), rearLocationOrder[x]);
            }
            
            // Set capital fighter stats for LAMs
            if (mech instanceof LandAirMech) {
                ((LandAirMech) mech).autoSetCapArmor();
                ((LandAirMech) mech).autoSetFatalThresh();
            }

            // oog, crits.
            compactCriticals(mech);
            // we do these in reverse order to get the outermost
            // locations first, which is necessary for split crits to work
            for (int i = mech.locations() - 1; i >= 0; i--) {
                parseCrits(mech, i);
            }

            for (String equipment : noCritEquipment) {
                parseNoCritEquipment(mech, equipment);
            }
<<<<<<< HEAD
=======

            if (mech.isClan()) {
                mech.addClanCase();
            }
>>>>>>> 3abdc1c9

            // add any heat sinks not allocated
            if (laserSinks) {
                mech.addEngineSinks(expectedSinks - mech.heatSinks(), MiscType.F_LASER_HEAT_SINK);
            } else if (dblSinks) {
                // If the heat sink entry didn't specify Clan or IS double, check for sinks that take
                // critical slots. If none are found, default to the overall tech base of the unit.
                if (heatSinkBase == ITechnology.TECH_BASE_ALL) {
                    for (Mounted mounted : mech.getMisc()) {
                        if (mounted.getType().hasFlag(MiscType.F_DOUBLE_HEAT_SINK)) {
                            heatSinkBase = mounted.getType().getTechBase();
                        }
                    }
                }
                boolean clan;
                switch (heatSinkBase) {
                    case ITechnology.TECH_BASE_IS:
                        clan = false;
                        break;
                    case ITechnology.TECH_BASE_CLAN:
                        clan = true;
                        break;
                    default:
                        clan = mech.isClan();
                }
                mech.addEngineSinks(expectedSinks - mech.heatSinks(), MiscType.F_DOUBLE_HEAT_SINK, clan);
            } else if (compactSinks) {
                mech.addEngineSinks(expectedSinks - mech.heatSinks(), MiscType.F_COMPACT_HEAT_SINK);
            } else {
                mech.addEngineSinks(expectedSinks - mech.heatSinks(), MiscType.F_HEAT_SINK);
            }

            if (mech.isOmni() && mech.hasEngine()) {
                if (baseHeatSinks >= 10) {
                    mech.getEngine().setBaseChassisHeatSinks(baseHeatSinks);
                } else {
                    mech.getEngine().setBaseChassisHeatSinks(expectedSinks);
                }
            }

            mech.getFluff().setCapabilities(capabilities);
            mech.getFluff().setOverview(overview);
            mech.getFluff().setDeployment(deployment);
            mech.getFluff().setHistory(history);
            mech.getFluff().setManufacturer(manufacturer);
            mech.getFluff().setPrimaryFactory(primaryFactory);
            mech.getFluff().setNotes(notes);
            systemManufacturers.forEach((k, v) -> mech.getFluff().setSystemManufacturer(k, v));
            systemModels.forEach((k, v) -> mech.getFluff().setSystemModel(k, v));
            mech.getFluff().setMMLImagePath(imagePath);

            mech.setArmorTonnage(mech.getArmorWeight());

            if (bv != 0) {
                mech.setUseManualBV(true);
                mech.setManualBV(bv);
            }
            return mech;
        } catch (Exception ex) {
            LogManager.getLogger().error("", ex);
            throw new Exception(ex);
        }
    }

    private void setTechLevel(Mech mech) throws EntityLoadingException {
        String techBase = this.techBase.substring(9).trim();
        if (techBase.equalsIgnoreCase("Inner Sphere")) {
            switch (Integer.parseInt(rulesLevel.substring(12).trim())) {
                case 1:
                    mech.setTechLevel(TechConstants.T_INTRO_BOXSET);
                    break;
                case 2:
                    mech.setTechLevel(TechConstants.T_IS_TW_NON_BOX);
                    break;
                case 3:
                    mech.setTechLevel(TechConstants.T_IS_ADVANCED);
                    break;
                case 4:
                    mech.setTechLevel(TechConstants.T_IS_EXPERIMENTAL);
                    break;
                case 5:
                    mech.setTechLevel(TechConstants.T_IS_UNOFFICIAL);
                    break;
                default:
                    throw new EntityLoadingException("Unsupported tech level: " + rulesLevel.substring(12).trim());
            }
        } else if (techBase.equalsIgnoreCase("Clan")) {
            switch (Integer.parseInt(rulesLevel.substring(12).trim())) {
                case 2:
                    mech.setTechLevel(TechConstants.T_CLAN_TW);
                    break;
                case 3:
                    mech.setTechLevel(TechConstants.T_CLAN_ADVANCED);
                    break;
                case 4:
                    mech.setTechLevel(TechConstants.T_CLAN_EXPERIMENTAL);
                    break;
                case 5:
                    mech.setTechLevel(TechConstants.T_CLAN_UNOFFICIAL);
                    break;
                default:
                    throw new EntityLoadingException("Unsupported tech level: " + rulesLevel.substring(12).trim());
            }
        } else if (techBase.equalsIgnoreCase("Mixed (IS Chassis)")) {
            switch (Integer.parseInt(rulesLevel.substring(12).trim())) {
                case 2:
                    mech.setTechLevel(TechConstants.T_IS_TW_NON_BOX);
                    break;
                case 3:
                    mech.setTechLevel(TechConstants.T_IS_ADVANCED);
                    break;
                case 4:
                    mech.setTechLevel(TechConstants.T_IS_EXPERIMENTAL);
                    break;
                case 5:
                    mech.setTechLevel(TechConstants.T_IS_UNOFFICIAL);
                    break;
                default:
                    throw new EntityLoadingException("Unsupported tech level: " + rulesLevel.substring(12).trim());
            }
            mech.setMixedTech(true);
        } else if (techBase.equalsIgnoreCase("Mixed (Clan Chassis)")) {
            switch (Integer.parseInt(rulesLevel.substring(12).trim())) {
                case 2:
                    mech.setTechLevel(TechConstants.T_CLAN_TW);
                    break;
                case 3:
                    mech.setTechLevel(TechConstants.T_CLAN_ADVANCED);
                    break;
                case 4:
                    mech.setTechLevel(TechConstants.T_CLAN_EXPERIMENTAL);
                    break;
                case 5:
                    mech.setTechLevel(TechConstants.T_CLAN_UNOFFICIAL);
                    break;
                default:
                    throw new EntityLoadingException("Unsupported tech level: " + rulesLevel.substring(12).trim());
            }
            mech.setMixedTech(true);
        } else if (techBase.equalsIgnoreCase("Mixed")) {
            throw new EntityLoadingException("Unsupported tech base: \"Mixed\" is no longer allowed by itself.  You must specify \"Mixed (IS Chassis)\" or \"Mixed (Clan Chassis)\".");
        } else {
            throw new EntityLoadingException("Unsupported tech base: " + techBase);
        }
    }

    private void parseCrits(Mech mech, int loc) throws EntityLoadingException {
        // check for removed arm actuators
        if (!(mech instanceof QuadMech)) {
            if ((loc == Mech.LOC_LARM) || (loc == Mech.LOC_RARM)) {
                String toCheck = critData[loc][3].toUpperCase().trim();
                if (toCheck.endsWith(ARMORED)) {
                    toCheck = toCheck.substring(0, toCheck.length() - ARMORED.length()).trim();
                }
                if (!toCheck.equalsIgnoreCase("Hand Actuator")) {
                    mech.setCritical(loc, 3, null);
                }
                toCheck = critData[loc][2].toUpperCase().trim();
                if (toCheck.endsWith(ARMORED)) {
                    toCheck = toCheck.substring(0, toCheck.length() - ARMORED.length()).trim();
                }
                if (!toCheck.equalsIgnoreCase("Lower Arm Actuator")) {
                    mech.setCritical(loc, 2, null);
                }
            }
        }

        // go thru file, add weapons
        for (int i = 0; i < mech.getNumberOfCriticals(loc); i++) {

            // parse out and add the critical
            String critName = critData[loc][i];

            critName = critName.trim();
            String critNameUpper = critName.toUpperCase();
            boolean rearMounted = false;
            boolean isArmored = false;
            boolean isTurreted = false;
            boolean isOmniPod = false;
            double size = 0.0;

            // Check for Armored Actuators
            if (critNameUpper.endsWith(ARMORED)) {
                critName = critName.substring(0, critName.length() - ARMORED.length()).trim();
                isArmored = true;
                critNameUpper = critName.toUpperCase();
            }

            if (critName.equalsIgnoreCase("Fusion Engine") || critName.equalsIgnoreCase("Engine")) {
                mech.setCritical(loc, i, new CriticalSlot(CriticalSlot.TYPE_SYSTEM, Mech.SYSTEM_ENGINE, true, isArmored));
                continue;
            } else if (critName.equalsIgnoreCase("Life Support")) {
                mech.setCritical(loc, i, new CriticalSlot(CriticalSlot.TYPE_SYSTEM, Mech.SYSTEM_LIFE_SUPPORT, true, isArmored));
                continue;
            } else if (critName.equalsIgnoreCase("Sensors")) {
                mech.setCritical(loc, i, new CriticalSlot(CriticalSlot.TYPE_SYSTEM, Mech.SYSTEM_SENSORS, true, isArmored));
                continue;
            } else if (critName.equalsIgnoreCase("Cockpit")) {
                mech.setCritical(loc, i, new CriticalSlot(CriticalSlot.TYPE_SYSTEM, Mech.SYSTEM_COCKPIT, true, isArmored));
                continue;
            } else if (critName.equalsIgnoreCase("Gyro")) {
                mech.setCritical(loc, i, new CriticalSlot(CriticalSlot.TYPE_SYSTEM, Mech.SYSTEM_GYRO, true, isArmored));
                continue;
            } else if ((critName.contains("Actuator")) || critName.equalsIgnoreCase("Shoulder") || critName.equalsIgnoreCase("Hip")) {
                mech.getCritical(loc, i).setArmored(isArmored);
                continue;
            } else if (critName.equalsIgnoreCase("Landing Gear")) {
                mech.setCritical(loc, i, new CriticalSlot(CriticalSlot.TYPE_SYSTEM, LandAirMech.LAM_LANDING_GEAR, true, isArmored));
                continue;
            } else if (critName.equalsIgnoreCase("Avionics")) {
                mech.setCritical(loc, i, new CriticalSlot(CriticalSlot.TYPE_SYSTEM, LandAirMech.LAM_AVIONICS, true, isArmored));
                continue;
            }
            // if the slot's full already, skip it.
            if (mech.getCritical(loc, i) != null) {
                continue;
            }

            int sizeIndex = critNameUpper.indexOf(SIZE);
            if (sizeIndex > 0) {
                size = Double.parseDouble(critName.substring(sizeIndex + SIZE.length()));
                critNameUpper = critNameUpper.substring(0, sizeIndex);
            }
            if (critNameUpper.endsWith(OMNIPOD)) {
                critNameUpper = critNameUpper.substring(0, critNameUpper.length() - OMNIPOD.length()).trim();
                isOmniPod = true;
            }
            if (critNameUpper.endsWith("(T)")) {
                isTurreted = true;
                critNameUpper = critNameUpper.substring(0, critNameUpper.length() - 3).trim();
            }
            if (critNameUpper.endsWith("(R)")) {
                rearMounted = true;
                critNameUpper = critNameUpper.substring(0, critNameUpper.length() - 3).trim();
            }
            if (critNameUpper.endsWith("(SPLIT)")) {
                critNameUpper = critNameUpper.substring(0, critNameUpper.length() - 7).trim();
            }
            // keep track of facing for vehicular grenade launchers
            int facing = -1;
            if (critNameUpper.endsWith("(FL)")) {
                facing = 5;
                critNameUpper = critNameUpper.substring(0, critNameUpper.length() - 4).trim();
            }
            if (critNameUpper.endsWith("(FR)")) {
                facing = 1;
                critNameUpper = critNameUpper.substring(0, critNameUpper.length() - 4).trim();
            }
            if (critNameUpper.endsWith("(RL)")) {
                facing = 4;
                critNameUpper = critNameUpper.substring(0, critNameUpper.length() - 4).trim();
            }
            if (critNameUpper.endsWith("(RR)")) {
                facing = 2;
                critNameUpper = critNameUpper.substring(0, critNameUpper.length() - 4).trim();
            }
            critName = critName.substring(0, critNameUpper.length());
            EquipmentType etype2 = null;
            if (critName.contains("|")) {
                String critName2 = critName.substring(critName.indexOf("|") + 1);
                etype2 = EquipmentType.get(critName2);
                if (etype2 == null) {
                    etype2 = EquipmentType.get(mech.isClan() ? "Clan " + critName2 : "IS " + critName2);
                }
                critName = critName.substring(0, critName.indexOf("|"));
            }

            try {
                EquipmentType etype = EquipmentType.get(critName);
                if (etype == null) {
                    etype = EquipmentType.get(mech.isClan() ? "Clan " + critName : "IS " + critName);
                }
                if (etype != null) {
                    if (etype.isSpreadable()) {
                        // do we already have one of these? Key on Type
                        Mounted m = hSharedEquip.get(etype);
                        if (m != null) {
                            // use the existing one
                            mech.addCritical(loc, new CriticalSlot(m));
                            continue;
                        }
                        m = mech.addEquipment(etype, loc, rearMounted,
                                              BattleArmor.MOUNT_LOC_NONE, isArmored,
                                              isTurreted);
                        m.setOmniPodMounted(isOmniPod);
                        hSharedEquip.put(etype, m);
                    } else if (((etype instanceof WeaponType) && ((WeaponType) etype).isSplitable()) || ((etype instanceof MiscType) && etype.hasFlag(MiscType.F_SPLITABLE))) {
                        // do we already have this one in this or an outer
                        // location?
                        Mounted m = null;
                        boolean bFound = false;
                        for (Mounted vSplitWeapon : vSplitWeapons) {
                            m = vSplitWeapon;
                            int nLoc = m.getLocation();
                            if (((nLoc == loc) || (loc == Mech.getInnerLocation(nLoc))) && (m.getType() == etype)) {
                                bFound = true;
                                break;
                            }
                        }
                        if (bFound) {
                            m.setFoundCrits(m.getFoundCrits() + (mech.isSuperHeavy() ? 2 : 1));
                            if (m.getFoundCrits() >= m.getCriticals()) {
                                vSplitWeapons.remove(m);
                            }
                            // if we're in a new location, set the weapon as
                            // split
                            if (loc != m.getLocation()) {
                                m.setSplit(true);
                            }
                            // give the most restrictive location for arcs
                            int help = m.getLocation();
                            m.setLocation(Mech.mostRestrictiveLoc(loc, help));
                            if (loc != help) {
                                m.setSecondLocation(Mech.leastRestrictiveLoc(loc, help));
                            }
                        } else {
                            // make a new one
                            m = new Mounted(mech, etype);
                            m.setFoundCrits(1);
                            m.setArmored(isArmored);
                            m.setMechTurretMounted(isTurreted);
                            vSplitWeapons.add(m);
                        }
                        m.setArmored(isArmored);
                        m.setMechTurretMounted(isTurreted);
                        m.setOmniPodMounted(isOmniPod);
                        mech.addEquipment(m, loc, rearMounted);
                    } else {
                        Mounted mount;
                        if (etype2 == null) {
                            mount = mech.addEquipment(etype, loc, rearMounted,
                                                      BattleArmor.MOUNT_LOC_NONE, isArmored,
                                                      isTurreted, false, false, isOmniPod);
                        } else {
                            if (etype instanceof AmmoType) {
                                if (!(etype2 instanceof AmmoType) || (((AmmoType) etype).getAmmoType() != ((AmmoType) etype2).getAmmoType())) {
                                    throw new EntityLoadingException("Can't combine ammo for different weapons in one slot");
                                }
                            } else {
                                if (!(etype.equals(etype2)) || ((etype instanceof MiscType) && (!etype.hasFlag(MiscType.F_HEAT_SINK) && !etype.hasFlag(MiscType.F_DOUBLE_HEAT_SINK)))) {
                                    throw new EntityLoadingException("must combine ammo or heatsinks in one slot");
                                }
                            }
                            mount = mech.addEquipment(etype, etype2, loc, isOmniPod, isArmored);
                        }
                        if (etype.isVariableSize()) {
                            if (size == 0.0) {
                                size = BLKFile.getLegacyVariableSize(critName);
                            }
                            mount.setSize(size);
                            // THe size may require additional critical slots
                            for (int c = 1; c < mount.getCriticals(); c++) {
                                CriticalSlot cs = new CriticalSlot(mount);
                                mech.addCritical(loc, cs, i + c);
                            }
                        }

                        // vehicular grenade launchers need to have their facing
                        // set
                        if ((etype instanceof WeaponType) && etype.hasFlag(WeaponType.F_VGL)) {
                            if (facing == -1) {
                                // if facing has not been set earlier, we are
                                // front or rear mounted
                                if (rearMounted) {
                                    mount.setFacing(3);
                                } else {
                                    mount.setFacing(0);
                                }
                            } else {
                                mount.setFacing(facing);
                            }
                        }
                    }
                } else {
                    if (!critName.equals(MtfFile.EMPTY)) {
                        // Can't load this piece of equipment!
                        // Add it to the list so we can show the user.
                        mech.addFailedEquipment(critName);
                        // Make the failed equipment an empty slot
                        critData[loc][i] = MtfFile.EMPTY;
                        // Compact criticals again
                        compactCriticals(mech, loc);
                        // Re-parse the same slot, since the compacting
                        // could have moved new equipment to this slot
                        i--;
                    }

                }
            } catch (LocationFullException ex) {
                throw new EntityLoadingException(ex.getMessage());
            }
        }
    }

    private void parseNoCritEquipment(Mech mech, String name) throws EntityLoadingException {
        int loc = Mech.LOC_NONE;
        int splitIndex = name.indexOf(":");
        if (splitIndex > 0) {
            loc = mech.getLocationFromAbbr(name.substring(splitIndex + 1));
            name = name.substring(0, splitIndex);
        }
        EquipmentType eq = EquipmentType.get(name);
        if (eq != null) {
            try {
                mech.addEquipment(eq, loc);
            } catch (LocationFullException ex) {
                throw new EntityLoadingException(ex.getMessage());
            }
        } else {
            mech.addFailedEquipment(name);
        }
    }

    /**
     * This function moves all "empty" slots to the end of a location's critical
     * list. MegaMek adds equipment to the first empty slot available in a
     * location. This means that any "holes" (empty slots not at the end of a
     * location), will cause the file crits and MegaMek's crits to become out of
     * sync.
     */
    private void compactCriticals(Mech mech) {
        for (int loc = 0; loc < mech.locations(); loc++) {
            compactCriticals(mech, loc);
        }
    }

    private void compactCriticals(Mech mech, int loc) {
        if (loc == Mech.LOC_HEAD) {
            // This location has an empty slot inbetween systems crits
            // which will mess up parsing if compacted.
            return;
        }
        int firstEmpty = -1;
        for (int slot = 0; slot < mech.getNumberOfCriticals(loc); slot++) {
            if (critData[loc][slot] == null) {
                critData[loc][slot] = MtfFile.EMPTY;
            }

            if (critData[loc][slot].equals(MtfFile.EMPTY) && (firstEmpty == -1)) {
                firstEmpty = slot;
            }
            if ((firstEmpty != -1) && !critData[loc][slot].equals(MtfFile.EMPTY)) {
                // move this to the first empty slot
                critData[loc][firstEmpty] = critData[loc][slot];
                // mark the old slot empty
                critData[loc][slot] = MtfFile.EMPTY;
                // restart just after the moved slot's new location
                slot = firstEmpty;
                firstEmpty = -1;
            }
        }
    }

    private int getLocation(String location) {
        if (location.equalsIgnoreCase("Left Arm:") || location.equalsIgnoreCase("Front Left Leg:")) {
            return Mech.LOC_LARM;
        }

        if (location.equalsIgnoreCase("Right Arm:") || location.equalsIgnoreCase("Front Right Leg:")) {
            return Mech.LOC_RARM;
        }

        if (location.equalsIgnoreCase("Left Leg:") || location.equalsIgnoreCase("Rear Left Leg:")) {
            return Mech.LOC_LLEG;
        }

        if (location.equalsIgnoreCase("Right Leg:") || location.equalsIgnoreCase("Rear Right Leg:")) {
            return Mech.LOC_RLEG;
        }

        if (location.equalsIgnoreCase("Center Leg:")) {
            return Mech.LOC_CLEG;
        }

        if (location.equalsIgnoreCase("Left Torso:")) {
            return Mech.LOC_LT;
        }

        if (location.equalsIgnoreCase("Right Torso:")) {
            return Mech.LOC_RT;
        }

        if (location.equalsIgnoreCase("Center Torso:")) {
            return Mech.LOC_CT;
        }

        // else
        return Mech.LOC_HEAD;
    }

    private int getArmorLocation(String location) {

        int loc = -1;
        boolean rear = false;
        String locationName = location.toLowerCase();
        if (locationName.startsWith("la armor:") || locationName.startsWith("fll armor:")) {
            loc = Mech.LOC_LARM;
        } else if (locationName.startsWith("ra armor:") || locationName.startsWith("frl armor:")) {
            loc = Mech.LOC_RARM;
        } else if (locationName.startsWith("lt armor:")) {
            loc = Mech.LOC_LT;
        } else if (locationName.startsWith("rt armor:")) {
            loc = Mech.LOC_RT;
        } else if (locationName.startsWith("ct armor:")) {
            loc = Mech.LOC_CT;
        } else if (locationName.startsWith("hd armor:")) {
            loc = Mech.LOC_HEAD;
        } else if (locationName.startsWith("ll armor:") || locationName.startsWith("rll armor:")) {
            loc = Mech.LOC_LLEG;
        } else if (locationName.startsWith("rl armor:") || locationName.startsWith("rrl armor:")) {
            loc = Mech.LOC_RLEG;
        } else if (locationName.startsWith("rtl armor:")) {
            loc = Mech.LOC_LT;
            rear = true;
        } else if (locationName.startsWith("rtr armor:")) {
            loc = Mech.LOC_RT;
            rear = true;
        } else if (locationName.startsWith("rtc armor:")) {
            loc = Mech.LOC_CT;
            rear = true;
        } else if (locationName.startsWith("cl armor:")) {
            loc = Mech.LOC_CLEG;
        }

        if (!rear) {
            for (int pos = 0; pos < locationOrder.length; pos++) {
                if (locationOrder[pos] == loc) {
                    loc = pos;
                    break;
                }
            }
        } else {
            for (int pos = 0; pos < rearLocationOrder.length; pos++) {
                if (rearLocationOrder[pos] == loc) {
                    loc = pos + locationOrder.length;
                    break;
                }
            }
        }
        return loc;
    }

    private boolean isValidLocation(String location) {
        return location.equalsIgnoreCase("Left Arm:")
                || location.equalsIgnoreCase("Right Arm:")
                || location.equalsIgnoreCase("Left Leg:")
                || location.equalsIgnoreCase("Right Leg:")
                || location.equalsIgnoreCase("Center Leg:")
                || location.equalsIgnoreCase("Front Left Leg:")
                || location.equalsIgnoreCase("Front Right Leg:")
                || location.equalsIgnoreCase("Rear Left Leg:")
                || location.equalsIgnoreCase("Rear Right Leg:")
                || location.equalsIgnoreCase("Left Torso:")
                || location.equalsIgnoreCase("Right Torso:")
                || location.equalsIgnoreCase("Center Torso:")
                || location.equalsIgnoreCase("Head:");
    }

    private boolean isProcessedComponent(String line) {
        String lineLower = line.toLowerCase();
        if (lineLower.startsWith(COCKPIT)) {
            cockpitType = line;
            return true;
        }

        if (lineLower.startsWith(GYRO)) {
            gyroType = line;
            return true;
        }
        
        if (lineLower.startsWith(MOTIVE)) {
            motiveType = line;
            return true;
        }

        if (lineLower.startsWith(EJECTION)) {
            ejectionType = line;
            return true;
        }

        if (lineLower.startsWith(MASS)) {
            tonnage = line;
            return true;
        }

        if (lineLower.startsWith(ENGINE)) {
            engine = line;
            return true;
        }

        if (lineLower.startsWith(STRUCTURE)) {
            internalType = line;
            return true;
        }

        if (lineLower.startsWith(MYOMER)) {
            return true;
        }
        
        if (lineLower.startsWith(LAM)) {
            lamType = line;
            return true;
        }

        if (lineLower.startsWith(CONFIG)) {
            chassisConfig = line;
            return true;
        }

        if (lineLower.startsWith(TECH_BASE)) {
            techBase = line;
            return true;
        }

        if (lineLower.startsWith(ERA)) {
            techYear = line;
            return true;
        }

        if (lineLower.startsWith(SOURCE)) {
            source = line;
            return true;
        }

        if (lineLower.startsWith(RULES_LEVEL)) {
            rulesLevel = line;
            return true;
        }

        if (lineLower.startsWith(HEAT_SINKS)) {
            heatSinks = line;
            return true;
        }

        if (lineLower.startsWith(BASE_CHASSIS_HEAT_SINKS)) {
            baseChassieHeatSinks = line;
            return true;
        }

        if (lineLower.startsWith(WALK_MP)) {
            return true;
        }
        if (lineLower.startsWith(JUMP_MP)) {
            jumpMP = line;
            return true;
        }

        if (lineLower.startsWith(ARMOR)) {
            armorType = line;
            return true;
        }

        if (lineLower.startsWith(NO_CRIT)) {
            noCritEquipment.add(line.substring(NO_CRIT.length()));
            return true;
        }
        
        if (lineLower.startsWith(OVERVIEW)) {
            overview = line.substring(OVERVIEW.length());
            return true;
        }

        if (lineLower.startsWith(CAPABILITIES)) {
            capabilities = line.substring(CAPABILITIES.length());
            return true;
        }
                
        if (lineLower.startsWith(DEPLOYMENT)) {
            deployment = line.substring(DEPLOYMENT.length());
            return true;
        }
        
        if (lineLower.startsWith(HISTORY)) {
            history = line.substring(HISTORY.length());
            return true;
        }

        if (lineLower.startsWith(MANUFACTURER)) {
            manufacturer = line.substring(MANUFACTURER.length());
            return true;
        }

        if (lineLower.startsWith(PRIMARY_FACTORY)) {
            primaryFactory = line.substring(PRIMARY_FACTORY.length());
            return true;
        }

        if (lineLower.startsWith(SYSTEM_MANUFACTURER)) {
            String[] fields = line.split(":");
            if (fields.length > 2) {
                EntityFluff.System system = EntityFluff.System.parse(fields[1]);
                if (null != system) {
                    systemManufacturers.put(system, fields[2].trim());
                }
            }
            return true;
        }

        if (lineLower.startsWith(SYSTEM_MODEL)) {
            String[] fields = line.split(":");
            if (fields.length > 2) {
                EntityFluff.System system = EntityFluff.System.parse(fields[1]);
                if (null != system) {
                    systemModels.put(system, fields[2].trim());
                }
            }
            return true;
        }

        if (lineLower.startsWith(NOTES)) {
            notes = line.substring(NOTES.length());
            return true;
        }

        if (lineLower.startsWith(IMAGE_FILE)) {
            imagePath = line.substring(IMAGE_FILE.length());
            return true;
        }

        if (lineLower.startsWith(BV)) {
            bv = Integer.parseInt(line.substring(BV.length()));
            return true;
        }

        if (lineLower.startsWith(MUL_ID)) {
            mulId = Integer.parseInt(line.substring(MUL_ID.length()));
            return true;
        }

        return false;
    }

    private int weaponsList(String line) {
        if (line.toLowerCase().startsWith(WEAPONS)) {
            return Integer.parseInt(line.substring(WEAPONS.length()));
        }
        return -1;
    }
}<|MERGE_RESOLUTION|>--- conflicted
+++ resolved
@@ -453,13 +453,6 @@
             for (String equipment : noCritEquipment) {
                 parseNoCritEquipment(mech, equipment);
             }
-<<<<<<< HEAD
-=======
-
-            if (mech.isClan()) {
-                mech.addClanCase();
-            }
->>>>>>> 3abdc1c9
 
             // add any heat sinks not allocated
             if (laserSinks) {
