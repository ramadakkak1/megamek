/*
 * MegaMek -
 * Copyright (C) 2000-2005 Ben Mazur (bmazur@sev.org)
 *
 * This program is free software; you can redistribute it and/or modify it
 * under the terms of the GNU General Public License as published by the Free
 * Software Foundation; either version 2 of the License, or (at your option)
 * any later version.
 *
 * This program is distributed in the hope that it will be useful, but
 * WITHOUT ANY WARRANTY; without even the implied warranty of MERCHANTABILITY
 * or FITNESS FOR A PARTICULAR PURPOSE. See the GNU General Public License
 * for more details.
 */
package megamek.common;

import megamek.MMConstants;
import megamek.Version;
import megamek.client.bot.princess.BehaviorSettings;
import megamek.common.GameTurn.SpecificEntityTurn;
import megamek.common.actions.ArtilleryAttackAction;
import megamek.common.actions.AttackAction;
import megamek.common.actions.EntityAction;
import megamek.common.annotations.Nullable;
import megamek.common.enums.GamePhase;
import megamek.common.event.*;
import megamek.common.force.Forces;
import megamek.common.options.GameOptions;
import megamek.common.options.OptionsConstants;
import megamek.common.weapons.AttackHandler;
import megamek.server.SmokeCloud;
import megamek.server.victory.Victory;
import megamek.server.victory.VictoryResult;
import org.apache.logging.log4j.LogManager;

import java.io.Serializable;
import java.util.*;
import java.util.concurrent.CopyOnWriteArrayList;
import java.util.stream.Stream;

/**
 * The game class is the root of all data about the game in progress. Both the
 * Client and the Server should have one of these objects, and it is their job to
 * keep it synched.
 */
public class Game implements Serializable {
    private static final long serialVersionUID = 8376320092671792532L;

    /**
     * A UUID to identify this game instance.
     */
    public UUID uuid = UUID.randomUUID();

    /**
     * Stores the version of MM, so that it can be serialized in saved games.
     */
    public final Version version = MMConstants.VERSION;

    private GameOptions options = new GameOptions();

    private Board board = new Board();

    private final List<Entity> entities = new CopyOnWriteArrayList<>();
    private Hashtable<Integer, Entity> entityIds = new Hashtable<>();

    /**
     * Track entities removed from the game (probably by death)
     */
    private Vector<Entity> vOutOfGame = new Vector<>();

    private Vector<Player> players = new Vector<>();
    private Vector<Team> teams = new Vector<>();

    private Hashtable<Integer, Player> playerIds = new Hashtable<>();

    private final Map<Coords, HashSet<Integer>> entityPosLookup = new HashMap<>();

    /**
     * have the entities been deployed?
     */
    private boolean deploymentComplete = false;

    /**
     * how's the weather?
     */
    private PlanetaryConditions planetaryConditions = new PlanetaryConditions();

    /**
     * what round is it?
     */
    private int roundCount = 0;

    /**
     * The current turn list
     */
    private Vector<GameTurn> turnVector = new Vector<>();
    private int turnIndex = 0;

    /**
     * The present phase
     */
    private GamePhase phase = GamePhase.UNKNOWN;

    /**
     * The past phase
     */
    private GamePhase lastPhase = GamePhase.UNKNOWN;

    // phase state
    private Vector<EntityAction> actions = new Vector<>();
    private Vector<AttackAction> pendingCharges = new Vector<>();
    private Vector<AttackAction> pendingRams = new Vector<>();
    private Vector<AttackAction> pendingTeleMissileAttacks = new Vector<>();
    private Vector<PilotingRollData> pilotRolls = new Vector<>();
    private Vector<PilotingRollData> extremeGravityRolls = new Vector<>();
    private Vector<PilotingRollData> controlRolls = new Vector<>();
    private Vector<Team> initiativeRerollRequests = new Vector<>();

    // reports
    private GameReports gameReports = new GameReports();

    private boolean forceVictory = false;
    private int victoryPlayerId = Player.PLAYER_NONE;
    private int victoryTeam = Player.TEAM_NONE;

    private Hashtable<Integer, Vector<Entity>> deploymentTable = new Hashtable<>();
    private int lastDeploymentRound = 0;

    private Hashtable<Coords, Vector<Minefield>> minefields = new Hashtable<>();
    private Vector<Minefield> vibrabombs = new Vector<>();
    private Vector<AttackHandler> attacks = new Vector<>();
    private Vector<ArtilleryAttackAction> offboardArtilleryAttacks = new Vector<>();

    private int lastEntityId;

    private Vector<TagInfo> tagInfoForTurn = new Vector<>();
    private Vector<Flare> flares = new Vector<>();
    private HashSet<Coords> illuminatedPositions = new HashSet<>();

    private HashMap<String, Object> victoryContext = null;

    // internal integer value for an external game id link
    private int externalGameId = 0;

    // victory condition related stuff
    private Victory victory = null;

    // smoke clouds
    private List<SmokeCloud> smokeCloudList = new CopyOnWriteArrayList<>();

    /**
     * The forces present in the game. The top level force holds all forces and force-less
     * entities and should therefore not be shown.
     */
    private Forces forces = new Forces(this);

    private transient Vector<GameListener> gameListeners = new Vector<>();
    
    /** 
     * Stores princess behaviors for game factions. It does not indicate that a 
     * faction is currently played by a bot, only that the most recent bot connected
     * as that faction used these settings. Used to add the settings to savegames
     * and allow restoring bots to their previous settings.
     */
    private Map<String, BehaviorSettings> botSettings = new HashMap<>();

    /**
     * Constructor
     */
    public Game() {
        // empty
    }

    // Added public accessors for external game id
    public int getExternalGameId() {
        return externalGameId;
    }

    public void setExternalGameId(int value) {
        externalGameId = value;
    }

    public Version getVersion() {
        return version;
    }

    public Board getBoard() {
        return board;
    }

    public void setBoard(Board board) {
        Board oldBoard = this.board;
        setBoardDirect(board);
        processGameEvent(new GameBoardNewEvent(this, oldBoard, board));
    }

    public void setBoardDirect(final Board board) {
        this.board = board;
    }

    public boolean containsMinefield(Coords coords) {
        return minefields.containsKey(coords);
    }

    public Vector<Minefield> getMinefields(Coords coords) {
        Vector<Minefield> mfs = minefields.get(coords);
        if (mfs == null) {
            return new Vector<>();
        }
        return mfs;
    }

    public int getNbrMinefields(Coords coords) {
        Vector<Minefield> mfs = minefields.get(coords);
        if (mfs == null) {
            return 0;
        }

        return mfs.size();
    }

    /**
     * Get the coordinates of all mined hexes in the game.
     *
     * @return an <code>Enumeration</code> of the <code>Coords</code> containing
     * minefields. This will not be <code>null</code>.
     */
    public Enumeration<Coords> getMinedCoords() {
        return minefields.keys();
    }

    public void addMinefield(Minefield mf) {
        addMinefieldHelper(mf);
        processGameEvent(new GameBoardChangeEvent(this));
    }

    public void addMinefields(Vector<Minefield> mines) {
        for (int i = 0; i < mines.size(); i++) {
            Minefield mf = mines.elementAt(i);
            addMinefieldHelper(mf);
        }
        processGameEvent(new GameBoardChangeEvent(this));
    }

    public void setMinefields(Vector<Minefield> minefields) {
        clearMinefieldsHelper();
        for (int i = 0; i < minefields.size(); i++) {
            Minefield mf = minefields.elementAt(i);
            addMinefieldHelper(mf);
        }
        processGameEvent(new GameBoardChangeEvent(this));
    }

    public void resetMinefieldDensity(Vector<Minefield> newMinefields) {
        if (newMinefields.size() < 1) {
            return;
        }
        Vector<Minefield> mfs = minefields.get(newMinefields.firstElement().getCoords());
        mfs.clear();
        for (int i = 0; i < newMinefields.size(); i++) {
            Minefield mf = newMinefields.elementAt(i);
            addMinefieldHelper(mf);
        }
        processGameEvent(new GameBoardChangeEvent(this));
    }

    protected void addMinefieldHelper(Minefield mf) {
        Vector<Minefield> mfs = minefields.get(mf.getCoords());
        if (mfs == null) {
            mfs = new Vector<>();
            mfs.addElement(mf);
            minefields.put(mf.getCoords(), mfs);
            return;
        }
        mfs.addElement(mf);
    }

    public void removeMinefield(Minefield mf) {
        removeMinefieldHelper(mf);
        processGameEvent(new GameBoardChangeEvent(this));
    }

    public void removeMinefieldHelper(Minefield mf) {
        Vector<Minefield> mfs = minefields.get(mf.getCoords());
        if (mfs == null) {
            return;
        }

        Enumeration<Minefield> e = mfs.elements();
        while (e.hasMoreElements()) {
            Minefield mftemp = e.nextElement();
            if (mftemp.equals(mf)) {
                mfs.removeElement(mftemp);
                break;
            }
        }
        if (mfs.isEmpty()) {
            minefields.remove(mf.getCoords());
        }
    }

    public void clearMinefields() {
        clearMinefieldsHelper();
        processGameEvent(new GameBoardChangeEvent(this));
    }

    protected void clearMinefieldsHelper() {
        minefields.clear();
        vibrabombs.removeAllElements();

        Enumeration<Player> iter = getPlayers();
        while (iter.hasMoreElements()) {
            Player player = iter.nextElement();
            player.removeMinefields();
        }
    }

    public Vector<Minefield> getVibrabombs() {
        return vibrabombs;
    }

    public void addVibrabomb(Minefield mf) {
        vibrabombs.addElement(mf);
    }

    public void removeVibrabomb(Minefield mf) {
        vibrabombs.removeElement(mf);
    }

    /**
     * Checks if the game contains the specified Vibrabomb
     *
     * @param mf the Vibrabomb to check
     * @return true if the minefield contains a vibrabomb.
     */
    public boolean containsVibrabomb(Minefield mf) {
        return vibrabombs.contains(mf);
    }

    public GameOptions getOptions() {
        return options;
    }

    public void setOptions(final @Nullable GameOptions options) {
        if (options == null) {
            LogManager.getLogger().error("Can't set the game options to null!");
        } else {
            this.options = options;
            processGameEvent(new GameSettingsChangeEvent(this));
        }
    }

    /**
     * Return an enumeration of teams in the game
     */
    public Enumeration<Team> getTeams() {
        return teams.elements();
    }

    /**
     * Return the current number of teams in the game.
     */
    public int getNoOfTeams() {
        return teams.size();
    }

    /**
     * @return an immutable clone of the vector of teams. Each element is one of the teams in the
     * game.
     */
    public List<Team> getTeamsVector() {
        return Collections.unmodifiableList(teams);
    }

    /**
     * @return a player's team, which may be null if they do not have a team
     */
    public @Nullable Team getTeamForPlayer(Player p) {
        for (Team team : teams) {
            for (Enumeration<Player> j = team.getPlayers(); j.hasMoreElements(); ) {
                final Player player = j.nextElement();
                if (p == player) {
                    return team;
                }
            }
        }
        return null;
    }

    /**
     * Set up the teams vector. Each player on a team (Team 1 .. Team X) is
     * placed in the appropriate vector. Any player on 'No Team', is placed in
     * their own object
     */
    public void setupTeams() {
        Vector<Team> initTeams = new Vector<>();
        boolean useTeamInit = getOptions().getOption(OptionsConstants.BASE_TEAM_INITIATIVE)
                .booleanValue();

        // Get all NO_TEAM players. If team_initiative is false, all
        // players are on their own teams for initiative purposes.
        for (Enumeration<Player> i = getPlayers(); i.hasMoreElements(); ) {
            final Player player = i.nextElement();
            // Ignore players not on a team
            if (player.getTeam() == Player.TEAM_UNASSIGNED) {
                continue;
            }
            if (!useTeamInit || (player.getTeam() == Player.TEAM_NONE)) {
                Team new_team = new Team(Player.TEAM_NONE);
                new_team.addPlayer(player);
                initTeams.addElement(new_team);
            }
        }

        if (useTeamInit) {
            // Now, go through all the teams, and add the appropriate player
            for (int t = Player.TEAM_NONE + 1; t < Player.TEAM_NAMES.length; t++) {
                Team new_team = null;
                for (Enumeration<Player> i = getPlayers(); i.hasMoreElements(); ) {
                    final Player player = i.nextElement();
                    if (player.getTeam() == t) {
                        if (new_team == null) {
                            new_team = new Team(t);
                        }
                        new_team.addPlayer(player);
                    }
                }

                if (new_team != null) {
                    initTeams.addElement(new_team);
                }
            }
        }

        // May need to copy state over from previous teams, such as initiative
        if ((teams != null) && !getPhase().isLounge()) {
            for (Team newTeam : initTeams) {
                for (Team oldTeam : teams) {
                    if (newTeam.equals(oldTeam)) {
                        newTeam.setInitiative(oldTeam.getInitiative());
                    }
                }
            }
        }
        teams = initTeams;
    }

    /**
     * Return an enumeration of player in the game
     */
    public Enumeration<Player> getPlayers() {
        return players.elements();
    }

    /**
     * Return the players vector
     */
    public Vector<Player> getPlayersVector() {
        return players;
    }

    /**
     * Return the current number of active players in the game.
     */
    public int getNoOfPlayers() {
        return players.size();
    }

    /**
     * Returns the individual player assigned the id parameter.
     */
    public @Nullable Player getPlayer(final int id) {
        return (Player.PLAYER_NONE == id) ? null : playerIds.get(id);
    }

    public void addPlayer(int id, Player player) {
        player.setGame(this);
        players.addElement(player);
        playerIds.put(id, player);
        setupTeams();
        updatePlayer(player);
    }

    public void setPlayer(int id, Player player) {
        final Player oldPlayer = getPlayer(id);
        player.setGame(this);
        players.setElementAt(player, players.indexOf(oldPlayer));
        playerIds.put(id, player);
        setupTeams();
        updatePlayer(player);
    }

    protected void updatePlayer(Player player) {
        processGameEvent(new GamePlayerChangeEvent(this, player));
    }

    public void removePlayer(int id) {
        Player playerToRemove = getPlayer(id);
        players.removeElement(playerToRemove);
        playerIds.remove(id);
        setupTeams();
        processGameEvent(new GamePlayerChangeEvent(this, playerToRemove));
    }

    /**
     * Returns the number of entities owned by the player, regardless of their
     * status, as long as they are in the game.
     */
    public int getEntitiesOwnedBy(Player player) {
        int count = 0;
        for (Entity entity : entities) {
            if ((entity != null) && player.equals(entity.getOwner())) {
                count++;
            }
        }
        return count;
    }

    /**
     * Returns the number of entities owned by the player, regardless of their
     * status.
     */
    public int getAllEntitiesOwnedBy(Player player) {
        int count = 0;
        for (Entity entity : entities) {
            if (entity.getOwner().equals(player)) {
                count++;
            }
        }
        for (Entity entity : vOutOfGame) {
            if (entity.getOwner().equals(player)) {
                count++;
            }
        }
        return count;
    }

    /**
     * @return the number of non-destroyed entities owned by the player
     */
    public int getLiveEntitiesOwnedBy(Player player) {
        int count = 0;
        for (Entity entity : entities) {
            if (entity.getOwner().equals(player) && !entity.isDestroyed()
                    && !entity.isCarcass()) {
                count++;
            }
        }
        return count;
    }

    /**
     * @return the number of non-destroyed entities owned by the player, including entities not yet
     * deployed. Ignores offboard units and captured Mek pilots.
     */
    public int getLiveDeployedEntitiesOwnedBy(Player player) {
        int count = 0;
        for (Entity entity : entities) {
            if (entity.getOwner().equals(player) && !entity.isDestroyed()
                && !entity.isCarcass()
                && !entity.isOffBoard() && !entity.isCaptured()) {
                count++;
            }
        }
        return count;
    }

    /**
     * @return the number of non-destroyed commander entities owned by the player. Ignores offboard
     * units and captured Mek pilots.
     */
    public int getLiveCommandersOwnedBy(Player player) {
        int count = 0;
        for (Entity entity : entities) {
            if (entity.getOwner().equals(player) && !entity.isDestroyed()
                    && !entity.isCarcass()
                    && entity.isCommander() && !entity.isOffBoard()
                    && !entity.isCaptured()) {
                count++;
            }
        }
        return count;
    }

    /**
     * @return true if the player has a valid unit with the Tactical Genius pilot special ability.
     */
    public boolean hasTacticalGenius(Player player) {
        for (Entity entity : entities) {
            if (entity.hasAbility(OptionsConstants.MISC_TACTICAL_GENIUS)
                    && entity.getOwner().equals(player) && !entity.isDestroyed() && entity.isDeployed()
                    && !entity.isCarcass() && !entity.getCrew().isUnconscious()) {
                return true;
            }
        }
        return false;
    }

    /**
     * Get a vector of entity objects that are "acceptable" to attack with this
     * entity
     */
    public List<Entity> getValidTargets(Entity entity) {
        List<Entity> ents = new ArrayList<>();

        boolean friendlyFire = getOptions().booleanOption(OptionsConstants.BASE_FRIENDLY_FIRE);

        for (Entity otherEntity : entities) {
            // Even if friendly fire is acceptable, do not shoot yourself
            // Enemy units not on the board can not be shot.
            if ((otherEntity.getPosition() != null)
                    && !otherEntity.isOffBoard()
                    && otherEntity.isTargetable()
                    && !otherEntity.isHidden()
                    && !otherEntity.isSensorReturn(entity.getOwner())
                    && otherEntity.hasSeenEntity(entity.getOwner())
                    && (entity.isEnemyOf(otherEntity) || (friendlyFire && (entity
                            .getId() != otherEntity.getId())))) {
                // Air to Ground - target must be on flight path
                if (Compute.isAirToGround(entity, otherEntity)) {
                    if (entity.getPassedThrough().contains(
                            otherEntity.getPosition())) {
                        ents.add(otherEntity);
                    }                
                } else {
                    ents.add(otherEntity);
                }
            }
        }

        return Collections.unmodifiableList(ents);
    }

    /**
     * @return the current GameTurn object
     */
    public @Nullable GameTurn getTurn() {
        if ((turnIndex < 0) || (turnIndex >= turnVector.size())) {
            return null;
        }
        return turnVector.elementAt(turnIndex);
    }

    /**
     * @return the first GameTurn object for the specified player, or null if the player has no
     * turns to play
     */
    public @Nullable GameTurn getTurnForPlayer(int pn) {
        for (int i = turnIndex; i < turnVector.size(); i++) {
            GameTurn gt = turnVector.get(i);
            if (gt.isValid(pn, this)) {
                return gt;
            }
        }
        return null;
    }

    /**
     * Changes to the next turn, returning it.
     */
    public GameTurn changeToNextTurn() {
        turnIndex++;
        return getTurn();
    }

    /**
     * Resets the turn index to -1 (awaiting first turn)
     */
    public void resetTurnIndex() {
        turnIndex = -1;
    }

    /**
     * Returns true if there is a turn after the current one
     */
    public boolean hasMoreTurns() {
        return turnVector.size() > turnIndex;
    }

    /**
     * Inserts a turn that will come directly after the current one
     */
    public void insertNextTurn(GameTurn turn) {
        turnVector.insertElementAt(turn, turnIndex + 1);
    }

    /**
     * Inserts a turn after the specific index
     */
    public void insertTurnAfter(GameTurn turn, int index) {
        if ((index + 1) >= turnVector.size()) {
            turnVector.add(turn);
        } else {
            turnVector.insertElementAt(turn, index + 1);
        }
    }

    /**
     * Swaps the turn at index 1 with the turn at index 2.
     */
    public void swapTurnOrder(int index1, int index2) {
        GameTurn turn1 = turnVector.get(index1);
        GameTurn turn2 = turnVector.get(index2);
        turnVector.set(index2, turn1);
        turnVector.set(index1, turn2);
    }

    /**
     * Returns an Enumeration of the current turn list
     */
    public Enumeration<GameTurn> getTurns() {
        return turnVector.elements();
    }

    /**
     * Returns the current turn index
     */
    public int getTurnIndex() {
        return turnIndex;
    }

    /**
     * Sets the current turn index
     *
     * @param turnIndex The new turn index.
     * @param prevPlayerId  The ID of the player who triggered the turn index change.
     */
    public void setTurnIndex(int turnIndex, int prevPlayerId) {
        // FIXME: occasionally getTurn() returns null. Handle that case
        // intelligently.
        this.turnIndex = turnIndex;
        processGameEvent(new GameTurnChangeEvent(this, getPlayer(getTurn().getPlayerNum()), prevPlayerId));
    }

    /**
     * Returns the current turn vector
     */
    public List<GameTurn> getTurnVector() {
        return Collections.unmodifiableList(turnVector);
    }

    /**
     * Sets the current turn vector
     */
    public void setTurnVector(List<GameTurn> turnVector) {
        this.turnVector.clear();
        this.turnVector.addAll(turnVector);
    }

    public GamePhase getPhase() {
        return phase;
    }

    public void setPhase(GamePhase phase) {
        final GamePhase oldPhase = this.phase;
        this.phase = phase;
        // Handle phase-specific items.
        switch (phase) {
            case LOUNGE:
                reset();
                break;
            case TARGETING:
            case MOVEMENT:
            case FIRING:
            case PHYSICAL:
            case DEPLOYMENT:
                resetActions();
                break;
            case INITIATIVE:
                resetActions();
                resetCharges();
                resetRams();
                break;
            // TODO Is there better solution to handle charges?
            case PHYSICAL_REPORT:
            case END:
                resetCharges();
                resetRams();
                break;
            default:
        }

        processGameEvent(new GamePhaseChangeEvent(this, oldPhase, phase));
    }

    public GamePhase getLastPhase() {
        return lastPhase;
    }

    public void setLastPhase(GamePhase lastPhase) {
        this.lastPhase = lastPhase;
    }

    public void setDeploymentComplete(boolean deploymentComplete) {
        this.deploymentComplete = deploymentComplete;
    }

    public boolean isDeploymentComplete() {
        return deploymentComplete;
    }

    /**
     * Sets up the hashtable of who deploys when
     */
    public void setupRoundDeployment() {
        deploymentTable = new Hashtable<>();

        for (Entity ent : entities) {
            if (ent.isDeployed()) {
                continue;
            }

            Vector<Entity> roundVec = deploymentTable.computeIfAbsent(ent.getDeployRound(), k -> new Vector<>());
            roundVec.addElement(ent);
            lastDeploymentRound = Math.max(lastDeploymentRound, ent.getDeployRound());
        }
    }

    /**
     * Checks to see if we've past our deployment completion
     */
    public void checkForCompleteDeployment() {
        setDeploymentComplete(lastDeploymentRound < getRoundCount());
    }

    /**
     * Check to see if we should deploy this round
     */
    public boolean shouldDeployThisRound() {
        return shouldDeployForRound(getRoundCount());
    }

    public boolean shouldDeployForRound(int round) {
        Vector<Entity> vec = getEntitiesToDeployForRound(round);

        return (((null == vec) || (vec.size() == 0)) ? false : true);
    }

    private Vector<Entity> getEntitiesToDeployForRound(int round) {
        return deploymentTable.get(round);
    }

    /**
     * Clear this round from this list of entities to deploy
     */
    public void clearDeploymentThisRound() {
        deploymentTable.remove(getRoundCount());
    }

    /**
     * Returns a vector of entities that have not yet deployed
     */
    public List<Entity> getUndeployedEntities() {
        List<Entity> entList = new ArrayList<>();
        Enumeration<Vector<Entity>> iter = deploymentTable.elements();

        while (iter.hasMoreElements()) {
            Vector<Entity> vecTemp = iter.nextElement();

            for (int i = 0; i < vecTemp.size(); i++) {
                entList.add(vecTemp.elementAt(i));
            }
        }

        return Collections.unmodifiableList(entList);
    }

    /**
     * @return an enumeration of all the entities in the game.
     */
    public Iterator<Entity> getEntities() {
        return entities.iterator();
    }

    /**
     * @param current The <code>Entity</code> whose list position you wish to start from.
     * @return The previous <code>Entity</code> from the master list of entities. Will wrap around
     * to the end of the list if necessary, returning null if there are no entities.
     */
    public @Nullable Entity getPreviousEntityFromList(final @Nullable Entity current) {
        if ((current != null) && entities.contains(current)) {
            int prev = entities.indexOf(current) - 1;
            if (prev < 0) {
                prev = entities.size() - 1; // wrap around to end
            }
            return entities.get(prev);
        }
        return null;
    }

    /**
     * @param current The <code>Entity</code> whose list position you wish to start from.
     * @return The next <code>Entity</code> from the master list of entities. Will wrap around to
     * the beginning of the list if necessary, returning null if there are no entities.
     */
    public @Nullable Entity getNextEntityFromList(final @Nullable Entity current) {
        if ((current != null) && entities.contains(current)) {
            int next = entities.indexOf(current) + 1;
            if (next >= entities.size()) {
                next = 0; // wrap-around to beginning
            }
            return entities.get(next);
        }
        return null;
    }

    /**
     * @return the actual vector for the entities
     */
    public List<Entity> getEntitiesVector() {
        return Collections.unmodifiableList(entities);
    }

    public synchronized void setEntitiesVector(List<Entity> entities) {
        // checkPositionCacheConsistency();
        this.entities.clear();
        this.entities.addAll(entities);
        reindexEntities();
        resetEntityPositionLookup();
        processGameEvent(new GameEntityNewEvent(this, entities));
    }

    /**
     * @return the actual vector for the out-of-game entities
     */
    public Vector<Entity> getOutOfGameEntitiesVector() {
        return vOutOfGame;
    }

    /**
     * Swap out the current list of dead (or fled) units for a new one.
     *
     * @param vOutOfGame - the new <code>Vector</code> of dead or fled units. This
     *                   value should <em>not</em> be <code>null</code>.
     * @throws IllegalArgumentException if the new list is <code>null</code>.
     */
    public void setOutOfGameEntitiesVector(final List<Entity> vOutOfGame) {
        Objects.requireNonNull(vOutOfGame, "New out-of-game list should not be null.");
        Vector<Entity> newOutOfGame = new Vector<>();

        // Add entities for the existing players to the game.
        for (Entity entity : vOutOfGame) {
            int ownerId = entity.getOwnerId();
            if ((ownerId != Entity.NONE) && (getPlayer(ownerId) != null)) {
                entity.setGame(this);
                newOutOfGame.addElement(entity);
            }
        }
        this.vOutOfGame = newOutOfGame;
        processGameEvent(new GameEntityNewOffboardEvent(this));
    }

    /**
     * Returns an out-of-game entity.
     *
     * @param id the <code>int</code> ID of the out-of-game entity.
     * @return the out-of-game <code>Entity</code> with that ID. If no
     * out-of-game entity has that ID, returns a <code>null</code>.
     */
    public Entity getOutOfGameEntity(int id) {
        Entity match = null;
        Enumeration<Entity> iter = vOutOfGame.elements();
        while ((null == match) && iter.hasMoreElements()) {
            Entity entity = iter.nextElement();
            if (id == entity.getId()) {
                match = entity;
            }
        }
        return match;
    }

    /**
     * Returns a <code>Vector</code> containing the <code>Entity</code>s that
     * are in the same C3 network as the passed-in unit. The output will contain
     * the passed-in unit, if the unit has a C3 computer. If the unit has no C3
     * computer, the output will be empty (but it will never be
     * <code>null</code>).
     *
     * @param entity - the <code>Entity</code> whose C3 network co- members is
     *               required. This value may be <code>null</code>.
     * @return a <code>Vector</code> that will contain all other
     * <code>Entity</code>s that are in the same C3 network as the
     * passed-in unit. This <code>Vector</code> may be empty, but it
     * will not be <code>null</code>.
     * @see #getC3SubNetworkMembers(Entity)
     */
    public Vector<Entity> getC3NetworkMembers(Entity entity) {
        Vector<Entity> members = new Vector<>();
        //WOR
        // Does the unit have a C3 computer?
        if ((entity != null) && entity.hasAnyC3System()) {

            // Walk throught the entities in the game, and add all
            // members of the C3 network to the output Vector.
            for (Entity unit : entities) {
                if (entity.equals(unit) || entity.onSameC3NetworkAs(unit)) {
                    members.addElement(unit);
                }
            }

        } // End entity-has-C3

        return members;
    }

    /**
     * Returns a <code>Vector</code> containing the <code>Entity</code>s that
     * are in the C3 sub-network under the passed-in unit. The output will
     * contain the passed-in unit, if the unit has a C3 computer. If the unit
     * has no C3 computer, the output will be empty (but it will never be
     * <code>null</code>). If the passed-in unit is a company commander or a
     * member of a C3i network, this call is the same as
     * <code>getC3NetworkMembers</code>.
     *
     * @param entity - the <code>Entity</code> whose C3 network sub- members is
     *               required. This value may be <code>null</code>.
     * @return a <code>Vector</code> that will contain all other
     * <code>Entity</code>s that are in the same C3 network under the
     * passed-in unit. This <code>Vector</code> may be empty, but it
     * will not be <code>null</code>.
     * @see #getC3NetworkMembers(Entity)
     */
    public Vector<Entity> getC3SubNetworkMembers(Entity entity) {
        //WOR
        // Handle null, C3i, NC3, and company commander units.
        if ((entity == null) || entity.hasC3i() || entity.hasNavalC3() || entity.hasActiveNovaCEWS() || entity.C3MasterIs(entity)) {
            return getC3NetworkMembers(entity);
        }

        Vector<Entity> members = new Vector<>();

        // Does the unit have a C3 computer?
        if (entity.hasC3()) {

            // Walk throught the entities in the game, and add all
            // sub-members of the C3 network to the output Vector.
            for (Entity unit : entities) {
                if (entity.equals(unit) || unit.C3MasterIs(entity)) {
                    members.addElement(unit);
                }
            }

        } // End entity-has-C3

        return members;
    }

    /**
     * Returns a <code>Hashtable</code> that maps the <code>Coords</code> of
     * each unit in this <code>Game</code> to a <code>Vector</code> of
     * <code>Entity</code>s at that positions. Units that have no position (e.g.
     * loaded units) will not be in the map.
     *
     * @return a <code>Hashtable</code> that maps the <code>Coords</code>
     * positions or each unit in the game to a <code>Vector</code> of
     * <code>Entity</code>s at that position.
     */
    public Hashtable<Coords, Vector<Entity>> getPositionMap() {
        Hashtable<Coords, Vector<Entity>> positionMap = new Hashtable<>();
        Vector<Entity> atPos;

        // Walk through the entities in this game.
        for (Entity entity : entities) {
            // Get the vector for this entity's position.
            final Coords coords = entity.getPosition();
            if (coords != null) {
                atPos = positionMap.get(coords);

                // If this is the first entity at this position,
                // create the vector and add it to the map.
                if (atPos == null) {
                    atPos = new Vector<>();
                    positionMap.put(coords, atPos);
                }

                // Add the entity to the vector for this position.
                atPos.addElement(entity);

            }
        } // Handle the next entity.

        // Return the map.
        return positionMap;
    }

    /**
     * Returns an enumeration of salvagable entities.
     */
    public Enumeration<Entity> getGraveyardEntities() {
        Vector<Entity> graveyard = new Vector<>();

        for (Entity entity : vOutOfGame) {
            if ((entity.getRemovalCondition() == IEntityRemovalConditions.REMOVE_SALVAGEABLE)
                || (entity.getRemovalCondition() == IEntityRemovalConditions.REMOVE_EJECTED)) {
                graveyard.addElement(entity);
            }
        }

        return graveyard.elements();
    }

    /**
     * Returns an enumeration of wrecked entities.
     */
    public Enumeration<Entity> getWreckedEntities() {
        Vector<Entity> wrecks = new Vector<>();
        for (Entity entity : vOutOfGame) {
            if ((entity.getRemovalCondition() == IEntityRemovalConditions.REMOVE_SALVAGEABLE)
                || (entity.getRemovalCondition() == IEntityRemovalConditions.REMOVE_EJECTED)
                || (entity.getRemovalCondition() == IEntityRemovalConditions.REMOVE_DEVASTATED)) {
                wrecks.addElement(entity);
            }
        }
        
        return wrecks.elements();
    }

    /**
     * Returns an enumeration of entities that have retreated
     */
 // TODO: Correctly implement "Captured" Entities
    public Enumeration<Entity> getRetreatedEntities() {
        Vector<Entity> sanctuary = new Vector<>();

        for (Entity entity : vOutOfGame) {
            if ((entity.getRemovalCondition() == IEntityRemovalConditions.REMOVE_IN_RETREAT)
                || (entity.getRemovalCondition() == IEntityRemovalConditions.REMOVE_CAPTURED)
                || (entity.getRemovalCondition() == IEntityRemovalConditions.REMOVE_PUSHED)) {
                sanctuary.addElement(entity);
            }
        }

        return sanctuary.elements();
    }

    /**
     * Returns an enumeration of entities that were utterly destroyed
     */
    public Enumeration<Entity> getDevastatedEntities() {
        Vector<Entity> smithereens = new Vector<>();

        for (Entity entity : vOutOfGame) {
            if (entity.getRemovalCondition() == IEntityRemovalConditions.REMOVE_DEVASTATED) {
                smithereens.addElement(entity);
            }
        }

        return smithereens.elements();
    }
    
    /**
     * Returns an enumeration of "carcass" entities, i.e., vehicles with dead
     * crews that are still on the map.
     */
    public Enumeration<Entity> getCarcassEntities() {
        Vector<Entity> carcasses = new Vector<>();
        
        for (Entity entity : entities) {
            if (entity.isCarcass()) {
                carcasses.addElement(entity);
            }
        }
        
        return carcasses.elements();
    }

    /**
     * Return the current number of entities in the game.
     */
    public int getNoOfEntities() {
        return entities.size();
    }

    /**
     * Returns the appropriate target for this game given a type and id
     */
    public @Nullable Targetable getTarget(int nType, int nID) {
        try {
            switch (nType) {
                case Targetable.TYPE_ENTITY:
                    return getEntity(nID);
                case Targetable.TYPE_HEX_CLEAR:
                case Targetable.TYPE_HEX_IGNITE:
                case Targetable.TYPE_HEX_BOMB:
                case Targetable.TYPE_MINEFIELD_DELIVER:
                case Targetable.TYPE_FLARE_DELIVER:
                case Targetable.TYPE_HEX_EXTINGUISH:
                case Targetable.TYPE_HEX_ARTILLERY:
                case Targetable.TYPE_HEX_SCREEN:
                case Targetable.TYPE_HEX_AERO_BOMB:
                case Targetable.TYPE_HEX_TAG:
                    return new HexTarget(HexTarget.idToCoords(nID), nType);
                case Targetable.TYPE_FUEL_TANK:
                case Targetable.TYPE_FUEL_TANK_IGNITE:
                case Targetable.TYPE_BUILDING:
                case Targetable.TYPE_BLDG_IGNITE:
                case Targetable.TYPE_BLDG_TAG:
                    if (getBoard().getBuildingAt(BuildingTarget.idToCoords(nID)) != null) {
                        return new BuildingTarget(BuildingTarget.idToCoords(nID), board, nType);
                    } else {
                        return null;
                    }
                case Targetable.TYPE_MINEFIELD_CLEAR:
                    return new MinefieldTarget(MinefieldTarget.idToCoords(nID));
                case Targetable.TYPE_INARC_POD:
                    return INarcPod.idToInstance(nID);
                default:
                    return null;
            }
        } catch (Exception e) {
            LogManager.getLogger().error("", e);
            return null;
        }
    }

    /**
     * Returns the entity with the given id number, if any.
     */
    public @Nullable Entity getEntity(final int id) {
        return entityIds.get(id);
    }

    /**
     * looks for an entity by id number even if out of the game
     */
    public Entity getEntityFromAllSources(int id) {
        Entity en = getEntity(id);
        if (null == en) {
            for (Entity entity : vOutOfGame) {
                if (entity.getId() == id) {
                    return entity;
                }
            }
        }
        return en;
    }

    /**
     * Adds a collection of new Entities.
     * Only one GameEntityNewEvent is created for the whole list.
     *
     * @param entities the Entity objects to be added.
     */
    public void addEntities(List<Entity> entities) {
        for (int i = 0; i < entities.size(); i++) {
            addEntity(entities.get(i), false);
        }
        // We need to delay calculating BV until all units have been added because
        // C3 network connections will be cleared if the master is not in the game yet.
        entities.forEach(e -> e.setInitialBV(e.calculateBattleValue(false, false)));
        processGameEvent(new GameEntityNewEvent(this, entities));
    }

    /**
     * Adds a new Entity. The id parameter is ignored and addEntity(Entity) is called instead. This
     * is just to maintain compatibility.
     *
     * @param id Value that is ignored: the id is pulled from the passed Entity
     * @param entity The Entity to add to the game.
     */
    @Deprecated
    public void addEntity(int id, Entity entity) {
        // Disregard the passed id, addEntity(Entity) pulls the id from the
        //  Entity instance.
        addEntity(entity);
    }

    /**
     * Adds a new Entity to this Game object and generates a GameEntityNewEvent.
     *
     * @param entity The Entity to add.
     */
    public void addEntity(Entity entity) {
        addEntity(entity, true);
    }

    /**
     * Adds a new Entity to this Game object.
     *
     * @param entity The Entity to add.
     * @param genEvent A flag that determines whether a GameEntityNewEvent is generated.
     */
    public synchronized void addEntity(Entity entity, boolean genEvent) {
        entity.setGame(this);
        if (entity instanceof Mech) {
            ((Mech) entity).setBAGrabBars();
            ((Mech) entity).setProtomechClampMounts();
        }
        if (entity instanceof Tank) {
            ((Tank) entity).setBAGrabBars();
            ((Tank) entity).setTrailerHitches();
        }

        // Add magnetic clamp mounts
        if ((entity instanceof Mech) && !entity.isOmni()
                && !entity.hasBattleArmorHandles()) {
            entity.addTransporter(new ClampMountMech());
        } else if ((entity instanceof Tank) && !entity.isOmni()
                && !entity.hasBattleArmorHandles()) {
            entity.addTransporter(new ClampMountTank());
        }

        entity.setGameOptions();
        if (entity.getC3UUIDAsString() == null) { // We don't want to be
            // resetting a UUID that
            // exists already!
            entity.setC3UUID();
        }
        // Add this Entity, ensuring that it's id is unique
        int id = entity.getId();
        if (!entityIds.containsKey(id)) {
            entityIds.put(id, entity);
        } else {
            id = getNextEntityId();
            entity.setId(id);
            entityIds.put(id, entity);
        }
        entities.add(entity);
        updateEntityPositionLookup(entity, null);

        if (id > lastEntityId) {
            lastEntityId = id;
        }

        // And... lets get this straight now.
        if ((entity instanceof Mech)
            && getOptions().booleanOption(OptionsConstants.RPG_CONDITIONAL_EJECTION)) {
            ((Mech) entity).setAutoEject(true);
            if (((Mech) entity).hasCase()
                || ((Mech) entity).hasCASEIIAnywhere()) {
                ((Mech) entity).setCondEjectAmmo(false);
            } else {
                ((Mech) entity).setCondEjectAmmo(true);
            }
            ((Mech) entity).setCondEjectEngine(true);
            ((Mech) entity).setCondEjectCTDest(true);
            ((Mech) entity).setCondEjectHeadshot(true);
        }

        assert (entities.size() == entityIds.size()) : "Add Entity failed";
        if (genEvent) {
            entity.setInitialBV(entity.calculateBattleValue(false, false));
            processGameEvent(new GameEntityNewEvent(this, entity));
        }
    }

    public void setEntity(int id, Entity entity) {
        setEntity(id, entity, null);
    }

    public synchronized void setEntity(int id, Entity entity, Vector<UnitLocation> movePath) {
        final Entity oldEntity = getEntity(id);
        if (oldEntity == null) {
            addEntity(entity);
        } else {
            entity.setGame(this);
            entities.set(entities.indexOf(oldEntity), entity);
            entityIds.put(id, entity);
            // Get the collection of positions
            HashSet<Coords> oldPositions = oldEntity.getOccupiedCoords();
            // Update position lookup table
            updateEntityPositionLookup(entity, oldPositions);

            // Not sure if this really required
            if (id > lastEntityId) {
                lastEntityId = id;
            }

            processGameEvent(
                    new GameEntityChangeEvent(this, entity, movePath, oldEntity));
        }
        assert (entities.size() == entityIds.size()) : "Set Entity Failed";
    }

    /**
     * @return int containing an unused entity id
     */
    public int getNextEntityId() {
        return lastEntityId + 1;
    }

    /**
     * @return <code>true</code> if an entity with the specified id number exists in this game.
     */
    public boolean hasEntity(int entityId) {
        return entityIds.containsKey(entityId);
    }

    /**
     * Remove an entity from the master list. If we can't find that entity,
     * (probably due to double-blind) ignore it.
     */
    public synchronized void removeEntity(int id, int condition) {
        // always attempt to remove the entity with this ID from the entities collection
        // as it may have gotten stuck there.
        entities.removeIf(ent -> (ent.getId() == id));
        
        Entity toRemove = getEntity(id);
        if (toRemove == null) {
            return;
        }

        entityIds.remove(id);
        removeEntityPositionLookup(toRemove);

        toRemove.setRemovalCondition(condition);

        // do not keep never-joined entities
        if ((vOutOfGame != null)
            && (condition != IEntityRemovalConditions.REMOVE_NEVER_JOINED)) {
            vOutOfGame.addElement(toRemove);
        }

        // We also need to remove it from the list of things to be deployed...
        // we might still be in this list if we never joined the game
        if (deploymentTable.size() > 0) {
            Enumeration<Vector<Entity>> iter = deploymentTable.elements();

            while (iter.hasMoreElements()) {
                Vector<Entity> vec = iter.nextElement();

                for (int i = vec.size() - 1; i >= 0; i--) {
                    Entity en = vec.elementAt(i);

                    if (en.getId() == id) {
                        vec.removeElementAt(i);
                    }
                }
            }
        }
        processGameEvent(new GameEntityRemoveEvent(this, toRemove));
    }

    public void removeEntities(List<Integer> ids, int condition) {
        for (int i = 0; i < ids.size(); i++) {
            removeEntity(ids.get(i), condition);
        }
    }

    /**
     * Resets this game.
     */
    public synchronized void reset() {
        uuid = UUID.randomUUID();

        roundCount = 0;

        entities.clear();
        entityIds.clear();
        entityPosLookup.clear();

        vOutOfGame.removeAllElements();

        turnVector.clear();
        turnIndex = 0;

        resetActions();
        resetCharges();
        resetRams();
        resetPSRs();
        resetArtilleryAttacks();
        resetAttacks();
        // removeMinefields();  Broken and bad!
        clearMinefields();
        removeArtyAutoHitHexes();
        flares.removeAllElements();
        illuminatedPositions.clear();
        clearAllReports();
        smokeCloudList.clear();

        forceVictory = false;
        victoryPlayerId = Player.PLAYER_NONE;
        victoryTeam = Player.TEAM_NONE;
        lastEntityId = 0;
        planetaryConditions = new PlanetaryConditions();
    }

    private void removeArtyAutoHitHexes() {
        Enumeration<Player> iter = getPlayers();
        while (iter.hasMoreElements()) {
            Player player = iter.nextElement();
            player.removeArtyAutoHitHexes();
        }
    }

    /**
     * Regenerates the entities by id hashtable by going thru all entities in
     * the Vector
     */
    private void reindexEntities() {
        entityIds.clear();
        lastEntityId = 0;

        // Add these entities to the game.
        for (Entity entity : entities) {
            final int id = entity.getId();
            entityIds.put(id, entity);

            if (id > lastEntityId) {
                lastEntityId = id;
            }
        }
        // We need to ensure that each entity has the proper Game reference
        // however, the entityIds Hashmap must be fully formed before this
        // is called, since setGame also calls setGame for loaded Entities
        for (Entity entity : entities) {
            entity.setGame(this);
        }
    }

    /**
     * Returns the first entity at the given coordinate, if any. Only returns
     * targetable (non-dead) entities.
     *
     * @param c the coordinates to search at
     */
    public Entity getFirstEntity(Coords c) {
        for (Entity entity : entities) {
            if (c.equals(entity.getPosition()) && entity.isTargetable()) {
                return entity;
            }
        }
        return null;
    }

    /**
     * Returns the first enemy entity at the given coordinate, if any. Only
     * returns targetable (non-dead) entities.
     *
     * @param c the coordinates to search at
     * @param currentEntity the entity that is firing
     */
    public Entity getFirstEnemyEntity(Coords c, Entity currentEntity) {
        for (Entity entity : entities) {
            if (c.equals(entity.getPosition()) && entity.isTargetable()
                && entity.isEnemyOf(currentEntity)) {
                return entity;
            }
        }
        return null;
    }

    /**
     * Returns an Enumeration of the active entities at the given coordinates.
     */
    public Iterator<Entity> getEntities(Coords c) {
        return getEntities(c, false);
    }

    /**
     * Returns an Enumeration of the active entities at the given coordinates.
     */
    public Iterator<Entity> getEntities(Coords c, boolean ignore) {
        return getEntitiesVector(c, ignore).iterator();
    }

    /**
     * Return an {@link Entity} <code>List</code> at {@link Coords} <code>c</code>, checking if
     * they can be targetted.
     *
     * @param c The coordinates to check
     * @return the {@link Entity} <code>List</code>
     */
    public List<Entity> getEntitiesVector(Coords c) {
        return getEntitiesVector(c, false);
    }

    /**
     * Return an {@link Entity} <code>List</code> at {@link Coords} <code>c</code>
     *
     * @param c The coordinates to check
     * @param ignore Flag that determines whether the ability to target is ignored
     * @return the {@link Entity} <code>List</code>
     */
    public synchronized List<Entity> getEntitiesVector(Coords c, boolean ignore) {
        // checkPositionCacheConsistency();
        // Make sure the look-up is initialized
        if (entityPosLookup.isEmpty() && !entities.isEmpty()) {
            resetEntityPositionLookup();
        }
        Set<Integer> posEntities = entityPosLookup.get(c);
        List<Entity> vector = new ArrayList<>();
        if (posEntities != null) {
            for (Integer eId : posEntities) {
                Entity e = getEntity(eId);
                
                // if the entity with the given ID doesn't exist, we will update the lookup table
                // and move on
                if (e == null) {
                    posEntities.remove(eId);
                    continue;
                }
                
                if (e.isTargetable() || ignore) {
                    vector.add(e);

                    // Sanity check
                    HashSet<Coords> positions = e.getOccupiedCoords();
                    if (!positions.contains(c)) {
                        LogManager.getLogger().error(e.getDisplayName() + " is not in " + c + "!");
                    }
                }
            }
        }
        return Collections.unmodifiableList(vector);
    }
    
    /**
     * Convenience function that gets a list of all off-board enemy entities.
     * @param player
     * @return
     */
    public synchronized List<Entity> getAllOffboardEnemyEntities(Player player) {
        List<Entity> vector = new ArrayList<>();
        for (Entity e : entities) {
            if (e.getOwner().isEnemyOf(player) && e.isOffBoard() && !e.isDestroyed() && e.isDeployed()) {
                vector.add(e);
            }
        }
        
        return Collections.unmodifiableList(vector);
    }

    /**
     * Return a Vector of gun emplacements at Coords <code>c</code>
     *
     * @param c The coordinates to check
     * @return the {@link GunEmplacement} <code>Vector</code>
     */
    public Vector<GunEmplacement> getGunEmplacements(Coords c) {
        Vector<GunEmplacement> vector = new Vector<>();

        // Only build the list if the coords are on the board.
        if (board.contains(c)) {
            for (Entity entity : getEntitiesVector(c, true)) {
                if (entity.hasETypeFlag(Entity.ETYPE_GUN_EMPLACEMENT)) {
                    vector.addElement((GunEmplacement) entity);
                }
            }
        }

        return vector;
    }
    
    /**
     * Determine if the given set of coordinates has a gun emplacement on the roof of a building.
     * @param c The coordinates to check
     */
    public boolean hasRooftopGunEmplacement(Coords c) {
        Building building = getBoard().getBuildingAt(c);
        if (building == null) {
            return false;
        }
        
        Hex hex = getBoard().getHex(c);
        
        for (Entity entity : getEntitiesVector(c, true)) {
            if (entity.hasETypeFlag(Entity.ETYPE_GUN_EMPLACEMENT) && entity.getElevation() == hex.ceiling()) {
                return true;
            }
        }
        
        return false;
    }

    /**
     * Returns a Target for an Accidental Fall From above, or null if no
     * possible target is there
     *
     * @param c The <code>Coords</code> of the hex in which the accidental fall from above happens
     * @param ignore The entity who is falling, so shouldn't be returned
     * @return The <code>Entity</code> that should be an AFFA target.
     */
    public @Nullable Entity getAffaTarget(Coords c, Entity ignore) {
        Vector<Entity> vector = new Vector<>();
        if (board.contains(c)) {
            Hex hex = board.getHex(c);
            for (Entity entity : getEntitiesVector(c)) {
                if (entity.isTargetable()
                        && ((entity.getElevation() == 0) // Standing on hex surface
                                || (entity.getElevation() == -hex.depth())) // Standing on hex floor
                        && (entity.getAltitude() == 0)
                        && !(entity instanceof Infantry) && (entity != ignore)) {
                    vector.addElement(entity);
                }
            }
        }

        if (!vector.isEmpty()) {
            int count = vector.size();
            int random = Compute.randomInt(count);
            return vector.elementAt(random);
        }
        return null;
    }

    /**
     * Returns an <code>Iterator</code> of the enemy's active entities at the given coordinates.
     *
     * @param coords the <code>Coords</code> of the hex being examined.
     * @param currentEntity the <code>Entity</code> whose enemies are needed.
     * @return an <code>Enumeration</code> of <code>Entity</code>s at the given coordinates who are
     * enemies of the given unit.
     */
    public Iterator<Entity> getEnemyEntities(final Coords coords, final Entity currentEntity) {
        return getSelectedEntities(entity -> coords.equals(entity.getPosition())
                && entity.isTargetable() && entity.isEnemyOf(currentEntity));
    }

    /**
     * Returns an <code>Enumeration</code> of active enemy entities
     *
     * @param currentEntity the <code>Entity</code> whose enemies are needed.
     * @return an <code>Enumeration</code> of <code>Entity</code>s at the given coordinates who are
     * enemies of the given unit.
     */
    public Iterator<Entity> getAllEnemyEntities(final Entity currentEntity) {
        return getSelectedEntities(entity -> entity.isTargetable() && entity.isEnemyOf(currentEntity));
    }

    /**
     * Returns an <code>Iterator</code> of friendly active entities at the given coordinates.
     *
     * @param coords the <code>Coords</code> of the hex being examined.
     * @param currentEntity the <code>Entity</code> whose friends are needed.
     * @return an <code>Enumeration</code> of <code>Entity</code>s at the given coordinates who are
     * friends of the given unit.
     */
    public Iterator<Entity> getFriendlyEntities(final Coords coords, final Entity currentEntity) {
        return getSelectedEntities(entity -> coords.equals(entity.getPosition())
                && entity.isTargetable() && !entity.isEnemyOf(currentEntity));
    }

    /**
     * Moves an entity into the graveyard, so it stops getting sent out every phase.
     */
    public void moveToGraveyard(int id) {
        removeEntity(id, IEntityRemovalConditions.REMOVE_SALVAGEABLE);
    }

    /**
     * See if the <code>Entity</code> with the given ID is out of the game.
     *
     * @param id - the ID of the <code>Entity</code> to be checked.
     * @return <code>true</code> if the <code>Entity</code> is in the graveyard,
     * <code>false</code> otherwise.
     */
    public boolean isOutOfGame(int id) {
        for (Entity entity : vOutOfGame) {
            if (entity.getId() == id) {
                return true;
            }
        }

        return false;
    }

    /**
     * See if the <code>Entity</code> is out of the game.
     *
     * @param entity - the <code>Entity</code> to be checked.
     * @return <code>true</code> if the <code>Entity</code> is in the graveyard,
     * <code>false</code> otherwise.
     */
    public boolean isOutOfGame(Entity entity) {
        return isOutOfGame(entity.getId());
    }

    /**
     * @return the first entity that can act in the present turn, or null if none can.
     */
    public @Nullable Entity getFirstEntity() {
        return getFirstEntity(getTurn());
    }

    /**
     * @param turn the current game turn, which may be null
     * @return the first entity that can act in the specified turn, or null if none can.
     */
    public @Nullable Entity getFirstEntity(final @Nullable GameTurn turn) {
        return getEntity(getFirstEntityNum(turn));
    }

    /**
     * @return the id of the first entity that can act in the current turn, or -1 if none can.
     */
    public int getFirstEntityNum() {
        return getFirstEntityNum(getTurn());
    }

    /**
     * @param turn the current game turn, which may be null
     * @return the id of the first entity that can act in the specified turn, or -1 if none can.
     */
    public int getFirstEntityNum(final @Nullable GameTurn turn) {
        if (turn == null) {
            return -1;
        }

        for (Entity entity : entities) {
            if (turn.isValidEntity(entity, this)) {
                return entity.getId();
            }
        }

        return -1;
    }

    /**
     * @param start the index number to start at (not an Entity Id)
     * @return the next selectable entity that can act this turn, or null if none can.
     */
    public @Nullable Entity getNextEntity(int start) {
        if (entities.isEmpty()) {
            return null;
        }
        start = start % entities.size();
        int entityId = entities.get(start).getId();
        return getEntity(getNextEntityNum(getTurn(), entityId));
    }

    /**
     * @param turn the turn to use, which may be null
     * @param start the entity id to start at
     * @return the entity id of the next entity that can move during the specified turn
     */
    public int getNextEntityNum(final @Nullable GameTurn turn, int start) {
        // If we don't have a turn, return ENTITY_NONE
        if (turn == null) {
            return Entity.NONE;
        }
        boolean hasLooped = false;
        int i = (entities.indexOf(entityIds.get(start)) + 1) % entities.size();
        if (i == -1) {
            //This means we were given an invalid entity ID, punt
            return Entity.NONE;
        }
        int startingIndex = i;
        while (!((hasLooped == true) && (i == startingIndex))) {
            final Entity entity = entities.get(i);
            if (turn.isValidEntity(entity, this)) {
                return entity.getId();
            }
            i++;
            if (i == entities.size()) {
                i = 0;
                hasLooped = true;
            }
        }
        // return getFirstEntityNum(turn);
        return Entity.NONE;
    }

    /**
     * @param turn the turn to use
     * @param start the entity id to start at
     * @return the entity id of the previous entity that can move during the specified turn
     */
    public int getPrevEntityNum(GameTurn turn, int start) {
        boolean hasLooped = false;
        int i = (entities.indexOf(entityIds.get(start)) - 1) % entities.size();
        if (i == -2) {
            //This means we were given an invalid entity ID, punt
            return -1;
        }
        if (i == -1) {
            //This means we were given an invalid entity ID, punt
            i = entities.size() - 1;
        }
        int startingIndex = i;
        while (!((hasLooped == true) && (i == startingIndex))) {
            final Entity entity = entities.get(i);
            if (turn.isValidEntity(entity, this)) {
                return entity.getId();
            }
            i--;
            if (i < 0) {
                i = entities.size() - 1;
                hasLooped = true;
            }
        }
        // return getFirstEntityNum(turn);
        return -1;
    }

    /**
     * @param turn the current game turn, which may be null
     * @return the number of the first deployable entity that is valid for the specified turn
     */
    public int getFirstDeployableEntityNum(final @Nullable GameTurn turn) {
        // Repeat the logic from getFirstEntityNum.
        if (turn == null) {
            return -1;
        }
        for (Entity entity : entities) {
            if (turn.isValidEntity(entity, this) && entity.shouldDeploy(getRoundCount())) {
                return entity.getId();
            }
        }
        return -1;
    }

    /**
     * @return the number of the next deployable entity that is valid for the specified turn
     */
    public int getNextDeployableEntityNum(GameTurn turn, int start) {
        if (start >= 0) {
            for (int i = start; i < entities.size(); i++) {
                final Entity entity = entities.get(i);
                if (turn.isValidEntity(entity, this) && entity.shouldDeploy(getRoundCount())) {
                    return entity.getId();
                }
            }
        }
        return getFirstDeployableEntityNum(turn);
    }

    /**
     * Get the entities for the player.
     *
     * @param player - the <code>Player</code> whose entities are required.
     * @param hide   - should fighters loaded into squadrons be excluded?
     * @return a <code>Vector</code> of <code>Entity</code>s.
     */
    public ArrayList<Entity> getPlayerEntities(Player player, boolean hide) {
        ArrayList<Entity> output = new ArrayList<>();
        for (Entity entity : entities) {
            if (entity.isPartOfFighterSquadron() && hide) {
                continue;
            }
            if (player.equals(entity.getOwner())) {
                output.add(entity);
            }
        }
        return output;
    }

    /**
     * Get the entities for the player.
     *
     * @param player - the <code>Player</code> whose entities are required.
     * @param hide   - should fighters loaded into squadrons be excluded from this list?
     * @return a <code>Vector</code> of <code>Entity</code>s.
     */
    public ArrayList<Integer> getPlayerEntityIds(Player player, boolean hide) {
        ArrayList<Integer> output = new ArrayList<>();
        for (Entity entity : entities) {
            if (entity.isPartOfFighterSquadron() && hide) {
                continue;
            }
            if (player.equals(entity.getOwner())) {
                output.add(entity.getId());
            }
        }
        return output;
    }

    /**
<<<<<<< HEAD
     * Determines if the indicated entity is stranded on a transport that can't
     * move.
     * <p>
     * According to
     * <a href="http://www.classicbattletech.com/w3t/showflat.php?Cat=&Board=ask&Number=555466&page=2&view=collapsed&sb=5&o=0&fpart="> Randall Bills</a>,
     * the "minimum move" rule allow stranded units to
     * dismount at the start of the turn.
=======
     * Determines if the indicated entity is stranded on a transport that can't move.
     * <p/>
     * According to
     * <a href="http://www.classicbattletech.com/w3t/showflat.php?Cat=&Board=ask&Number=555466&page=2&view=collapsed&sb=5&o=0&fpart=">Randall Bills</a>,
     * the "minimum move" rule allow stranded units to dismount at the start of the turn.
>>>>>>> a943b606
     *
     * @param entity the <code>Entity</code> that may be stranded
     * @return <code>true</code> if the entity is stranded <code>false</code> otherwise.
     */
    public boolean isEntityStranded(Entity entity) {

        // Is the entity being transported?
        final int transportId = entity.getTransportId();
        Entity transport = getEntity(transportId);
        if ((Entity.NONE != transportId) && (null != transport)) {

            // aero units don't count here
            if (transport instanceof Aero) {
                return false;
            }

            // Can that transport unload the unit?
            if (transport.isImmobile() || (0 == transport.getWalkMP())) {
                return true;
            }
        }
        return false;
    }

    /**
     * @param playerId the player's Id
     * @return number of infantry <code>playerId</code> has not selected yet this turn
     */
    public int getInfantryLeft(int playerId) {
        Player player = getPlayer(playerId);
        int remaining = 0;

        for (Entity entity : entities) {
            if (player.equals(entity.getOwner()) && entity.isSelectableThisTurn()
                    && (entity instanceof Infantry)) {
                remaining++;
            }
        }

        return remaining;
    }

    /**
     * @param playerId the player's Id
     * @return number of ProtoMechs <code>playerId</code> has not selected yet this turn
     */
    public int getProtomechsLeft(int playerId) {
        Player player = getPlayer(playerId);
        int remaining = 0;

        for (Entity entity : entities) {
            if (player.equals(entity.getOwner()) && entity.isSelectableThisTurn()
                    && (entity instanceof Protomech)) {
                remaining++;
            }
        }

        return remaining;
    }

    /**
     * @param playerId the player's Id
     * @return number of vehicles <code>playerId</code> has not selected yet this turn
     */
    public int getVehiclesLeft(int playerId) {
        Player player = getPlayer(playerId);
        int remaining = 0;

        for (Entity entity : entities) {
            if (player.equals(entity.getOwner()) && entity.isSelectableThisTurn()
                    && (entity instanceof Tank)) {
                remaining++;
            }
        }

        return remaining;
    }

    /**
     * @param playerId the player's Id
     * @return number of 'Mechs <code>playerId</code> has not selected yet this turn
     */
    public int getMechsLeft(int playerId) {
        Player player = getPlayer(playerId);
        int remaining = 0;

        for (Entity entity : entities) {
            if (player.equals(entity.getOwner()) && entity.isSelectableThisTurn()
                    && (entity instanceof Mech)) {
                remaining++;
            }
        }

        return remaining;
    }

    /**
     * Removes the first turn found that the specified entity can move in. Used
     * when a turn is played out of order
     */
    public @Nullable GameTurn removeFirstTurnFor(final Entity entity) throws Exception {
        if (getPhase().isMovement()) {
            throw new Exception("Cannot remove first turn for an entity when it is the movement phase");
        }

        for (int i = turnIndex; i < turnVector.size(); i++) {
            GameTurn turn = turnVector.elementAt(i);
            if (turn.isValidEntity(entity, this)) {
                turnVector.removeElementAt(i);
                return turn;
            }
        }
        return null;
    }

    /**
     * Removes the last, next turn found that the specified entity can move in.
     * Used when, say, an entity dies mid-phase.
     */
    public void removeTurnFor(Entity entity) {
        if (turnVector.size() == 0) {
            return;
        }
        // If the game option "move multiple infantry per mech" is selected,
        // then we might not need to remove a turn at all.
        // A turn only needs to be removed when going from 4 inf (2 turns) to
        // 3 inf (1 turn)
        if (getOptions().booleanOption(OptionsConstants.INIT_INF_MOVE_MULTI)
                && (entity instanceof Infantry) && getPhase().isMovement()) {
            if ((getInfantryLeft(entity.getOwnerId()) % getOptions().intOption(
                    OptionsConstants.INIT_INF_PROTO_MOVE_MULTI)) != 1) {
                // exception, if the _next_ turn is an infantry turn, remove that
                // contrived, but may come up e.g. one inf accidentally kills another
                if (hasMoreTurns()) {
                    GameTurn nextTurn = turnVector.elementAt(turnIndex + 1);
                    if (nextTurn instanceof GameTurn.EntityClassTurn) {
                        GameTurn.EntityClassTurn ect =
                                (GameTurn.EntityClassTurn) nextTurn;
                        if (ect.isValidClass(GameTurn.CLASS_INFANTRY)
                            && !ect.isValidClass(~GameTurn.CLASS_INFANTRY)) {
                            turnVector.removeElementAt(turnIndex + 1);
                        }
                    }
                }
                return;
            }
        }
        // Same thing but for protos
        if (getOptions().booleanOption(OptionsConstants.INIT_PROTOS_MOVE_MULTI)
                && (entity instanceof Protomech) && getPhase().isMovement()) {
            if ((getProtomechsLeft(entity.getOwnerId()) % getOptions()
                    .intOption(OptionsConstants.INIT_INF_PROTO_MOVE_MULTI)) != 1) {
                // exception, if the _next_ turn is an protomek turn, remove that
                // contrived, but may come up e.g. one inf accidently kills another
                if (hasMoreTurns()) {
                    GameTurn nextTurn = turnVector.elementAt(turnIndex + 1);
                    if (nextTurn instanceof GameTurn.EntityClassTurn) {
                        GameTurn.EntityClassTurn ect =
                                (GameTurn.EntityClassTurn) nextTurn;
                        if (ect.isValidClass(GameTurn.CLASS_PROTOMECH)
                            && !ect.isValidClass(~GameTurn.CLASS_PROTOMECH)) {
                            turnVector.removeElementAt(turnIndex + 1);
                        }
                    }
                }
                return;
            }
        }

        // Same thing but for vehicles
        if (getOptions().booleanOption(OptionsConstants.ADVGRNDMOV_VEHICLE_LANCE_MOVEMENT)
                && (entity instanceof Tank) && getPhase().isMovement()) {
            if ((getVehiclesLeft(entity.getOwnerId()) % getOptions()
                    .intOption(OptionsConstants.ADVGRNDMOV_VEHICLE_LANCE_MOVEMENT_NUMBER)) != 1) {
                // exception, if the _next_ turn is a tank turn, remove that
                // contrived, but may come up e.g. one tank accidentally kills another
                if (hasMoreTurns()) {
                    GameTurn nextTurn = turnVector.elementAt(turnIndex + 1);
                    if (nextTurn instanceof GameTurn.EntityClassTurn) {
                        GameTurn.EntityClassTurn ect =
                                (GameTurn.EntityClassTurn) nextTurn;
                        if (ect.isValidClass(GameTurn.CLASS_TANK)
                            && !ect.isValidClass(~GameTurn.CLASS_TANK)) {
                            turnVector.removeElementAt(turnIndex + 1);
                        }
                    }
                }
                return;
            }
        }

        // Same thing but for meks
        if (getOptions().booleanOption(OptionsConstants.ADVGRNDMOV_MEK_LANCE_MOVEMENT)
                && (entity instanceof Mech) && getPhase().isMovement()) {
            if ((getMechsLeft(entity.getOwnerId()) % getOptions()
                    .intOption(OptionsConstants.ADVGRNDMOV_MEK_LANCE_MOVEMENT_NUMBER)) != 1) {
                // exception, if the _next_ turn is a mech turn, remove that
                // contrived, but may come up e.g. one mech accidentally kills another
                if (hasMoreTurns()) {
                    GameTurn nextTurn = turnVector.elementAt(turnIndex + 1);
                    if (nextTurn instanceof GameTurn.EntityClassTurn) {
                        GameTurn.EntityClassTurn ect =
                                (GameTurn.EntityClassTurn) nextTurn;
                        if (ect.isValidClass(GameTurn.CLASS_MECH)
                            && !ect.isValidClass(~GameTurn.CLASS_MECH)) {
                            turnVector.removeElementAt(turnIndex + 1);
                        }
                    }
                }
                return;
            }
        }


        boolean useInfantryMoveLaterCheck = true;
        // If we have the "infantry move later" or "protos move later" optional
        //  rules, then we may be removing an infantry unit that would be
        //  considered invalid unless we don't consider the extra validity
        //  checks.
        if ((getOptions().booleanOption(OptionsConstants.INIT_INF_MOVE_LATER) &&
             (entity instanceof Infantry)) ||
            (getOptions().booleanOption(OptionsConstants.INIT_PROTOS_MOVE_LATER) &&
             (entity instanceof Protomech))) {
            useInfantryMoveLaterCheck = false;
        }

        for (int i = turnVector.size() - 1; i >= turnIndex; i--) {
            GameTurn turn = turnVector.elementAt(i);

            if (turn.isValidEntity(entity, this, useInfantryMoveLaterCheck)) {
                turnVector.removeElementAt(i);
                break;
            }
        }
    }

    /**
     * Removes any turns that can only be taken by the specified entity. Useful if the specified
     * Entity is being removed from the game to ensure any turns that only it can take are gone.
     *
     * @param entity the entity to remove turns for
     * @return The number of turns returned
     */
    public int removeSpecificEntityTurnsFor(Entity entity) {
        List<GameTurn> turnsToRemove = new ArrayList<>();
        
        for (GameTurn turn : turnVector) {
            if (turn instanceof SpecificEntityTurn) {
                int turnOwner = ((SpecificEntityTurn) turn).getEntityNum();
                if (entity.getId() == turnOwner) {
                    turnsToRemove.add(turn);
                }
            }
        }
        turnVector.removeAll(turnsToRemove);
        return turnsToRemove.size();
    }

    /**
     * Adds the specified action to the actions list for this phase.
     */
    public void addAction(EntityAction ea) {
        actions.addElement(ea);
        processGameEvent(new GameNewActionEvent(this, ea));
    }

    public void setArtilleryVector(Vector<ArtilleryAttackAction> v) {
        offboardArtilleryAttacks = v;
        processGameEvent(new GameBoardChangeEvent(this));
    }

    public void resetArtilleryAttacks() {
        offboardArtilleryAttacks.removeAllElements();
    }

    public Enumeration<ArtilleryAttackAction> getArtilleryAttacks() {
        return offboardArtilleryAttacks.elements();
    }

    public int getArtillerySize() {
        return offboardArtilleryAttacks.size();
    }

    /**
     * Returns an Enumeration of actions scheduled for this phase.
     */
    public Enumeration<EntityAction> getActions() {
        return actions.elements();
    }

    /**
     * Resets the actions list.
     */
    public void resetActions() {
        actions.removeAllElements();
    }

    /**
     * Removes all actions by the specified entity
     */
    public void removeActionsFor(int entityId) {
        // or rather, only keeps actions NOT by that entity
        Vector<EntityAction> toKeep = new Vector<>(actions.size());
        for (EntityAction ea : actions) {
            if (ea.getEntityId() != entityId) {
                toKeep.addElement(ea);
            }
        }
        actions = toKeep;
    }

    /**
     * Remove a specified action
     *
     * @param o The action to remove.
     */
    public void removeAction(Object o) {
        actions.removeElement(o);
    }

    public int actionsSize() {
        return actions.size();
    }

    /**
     * Returns the actions vector. Do not use to modify the actions; I will be
     * angry. &gt;:[ Used for sending all actions to the client.
     */
    public List<EntityAction> getActionsVector() {
        return Collections.unmodifiableList(actions);
    }

    public void addInitiativeRerollRequest(Team t) {
        initiativeRerollRequests.addElement(t);
    }

    public void rollInitAndResolveTies() {
        if (getOptions().booleanOption(OptionsConstants.RPG_INDIVIDUAL_INITIATIVE)) {
            Vector<TurnOrdered> vRerolls = new Vector<>();
            for (int i = 0; i < entities.size(); i++) {
                Entity e = entities.get(i);
                if (initiativeRerollRequests.contains(getTeamForPlayer(e.getOwner()))) {
                    vRerolls.add(e);
                }
            }
            TurnOrdered.rollInitAndResolveTies(getEntitiesVector(), vRerolls, false);
        } else {
            TurnOrdered.rollInitAndResolveTies(teams, initiativeRerollRequests,
                    getOptions().booleanOption(OptionsConstants.INIT_INITIATIVE_STREAK_COMPENSATION));
        }
        initiativeRerollRequests.removeAllElements();

    }
    
    public void handleInitiativeCompensation() {
        if (getOptions().booleanOption(OptionsConstants.INIT_INITIATIVE_STREAK_COMPENSATION)) {
            TurnOrdered.resetInitiativeCompensation(teams, getOptions().booleanOption(OptionsConstants.INIT_INITIATIVE_STREAK_COMPENSATION));
        }
    }

    public int getNoOfInitiativeRerollRequests() {
        return initiativeRerollRequests.size();
    }

    /**
     * Adds a pending displacement attack to the list for this phase.
     */
    public void addCharge(AttackAction ea) {
        pendingCharges.addElement(ea);
        processGameEvent(new GameNewActionEvent(this, ea));
    }

    /**
     * Returns an Enumeration of displacement attacks scheduled for the end of
     * the physical phase.
     */
    public Enumeration<AttackAction> getCharges() {
        return pendingCharges.elements();
    }

    /**
     * Resets the pending charges list.
     */
    public void resetCharges() {
        pendingCharges.removeAllElements();
    }

    /**
     * Returns the charges vector. Do not modify. &gt;:[ Used for sending all
     * charges to the client.
     */
    public List<AttackAction> getChargesVector() {
        return Collections.unmodifiableList(pendingCharges);
    }

    /**
     * Adds a pending ramming attack to the list for this phase.
     */
    public void addRam(AttackAction ea) {
        pendingRams.addElement(ea);
        processGameEvent(new GameNewActionEvent(this, ea));
    }

    /**
     * Returns an Enumeration of ramming attacks scheduled for the end of the
     * physical phase.
     */
    public Enumeration<AttackAction> getRams() {
        return pendingRams.elements();
    }

    /**
     * Resets the pending rams list.
     */
    public void resetRams() {
        pendingRams.removeAllElements();
    }

    /**
     * Returns the rams vector. Do not modify. &gt;:[ Used for sending all charges
     * to the client.
     */
    public List<AttackAction> getRamsVector() {
        return Collections.unmodifiableList(pendingRams);
    }

    /**
     * Adds a pending ramming attack to the list for this phase.
     */
    public void addTeleMissileAttack(AttackAction ea) {
        pendingTeleMissileAttacks.addElement(ea);
        processGameEvent(new GameNewActionEvent(this, ea));
    }

    /**
     * @return an Enumeration of telemissile attacks.
     */
    public Enumeration<AttackAction> getTeleMissileAttacks() {
        return pendingTeleMissileAttacks.elements();
    }

    /**
     * Resets the pending rams list.
     */
    public void resetTeleMissileAttacks() {
        pendingTeleMissileAttacks.removeAllElements();
    }

    /**
     * This is used to send all telemissile attacks to the client.
     * @return an unmodifiable list of pending telemissile attacks.
     */
    public List<AttackAction> getTeleMissileAttacksVector() {
        return Collections.unmodifiableList(pendingTeleMissileAttacks);
    }

    /**
     * Adds a pending PSR to the list for this phase.
     */
    public void addPSR(PilotingRollData psr) {
        pilotRolls.addElement(psr);
    }

    /**
     * Returns an Enumeration of pending PSRs.
     */
    public Enumeration<PilotingRollData> getPSRs() {
        return pilotRolls.elements();
    }

    /**
     * Adds a pending extreme Gravity PSR to the list for this phase.
     */
    public void addExtremeGravityPSR(PilotingRollData psr) {
        extremeGravityRolls.addElement(psr);
    }

    /**
     * Returns an Enumeration of pending extreme GravityPSRs.
     */
    public Enumeration<PilotingRollData> getExtremeGravityPSRs() {
        return extremeGravityRolls.elements();
    }

    /**
     * Resets the PSR list for a given entity.
     */
    public void resetPSRs(Entity entity) {
        PilotingRollData roll;
        Vector<Integer> rollsToRemove = new Vector<>();
        int i = 0;

        // first, find all the rolls belonging to the target entity
        for (i = 0; i < pilotRolls.size(); i++) {
            roll = pilotRolls.elementAt(i);
            if (roll.getEntityId() == entity.getId()) {
                rollsToRemove.addElement(i);
            }
        }

        // now, clear them out
        for (i = rollsToRemove.size() - 1; i > -1; i--) {
            pilotRolls.removeElementAt(rollsToRemove.elementAt(i));
        }
    }

    /**
     * Resets the extreme Gravity PSR list.
     */
    public void resetExtremeGravityPSRs() {
        extremeGravityRolls.removeAllElements();
    }

    /**
     * Resets the extreme Gravity PSR list for a given entity.
     */
    public void resetExtremeGravityPSRs(Entity entity) {
        PilotingRollData roll;
        Vector<Integer> rollsToRemove = new Vector<>();
        int i = 0;

        // first, find all the rolls belonging to the target entity
        for (i = 0; i < extremeGravityRolls.size(); i++) {
            roll = extremeGravityRolls.elementAt(i);
            if (roll.getEntityId() == entity.getId()) {
                rollsToRemove.addElement(i);
            }
        }

        // now, clear them out
        for (i = rollsToRemove.size() - 1; i > -1; i--) {
            extremeGravityRolls.removeElementAt(rollsToRemove.elementAt(i));
        }
    }

    /**
     * Resets the PSR list.
     */
    public void resetPSRs() {
        pilotRolls.removeAllElements();
    }

    /**
     * add an AttackHandler to the attacks list
     *
     * @param ah - The <code>AttackHandler</code> to add
     */
    public void addAttack(AttackHandler ah) {
        attacks.add(ah);
    }

    /**
     * remove an AttackHandler from the attacks list
     *
     * @param ah - The <code>AttackHandler</code> to remove
     */
    public void removeAttack(AttackHandler ah) {
        attacks.removeElement(ah);
    }

    /**
     * get the attacks
     *
     * @return a <code>Enumeration</code> of all <code>AttackHandler</code>s
     */
    public Enumeration<AttackHandler> getAttacks() {
        return attacks.elements();
    }

    /**
     * get the attacks vector
     *
     * @return the <code>Vector</code> containing the attacks
     */
    public Vector<AttackHandler> getAttacksVector() {
        return attacks;
    }

    /**
     * reset the attacks vector
     */
    public void resetAttacks() {
        attacks = new Vector<>();
    }

    /**
     * set the attacks vector
     *
     * @param v - the <code>Vector</code> that should be the new attacks
     *          vector
     */
    public void setAttacksVector(Vector<AttackHandler> v) {
        attacks = v;
    }

    /**
     * Getter for property roundCount.
     *
     * @return Value of property roundCount.
     */
    public int getRoundCount() {
        return roundCount;
    }

    public void setRoundCount(int roundCount) {
        this.roundCount = roundCount;
    }

    /**
     * Increments the round counter
     */
    public void incrementRoundCount() {
        roundCount++;
    }

    /**
     * Getter for property forceVictory. This tells us that there is an active claim for victory.
     *
     * @return Value of property forceVictory.
     */
    public boolean isForceVictory() {
        return forceVictory;
    }

    /**
     * Setter for property forceVictory.
     *
     * @param forceVictory New value of property forceVictory.
     */
    public void setForceVictory(boolean forceVictory) {
        this.forceVictory = forceVictory;
    }

    /**
     * Adds the given reports vector to the GameReport collection.
     * @param v the reports vector
     */
    public void addReports(Vector<Report> v) {
        if (v.isEmpty()) {
            return;
        }
        gameReports.add(roundCount, v);
    }

    /**
     * @param r Round number
     * @return a vector of reports for the given round.
     */
    public Vector<Report> getReports(int r) {
        return gameReports.get(r);
    }

    /**
     * @return a vector of all the reports.
     */
    public Vector<Vector<Report>> getAllReports() {
        return gameReports.get();
    }

    /**
     * Used to populate previous game reports, e.g. after a client connects to an existing game.
     */
    public void setAllReports(Vector<Vector<Report>> v) {
        gameReports.set(v);
    }

    /**
     * Clears out all the current reports, paving the way for a new game.
     */
    public void clearAllReports() {
        gameReports.clear();
    }

    public void end(int winner, int winnerTeam) {
        setVictoryPlayerId(winner);
        setVictoryTeam(winnerTeam);
        processGameEvent(new GameEndEvent(this));

    }

    /**
     * Getter for property victoryPlayerId.
     *
     * @return Value of property victoryPlayerId.
     */
    public int getVictoryPlayerId() {
        return victoryPlayerId;
    }

    /**
     * Setter for property victoryPlayerId.
     *
     * @param victoryPlayerId New value of property victoryPlayerId.
     */
    public void setVictoryPlayerId(int victoryPlayerId) {
        this.victoryPlayerId = victoryPlayerId;
    }

    /**
     * Getter for property victoryTeam.
     *
     * @return Value of property victoryTeam.
     */
    public int getVictoryTeam() {
        return victoryTeam;
    }

    /**
     * Setter for property victoryTeam.
     *
     * @param victoryTeam New value of property victoryTeam.
     */
    public void setVictoryTeam(int victoryTeam) {
        this.victoryTeam = victoryTeam;
    }

    /**
     * @return true if the specified player is either the victor, or is on the winning team. Best
     * to call during GamePhase.VICTORY.
     */
    public boolean isPlayerVictor(Player player) {
        if (player.getTeam() == Player.TEAM_NONE) {
            return player.getId() == victoryPlayerId;
        }
        return player.getTeam() == victoryTeam;
    }

    /**
     * @return the currently active context-object for VictoryCondition checking. This should be a
     * mutable object, and it will be modified by the victory condition checkers. Whoever saves the
     * game state when doing saves is also responsible for saving this state. At the start of the
     * game this should be initialized to an empty HashMap
     */
    public HashMap<String, Object> getVictoryContext() {
        return victoryContext;
    }

    public void setVictoryContext(HashMap<String, Object> ctx) {
        victoryContext = ctx;
    }

    /**
     * Get all <code>Entity</code>s that pass the given selection criteria.
     *
     * @param selector the <code>EntitySelector</code> that implements test that an
     *                 entity must pass to be included. This value may be
     *                 <code>null</code> (in which case all entities in the game will
     *                 be returned).
     * @return an <code>Enumeration</code> of all entities that the selector
     * accepts. This value will not be <code>null</code> but it may be
     * empty.
     */
    public Iterator<Entity> getSelectedEntities(@Nullable EntitySelector selector) {
        Iterator<Entity> retVal;

        // If no selector was supplied, return all entities.
        if (null == selector) {
            retVal = this.getEntities();
        }

        // Otherwise, return an anonymous Enumeration
        // that selects entities in this game.
        else {
            final EntitySelector entry = selector;
            retVal = new Iterator<>() {
                private EntitySelector entitySelector = entry;
                private Entity current = null;
                private Iterator<Entity> iter = getEntities();

                // Do any more entities meet the selection criteria?
                @Override
                public boolean hasNext() {
                    // See if we have a pre-approved entity.
                    if (null == current) {

                        // Find the first acceptable entity
                        while ((null == current) && iter.hasNext()) {
                            current = iter.next();
                            if (!entitySelector.accept(current)) {
                                current = null;
                            }
                        }
                    }
                    return (null != current);
                }

                // Get the next entity that meets the selection criteria.
                @Override
                public Entity next() {
                    // Pre-approve an entity.
                    if (!hasNext()) {
                        return null;
                    }

                    // Use the pre-approved entity, and null out our reference.
                    Entity next = current;
                    current = null;
                    return next;
                }

                @Override
                public void remove() {
                    throw new UnsupportedOperationException();
                }
            };

        } // End use-selector

        // Return the selected entities.
        return retVal;

    }

    /**
     * Count all <code>Entity</code>s that pass the given selection criteria.
     *
     * @param selector the <code>EntitySelector</code> that implements test that an
     *                 entity must pass to be included. This value may be
     *                 <code>null</code> (in which case the count of all entities in
     *                 the game will be returned).
     * @return the <code>int</code> count of all entities that the selector
     * accepts. This value will not be <code>null</code> but it may be
     * empty.
     */
    public int getSelectedEntityCount(EntitySelector selector) {
        int retVal = 0;

        // If no selector was supplied, return the count of all game entities.
        if (null == selector) {
            retVal = getNoOfEntities();
        }

        // Otherwise, count the entities that meet the selection criteria.
        else {
            Iterator<Entity> iter = this.getEntities();
            while (iter.hasNext()) {
                if (selector.accept(iter.next())) {
                    retVal++;
                }
            }

        } // End use-selector

        // Return the number of selected entities.
        return retVal;
    }

    /**
     * Get all out-of-game <code>Entity</code>s that pass the given selection
     * criteria.
     *
     * @param selector the <code>EntitySelector</code> that implements test that an
     *                 entity must pass to be included. This value may be
     *                 <code>null</code> (in which case all entities in the game will
     *                 be returned).
     * @return an <code>Enumeration</code> of all entities that the selector
     * accepts. This value will not be <code>null</code> but it may be
     * empty.
     */
    public Enumeration<Entity> getSelectedOutOfGameEntities(
            EntitySelector selector) {
        Enumeration<Entity> retVal;

        // If no selector was supplied, return all entities.
        if (null == selector) {
            retVal = vOutOfGame.elements();
        }

        // Otherwise, return an anonymous Enumeration
        // that selects entities in this game.
        else {
            final EntitySelector entry = selector;
            retVal = new Enumeration<>() {
                private EntitySelector entitySelector = entry;
                private Entity current = null;
                private Enumeration<Entity> iter = vOutOfGame.elements();

                // Do any more entities meet the selection criteria?
                @Override
                public boolean hasMoreElements() {
                    // See if we have a pre-approved entity.
                    if (null == current) {

                        // Find the first acceptable entity
                        while ((null == current) && iter.hasMoreElements()) {
                            current = iter.nextElement();
                            if (!entitySelector.accept(current)) {
                                current = null;
                            }
                        }
                    }
                    return (null != current);
                }

                // Get the next entity that meets the selection criteria.
                @Override
                public Entity nextElement() {
                    // Pre-approve an entity.
                    if (!hasMoreElements()) {
                        return null;
                    }

                    // Use the pre-approved entity, and null out our reference.
                    Entity next = current;
                    current = null;
                    return next;
                }
            };

        } // End use-selector

        // Return the selected entities.
        return retVal;

    }

    /**
     * Count all out-of-game<code>Entity</code>s that pass the given selection
     * criteria.
     *
     * @param selector the <code>EntitySelector</code> that implements test that an
     *                 entity must pass to be included. This value may be
     *                 <code>null</code> (in which case the count of all out-of-game
     *                 entities will be returned).
     * @return the <code>int</code> count of all entities that the selector
     * accepts. This value will not be <code>null</code> but it may be
     * empty.
     */
    public int getSelectedOutOfGameEntityCount(EntitySelector selector) {
        int retVal = 0;

        // If no selector was supplied, return the count of all game entities.
        if (null == selector) {
            retVal = vOutOfGame.size();
        }

        // Otherwise, count the entities that meet the selection criteria.
        else {
            Enumeration<Entity> iter = vOutOfGame.elements();
            while (iter.hasMoreElements()) {
                if (selector.accept(iter.nextElement())) {
                    retVal++;
                }
            }

        } // End use-selector

        // Return the number of selected entities.
        return retVal;
    }

    /**
     * Returns true if the player has any valid units this turn that are not
     * infantry, not protomechs, or not either of those. This method is
     * utitilized by the "A players Infantry moves after that players other
     * units", and "A players Protomechs move after that players other units"
     * options.
     */
    public boolean checkForValidNonInfantryAndOrProtomechs(int playerId) {
        Iterator<Entity> iter = getPlayerEntities(getPlayer(playerId), false)
                .iterator();
        while (iter.hasNext()) {
            Entity entity = iter.next();
            boolean excluded = false;
            if ((entity instanceof Infantry)
                && getOptions().booleanOption(OptionsConstants.INIT_INF_MOVE_LATER)) {
                excluded = true;
            } else if ((entity instanceof Protomech)
                       && getOptions().booleanOption(OptionsConstants.INIT_PROTOS_MOVE_LATER)) {
                excluded = true;
            }

            if (!excluded && getTurn().isValidEntity(entity, this)) {
                return true;
            }
        }
        return false;
    }

    /**
     * Get Entities that have have a iNarc Nemesis pod attached and are situated between two Coords
     *
     * @param attacker The attacking <code>Entity</code>.
     * @param target The <code>Coords</code> of the original target.
     * @return an <code>Enumeration</code> of entities that have nemesis pods attached, are
     * located between attacker and target, and are friendly with the attacker.
     */
    public Enumeration<Entity> getNemesisTargets(Entity attacker, Coords target) {
        final Coords attackerPos = attacker.getPosition();
        final ArrayList<Coords> in = Coords.intervening(attackerPos, target);
        Vector<Entity> nemesisTargets = new Vector<>();
        for (Coords c : in) {
            for (Entity entity : getEntitiesVector(c)) {
                if (entity.isINarcedWith(INarcPod.NEMESIS)
                    && !entity.isEnemyOf(attacker)) {
                    nemesisTargets.addElement(entity);
                }
            }
        }
        return nemesisTargets.elements();
    }

    /**
     * Adds the specified game listener to receive board events from this board.
     *
     * @param listener the game listener.
     */
    public void addGameListener(GameListener listener) {
        // Since gameListeners is transient, it could be null
        if (gameListeners == null) {
            gameListeners = new Vector<>();
        }
        gameListeners.addElement(listener);
    }

    /**
     * Removes the specified game listener.
     *
     * @param listener the game listener.
     */
    public void removeGameListener(GameListener listener) {
        // Since gameListeners is transient, it could be null
        if (gameListeners == null) {
            gameListeners = new Vector<>();
        }
        gameListeners.removeElement(listener);
    }

    /**
     * Returns all the GameListeners.
     *
     * @return
     */
    public List<GameListener> getGameListeners() {
        // Since gameListeners is transient, it could be null
        if (gameListeners == null) {
            gameListeners = new Vector<>();
        }
        return Collections.unmodifiableList(gameListeners);
    }

    /**
     * purges all Game Listener objects.
     */
    public void purgeGameListeners() {
        // Since gameListeners is transient, it could be null
        if (gameListeners == null) {
            gameListeners = new Vector<>();
        }
        gameListeners.clear();
    }

    /**
     * Processes game events occurring on this connection by dispatching them to
     * any registered GameListener objects.
     *
     * @param event the game event.
     */
    public void processGameEvent(GameEvent event) {
        // Since gameListeners is transient, it could be null
        if (gameListeners == null) {
            gameListeners = new Vector<>();
        }
        for (Enumeration<GameListener> e = gameListeners.elements(); e.hasMoreElements(); ) {
            event.fireEvent(e.nextElement());
        }
    }

    /**
     * @return this turn's TAG information
     */
    public Vector<TagInfo> getTagInfo() {
        return tagInfoForTurn;
    }

    /**
     * add the results of one TAG attack
     */
    public void addTagInfo(TagInfo info) {
        tagInfoForTurn.addElement(info);
    }

    /**
     * Resets TAG information
     */
    public void resetTagInfo() {
        tagInfoForTurn.removeAllElements();
    }

    /**
     * @return the list of flares
     */
    public Vector<Flare> getFlares() {
        return flares;
    }

    /**
     * Set the list of flares
     */
    public void setFlares(Vector<Flare> flares) {
        this.flares = flares;
        processGameEvent(new GameBoardChangeEvent(this));
    }

    /**
     * Add a new flare
     */
    public void addFlare(Flare flare) {
        flares.addElement(flare);
        processGameEvent(new GameBoardChangeEvent(this));
    }

    /**
     * Get a set of Coords illuminated by searchlights.
     * 
     * Note: coords could be illuminated by other sources as well, it's likely
     * that IlluminationLevel::isPositionIlluminated is desired unless the searchlighted hex
     * set is being sent to the client or server.
     */
    public HashSet<Coords> getIlluminatedPositions() {
        return illuminatedPositions;
    }

    /**
     * Clear the set of searchlight illuminated hexes.
     */
    public void clearIlluminatedPositions() {
        if (illuminatedPositions == null) {
            return;
        }
        illuminatedPositions.clear();
    }

    /**
     * Setter for the list of Coords illuminated by search lights.
     */
    public void setIlluminatedPositions(final @Nullable HashSet<Coords> ip) throws RuntimeException {
        if (ip == null) {
            var ex = new RuntimeException("Illuminated Positions is null.");
            LogManager.getLogger().error("", ex);
            throw ex;
        }
        illuminatedPositions = ip;
        processGameEvent(new GameBoardChangeEvent(this));
    }

    /**
     * Add a new hex to the collection of Coords illuminated by searchlights.
     *
     * @return True if a new hex was added, else false if the set already
     * contained the input hex.
     */
    public boolean addIlluminatedPosition(Coords c) {
        boolean rv = illuminatedPositions.add(c);
        processGameEvent(new GameBoardChangeEvent(this));
        return rv;
    }

    /**
     * Age the flare list and remove any which have burnt out Artillery flares
     * drift with wind. (called at end of turn)
     */
    public Vector<Report> ageFlares() {
        Vector<Report> reports = new Vector<>();
        Report r;
        for (int i = flares.size() - 1; i >= 0; i--) {
            Flare flare = flares.elementAt(i);
            r = new Report(5235);
            r.add(flare.position.getBoardNum());
            r.newlines = 0;
            reports.addElement(r);
            if ((flare.flags & Flare.F_IGNITED) != 0) {
                flare.turnsToBurn--;
                if ((flare.flags & Flare.F_DRIFTING) != 0) {
                    int dir = planetaryConditions.getWindDirection();
                    int str = planetaryConditions.getWindStrength();

                    // strength 1 and 2: drift 1 hex
                    // strength 3: drift 2 hexes
                    // strength 4: drift 3 hexes
                    // for each above strength 4 (storm), drift one more
                    if (str > 0) {
                        flare.position = flare.position.translated(dir);
                        if (str > 2) {
                            flare.position = flare.position.translated(dir);
                        }
                        if (str > 3) {
                            flare.position = flare.position.translated(dir);
                        }
                        if (str > 4) {
                            flare.position = flare.position.translated(dir);
                        }
                        if (str > 5) {
                            flare.position = flare.position.translated(dir);
                        }
                        r = new Report(5236);
                        r.add(flare.position.getBoardNum());
                        r.newlines = 0;
                        reports.addElement(r);
                    }
                }
            } else {
                r = new Report(5237);
                r.newlines = 0;
                reports.addElement(r);
                flare.flags |= Flare.F_IGNITED;
            }
            if (flare.turnsToBurn <= 0) {
                r = new Report(5238);
                reports.addElement(r);
                flares.removeElementAt(i);
            } else {
                r = new Report(5239);
                r.add(flare.turnsToBurn);
                reports.addElement(r);
                flares.setElementAt(flare, i);
            }
        }
        processGameEvent(new GameBoardChangeEvent(this));
        return reports;
    }

    public boolean gameTimerIsExpired() {
        return ((getOptions().booleanOption(OptionsConstants.VICTORY_USE_GAME_TURN_LIMIT)) && (getRoundCount() == getOptions()
                .intOption(OptionsConstants.VICTORY_GAME_TURN_LIMIT)));
    }

    /**
     * Uses VictoryFactory to generate a new VictoryCondition checker provided that the
     * VictoryContext is saved properly. Calling this method at any time is ok and should not affect
     * anything unless the VictoryCondition Config Options have changed.
     */
    public void createVictoryConditions() {
        victory = new Victory(getOptions());
    }

    @Deprecated
    public Victory getVictory() {
        return victory;
    }

    public VictoryResult getVictoryResult() {
        return victory.checkForVictory(this, getVictoryContext());
    }

    // a shortcut function for determining whether vectored movement is
    // applicable
    public boolean useVectorMove() {
        return getOptions().booleanOption(OptionsConstants.ADVAERORULES_ADVANCED_MOVEMENT)
               && board.inSpace();
    }

    /**
     * Adds a pending Control roll to the list for this phase.
     */
    public void addControlRoll(PilotingRollData control) {
        controlRolls.addElement(control);
    }

    /**
     * @return an Enumeration of pending Control rolls.
     */
    public Enumeration<PilotingRollData> getControlRolls() {
        return controlRolls.elements();
    }

    /**
     * Resets the Control Roll list for a given entity.
     */
    public void resetControlRolls(Entity entity) {
        PilotingRollData roll;
        Vector<Integer> rollsToRemove = new Vector<>();
        int i = 0;

        // first, find all the rolls belonging to the target entity
        for (i = 0; i < controlRolls.size(); i++) {
            roll = controlRolls.elementAt(i);
            if (roll.getEntityId() == entity.getId()) {
                rollsToRemove.addElement(i);
            }
        }

        // now, clear them out
        for (i = rollsToRemove.size() - 1; i > -1; i--) {
            controlRolls.removeElementAt(rollsToRemove.elementAt(i));
        }
    }

    /**
     * Resets the Control Roll list.
     */
    public void resetControlRolls() {
        controlRolls.removeAllElements();
    }

    /**
     * A set of checks for aero units to make sure that the movement order is
     * maintained
     */
    public boolean checkForValidSpaceStations(int playerId) {
        Iterator<Entity> iter = getPlayerEntities(getPlayer(playerId), false)
                .iterator();
        while (iter.hasNext()) {
            Entity entity = iter.next();
            if ((entity instanceof SpaceStation)
                && getTurn().isValidEntity(entity, this)) {
                return true;
            }
        }
        return false;
    }

    public boolean checkForValidJumpships(int playerId) {
        Iterator<Entity> iter = getPlayerEntities(getPlayer(playerId), false)
                .iterator();
        while (iter.hasNext()) {
            Entity entity = iter.next();
            if ((entity instanceof Jumpship) && !(entity instanceof Warship)
                && getTurn().isValidEntity(entity, this)) {
                return true;
            }
        }
        return false;
    }

    public boolean checkForValidWarships(int playerId) {
        Iterator<Entity> iter = getPlayerEntities(getPlayer(playerId), false)
                .iterator();
        while (iter.hasNext()) {
            Entity entity = iter.next();
            if ((entity instanceof Warship)
                && getTurn().isValidEntity(entity, this)) {
                return true;
            }
        }
        return false;
    }

    public boolean checkForValidDropships(int playerId) {
        Iterator<Entity> iter = getPlayerEntities(getPlayer(playerId), false)
                .iterator();
        while (iter.hasNext()) {
            Entity entity = iter.next();
            if ((entity instanceof Dropship)
                && getTurn().isValidEntity(entity, this)) {
                return true;
            }
        }
        return false;
    }

    public boolean checkForValidSmallCraft(int playerId) {
        return getPlayerEntities(getPlayer(playerId), false).stream().anyMatch(e ->
                (e instanceof SmallCraft) && getTurn().isValidEntity(e, this));
    }

    public PlanetaryConditions getPlanetaryConditions() {
        return planetaryConditions;
    }

    public void setPlanetaryConditions(final @Nullable PlanetaryConditions conditions) {
        if (conditions == null) {
            LogManager.getLogger().error("Can't set the planetary conditions to null!");
        } else {
            planetaryConditions.alterConditions(conditions);
            processGameEvent(new GameSettingsChangeEvent(this));
        }
    }

    public void addSmokeCloud(SmokeCloud cloud) {
        smokeCloudList.add(cloud);
    }

    public List<SmokeCloud> getSmokeCloudList() {
        return smokeCloudList;
    }
    
    public void removeSmokeClouds(List<SmokeCloud> cloudsToRemove) {
        for (SmokeCloud cloud : cloudsToRemove) {
            smokeCloudList.remove(cloud);
        }
    }

    /**
     * Updates the map that maps a position to the list of Entity's in that
     * position.
     *
     * @param e
     */
    public synchronized void updateEntityPositionLookup(Entity e,
            HashSet<Coords> oldPositions) {
        HashSet<Coords> newPositions = e.getOccupiedCoords();
        // Check to see that the position has actually changed
        if (newPositions.equals(oldPositions)) {
            return;
        }

        // Remove the old cached location(s)
        if (oldPositions != null) {
            for (Coords pos : oldPositions) {
                HashSet<Integer> posEntities = entityPosLookup.get(pos);
                if (posEntities != null) {
                    posEntities.remove(e.getId());
                }
            }
        }

        // Add Entity for each position
        for (Coords pos : newPositions) {
            HashSet<Integer> posEntities = entityPosLookup.get(pos);
            if (posEntities == null) {
                posEntities = new HashSet<>();
                posEntities.add(e.getId());
                entityPosLookup.put(pos, posEntities);
            } else {
                posEntities.add(e.getId());
            }
        }
    }

    private void removeEntityPositionLookup(Entity e) {
        // Remove Entity from cache
        for (Coords pos : e.getOccupiedCoords()) {
            HashSet<Integer> posEntities = entityPosLookup.get(pos);
            if (posEntities != null) {
                posEntities.remove(e.getId());
            }
        }
    }

    private void resetEntityPositionLookup() {
        entityPosLookup.clear();
        for (Entity e : entities) {
            updateEntityPositionLookup(e, null);
        }
    }

    private int countEntitiesInCache(List<Integer> entitiesInCache) {
        int count = 0;
        for (Coords c : entityPosLookup.keySet()) {
            count += entityPosLookup.get(c).size();
            entitiesInCache.addAll(entityPosLookup.get(c));
        }
        return count;
    }
    
    /**
     * A check to ensure that the position cache is properly updated. This
     * is only used for debugging purposes, and will cause a number of things
     * to slow down.
     */
    @SuppressWarnings(value = "unused")
    private void checkPositionCacheConsistency() {
        // Sanity check on the position cache
        //  This could be removed once we are confident the cache is working
        List<Integer> entitiesInCache = new ArrayList<>();
        List<Integer> entitiesInVector = new ArrayList<>();
        int entitiesInCacheCount = countEntitiesInCache(entitiesInCache);
        int entityVectorSize = 0;
        for (Entity e : entities) {
            if (e.getPosition() != null) {
                entityVectorSize++;
                entitiesInVector.add(e.getId());
            }
        }
        Collections.sort(entitiesInCache);
        Collections.sort(entitiesInVector);
        if ((entitiesInCacheCount != entityVectorSize) && !getPhase().isDeployment()
                && !getPhase().isExchange() && !getPhase().isLounge()
                && !getPhase().isInitiativeReport() && !getPhase().isInitiative()) {
            LogManager.getLogger().warn("Entities vector has " + entities.size()
                    + " but pos lookup cache has " + entitiesInCache.size() + "entities!");
            List<Integer> missingIds = new ArrayList<>();
            for (Integer id : entitiesInVector) {
                if (!entitiesInCache.contains(id)) {
                    missingIds.add(id);
                }
            }
            LogManager.getLogger().info("Missing ids: " + missingIds);
        }
        for (Entity e : entities) {
            HashSet<Coords> positions = e.getOccupiedCoords();
            for (Coords c : positions) {
                HashSet<Integer> ents = entityPosLookup.get(c);
                if ((ents != null) && !ents.contains(e.getId())) {
                    LogManager.getLogger().warn("Entity " + e.getId() + " is in "
                            + e.getPosition() + " however the position cache "
                            + "does not have it in that position!");
                }
            }
        }
        for (Coords c : entityPosLookup.keySet()) {
            for (Integer eId : entityPosLookup.get(c)) {
                Entity e = getEntity(eId);
                if (e == null) {
                    continue;
                }
                HashSet<Coords> positions = e.getOccupiedCoords();
                if (!positions.contains(c)) {
                    LogManager.getLogger().warn("Entity Position Cache thinks Entity " + eId
                            + "is in " + c + " but the Entity thinks it's in " + e.getPosition());
                }
            }
        }
    }

    /**
     * @return a string representation of this game's UUID.
     */
    public String getUUIDString() {
        if (uuid == null) {
            uuid = UUID.randomUUID();
        }
        return uuid.toString();

    }

    public synchronized Forces getForces() {
        return forces;
    }

    public Stream<Entity> getEntitiesStream() {
        return getEntitiesVector().stream();
    }

    /**
     * Overwrites the current forces object with the provided object.
     * Called from server messages when loading a game.
     */
    public synchronized void setForces(Forces fs) {
        forces = fs;
        forces.setGame(this);
    }
    
    public Map<String, BehaviorSettings> getBotSettings() {
        return botSettings;
    }
    
    public void setBotSettings(Map<String, BehaviorSettings> botSettings) {
        this.botSettings = botSettings;
    }

    /**
     * Cancels a victory
     */
    public void cancelVictory() {
        setForceVictory(false);
        setVictoryPlayerId(Player.PLAYER_NONE);
        setVictoryTeam(Player.TEAM_NONE);
    }
}<|MERGE_RESOLUTION|>--- conflicted
+++ resolved
@@ -1,6 +1,7 @@
 /*
  * MegaMek -
- * Copyright (C) 2000-2005 Ben Mazur (bmazur@sev.org)
+ * Copyright (c) 2000-2005 - Ben Mazur (bmazur@sev.org)
+ * Copyright (c) 2022 - The MegaMek Team. All Rights Reserved.
  *
  * This program is free software; you can redistribute it and/or modify it
  * under the terms of the GNU General Public License as published by the Free
@@ -149,18 +150,17 @@
     private List<SmokeCloud> smokeCloudList = new CopyOnWriteArrayList<>();
 
     /**
-     * The forces present in the game. The top level force holds all forces and force-less
-     * entities and should therefore not be shown.
+     * The forces present in the game. The top level force holds all forces and force-less entities
+     * and should therefore not be shown.
      */
     private Forces forces = new Forces(this);
 
     private transient Vector<GameListener> gameListeners = new Vector<>();
     
     /** 
-     * Stores princess behaviors for game factions. It does not indicate that a 
-     * faction is currently played by a bot, only that the most recent bot connected
-     * as that faction used these settings. Used to add the settings to savegames
-     * and allow restoring bots to their previous settings.
+     * Stores princess behaviors for game factions. It does not indicate that a faction is currently
+     * played by a bot, only that the most recent bot connected as that faction used these settings.
+     * Used to add the settings to savegames and allow restoring bots to their previous settings.
      */
     private Map<String, BehaviorSettings> botSettings = new HashMap<>();
 
@@ -204,19 +204,12 @@
 
     public Vector<Minefield> getMinefields(Coords coords) {
         Vector<Minefield> mfs = minefields.get(coords);
-        if (mfs == null) {
-            return new Vector<>();
-        }
-        return mfs;
+        return (mfs == null) ? new Vector<>() : mfs;
     }
 
     public int getNbrMinefields(Coords coords) {
         Vector<Minefield> mfs = minefields.get(coords);
-        if (mfs == null) {
-            return 0;
-        }
-
-        return mfs.size();
+        return (mfs == null) ? 0 : mfs.size();
     }
 
     /**
@@ -1285,15 +1278,13 @@
         if (entity instanceof Mech) {
             ((Mech) entity).setBAGrabBars();
             ((Mech) entity).setProtomechClampMounts();
-        }
-        if (entity instanceof Tank) {
+        } else if (entity instanceof Tank) {
             ((Tank) entity).setBAGrabBars();
             ((Tank) entity).setTrailerHitches();
         }
 
         // Add magnetic clamp mounts
-        if ((entity instanceof Mech) && !entity.isOmni()
-                && !entity.hasBattleArmorHandles()) {
+        if ((entity instanceof Mech) && !entity.isOmni() && !entity.hasBattleArmorHandles()) {
             entity.addTransporter(new ClampMountMech());
         } else if ((entity instanceof Tank) && !entity.isOmni()
                 && !entity.hasBattleArmorHandles()) {
@@ -1301,9 +1292,8 @@
         }
 
         entity.setGameOptions();
-        if (entity.getC3UUIDAsString() == null) { // We don't want to be
-            // resetting a UUID that
-            // exists already!
+        if (entity.getC3UUIDAsString() == null) {
+            // We don't want to be resetting a UUID that exists already!
             entity.setC3UUID();
         }
         // Add this Entity, ensuring that it's id is unique
@@ -1324,14 +1314,9 @@
 
         // And... lets get this straight now.
         if ((entity instanceof Mech)
-            && getOptions().booleanOption(OptionsConstants.RPG_CONDITIONAL_EJECTION)) {
+                && getOptions().booleanOption(OptionsConstants.RPG_CONDITIONAL_EJECTION)) {
             ((Mech) entity).setAutoEject(true);
-            if (((Mech) entity).hasCase()
-                || ((Mech) entity).hasCASEIIAnywhere()) {
-                ((Mech) entity).setCondEjectAmmo(false);
-            } else {
-                ((Mech) entity).setCondEjectAmmo(true);
-            }
+            ((Mech) entity).setCondEjectAmmo(!entity.hasCase() && !((Mech) entity).hasCASEIIAnywhere());
             ((Mech) entity).setCondEjectEngine(true);
             ((Mech) entity).setCondEjectCTDest(true);
             ((Mech) entity).setCondEjectHeadshot(true);
@@ -1956,21 +1941,11 @@
     }
 
     /**
-<<<<<<< HEAD
-     * Determines if the indicated entity is stranded on a transport that can't
-     * move.
+     * Determines if the indicated entity is stranded on a transport that can't move.
      * <p>
-     * According to
-     * <a href="http://www.classicbattletech.com/w3t/showflat.php?Cat=&Board=ask&Number=555466&page=2&view=collapsed&sb=5&o=0&fpart="> Randall Bills</a>,
-     * the "minimum move" rule allow stranded units to
-     * dismount at the start of the turn.
-=======
-     * Determines if the indicated entity is stranded on a transport that can't move.
-     * <p/>
      * According to
      * <a href="http://www.classicbattletech.com/w3t/showflat.php?Cat=&Board=ask&Number=555466&page=2&view=collapsed&sb=5&o=0&fpart=">Randall Bills</a>,
      * the "minimum move" rule allow stranded units to dismount at the start of the turn.
->>>>>>> a943b606
      *
      * @param entity the <code>Entity</code> that may be stranded
      * @return <code>true</code> if the entity is stranded <code>false</code> otherwise.
