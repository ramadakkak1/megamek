/*
 * MegaMek -
 * Copyright (c) 2000-2005 - Ben Mazur (bmazur@sev.org)
 * Copyright (c) 2022 - The MegaMek Team. All Rights Reserved.
 *
 * This program is free software; you can redistribute it and/or modify it
 * under the terms of the GNU General Public License as published by the Free
 * Software Foundation; either version 2 of the License, or (at your option)
 * any later version.
 *
 * This program is distributed in the hope that it will be useful, but
 * WITHOUT ANY WARRANTY; without even the implied warranty of MERCHANTABILITY
 * or FITNESS FOR A PARTICULAR PURPOSE. See the GNU General Public License
 * for more details.
 */
package megamek.common;

import megamek.MMConstants;
import megamek.Version;
import megamek.client.bot.princess.BehaviorSettings;
import megamek.common.GameTurn.SpecificEntityTurn;
import megamek.common.actions.ArtilleryAttackAction;
import megamek.common.actions.AttackAction;
import megamek.common.actions.EntityAction;
import megamek.common.annotations.Nullable;
import megamek.common.enums.GamePhase;
import megamek.common.event.*;
import megamek.common.force.Forces;
import megamek.common.options.GameOptions;
import megamek.common.options.OptionsConstants;
import megamek.common.weapons.AttackHandler;
import megamek.server.SmokeCloud;
import megamek.server.victory.Victory;
import megamek.server.victory.VictoryResult;
import org.apache.logging.log4j.LogManager;

import java.io.Serializable;
import java.util.*;
import java.util.concurrent.CopyOnWriteArrayList;

import static java.util.stream.Collectors.toList;

/**
 * The game class is the root of all data about the game in progress. Both the
 * Client and the Server should have one of these objects, and it is their job to
 * keep it synched.
 */
public class Game extends AbstractGame implements Serializable {
    private static final long serialVersionUID = 8376320092671792532L;

    /**
     * A UUID to identify this game instance.
     */
    public UUID uuid = UUID.randomUUID();

    /**
     * Stores the version of MM, so that it can be serialized in saved games.
     */
    public final Version version = MMConstants.VERSION;

    private GameOptions options = new GameOptions();

    private Board board = new Board();

    private MapSettings mapSettings = MapSettings.getInstance();

    /**
     * Track entities removed from the game (probably by death)
     */
    private Vector<Entity> vOutOfGame = new Vector<>();

    private final Map<Coords, HashSet<Integer>> entityPosLookup = new HashMap<>();

    /**
     * have the entities been deployed?
     */
    private boolean deploymentComplete = false;

    /**
     * how's the weather?
     */
    private PlanetaryConditions planetaryConditions = new PlanetaryConditions();

    /**
     * what round is it?
     */
    private int roundCount = 0;

    /**
     * The current turn list
     */
    private Vector<GameTurn> turnVector = new Vector<>();
    private int turnIndex = 0;

    /**
     * The present phase
     */
    private GamePhase phase = GamePhase.UNKNOWN;

    /**
     * The past phase
     */
    private GamePhase lastPhase = GamePhase.UNKNOWN;

    // phase state
    private Vector<EntityAction> actions = new Vector<>();
    private Vector<AttackAction> pendingCharges = new Vector<>();
    private Vector<AttackAction> pendingRams = new Vector<>();
    private Vector<AttackAction> pendingTeleMissileAttacks = new Vector<>();
    private Vector<PilotingRollData> pilotRolls = new Vector<>();
    private Vector<PilotingRollData> extremeGravityRolls = new Vector<>();
    private Vector<PilotingRollData> controlRolls = new Vector<>();
    private Vector<Team> initiativeRerollRequests = new Vector<>();

    // reports
    private GameReports gameReports = new GameReports();

    private boolean forceVictory = false;
    private int victoryPlayerId = Player.PLAYER_NONE;
    private int victoryTeam = Player.TEAM_NONE;

    private Hashtable<Integer, Vector<Entity>> deploymentTable = new Hashtable<>();
    private int lastDeploymentRound = 0;

    private Hashtable<Coords, Vector<Minefield>> minefields = new Hashtable<>();
    private Vector<Minefield> vibrabombs = new Vector<>();
    private Vector<AttackHandler> attacks = new Vector<>();
    private Vector<ArtilleryAttackAction> offboardArtilleryAttacks = new Vector<>();

    private int lastEntityId;

    private Vector<TagInfo> tagInfoForTurn = new Vector<>();
    private Vector<Flare> flares = new Vector<>();
    private HashSet<Coords> illuminatedPositions = new HashSet<>();

    private HashMap<String, Object> victoryContext = null;

    // internal integer value for an external game id link
    private int externalGameId = 0;

    // victory condition related stuff
    private Victory victory = null;

    // smoke clouds
    private List<SmokeCloud> smokeCloudList = new CopyOnWriteArrayList<>();

    private transient Vector<GameListener> gameListeners = new Vector<>();
    
    /** 
     * Stores princess behaviors for game factions. It does not indicate that a faction is currently
     * played by a bot, only that the most recent bot connected as that faction used these settings.
     * Used to add the settings to savegames and allow restoring bots to their previous settings.
     */
    private Map<String, BehaviorSettings> botSettings = new HashMap<>();

    /**
     * Constructor
     */
    public Game() {
        // empty
    }

    // Added public accessors for external game id
    public int getExternalGameId() {
        return externalGameId;
    }

    public void setExternalGameId(int value) {
        externalGameId = value;
    }

    public Version getVersion() {
        return version;
    }

    public Board getBoard() {
        return board;
    }

    public void setBoard(Board board) {
        Board oldBoard = this.board;
        setBoardDirect(board);
        processGameEvent(new GameBoardNewEvent(this, oldBoard, board));
    }

    public void setBoardDirect(final Board board) {
        this.board = board;
    }

    public boolean containsMinefield(Coords coords) {
        return minefields.containsKey(coords);
    }

    public Vector<Minefield> getMinefields(Coords coords) {
        Vector<Minefield> mfs = minefields.get(coords);
        return (mfs == null) ? new Vector<>() : mfs;
    }

    public int getNbrMinefields(Coords coords) {
        Vector<Minefield> mfs = minefields.get(coords);
        return (mfs == null) ? 0 : mfs.size();
    }

    /**
     * Get the coordinates of all mined hexes in the game.
     *
     * @return an <code>Enumeration</code> of the <code>Coords</code> containing
     * minefields. This will not be <code>null</code>.
     */
    public Enumeration<Coords> getMinedCoords() {
        return minefields.keys();
    }

    public void addMinefield(Minefield mf) {
        addMinefieldHelper(mf);
        processGameEvent(new GameBoardChangeEvent(this));
    }

    public void addMinefields(Vector<Minefield> mines) {
        for (int i = 0; i < mines.size(); i++) {
            Minefield mf = mines.elementAt(i);
            addMinefieldHelper(mf);
        }
        processGameEvent(new GameBoardChangeEvent(this));
    }

    public void setMinefields(Vector<Minefield> minefields) {
        clearMinefieldsHelper();
        for (int i = 0; i < minefields.size(); i++) {
            Minefield mf = minefields.elementAt(i);
            addMinefieldHelper(mf);
        }
        processGameEvent(new GameBoardChangeEvent(this));
    }

    public void resetMinefieldDensity(Vector<Minefield> newMinefields) {
        if (newMinefields.size() < 1) {
            return;
        }
        Vector<Minefield> mfs = minefields.get(newMinefields.firstElement().getCoords());
        mfs.clear();
        for (int i = 0; i < newMinefields.size(); i++) {
            Minefield mf = newMinefields.elementAt(i);
            addMinefieldHelper(mf);
        }
        processGameEvent(new GameBoardChangeEvent(this));
    }

    protected void addMinefieldHelper(Minefield mf) {
        Vector<Minefield> mfs = minefields.get(mf.getCoords());
        if (mfs == null) {
            mfs = new Vector<>();
            mfs.addElement(mf);
            minefields.put(mf.getCoords(), mfs);
            return;
        }
        mfs.addElement(mf);
    }

    public void removeMinefield(Minefield mf) {
        removeMinefieldHelper(mf);
        processGameEvent(new GameBoardChangeEvent(this));
    }

    public void removeMinefieldHelper(Minefield mf) {
        Vector<Minefield> mfs = minefields.get(mf.getCoords());
        if (mfs == null) {
            return;
        }

        Enumeration<Minefield> e = mfs.elements();
        while (e.hasMoreElements()) {
            Minefield mftemp = e.nextElement();
            if (mftemp.equals(mf)) {
                mfs.removeElement(mftemp);
                break;
            }
        }
        if (mfs.isEmpty()) {
            minefields.remove(mf.getCoords());
        }
    }

    public void clearMinefields() {
        clearMinefieldsHelper();
        processGameEvent(new GameBoardChangeEvent(this));
    }

    protected void clearMinefieldsHelper() {
        minefields.clear();
        vibrabombs.removeAllElements();
        getPlayersList().forEach(Player::removeMinefields);
    }

    public Vector<Minefield> getVibrabombs() {
        return vibrabombs;
    }

    public void addVibrabomb(Minefield mf) {
        vibrabombs.addElement(mf);
    }

    public void removeVibrabomb(Minefield mf) {
        vibrabombs.removeElement(mf);
    }

    /**
     * Checks if the game contains the specified Vibrabomb
     *
     * @param mf the Vibrabomb to check
     * @return true if the minefield contains a vibrabomb.
     */
    public boolean containsVibrabomb(Minefield mf) {
        return vibrabombs.contains(mf);
    }

    @Override
    public GameOptions getOptions() {
        return options;
    }

    public void setOptions(final @Nullable GameOptions options) {
        if (options == null) {
            LogManager.getLogger().error("Can't set the game options to null!");
        } else {
            this.options = options;
            processGameEvent(new GameSettingsChangeEvent(this));
        }
    }

    /**
     * @return a player's team, which may be null if they do not have a team
     */
    public @Nullable Team getTeamForPlayer(Player p) {
        for (Team team : teams) {
            for (Enumeration<Player> j = team.getPlayers(); j.hasMoreElements(); ) {
                final Player player = j.nextElement();
                if (p.equals(player)) {
                    return team;
                }
            }
        }
        return null;
    }

    /**
     * Set up the teams vector. Each player on a team (Team 1 .. Team X) is
     * placed in the appropriate vector. Any player on 'No Team', is placed in
     * their own object
     */
    @Override
    public void setupTeams() {
        Vector<Team> initTeams = new Vector<>();
        boolean useTeamInit = getOptions().getOption(OptionsConstants.BASE_TEAM_INITIATIVE)
                .booleanValue();

        // Get all NO_TEAM players. If team_initiative is false, all
        // players are on their own teams for initiative purposes.
        for (Player player : getPlayersList()) {
            // Ignore players not on a team
            if (player.getTeam() == Player.TEAM_UNASSIGNED) {
                continue;
            }
            if (!useTeamInit || (player.getTeam() == Player.TEAM_NONE)) {
                Team new_team = new Team(Player.TEAM_NONE);
                new_team.addPlayer(player);
                initTeams.addElement(new_team);
            }
        }

        if (useTeamInit) {
            // Now, go through all the teams, and add the appropriate player
            for (int t = Player.TEAM_NONE + 1; t < Player.TEAM_NAMES.length; t++) {
                Team new_team = null;
                for (Player player : getPlayersList()) {
                    if (player.getTeam() == t) {
                        if (new_team == null) {
                            new_team = new Team(t);
                        }
                        new_team.addPlayer(player);
                    }
                }

                if (new_team != null) {
                    initTeams.addElement(new_team);
                }
            }
        }

        // May need to copy state over from previous teams, such as initiative
        if (!getPhase().isLounge()) {
            for (Team newTeam : initTeams) {
                for (Team oldTeam : teams) {
                    if (newTeam.equals(oldTeam)) {
                        newTeam.setInitiative(oldTeam.getInitiative());
                    }
                }
            }
        }
        teams.clear();
        teams.addAll(initTeams);
    }

    @Override
    public void addPlayer(int id, Player player) {
        player.setGame(this);
<<<<<<< HEAD
        if ((player.isBot()) && (!player.getSingleBlind())) {
            boolean sbb = getOptions().booleanOption(OptionsConstants.ADVANCED_SINGLE_BLIND_BOTS);
            boolean db = getOptions().booleanOption(OptionsConstants.ADVANCED_DOUBLE_BLIND);
            player.setSingleBlind(sbb && db);
        }
        players.addElement(player);
        playerIds.put(id, player);
=======
        players.put(id, player);
>>>>>>> 4a7ef758
        setupTeams();
        updatePlayer(player);
    }

    public void setPlayer(int id, Player player) {
        player.setGame(this);
        players.put(id, player);
        setupTeams();
        updatePlayer(player);
    }

    @Override
    public void removePlayer(int id) {
        Player playerToRemove = getPlayer(id);
        players.remove(id);
        setupTeams();
        updatePlayer(playerToRemove);
    }

    private void updatePlayer(Player player) {
        processGameEvent(new GamePlayerChangeEvent(this, player));
    }

    /**
     * Returns the number of entities owned by the player, regardless of their
     * status.
     */
    public int getAllEntitiesOwnedBy(Player player) {
        int count = 0;
        for (Entity entity : inGameTWEntities()) {
            if (entity.getOwner().equals(player)) {
                count++;
            }
        }
        for (Entity entity : vOutOfGame) {
            if (entity.getOwner().equals(player)) {
                count++;
            }
        }
        return count;
    }

    /**
     * @return the number of non-destroyed entities owned by the player
     */
    public int getLiveEntitiesOwnedBy(Player player) {
        int count = 0;
        for (Entity entity : inGameTWEntities()) {
            if (entity.getOwner().equals(player) && !entity.isDestroyed()
                    && !entity.isCarcass()) {
                count++;
            }
        }
        return count;
    }

    /**
     * @return the number of non-destroyed entities owned by the player, including entities not yet
     * deployed. Ignores offboard units and captured Mek pilots.
     */
    public int getLiveDeployedEntitiesOwnedBy(Player player) {
        int count = 0;
        for (Entity entity : inGameTWEntities()) {
            if (entity.getOwner().equals(player) && !entity.isDestroyed()
                && !entity.isCarcass()
                && !entity.isOffBoard() && !entity.isCaptured()) {
                count++;
            }
        }
        return count;
    }

    /**
     * @return the number of non-destroyed commander entities owned by the player. Ignores offboard
     * units and captured Mek pilots.
     */
    public int getLiveCommandersOwnedBy(Player player) {
        int count = 0;
        for (Entity entity : inGameTWEntities()) {
            if (entity.getOwner().equals(player) && !entity.isDestroyed()
                    && !entity.isCarcass()
                    && entity.isCommander() && !entity.isOffBoard()
                    && !entity.isCaptured()) {
                count++;
            }
        }
        return count;
    }

    /**
     * @return true if the player has a valid unit with the Tactical Genius pilot special ability.
     */
    public boolean hasTacticalGenius(Player player) {
        for (Entity entity : inGameTWEntities()) {
            if (entity.hasAbility(OptionsConstants.MISC_TACTICAL_GENIUS)
                    && entity.getOwner().equals(player) && !entity.isDestroyed() && entity.isDeployed()
                    && !entity.isCarcass() && !entity.getCrew().isUnconscious()) {
                return true;
            }
        }
        return false;
    }

    /**
     * Get a vector of entity objects that are "acceptable" to attack with this
     * entity
     */
    public List<Entity> getValidTargets(Entity entity) {
        List<Entity> ents = new ArrayList<>();

        boolean friendlyFire = getOptions().booleanOption(OptionsConstants.BASE_FRIENDLY_FIRE);

        for (Entity otherEntity : inGameTWEntities()) {
            // Even if friendly fire is acceptable, do not shoot yourself
            // Enemy units not on the board can not be shot.
            if ((otherEntity.getPosition() != null)
                    && !otherEntity.isOffBoard()
                    && otherEntity.isTargetable()
                    && !otherEntity.isHidden()
                    && !otherEntity.isSensorReturn(entity.getOwner())
                    && otherEntity.hasSeenEntity(entity.getOwner())
                    && (entity.isEnemyOf(otherEntity) || (friendlyFire && (entity
                            .getId() != otherEntity.getId())))) {
                // Air to Ground - target must be on flight path
                if (Compute.isAirToGround(entity, otherEntity)) {
                    if (entity.getPassedThrough().contains(
                            otherEntity.getPosition())) {
                        ents.add(otherEntity);
                    }                
                } else {
                    ents.add(otherEntity);
                }
            }
        }

        return Collections.unmodifiableList(ents);
    }

    /**
     * @return the current GameTurn object
     */
    @Override
    public @Nullable GameTurn getTurn() {
        if ((turnIndex < 0) || (turnIndex >= turnVector.size())) {
            return null;
        }
        return turnVector.elementAt(turnIndex);
    }

    /**
     * @return the first GameTurn object for the specified player, or null if the player has no
     * turns to play
     */
    public @Nullable GameTurn getTurnForPlayer(int pn) {
        for (int i = turnIndex; i < turnVector.size(); i++) {
            GameTurn gt = turnVector.get(i);
            if (gt.isValid(pn, this)) {
                return gt;
            }
        }
        return null;
    }

    /**
     * Changes to the next turn, returning it.
     */
    public GameTurn changeToNextTurn() {
        turnIndex++;
        return getTurn();
    }

    /**
     * Resets the turn index to -1 (awaiting first turn)
     */
    public void resetTurnIndex() {
        turnIndex = -1;
    }

    /**
     * Returns true if there is a turn after the current one
     */
    public boolean hasMoreTurns() {
        return turnVector.size() > turnIndex;
    }

    /**
     * Inserts a turn that will come directly after the current one
     */
    public void insertNextTurn(GameTurn turn) {
        turnVector.insertElementAt(turn, turnIndex + 1);
    }

    /**
     * Inserts a turn after the specific index
     */
    public void insertTurnAfter(GameTurn turn, int index) {
        if ((index + 1) >= turnVector.size()) {
            turnVector.add(turn);
        } else {
            turnVector.insertElementAt(turn, index + 1);
        }
    }

    /**
     * Swaps the turn at index 1 with the turn at index 2.
     */
    public void swapTurnOrder(int index1, int index2) {
        GameTurn turn1 = turnVector.get(index1);
        GameTurn turn2 = turnVector.get(index2);
        turnVector.set(index2, turn1);
        turnVector.set(index1, turn2);
    }

    /**
     * Returns an Enumeration of the current turn list
     */
    public Enumeration<GameTurn> getTurns() {
        return turnVector.elements();
    }

    /**
     * Returns the current turn index
     */
    public int getTurnIndex() {
        return turnIndex;
    }

    /**
     * Sets the current turn index
     *
     * @param turnIndex The new turn index.
     * @param prevPlayerId  The ID of the player who triggered the turn index change.
     */
    public void setTurnIndex(int turnIndex, int prevPlayerId) {
        // FIXME: occasionally getTurn() returns null. Handle that case
        // intelligently.
        this.turnIndex = turnIndex;
        processGameEvent(new GameTurnChangeEvent(this, getPlayer(getTurn().getPlayerNum()), prevPlayerId));
    }

    /**
     * Returns the current turn vector
     */
    public List<GameTurn> getTurnVector() {
        return Collections.unmodifiableList(turnVector);
    }

    /**
     * Sets the current turn vector
     */
    public void setTurnVector(List<GameTurn> turnVector) {
        this.turnVector.clear();
        this.turnVector.addAll(turnVector);
    }

    @Override
    public GamePhase getPhase() {
        return phase;
    }

    public void setPhase(GamePhase phase) {
        final GamePhase oldPhase = this.phase;
        this.phase = phase;
        // Handle phase-specific items.
        switch (phase) {
            case LOUNGE:
                reset();
                break;
            case TARGETING:
            case PREMOVEMENT:
            case MOVEMENT:
            case PREFIRING:
            case FIRING:
            case PHYSICAL:
            case DEPLOYMENT:
                resetActions();
                break;
            case INITIATIVE:
                resetActions();
                resetCharges();
                resetRams();
                break;
            // TODO Is there better solution to handle charges?
            case PHYSICAL_REPORT:
            case END:
                resetCharges();
                resetRams();
                break;
            default:
        }

        processGameEvent(new GamePhaseChangeEvent(this, oldPhase, phase));
    }

    public GamePhase getLastPhase() {
        return lastPhase;
    }

    public void setLastPhase(GamePhase lastPhase) {
        this.lastPhase = lastPhase;
    }

    public void setDeploymentComplete(boolean deploymentComplete) {
        this.deploymentComplete = deploymentComplete;
    }

    public boolean isDeploymentComplete() {
        return deploymentComplete;
    }

    /**
     * Sets up the hashtable of who deploys when
     */
    public void setupRoundDeployment() {
        deploymentTable = new Hashtable<>();

        for (Entity ent : inGameTWEntities()) {
            if (ent.isDeployed()) {
                continue;
            }

            Vector<Entity> roundVec = deploymentTable.computeIfAbsent(ent.getDeployRound(), k -> new Vector<>());
            roundVec.addElement(ent);
            lastDeploymentRound = Math.max(lastDeploymentRound, ent.getDeployRound());
        }
    }

    /**
     * Checks to see if we've past our deployment completion
     */
    public void checkForCompleteDeployment() {
        setDeploymentComplete(lastDeploymentRound < getRoundCount());
    }

    /**
     * Check to see if we should deploy this round
     */
    public boolean shouldDeployThisRound() {
        return shouldDeployForRound(getRoundCount());
    }

    public boolean shouldDeployForRound(int round) {
        Vector<Entity> vec = getEntitiesToDeployForRound(round);
        return (null != vec) && !vec.isEmpty();
    }

    private Vector<Entity> getEntitiesToDeployForRound(int round) {
        return deploymentTable.get(round);
    }

    /**
     * Clear this round from this list of entities to deploy
     */
    public void clearDeploymentThisRound() {
        deploymentTable.remove(getRoundCount());
    }

    /**
     * Returns a vector of entities that have not yet deployed
     */
    public List<Entity> getUndeployedEntities() {
        List<Entity> entList = new ArrayList<>();
        Enumeration<Vector<Entity>> iter = deploymentTable.elements();

        while (iter.hasMoreElements()) {
            Vector<Entity> vecTemp = iter.nextElement();

            for (int i = 0; i < vecTemp.size(); i++) {
                entList.add(vecTemp.elementAt(i));
            }
        }

        return Collections.unmodifiableList(entList);
    }

    /**
     * @return an enumeration of all the entities in the game.
     */
    @Deprecated
    public Iterator<Entity> getEntities() {
        return inGameTWEntities().iterator();
    }

    /**
     * @param current The <code>Entity</code> whose list position you wish to start from.
     * @return The previous <code>Entity</code> from the master list of entities. Will wrap around
     * to the end of the list if necessary, returning null if there are no entities.
     */
    public @Nullable Entity getPreviousEntityFromList(final @Nullable Entity current) {
        if ((current != null) && inGameTWEntities().contains(current)) {
            int prev = inGameTWEntities().indexOf(current) - 1;
            if (prev < 0) {
                prev = inGameTWEntities().size() - 1; // wrap around to end
            }
            return inGameTWEntities().get(prev);
        }
        return null;
    }

    /**
     * @param current The <code>Entity</code> whose list position you wish to start from.
     * @return The next <code>Entity</code> from the master list of entities. Will wrap around to
     * the beginning of the list if necessary, returning null if there are no entities.
     */
    public @Nullable Entity getNextEntityFromList(final @Nullable Entity current) {
        if ((current != null) && inGameTWEntities().contains(current)) {
            int next = inGameTWEntities().indexOf(current) + 1;
            if (next >= inGameTWEntities().size()) {
                next = 0; // wrap-around to beginning
            }
            return inGameTWEntities().get(next);
        }
        return null;
    }

    /**
     * @return the actual vector for the entities
     */
    public List<Entity> getEntitiesVector() {
        return Collections.unmodifiableList(inGameTWEntities());
    }

    public synchronized void setEntitiesVector(List<Entity> entities) {
        // checkPositionCacheConsistency();
//        this.entities.clear();
//        this.entities.addAll(entities);
        reindexEntities(entities);
        resetEntityPositionLookup();
        processGameEvent(new GameEntityNewEvent(this, entities));
    }

    /**
     * @return the actual vector for the out-of-game entities
     */
    public Vector<Entity> getOutOfGameEntitiesVector() {
        return vOutOfGame;
    }

    /**
     * Swap out the current list of dead (or fled) units for a new one.
     *
     * @param vOutOfGame - the new <code>Vector</code> of dead or fled units. This
     *                   value should <em>not</em> be <code>null</code>.
     * @throws IllegalArgumentException if the new list is <code>null</code>.
     */
    public void setOutOfGameEntitiesVector(final List<Entity> vOutOfGame) {
        Objects.requireNonNull(vOutOfGame, "New out-of-game list should not be null.");
        Vector<Entity> newOutOfGame = new Vector<>();

        // Add entities for the existing players to the game.
        for (Entity entity : vOutOfGame) {
            int ownerId = entity.getOwnerId();
            if ((ownerId != Entity.NONE) && (getPlayer(ownerId) != null)) {
                entity.setGame(this);
                newOutOfGame.addElement(entity);
            }
        }
        this.vOutOfGame = newOutOfGame;
        processGameEvent(new GameEntityNewOffboardEvent(this));
    }

    /**
     * Returns an out-of-game entity.
     *
     * @param id the <code>int</code> ID of the out-of-game entity.
     * @return the out-of-game <code>Entity</code> with that ID. If no
     * out-of-game entity has that ID, returns a <code>null</code>.
     */
    public @Nullable Entity getOutOfGameEntity(int id) {
        Entity match = null;
        Enumeration<Entity> iter = vOutOfGame.elements();
        while ((null == match) && iter.hasMoreElements()) {
            Entity entity = iter.nextElement();
            if (id == entity.getId()) {
                match = entity;
            }
        }
        return match;
    }

    /**
     * Returns a <code>Vector</code> containing the <code>Entity</code>s that
     * are in the same C3 network as the passed-in unit. The output will contain
     * the passed-in unit, if the unit has a C3 computer. If the unit has no C3
     * computer, the output will be empty (but it will never be
     * <code>null</code>).
     *
     * @param entity - the <code>Entity</code> whose C3 network co- members is
     *               required. This value may be <code>null</code>.
     * @return a <code>Vector</code> that will contain all other
     * <code>Entity</code>s that are in the same C3 network as the
     * passed-in unit. This <code>Vector</code> may be empty, but it
     * will not be <code>null</code>.
     * @see #getC3SubNetworkMembers(Entity)
     */
    public Vector<Entity> getC3NetworkMembers(Entity entity) {
        Vector<Entity> members = new Vector<>();
        // WOR
        // Does the unit have a C3 computer?
        if ((entity != null) && entity.hasAnyC3System()) {

            // Walk through the entities in the game, and add all
            // members of the C3 network to the output Vector.
            for (Entity unit : inGameTWEntities()) {
                if (entity.equals(unit) || entity.onSameC3NetworkAs(unit)) {
                    members.addElement(unit);
                }
            }
        }

        return members;
    }

    /**
     * Returns a <code>Vector</code> containing the <code>Entity</code>s that
     * are in the C3 subnetwork under the passed-in unit. The output will
     * contain the passed-in unit, if the unit has a C3 computer. If the unit
     * has no C3 computer, the output will be empty (but it will never be
     * <code>null</code>). If the passed-in unit is a company commander or a
     * member of a C3i network, this call is the same as
     * <code>getC3NetworkMembers</code>.
     *
     * @param entity - the <code>Entity</code> whose C3 network sub- members is
     *               required. This value may be <code>null</code>.
     * @return a <code>Vector</code> that will contain all other
     * <code>Entity</code>s that are in the same C3 network under the
     * passed-in unit. This <code>Vector</code> may be empty, but it
     * will not be <code>null</code>.
     * @see #getC3NetworkMembers(Entity)
     */
    public Vector<Entity> getC3SubNetworkMembers(Entity entity) {
        // WOR
        // Handle null, C3i, NC3, and company commander units.
        if ((entity == null) || entity.hasC3i() || entity.hasNavalC3() || entity.hasActiveNovaCEWS() || entity.C3MasterIs(entity)) {
            return getC3NetworkMembers(entity);
        }

        Vector<Entity> members = new Vector<>();

        // Does the unit have a C3 computer?
        if (entity.hasC3()) {
            // Walk through the entities in the game, and add all
            // sub-members of the C3 network to the output Vector.
            for (Entity unit : inGameTWEntities()) {
                if (entity.equals(unit) || unit.C3MasterIs(entity)) {
                    members.addElement(unit);
                }
            }
        }

        return members;
    }

    /**
     * Returns a <code>Hashtable</code> that maps the <code>Coords</code> of
     * each unit in this <code>Game</code> to a <code>Vector</code> of
     * <code>Entity</code>s at that positions. Units that have no position (e.g.
     * loaded units) will not be in the map.
     *
     * @return a <code>Hashtable</code> that maps the <code>Coords</code>
     * positions or each unit in the game to a <code>Vector</code> of
     * <code>Entity</code>s at that position.
     */
    public Hashtable<Coords, Vector<Entity>> getPositionMap() {
        Hashtable<Coords, Vector<Entity>> positionMap = new Hashtable<>();
        Vector<Entity> atPos;

        // Walk through the entities in this game.
        for (Entity entity : inGameTWEntities()) {
            // Get the vector for this entity's position.
            final Coords coords = entity.getPosition();
            if (coords != null) {
                atPos = positionMap.get(coords);

                // If this is the first entity at this position,
                // create the vector and add it to the map.
                if (atPos == null) {
                    atPos = new Vector<>();
                    positionMap.put(coords, atPos);
                }

                // Add the entity to the vector for this position.
                atPos.addElement(entity);

            }
        } // Handle the next entity.

        // Return the map.
        return positionMap;
    }

    /**
     * Returns an enumeration of salvageable entities.
     */
    public Enumeration<Entity> getGraveyardEntities() {
        Vector<Entity> graveyard = new Vector<>();

        for (Entity entity : vOutOfGame) {
            if ((entity.getRemovalCondition() == IEntityRemovalConditions.REMOVE_SALVAGEABLE)
                || (entity.getRemovalCondition() == IEntityRemovalConditions.REMOVE_EJECTED)) {
                graveyard.addElement(entity);
            }
        }

        return graveyard.elements();
    }

    /**
     * Returns an enumeration of wrecked entities.
     */
    public Enumeration<Entity> getWreckedEntities() {
        Vector<Entity> wrecks = new Vector<>();
        for (Entity entity : vOutOfGame) {
            if ((entity.getRemovalCondition() == IEntityRemovalConditions.REMOVE_SALVAGEABLE)
                || (entity.getRemovalCondition() == IEntityRemovalConditions.REMOVE_EJECTED)
                || (entity.getRemovalCondition() == IEntityRemovalConditions.REMOVE_DEVASTATED)) {
                wrecks.addElement(entity);
            }
        }
        
        return wrecks.elements();
    }

    /**
     * Returns an enumeration of entities that have retreated
     */
 // TODO: Correctly implement "Captured" Entities
    public Enumeration<Entity> getRetreatedEntities() {
        Vector<Entity> sanctuary = new Vector<>();

        for (Entity entity : vOutOfGame) {
            if ((entity.getRemovalCondition() == IEntityRemovalConditions.REMOVE_IN_RETREAT)
                || (entity.getRemovalCondition() == IEntityRemovalConditions.REMOVE_CAPTURED)
                || (entity.getRemovalCondition() == IEntityRemovalConditions.REMOVE_PUSHED)) {
                sanctuary.addElement(entity);
            }
        }

        return sanctuary.elements();
    }

    /**
     * Returns an enumeration of entities that were utterly destroyed
     */
    public Enumeration<Entity> getDevastatedEntities() {
        Vector<Entity> smithereens = new Vector<>();

        for (Entity entity : vOutOfGame) {
            if (entity.getRemovalCondition() == IEntityRemovalConditions.REMOVE_DEVASTATED) {
                smithereens.addElement(entity);
            }
        }

        return smithereens.elements();
    }
    
    /**
     * Returns an enumeration of "carcass" entities, i.e., vehicles with dead
     * crews that are still on the map.
     */
    public Enumeration<Entity> getCarcassEntities() {
        Vector<Entity> carcasses = new Vector<>();
        
        for (Entity entity : inGameTWEntities()) {
            if (entity.isCarcass()) {
                carcasses.addElement(entity);
            }
        }
        
        return carcasses.elements();
    }

    /**
     * Return the current number of entities in the game.
     */
    public int getNoOfEntities() {
        return inGameTWEntities().size();
    }

    /**
     * Returns the appropriate target for this game given a type and id
     */
    public @Nullable Targetable getTarget(int nType, int nID) {
        try {
            switch (nType) {
                case Targetable.TYPE_ENTITY:
                    return getEntity(nID);
                case Targetable.TYPE_HEX_CLEAR:
                case Targetable.TYPE_HEX_IGNITE:
                case Targetable.TYPE_HEX_BOMB:
                case Targetable.TYPE_MINEFIELD_DELIVER:
                case Targetable.TYPE_FLARE_DELIVER:
                case Targetable.TYPE_HEX_EXTINGUISH:
                case Targetable.TYPE_HEX_ARTILLERY:
                case Targetable.TYPE_HEX_SCREEN:
                case Targetable.TYPE_HEX_AERO_BOMB:
                case Targetable.TYPE_HEX_TAG:
                    return new HexTarget(HexTarget.idToCoords(nID), nType);
                case Targetable.TYPE_FUEL_TANK:
                case Targetable.TYPE_FUEL_TANK_IGNITE:
                case Targetable.TYPE_BUILDING:
                case Targetable.TYPE_BLDG_IGNITE:
                case Targetable.TYPE_BLDG_TAG:
                    if (getBoard().getBuildingAt(BuildingTarget.idToCoords(nID)) != null) {
                        return new BuildingTarget(BuildingTarget.idToCoords(nID), board, nType);
                    } else {
                        return null;
                    }
                case Targetable.TYPE_MINEFIELD_CLEAR:
                    return new MinefieldTarget(MinefieldTarget.idToCoords(nID));
                case Targetable.TYPE_INARC_POD:
                    return INarcPod.idToInstance(nID);
                default:
                    return null;
            }
        } catch (Exception e) {
            LogManager.getLogger().error("", e);
            return null;
        }
    }

    /** @return The entity with the given id number, if any. */
    public @Nullable Entity getEntity(final int id) {
        InGameObject possibleEntity = inGameObjects.get(id);
        return (possibleEntity instanceof Entity) ? (Entity) possibleEntity : null;
    }

    /**
     * looks for an entity by id number even if out of the game
     */
    public Entity getEntityFromAllSources(int id) {
        Entity en = getEntity(id);
        if (null == en) {
            for (Entity entity : vOutOfGame) {
                if (entity.getId() == id) {
                    return entity;
                }
            }
        }
        return en;
    }

    /**
     * Adds a collection of new Entities.
     * Only one GameEntityNewEvent is created for the whole list.
     *
     * @param entities the Entity objects to be added.
     */
    public void addEntities(List<Entity> entities) {
        for (int i = 0; i < entities.size(); i++) {
            addEntity(entities.get(i), false);
        }
        // We need to delay calculating BV until all units have been added because
        // C3 network connections will be cleared if the master is not in the game yet.
        entities.forEach(e -> e.setInitialBV(e.calculateBattleValue(false, false)));
        processGameEvent(new GameEntityNewEvent(this, entities));
    }

    /**
     * Adds a new Entity. The id parameter is ignored and addEntity(Entity) is called instead. This
     * is just to maintain compatibility.
     *
     * @param id Value that is ignored: the id is pulled from the passed Entity
     * @param entity The Entity to add to the game.
     */
    @Deprecated
    public void addEntity(int id, Entity entity) {
        // Disregard the passed id, addEntity(Entity) pulls the id from the
        //  Entity instance.
        addEntity(entity);
    }

    /**
     * Adds a new Entity to this Game object and generates a GameEntityNewEvent.
     *
     * @param entity The Entity to add.
     */
    public void addEntity(Entity entity) {
        addEntity(entity, true);
    }

    /**
     * Adds a new Entity to this Game object.
     *
     * @param entity The Entity to add.
     * @param genEvent A flag that determines whether a GameEntityNewEvent is generated.
     */
    public synchronized void addEntity(Entity entity, boolean genEvent) {
        entity.setGame(this);
        if (entity instanceof Mech) {
            ((Mech) entity).setBAGrabBars();
            ((Mech) entity).setProtomechClampMounts();
        } else if (entity instanceof Tank) {
            ((Tank) entity).setBAGrabBars();
            ((Tank) entity).setTrailerHitches();
        }

        // Add magnetic clamp mounts
        if ((entity instanceof Mech) && !entity.isOmni() && !entity.hasBattleArmorHandles()) {
            entity.addTransporter(new ClampMountMech());
        } else if ((entity instanceof Tank) && !entity.isOmni()
                && !entity.hasBattleArmorHandles()) {
            entity.addTransporter(new ClampMountTank());
        }

        entity.setGameOptions();
        if (entity.getC3UUIDAsString() == null) {
            // We don't want to be resetting a UUID that exists already!
            entity.setC3UUID();
        }
        // Add this Entity, ensuring that its id is unique
        int id = entity.getId();
        if (inGameObjects.containsKey(id)) {
            id = getNextEntityId();
            entity.setId(id);
        }
        inGameObjects.put(id, entity);
        updateEntityPositionLookup(entity, null);

        if (id > lastEntityId) {
            lastEntityId = id;
        }

        // And... lets get this straight now.
        if ((entity instanceof Mech)
                && getOptions().booleanOption(OptionsConstants.RPG_CONDITIONAL_EJECTION)) {
            ((Mech) entity).setAutoEject(true);
            ((Mech) entity).setCondEjectAmmo(!entity.hasCase() && !((Mech) entity).hasCASEIIAnywhere());
            ((Mech) entity).setCondEjectEngine(true);
            ((Mech) entity).setCondEjectCTDest(true);
            ((Mech) entity).setCondEjectHeadshot(true);
        }

        if (genEvent) {
            entity.setInitialBV(entity.calculateBattleValue(false, false));
            processGameEvent(new GameEntityNewEvent(this, entity));
        }
    }

    public void setEntity(int id, Entity entity) {
        setEntity(id, entity, null);
    }

    public synchronized void setEntity(int id, Entity entity, Vector<UnitLocation> movePath) {
        final Entity oldEntity = getEntity(id);
        if (oldEntity == null) {
            addEntity(entity);
        } else {
            entity.setGame(this);
            inGameObjects.put(id, entity);
            // Get the collection of positions
            HashSet<Coords> oldPositions = oldEntity.getOccupiedCoords();
            // Update position lookup table
            updateEntityPositionLookup(entity, oldPositions);

            // Not sure if this really required
            if (id > lastEntityId) {
                lastEntityId = id;
            }

            processGameEvent(new GameEntityChangeEvent(this, entity, movePath, oldEntity));
        }
    }

    @Override
    public int getNextEntityId() {
        return lastEntityId + 1;
    }

    /**
     * @return <code>true</code> if an entity with the specified id number exists in this game.
     */
    public boolean hasEntity(int entityId) {
        Optional<InGameObject> possibleEntity = getInGameObject(entityId);
        return possibleEntity.isPresent() && possibleEntity.get() instanceof Entity;
    }

    /**
     * Remove an entity from the master list. If we can't find that entity,
     * (probably due to double-blind) ignore it.
     */
    public synchronized void removeEntity(int id, int condition) {
        Entity toRemove = getEntity(id);
        if (toRemove == null) {
            return;
        }

        inGameObjects.remove(id);
        removeEntityPositionLookup(toRemove);

        toRemove.setRemovalCondition(condition);

        // do not keep never-joined entities
        if ((vOutOfGame != null)
            && (condition != IEntityRemovalConditions.REMOVE_NEVER_JOINED)) {
            vOutOfGame.addElement(toRemove);
        }

        // We also need to remove it from the list of things to be deployed...
        // we might still be in this list if we never joined the game
        if (!deploymentTable.isEmpty()) {
            Enumeration<Vector<Entity>> iter = deploymentTable.elements();

            while (iter.hasMoreElements()) {
                Vector<Entity> vec = iter.nextElement();

                for (int i = vec.size() - 1; i >= 0; i--) {
                    Entity en = vec.elementAt(i);

                    if (en.getId() == id) {
                        vec.removeElementAt(i);
                    }
                }
            }
        }
        processGameEvent(new GameEntityRemoveEvent(this, toRemove));
    }

    public void removeEntities(List<Integer> ids, int condition) {
        for (int i = 0; i < ids.size(); i++) {
            removeEntity(ids.get(i), condition);
        }
    }

    /**
     * Resets this game.
     */
    public synchronized void reset() {
        uuid = UUID.randomUUID();

        roundCount = 0;

        inGameObjects.clear();
        entityPosLookup.clear();

        vOutOfGame.removeAllElements();

        turnVector.clear();
        turnIndex = 0;

        resetActions();
        resetCharges();
        resetRams();
        resetPSRs();
        resetArtilleryAttacks();
        resetAttacks();
        // removeMinefields();  Broken and bad!
        clearMinefields();
        removeArtyAutoHitHexes();
        flares.removeAllElements();
        illuminatedPositions.clear();
        clearAllReports();
        smokeCloudList.clear();

        forceVictory = false;
        victoryPlayerId = Player.PLAYER_NONE;
        victoryTeam = Player.TEAM_NONE;
        lastEntityId = 0;
        planetaryConditions = new PlanetaryConditions();
    }

    private void removeArtyAutoHitHexes() {
        Enumeration<Player> iter = getPlayers();
        while (iter.hasMoreElements()) {
            Player player = iter.nextElement();
            player.removeArtyAutoHitHexes();
        }
    }

    /**
     * Regenerates the entities by id hashtable by going thru all entities in
     * the Vector
     */
    private void reindexEntities(List<Entity> entities) {
        inGameObjects.clear();
        lastEntityId = 0;

        // Add these entities to the game.
        for (Entity entity : entities) {
            final int id = entity.getId();
            inGameObjects.put(id, entity);

            if (id > lastEntityId) {
                lastEntityId = id;
            }
        }
        // We need to ensure that each entity has the proper Game reference
        // however, the entityIds Hashmap must be fully formed before this
        // is called, since setGame also calls setGame for loaded Entities
        for (Entity entity : inGameTWEntities()) {
            entity.setGame(this);
        }
    }

    /**
     * Returns the first entity at the given coordinate, if any. Only returns
     * targetable (non-dead) entities.
     *
     * @param c the coordinates to search at
     */
    public Entity getFirstEntity(Coords c) {
        for (Entity entity : inGameTWEntities()) {
            if (c.equals(entity.getPosition()) && entity.isTargetable()) {
                return entity;
            }
        }
        return null;
    }

    /**
     * Returns the first enemy entity at the given coordinate, if any. Only
     * returns targetable (non-dead) entities.
     *
     * @param c the coordinates to search at
     * @param currentEntity the entity that is firing
     */
    public Entity getFirstEnemyEntity(Coords c, Entity currentEntity) {
        for (Entity entity : inGameTWEntities()) {
            if (c.equals(entity.getPosition()) && entity.isTargetable()
                && entity.isEnemyOf(currentEntity)) {
                return entity;
            }
        }
        return null;
    }

    /**
     * Returns an Enumeration of the active entities at the given coordinates.
     */
    public Iterator<Entity> getEntities(Coords c) {
        return getEntities(c, false);
    }

    /**
     * Returns an Enumeration of the active entities at the given coordinates.
     */
    public Iterator<Entity> getEntities(Coords c, boolean ignore) {
        return getEntitiesVector(c, ignore).iterator();
    }

    /**
     * Return an {@link Entity} <code>List</code> at {@link Coords} <code>c</code>, checking if
     * they can be targetted.
     *
     * @param c The coordinates to check
     * @return the {@link Entity} <code>List</code>
     */
    public List<Entity> getEntitiesVector(Coords c) {
        return getEntitiesVector(c, false);
    }

    /**
     * Return an {@link Entity} <code>List</code> at {@link Coords} <code>c</code>
     *
     * @param c The coordinates to check
     * @param ignore Flag that determines whether the ability to target is ignored
     * @return the {@link Entity} <code>List</code>
     */
    public synchronized List<Entity> getEntitiesVector(Coords c, boolean ignore) {
        // checkPositionCacheConsistency();
        // Make sure the look-up is initialized
        if (entityPosLookup.isEmpty() && !inGameTWEntities().isEmpty()) {
            resetEntityPositionLookup();
        }
        Set<Integer> posEntities = entityPosLookup.get(c);
        List<Entity> vector = new ArrayList<>();
        if (posEntities != null) {
            for (Integer eId : posEntities) {
                Entity e = getEntity(eId);
                
                // if the entity with the given ID doesn't exist, we will update the lookup table
                // and move on
                if (e == null) {
                    posEntities.remove(eId);
                    continue;
                }
                
                if (e.isTargetable() || ignore) {
                    vector.add(e);

                    // Sanity check
                    HashSet<Coords> positions = e.getOccupiedCoords();
                    if (!positions.contains(c)) {
                        LogManager.getLogger().error(e.getDisplayName() + " is not in " + c + "!");
                    }
                }
            }
        }
        return Collections.unmodifiableList(vector);
    }
    
    /**
     * Convenience function that gets a list of all off-board enemy entities.
     * @param player
     * @return
     */
    public synchronized List<Entity> getAllOffboardEnemyEntities(Player player) {
        List<Entity> vector = new ArrayList<>();
        for (Entity e : inGameTWEntities()) {
            if (e.getOwner().isEnemyOf(player) && e.isOffBoard() && !e.isDestroyed() && e.isDeployed()) {
                vector.add(e);
            }
        }
        
        return Collections.unmodifiableList(vector);
    }

    /**
     * Return a Vector of gun emplacements at Coords <code>c</code>
     *
     * @param c The coordinates to check
     * @return the {@link GunEmplacement} <code>Vector</code>
     */
    public Vector<GunEmplacement> getGunEmplacements(Coords c) {
        Vector<GunEmplacement> vector = new Vector<>();

        // Only build the list if the coords are on the board.
        if (board.contains(c)) {
            for (Entity entity : getEntitiesVector(c, true)) {
                if (entity.hasETypeFlag(Entity.ETYPE_GUN_EMPLACEMENT)) {
                    vector.addElement((GunEmplacement) entity);
                }
            }
        }

        return vector;
    }
    
    /**
     * Determine if the given set of coordinates has a gun emplacement on the roof of a building.
     * @param c The coordinates to check
     */
    public boolean hasRooftopGunEmplacement(Coords c) {
        Building building = getBoard().getBuildingAt(c);
        if (building == null) {
            return false;
        }
        
        Hex hex = getBoard().getHex(c);
        
        for (Entity entity : getEntitiesVector(c, true)) {
            if (entity.hasETypeFlag(Entity.ETYPE_GUN_EMPLACEMENT) && entity.getElevation() == hex.ceiling()) {
                return true;
            }
        }
        
        return false;
    }

    /**
     * Returns a Target for an Accidental Fall From above, or null if no
     * possible target is there
     *
     * @param c The <code>Coords</code> of the hex in which the accidental fall from above happens
     * @param ignore The entity who is falling, so shouldn't be returned
     * @return The <code>Entity</code> that should be an AFFA target.
     */
    public @Nullable Entity getAffaTarget(Coords c, Entity ignore) {
        Vector<Entity> vector = new Vector<>();
        if (board.contains(c)) {
            Hex hex = board.getHex(c);
            for (Entity entity : getEntitiesVector(c)) {
                if (entity.isTargetable()
                        && ((entity.getElevation() == 0) // Standing on hex surface
                                || (entity.getElevation() == -hex.depth())) // Standing on hex floor
                        && (entity.getAltitude() == 0)
                        && !(entity instanceof Infantry) && (entity != ignore)) {
                    vector.addElement(entity);
                }
            }
        }

        if (!vector.isEmpty()) {
            int count = vector.size();
            int random = Compute.randomInt(count);
            return vector.elementAt(random);
        }
        return null;
    }

    /**
     * Returns an <code>Iterator</code> of the enemy's active entities at the given coordinates.
     *
     * @param coords the <code>Coords</code> of the hex being examined.
     * @param currentEntity the <code>Entity</code> whose enemies are needed.
     * @return an <code>Enumeration</code> of <code>Entity</code>s at the given coordinates who are
     * enemies of the given unit.
     */
    public Iterator<Entity> getEnemyEntities(final Coords coords, final Entity currentEntity) {
        return getSelectedEntities(entity -> coords.equals(entity.getPosition())
                && entity.isTargetable() && entity.isEnemyOf(currentEntity));
    }

    /**
     * Returns an <code>Enumeration</code> of active enemy entities
     *
     * @param currentEntity the <code>Entity</code> whose enemies are needed.
     * @return an <code>Enumeration</code> of <code>Entity</code>s at the given coordinates who are
     * enemies of the given unit.
     */
    public Iterator<Entity> getAllEnemyEntities(final Entity currentEntity) {
        return getSelectedEntities(entity -> entity.isTargetable() && entity.isEnemyOf(currentEntity));
    }

    /**
     * Returns an <code>Iterator</code> of friendly active entities at the given coordinates.
     *
     * @param coords the <code>Coords</code> of the hex being examined.
     * @param currentEntity the <code>Entity</code> whose friends are needed.
     * @return an <code>Enumeration</code> of <code>Entity</code>s at the given coordinates who are
     * friends of the given unit.
     */
    public Iterator<Entity> getFriendlyEntities(final Coords coords, final Entity currentEntity) {
        return getSelectedEntities(entity -> coords.equals(entity.getPosition())
                && entity.isTargetable() && !entity.isEnemyOf(currentEntity));
    }

    /**
     * Moves an entity into the graveyard, so it stops getting sent out every phase.
     */
    public void moveToGraveyard(int id) {
        removeEntity(id, IEntityRemovalConditions.REMOVE_SALVAGEABLE);
    }

    /**
     * See if the <code>Entity</code> with the given ID is out of the game.
     *
     * @param id - the ID of the <code>Entity</code> to be checked.
     * @return <code>true</code> if the <code>Entity</code> is in the graveyard,
     * <code>false</code> otherwise.
     */
    public boolean isOutOfGame(int id) {
        for (Entity entity : vOutOfGame) {
            if (entity.getId() == id) {
                return true;
            }
        }

        return false;
    }

    /**
     * See if the <code>Entity</code> is out of the game.
     *
     * @param entity - the <code>Entity</code> to be checked.
     * @return <code>true</code> if the <code>Entity</code> is in the graveyard,
     * <code>false</code> otherwise.
     */
    public boolean isOutOfGame(Entity entity) {
        return isOutOfGame(entity.getId());
    }

    /**
     * @return the first entity that can act in the present turn, or null if none can.
     */
    public @Nullable Entity getFirstEntity() {
        return getFirstEntity(getTurn());
    }

    /**
     * @param turn the current game turn, which may be null
     * @return the first entity that can act in the specified turn, or null if none can.
     */
    public @Nullable Entity getFirstEntity(final @Nullable GameTurn turn) {
        return getEntity(getFirstEntityNum(turn));
    }

    /**
     * @return the id of the first entity that can act in the current turn, or -1 if none can.
     */
    public int getFirstEntityNum() {
        return getFirstEntityNum(getTurn());
    }

    /**
     * @param turn the current game turn, which may be null
     * @return the id of the first entity that can act in the specified turn, or -1 if none can.
     */
    public int getFirstEntityNum(final @Nullable GameTurn turn) {
        if (turn == null) {
            return -1;
        }

        for (Entity entity : inGameTWEntities()) {
            if (turn.isValidEntity(entity, this)) {
                return entity.getId();
            }
        }

        return -1;
    }

    /**
     * @param start the index number to start at (not an Entity Id)
     * @return the next selectable entity that can act this turn, or null if none can.
     */
    public @Nullable Entity getNextEntity(int start) {
        if (inGameTWEntities().isEmpty()) {
            return null;
        }
        start = start % inGameTWEntities().size();
        int entityId = inGameTWEntities().get(start).getId();
        return getEntity(getNextEntityNum(getTurn(), entityId));
    }

    /**
     * @param turn the turn to use, which may be null
     * @param start the entity id to start at
     * @return the entity id of the next entity that can move during the specified turn
     */
    public int getNextEntityNum(final @Nullable GameTurn turn, int start) {
        List<Entity> sortedEntities = inGameTWEntities();
        sortedEntities.sort(Comparator.comparingInt(Entity::getId));
        // If we don't have a turn, return ENTITY_NONE
        if (turn == null) {
            return Entity.NONE;
        }
        boolean hasLooped = false;
        int i = (sortedEntities.indexOf(getEntity(start)) + 1) % sortedEntities.size();
        if (i == -1) {
            //This means we were given an invalid entity ID, punt
            return Entity.NONE;
        }
        int startingIndex = i;
        while (!((hasLooped == true) && (i == startingIndex))) {
            final Entity entity = sortedEntities.get(i);
            if (turn.isValidEntity(entity, this)) {
                return entity.getId();
            }
            i++;
            if (i == sortedEntities.size()) {
                i = 0;
                hasLooped = true;
            }
        }
        // return getFirstEntityNum(turn);
        return Entity.NONE;
    }

    /**
     * @param turn the turn to use
     * @param start the entity id to start at
     * @return the entity id of the previous entity that can move during the specified turn
     */
    public int getPrevEntityNum(GameTurn turn, int start) {
        List<Entity> sortedEntities = inGameTWEntities();
        sortedEntities.sort(Comparator.comparingInt(Entity::getId));
        boolean hasLooped = false;
        int i = (sortedEntities.indexOf(getEntity(start)) - 1) % sortedEntities.size();
        if (i == -2) {
            //This means we were given an invalid entity ID, punt
            return -1;
        }
        if (i == -1) {
            //This means we were given an invalid entity ID, punt
            i = sortedEntities.size() - 1;
        }
        int startingIndex = i;
        while (!((hasLooped == true) && (i == startingIndex))) {
            final Entity entity = sortedEntities.get(i);
            if (turn.isValidEntity(entity, this)) {
                return entity.getId();
            }
            i--;
            if (i < 0) {
                i = sortedEntities.size() - 1;
                hasLooped = true;
            }
        }
        // return getFirstEntityNum(turn);
        return -1;
    }

    /**
     * @param turn the current game turn, which may be null
     * @return the number of the first deployable entity that is valid for the specified turn
     */
    public int getFirstDeployableEntityNum(final @Nullable GameTurn turn) {
        // Repeat the logic from getFirstEntityNum.
        if (turn == null) {
            return -1;
        }
        for (Entity entity : inGameTWEntities()) {
            if (turn.isValidEntity(entity, this) && entity.shouldDeploy(getRoundCount())) {
                return entity.getId();
            }
        }
        return -1;
    }

    /**
     * @return the number of the next deployable entity that is valid for the specified turn
     */
    public int getNextDeployableEntityNum(GameTurn turn, int start) {
        if (start >= 0) {
            for (int i = start; i < inGameTWEntities().size(); i++) {
                final Entity entity = inGameTWEntities().get(i);
                if (turn.isValidEntity(entity, this) && entity.shouldDeploy(getRoundCount())) {
                    return entity.getId();
                }
            }
        }
        return getFirstDeployableEntityNum(turn);
    }

    /**
     * Get the entities for the player.
     *
     * @param player - the <code>Player</code> whose entities are required.
     * @param hide   - should fighters loaded into squadrons be excluded?
     * @return a <code>Vector</code> of <code>Entity</code>s.
     */
    public ArrayList<Entity> getPlayerEntities(Player player, boolean hide) {
        ArrayList<Entity> output = new ArrayList<>();
        for (Entity entity : inGameTWEntities()) {
            if (entity.isPartOfFighterSquadron() && hide) {
                continue;
            }
            if (player.equals(entity.getOwner())) {
                output.add(entity);
            }
        }
        return output;
    }

    /**
     * Get the entities for the player.
     *
     * @param player - the <code>Player</code> whose entities are required.
     * @param hide   - should fighters loaded into squadrons be excluded from this list?
     * @return a <code>Vector</code> of <code>Entity</code>s.
     */
    public ArrayList<Integer> getPlayerEntityIds(Player player, boolean hide) {
        ArrayList<Integer> output = new ArrayList<>();
        for (Entity entity : inGameTWEntities()) {
            if (entity.isPartOfFighterSquadron() && hide) {
                continue;
            }
            if (player.equals(entity.getOwner())) {
                output.add(entity.getId());
            }
        }
        return output;
    }

    /**
     * Determines if the indicated entity is stranded on a transport that can't move.
     * <p>
     * According to
     * <a href="http://www.classicbattletech.com/w3t/showflat.php?Cat=&Board=ask&Number=555466&page=2&view=collapsed&sb=5&o=0&fpart=">Randall Bills</a>,
     * the "minimum move" rule allow stranded units to dismount at the start of the turn.
     *
     * @param entity the <code>Entity</code> that may be stranded
     * @return <code>true</code> if the entity is stranded <code>false</code> otherwise.
     */
    public boolean isEntityStranded(Entity entity) {

        // Is the entity being transported?
        final int transportId = entity.getTransportId();
        Entity transport = getEntity(transportId);
        if ((Entity.NONE != transportId) && (null != transport)) {

            // aero units don't count here
            if (transport instanceof Aero) {
                return false;
            }

            // Can that transport unload the unit?
            if (transport.isImmobile() || (0 == transport.getWalkMP())) {
                return true;
            }
        }
        return false;
    }

    /**
     * @param playerId the player's Id
     * @return number of infantry <code>playerId</code> has not selected yet this turn
     */
    public int getInfantryLeft(int playerId) {
        Player player = getPlayer(playerId);
        int remaining = 0;

        for (Entity entity : inGameTWEntities()) {
            if (player.equals(entity.getOwner()) && entity.isSelectableThisTurn()
                    && (entity instanceof Infantry)) {
                remaining++;
            }
        }

        return remaining;
    }

    /**
     * @param playerId the player's Id
     * @return number of ProtoMeks <code>playerId</code> has not selected yet this turn
     */
    public int getProtoMeksLeft(int playerId) {
        Player player = getPlayer(playerId);
        int remaining = 0;

        for (Entity entity : inGameTWEntities()) {
            if (player.equals(entity.getOwner()) && entity.isSelectableThisTurn()
                    && (entity instanceof Protomech)) {
                remaining++;
            }
        }

        return remaining;
    }

    /**
     * @param playerId the player's Id
     * @return number of vehicles <code>playerId</code> has not selected yet this turn
     */
    public int getVehiclesLeft(int playerId) {
        Player player = getPlayer(playerId);
        int remaining = 0;

        for (Entity entity : inGameTWEntities()) {
            if (player.equals(entity.getOwner()) && entity.isSelectableThisTurn()
                    && (entity instanceof Tank)) {
                remaining++;
            }
        }

        return remaining;
    }

    /**
     * @param playerId the player's Id
     * @return number of 'Mechs <code>playerId</code> has not selected yet this turn
     */
    public int getMechsLeft(int playerId) {
        Player player = getPlayer(playerId);
        int remaining = 0;

        for (Entity entity : inGameTWEntities()) {
            if (player.equals(entity.getOwner()) && entity.isSelectableThisTurn()
                    && (entity instanceof Mech)) {
                remaining++;
            }
        }

        return remaining;
    }

    /**
     * Removes the first turn found that the specified entity can move in. Used
     * when a turn is played out of order
     */
    public @Nullable GameTurn removeFirstTurnFor(final Entity entity) throws Exception {
        if (getPhase().isMovement()) {
            throw new Exception("Cannot remove first turn for an entity when it is the movement phase");
        }

        for (int i = turnIndex; i < turnVector.size(); i++) {
            GameTurn turn = turnVector.elementAt(i);
            if (turn.isValidEntity(entity, this)) {
                turnVector.removeElementAt(i);
                return turn;
            }
        }
        return null;
    }

    /**
     * Removes the last, next turn found that the specified entity can move in.
     * Used when, say, an entity dies mid-phase.
     */
    public void removeTurnFor(Entity entity) {
        if (turnVector.isEmpty()) {
            return;
        }
        // If the game option "move multiple infantry per mech" is selected,
        // then we might not need to remove a turn at all.
        // A turn only needs to be removed when going from 4 inf (2 turns) to
        // 3 inf (1 turn)
        if (getOptions().booleanOption(OptionsConstants.INIT_INF_MOVE_MULTI)
                && (entity instanceof Infantry) && getPhase().isMovement()) {
            if ((getInfantryLeft(entity.getOwnerId()) % getOptions().intOption(
                    OptionsConstants.INIT_INF_PROTO_MOVE_MULTI)) != 1) {
                // exception, if the _next_ turn is an infantry turn, remove that
                // contrived, but may come up e.g. one inf accidentally kills another
                if (hasMoreTurns()) {
                    GameTurn nextTurn = turnVector.elementAt(turnIndex + 1);
                    if (nextTurn instanceof GameTurn.EntityClassTurn) {
                        GameTurn.EntityClassTurn ect =
                                (GameTurn.EntityClassTurn) nextTurn;
                        if (ect.isValidClass(GameTurn.CLASS_INFANTRY)
                            && !ect.isValidClass(~GameTurn.CLASS_INFANTRY)) {
                            turnVector.removeElementAt(turnIndex + 1);
                        }
                    }
                }
                return;
            }
        }
        // Same thing but for ProtoMeks
        if (getOptions().booleanOption(OptionsConstants.INIT_PROTOS_MOVE_MULTI)
                && (entity instanceof Protomech) && getPhase().isMovement()) {
            if ((getProtoMeksLeft(entity.getOwnerId()) % getOptions()
                    .intOption(OptionsConstants.INIT_INF_PROTO_MOVE_MULTI)) != 1) {
                // exception, if the _next_ turn is an ProtoMek turn, remove that
                // contrived, but may come up e.g. one inf accidentally kills another
                if (hasMoreTurns()) {
                    GameTurn nextTurn = turnVector.elementAt(turnIndex + 1);
                    if (nextTurn instanceof GameTurn.EntityClassTurn) {
                        GameTurn.EntityClassTurn ect =
                                (GameTurn.EntityClassTurn) nextTurn;
                        if (ect.isValidClass(GameTurn.CLASS_PROTOMECH)
                            && !ect.isValidClass(~GameTurn.CLASS_PROTOMECH)) {
                            turnVector.removeElementAt(turnIndex + 1);
                        }
                    }
                }
                return;
            }
        }

        // Same thing but for vehicles
        if (getOptions().booleanOption(OptionsConstants.ADVGRNDMOV_VEHICLE_LANCE_MOVEMENT)
                && (entity instanceof Tank) && getPhase().isMovement()) {
            if ((getVehiclesLeft(entity.getOwnerId()) % getOptions()
                    .intOption(OptionsConstants.ADVGRNDMOV_VEHICLE_LANCE_MOVEMENT_NUMBER)) != 1) {
                // exception, if the _next_ turn is a tank turn, remove that
                // contrived, but may come up e.g. one tank accidentally kills another
                if (hasMoreTurns()) {
                    GameTurn nextTurn = turnVector.elementAt(turnIndex + 1);
                    if (nextTurn instanceof GameTurn.EntityClassTurn) {
                        GameTurn.EntityClassTurn ect =
                                (GameTurn.EntityClassTurn) nextTurn;
                        if (ect.isValidClass(GameTurn.CLASS_TANK)
                            && !ect.isValidClass(~GameTurn.CLASS_TANK)) {
                            turnVector.removeElementAt(turnIndex + 1);
                        }
                    }
                }
                return;
            }
        }

        // Same thing but for meks
        if (getOptions().booleanOption(OptionsConstants.ADVGRNDMOV_MEK_LANCE_MOVEMENT)
                && (entity instanceof Mech) && getPhase().isMovement()) {
            if ((getMechsLeft(entity.getOwnerId()) % getOptions()
                    .intOption(OptionsConstants.ADVGRNDMOV_MEK_LANCE_MOVEMENT_NUMBER)) != 1) {
                // exception, if the _next_ turn is a mech turn, remove that
                // contrived, but may come up e.g. one mech accidentally kills another
                if (hasMoreTurns()) {
                    GameTurn nextTurn = turnVector.elementAt(turnIndex + 1);
                    if (nextTurn instanceof GameTurn.EntityClassTurn) {
                        GameTurn.EntityClassTurn ect =
                                (GameTurn.EntityClassTurn) nextTurn;
                        if (ect.isValidClass(GameTurn.CLASS_MECH)
                            && !ect.isValidClass(~GameTurn.CLASS_MECH)) {
                            turnVector.removeElementAt(turnIndex + 1);
                        }
                    }
                }
                return;
            }
        }


        boolean useInfantryMoveLaterCheck = true;
        // If we have the "infantry move later" or "ProtoMeks move later" optional
        //  rules, then we may be removing an infantry unit that would be
        //  considered invalid unless we don't consider the extra validity
        //  checks.
        if ((getOptions().booleanOption(OptionsConstants.INIT_INF_MOVE_LATER) &&
             (entity instanceof Infantry)) ||
            (getOptions().booleanOption(OptionsConstants.INIT_PROTOS_MOVE_LATER) &&
             (entity instanceof Protomech))) {
            useInfantryMoveLaterCheck = false;
        }

        for (int i = turnVector.size() - 1; i >= turnIndex; i--) {
            GameTurn turn = turnVector.elementAt(i);

            if (turn.isValidEntity(entity, this, useInfantryMoveLaterCheck)) {
                turnVector.removeElementAt(i);
                break;
            }
        }
    }

    /**
     * Removes any turns that can only be taken by the specified entity. Useful if the specified
     * Entity is being removed from the game to ensure any turns that only it can take are gone.
     *
     * @param entity the entity to remove turns for
     * @return The number of turns returned
     */
    public int removeSpecificEntityTurnsFor(Entity entity) {
        List<GameTurn> turnsToRemove = new ArrayList<>();
        
        for (GameTurn turn : turnVector) {
            if (turn instanceof SpecificEntityTurn) {
                int turnOwner = ((SpecificEntityTurn) turn).getEntityNum();
                if (entity.getId() == turnOwner) {
                    turnsToRemove.add(turn);
                }
            }
        }
        turnVector.removeAll(turnsToRemove);
        return turnsToRemove.size();
    }

    /**
     * Adds the specified action to the actions list for this phase.
     */
    public void addAction(EntityAction ea) {
        actions.addElement(ea);
        processGameEvent(new GameNewActionEvent(this, ea));
    }

    public void setArtilleryVector(Vector<ArtilleryAttackAction> v) {
        offboardArtilleryAttacks = v;
        processGameEvent(new GameBoardChangeEvent(this));
    }

    public void resetArtilleryAttacks() {
        offboardArtilleryAttacks.removeAllElements();
    }

    public Enumeration<ArtilleryAttackAction> getArtilleryAttacks() {
        return offboardArtilleryAttacks.elements();
    }

    public int getArtillerySize() {
        return offboardArtilleryAttacks.size();
    }

    /**
     * Returns an Enumeration of actions scheduled for this phase.
     */
    public Enumeration<EntityAction> getActions() {
        return actions.elements();
    }

    /**
     * Resets the actions list.
     */
    public void resetActions() {
        actions.removeAllElements();
    }

    /**
     * Removes all actions by the specified entity
     */
    public void removeActionsFor(int entityId) {
        // or rather, only keeps actions NOT by that entity
        Vector<EntityAction> toKeep = new Vector<>(actions.size());
        for (EntityAction ea : actions) {
            if (ea.getEntityId() != entityId) {
                toKeep.addElement(ea);
            }
        }
        actions = toKeep;
    }

    /**
     * Remove a specified action
     *
     * @param o The action to remove.
     */
    public void removeAction(Object o) {
        actions.removeElement(o);
    }

    public int actionsSize() {
        return actions.size();
    }

    /**
     * Returns the actions vector. Do not use to modify the actions; I will be
     * angry. &gt;:[ Used for sending all actions to the client.
     */
    public List<EntityAction> getActionsVector() {
        return Collections.unmodifiableList(actions);
    }

    public void addInitiativeRerollRequest(Team t) {
        initiativeRerollRequests.addElement(t);
    }

    public void rollInitAndResolveTies() {
        if (getOptions().booleanOption(OptionsConstants.RPG_INDIVIDUAL_INITIATIVE)) {
            Vector<TurnOrdered> vRerolls = new Vector<>();
            for (int i = 0; i < inGameTWEntities().size(); i++) {
                Entity e = inGameTWEntities().get(i);
                if (initiativeRerollRequests.contains(getTeamForPlayer(e.getOwner()))) {
                    vRerolls.add(e);
                }
            }
            TurnOrdered.rollInitAndResolveTies(getEntitiesVector(), vRerolls, false);
        } else {
            TurnOrdered.rollInitAndResolveTies(teams, initiativeRerollRequests,
                    getOptions().booleanOption(OptionsConstants.INIT_INITIATIVE_STREAK_COMPENSATION));
        }
        initiativeRerollRequests.removeAllElements();

    }
    
    public void handleInitiativeCompensation() {
        if (getOptions().booleanOption(OptionsConstants.INIT_INITIATIVE_STREAK_COMPENSATION)) {
            TurnOrdered.resetInitiativeCompensation(teams, getOptions().booleanOption(OptionsConstants.INIT_INITIATIVE_STREAK_COMPENSATION));
        }
    }

    public int getNoOfInitiativeRerollRequests() {
        return initiativeRerollRequests.size();
    }

    /**
     * Adds a pending displacement attack to the list for this phase.
     */
    public void addCharge(AttackAction ea) {
        pendingCharges.addElement(ea);
        processGameEvent(new GameNewActionEvent(this, ea));
    }

    /**
     * Returns an Enumeration of displacement attacks scheduled for the end of
     * the physical phase.
     */
    public Enumeration<AttackAction> getCharges() {
        return pendingCharges.elements();
    }

    /**
     * Resets the pending charges list.
     */
    public void resetCharges() {
        pendingCharges.removeAllElements();
    }

    /**
     * Returns the charges vector. Do not modify. &gt;:[ Used for sending all
     * charges to the client.
     */
    public List<AttackAction> getChargesVector() {
        return Collections.unmodifiableList(pendingCharges);
    }

    /**
     * Adds a pending ramming attack to the list for this phase.
     */
    public void addRam(AttackAction ea) {
        pendingRams.addElement(ea);
        processGameEvent(new GameNewActionEvent(this, ea));
    }

    /**
     * Returns an Enumeration of ramming attacks scheduled for the end of the
     * physical phase.
     */
    public Enumeration<AttackAction> getRams() {
        return pendingRams.elements();
    }

    /**
     * Resets the pending rams list.
     */
    public void resetRams() {
        pendingRams.removeAllElements();
    }

    /**
     * Returns the rams vector. Do not modify. &gt;:[ Used for sending all charges
     * to the client.
     */
    public List<AttackAction> getRamsVector() {
        return Collections.unmodifiableList(pendingRams);
    }

    /**
     * Adds a pending ramming attack to the list for this phase.
     */
    public void addTeleMissileAttack(AttackAction ea) {
        pendingTeleMissileAttacks.addElement(ea);
        processGameEvent(new GameNewActionEvent(this, ea));
    }

    /**
     * @return an Enumeration of telemissile attacks.
     */
    public Enumeration<AttackAction> getTeleMissileAttacks() {
        return pendingTeleMissileAttacks.elements();
    }

    /**
     * Resets the pending rams list.
     */
    public void resetTeleMissileAttacks() {
        pendingTeleMissileAttacks.removeAllElements();
    }

    /**
     * This is used to send all telemissile attacks to the client.
     * @return an unmodifiable list of pending telemissile attacks.
     */
    public List<AttackAction> getTeleMissileAttacksVector() {
        return Collections.unmodifiableList(pendingTeleMissileAttacks);
    }

    /**
     * Adds a pending PSR to the list for this phase.
     */
    public void addPSR(PilotingRollData psr) {
        pilotRolls.addElement(psr);
    }

    /**
     * Returns an Enumeration of pending PSRs.
     */
    public Enumeration<PilotingRollData> getPSRs() {
        return pilotRolls.elements();
    }

    /**
     * Adds a pending extreme Gravity PSR to the list for this phase.
     */
    public void addExtremeGravityPSR(PilotingRollData psr) {
        extremeGravityRolls.addElement(psr);
    }

    /**
     * Returns an Enumeration of pending extreme GravityPSRs.
     */
    public Enumeration<PilotingRollData> getExtremeGravityPSRs() {
        return extremeGravityRolls.elements();
    }

    /**
     * Resets the PSR list for a given entity.
     */
    public void resetPSRs(Entity entity) {
        PilotingRollData roll;
        Vector<Integer> rollsToRemove = new Vector<>();
        int i = 0;

        // first, find all the rolls belonging to the target entity
        for (i = 0; i < pilotRolls.size(); i++) {
            roll = pilotRolls.elementAt(i);
            if (roll.getEntityId() == entity.getId()) {
                rollsToRemove.addElement(i);
            }
        }

        // now, clear them out
        for (i = rollsToRemove.size() - 1; i > -1; i--) {
            pilotRolls.removeElementAt(rollsToRemove.elementAt(i));
        }
    }

    /**
     * Resets the extreme Gravity PSR list.
     */
    public void resetExtremeGravityPSRs() {
        extremeGravityRolls.removeAllElements();
    }

    /**
     * Resets the extreme Gravity PSR list for a given entity.
     */
    public void resetExtremeGravityPSRs(Entity entity) {
        PilotingRollData roll;
        Vector<Integer> rollsToRemove = new Vector<>();
        int i = 0;

        // first, find all the rolls belonging to the target entity
        for (i = 0; i < extremeGravityRolls.size(); i++) {
            roll = extremeGravityRolls.elementAt(i);
            if (roll.getEntityId() == entity.getId()) {
                rollsToRemove.addElement(i);
            }
        }

        // now, clear them out
        for (i = rollsToRemove.size() - 1; i > -1; i--) {
            extremeGravityRolls.removeElementAt(rollsToRemove.elementAt(i));
        }
    }

    /**
     * Resets the PSR list.
     */
    public void resetPSRs() {
        pilotRolls.removeAllElements();
    }

    /**
     * add an AttackHandler to the attacks list
     *
     * @param ah - The <code>AttackHandler</code> to add
     */
    public void addAttack(AttackHandler ah) {
        attacks.add(ah);
    }

    /**
     * remove an AttackHandler from the attacks list
     *
     * @param ah - The <code>AttackHandler</code> to remove
     */
    public void removeAttack(AttackHandler ah) {
        attacks.removeElement(ah);
    }

    /**
     * get the attacks
     *
     * @return a <code>Enumeration</code> of all <code>AttackHandler</code>s
     */
    public Enumeration<AttackHandler> getAttacks() {
        return attacks.elements();
    }

    /**
     * get the attacks vector
     *
     * @return the <code>Vector</code> containing the attacks
     */
    public Vector<AttackHandler> getAttacksVector() {
        return attacks;
    }

    /**
     * reset the attacks vector
     */
    public void resetAttacks() {
        attacks = new Vector<>();
    }

    /**
     * set the attacks vector
     *
     * @param v - the <code>Vector</code> that should be the new attacks
     *          vector
     */
    public void setAttacksVector(Vector<AttackHandler> v) {
        attacks = v;
    }

    /**
     * Getter for property roundCount.
     *
     * @return Value of property roundCount.
     */
    public int getRoundCount() {
        return roundCount;
    }

    public void setRoundCount(int roundCount) {
        this.roundCount = roundCount;
    }

    /**
     * Increments the round counter
     */
    public void incrementRoundCount() {
        roundCount++;
    }

    /**
     * Getter for property forceVictory. This tells us that there is an active claim for victory.
     *
     * @return Value of property forceVictory.
     */
    @Override
    public boolean isForceVictory() {
        return forceVictory;
    }

    /**
     * Setter for property forceVictory.
     *
     * @param forceVictory New value of property forceVictory.
     */
    public void setForceVictory(boolean forceVictory) {
        this.forceVictory = forceVictory;
    }

    /**
     * Adds the given reports vector to the GameReport collection.
     * @param v the reports vector
     */
    public void addReports(Vector<Report> v) {
        if (v.isEmpty()) {
            return;
        }
        gameReports.add(roundCount, v);
    }

    /**
     * @param r Round number
     * @return a vector of reports for the given round.
     */
    public Vector<Report> getReports(int r) {
        return gameReports.get(r);
    }

    /**
     * @return a vector of all the reports.
     */
    public Vector<Vector<Report>> getAllReports() {
        return gameReports.get();
    }

    /**
     * Used to populate previous game reports, e.g. after a client connects to an existing game.
     */
    public void setAllReports(Vector<Vector<Report>> v) {
        gameReports.set(v);
    }

    /**
     * Clears out all the current reports, paving the way for a new game.
     */
    public void clearAllReports() {
        gameReports.clear();
    }

    public void end(int winner, int winnerTeam) {
        setVictoryPlayerId(winner);
        setVictoryTeam(winnerTeam);
        processGameEvent(new GameEndEvent(this));

    }

    /**
     * Getter for property victoryPlayerId.
     *
     * @return Value of property victoryPlayerId.
     */
    public int getVictoryPlayerId() {
        return victoryPlayerId;
    }

    /**
     * Setter for property victoryPlayerId.
     *
     * @param victoryPlayerId New value of property victoryPlayerId.
     */
    public void setVictoryPlayerId(int victoryPlayerId) {
        this.victoryPlayerId = victoryPlayerId;
    }

    /**
     * Getter for property victoryTeam.
     *
     * @return Value of property victoryTeam.
     */
    public int getVictoryTeam() {
        return victoryTeam;
    }

    /**
     * Setter for property victoryTeam.
     *
     * @param victoryTeam New value of property victoryTeam.
     */
    public void setVictoryTeam(int victoryTeam) {
        this.victoryTeam = victoryTeam;
    }

    /**
     * @return true if the specified player is either the victor, or is on the winning team. Best
     * to call during GamePhase.VICTORY.
     */
    public boolean isPlayerVictor(Player player) {
        if (player.getTeam() == Player.TEAM_NONE) {
            return player.getId() == victoryPlayerId;
        }
        return player.getTeam() == victoryTeam;
    }

    /**
     * @return the currently active context-object for VictoryCondition checking. This should be a
     * mutable object, and it will be modified by the victory condition checkers. Whoever saves the
     * game state when doing saves is also responsible for saving this state. At the start of the
     * game this should be initialized to an empty HashMap
     */
    public HashMap<String, Object> getVictoryContext() {
        return victoryContext;
    }

    public void setVictoryContext(HashMap<String, Object> ctx) {
        victoryContext = ctx;
    }

    /**
     * Get all <code>Entity</code>s that pass the given selection criteria.
     *
     * @param selector the <code>EntitySelector</code> that implements test that an
     *                 entity must pass to be included. This value may be
     *                 <code>null</code> (in which case all entities in the game will
     *                 be returned).
     * @return an <code>Enumeration</code> of all entities that the selector
     * accepts. This value will not be <code>null</code> but it may be
     * empty.
     */
    public Iterator<Entity> getSelectedEntities(@Nullable EntitySelector selector) {
        Iterator<Entity> retVal;

        // If no selector was supplied, return all entities.
        if (null == selector) {
            retVal = this.getEntities();
        }

        // Otherwise, return an anonymous Enumeration
        // that selects entities in this game.
        else {
            final EntitySelector entry = selector;
            retVal = new Iterator<>() {
                private EntitySelector entitySelector = entry;
                private Entity current = null;
                private Iterator<Entity> iter = getEntities();

                // Do any more entities meet the selection criteria?
                @Override
                public boolean hasNext() {
                    // See if we have a pre-approved entity.
                    if (null == current) {

                        // Find the first acceptable entity
                        while ((null == current) && iter.hasNext()) {
                            current = iter.next();
                            if (!entitySelector.accept(current)) {
                                current = null;
                            }
                        }
                    }
                    return (null != current);
                }

                // Get the next entity that meets the selection criteria.
                @Override
                public Entity next() {
                    // Pre-approve an entity.
                    if (!hasNext()) {
                        return null;
                    }

                    // Use the pre-approved entity, and null out our reference.
                    Entity next = current;
                    current = null;
                    return next;
                }

                @Override
                public void remove() {
                    throw new UnsupportedOperationException();
                }
            };

        } // End use-selector

        // Return the selected entities.
        return retVal;

    }

    /**
     * Count all <code>Entity</code>s that pass the given selection criteria.
     *
     * @param selector the <code>EntitySelector</code> that implements test that an
     *                 entity must pass to be included. This value may be
     *                 <code>null</code> (in which case the count of all entities in
     *                 the game will be returned).
     * @return the <code>int</code> count of all entities that the selector
     * accepts. This value will not be <code>null</code> but it may be
     * empty.
     */
    public int getSelectedEntityCount(EntitySelector selector) {
        int retVal = 0;

        // If no selector was supplied, return the count of all game entities.
        if (null == selector) {
            retVal = getNoOfEntities();
        }

        // Otherwise, count the entities that meet the selection criteria.
        else {
            Iterator<Entity> iter = this.getEntities();
            while (iter.hasNext()) {
                if (selector.accept(iter.next())) {
                    retVal++;
                }
            }

        } // End use-selector

        // Return the number of selected entities.
        return retVal;
    }

    /**
     * Get all out-of-game <code>Entity</code>s that pass the given selection
     * criteria.
     *
     * @param selector the <code>EntitySelector</code> that implements test that an
     *                 entity must pass to be included. This value may be
     *                 <code>null</code> (in which case all entities in the game will
     *                 be returned).
     * @return an <code>Enumeration</code> of all entities that the selector
     * accepts. This value will not be <code>null</code> but it may be
     * empty.
     */
    public Enumeration<Entity> getSelectedOutOfGameEntities(
            EntitySelector selector) {
        Enumeration<Entity> retVal;

        // If no selector was supplied, return all entities.
        if (null == selector) {
            retVal = vOutOfGame.elements();
        }

        // Otherwise, return an anonymous Enumeration
        // that selects entities in this game.
        else {
            final EntitySelector entry = selector;
            retVal = new Enumeration<>() {
                private EntitySelector entitySelector = entry;
                private Entity current = null;
                private Enumeration<Entity> iter = vOutOfGame.elements();

                // Do any more entities meet the selection criteria?
                @Override
                public boolean hasMoreElements() {
                    // See if we have a pre-approved entity.
                    if (null == current) {

                        // Find the first acceptable entity
                        while ((null == current) && iter.hasMoreElements()) {
                            current = iter.nextElement();
                            if (!entitySelector.accept(current)) {
                                current = null;
                            }
                        }
                    }
                    return (null != current);
                }

                // Get the next entity that meets the selection criteria.
                @Override
                public Entity nextElement() {
                    // Pre-approve an entity.
                    if (!hasMoreElements()) {
                        return null;
                    }

                    // Use the pre-approved entity, and null out our reference.
                    Entity next = current;
                    current = null;
                    return next;
                }
            };

        } // End use-selector

        // Return the selected entities.
        return retVal;

    }

    /**
     * Count all out-of-game<code>Entity</code>s that pass the given selection
     * criteria.
     *
     * @param selector the <code>EntitySelector</code> that implements test that an
     *                 entity must pass to be included. This value may be
     *                 <code>null</code> (in which case the count of all out-of-game
     *                 entities will be returned).
     * @return the <code>int</code> count of all entities that the selector
     * accepts. This value will not be <code>null</code> but it may be
     * empty.
     */
    public int getSelectedOutOfGameEntityCount(EntitySelector selector) {
        int retVal = 0;

        // If no selector was supplied, return the count of all game entities.
        if (null == selector) {
            retVal = vOutOfGame.size();
        }

        // Otherwise, count the entities that meet the selection criteria.
        else {
            Enumeration<Entity> iter = vOutOfGame.elements();
            while (iter.hasMoreElements()) {
                if (selector.accept(iter.nextElement())) {
                    retVal++;
                }
            }

        } // End use-selector

        // Return the number of selected entities.
        return retVal;
    }

    /**
     * Returns true if the player has any valid units this turn that are not
     * infantry, not protomechs, or not either of those. This method is
     * utitilized by the "A players Infantry moves after that players other
     * units", and "A players Protomechs move after that players other units"
     * options.
     */
    public boolean checkForValidNonInfantryAndOrProtomechs(int playerId) {
        Iterator<Entity> iter = getPlayerEntities(getPlayer(playerId), false)
                .iterator();
        while (iter.hasNext()) {
            Entity entity = iter.next();
            boolean excluded = false;
            if ((entity instanceof Infantry)
                && getOptions().booleanOption(OptionsConstants.INIT_INF_MOVE_LATER)) {
                excluded = true;
            } else if ((entity instanceof Protomech)
                       && getOptions().booleanOption(OptionsConstants.INIT_PROTOS_MOVE_LATER)) {
                excluded = true;
            }

            if (!excluded && getTurn().isValidEntity(entity, this)) {
                return true;
            }
        }
        return false;
    }

    /**
     * Get Entities that have have a iNarc Nemesis pod attached and are situated between two Coords
     *
     * @param attacker The attacking <code>Entity</code>.
     * @param target The <code>Coords</code> of the original target.
     * @return an <code>Enumeration</code> of entities that have nemesis pods attached, are
     * located between attacker and target, and are friendly with the attacker.
     */
    public Enumeration<Entity> getNemesisTargets(Entity attacker, Coords target) {
        final Coords attackerPos = attacker.getPosition();
        final ArrayList<Coords> in = Coords.intervening(attackerPos, target);
        Vector<Entity> nemesisTargets = new Vector<>();
        for (Coords c : in) {
            for (Entity entity : getEntitiesVector(c)) {
                if (entity.isINarcedWith(INarcPod.NEMESIS)
                    && !entity.isEnemyOf(attacker)) {
                    nemesisTargets.addElement(entity);
                }
            }
        }
        return nemesisTargets.elements();
    }

    /**
     * Adds the specified game listener to receive board events from this board.
     *
     * @param listener the game listener.
     */
    public void addGameListener(GameListener listener) {
        // Since gameListeners is transient, it could be null
        if (gameListeners == null) {
            gameListeners = new Vector<>();
        }
        gameListeners.addElement(listener);
    }

    /**
     * Removes the specified game listener.
     *
     * @param listener the game listener.
     */
    public void removeGameListener(GameListener listener) {
        // Since gameListeners is transient, it could be null
        if (gameListeners == null) {
            gameListeners = new Vector<>();
        }
        gameListeners.removeElement(listener);
    }

    /**
     * Returns all the GameListeners.
     *
     * @return
     */
    public List<GameListener> getGameListeners() {
        // Since gameListeners is transient, it could be null
        if (gameListeners == null) {
            gameListeners = new Vector<>();
        }
        return Collections.unmodifiableList(gameListeners);
    }

    /**
     * purges all Game Listener objects.
     */
    public void purgeGameListeners() {
        // Since gameListeners is transient, it could be null
        if (gameListeners == null) {
            gameListeners = new Vector<>();
        }
        gameListeners.clear();
    }

    /**
     * Processes game events occurring on this connection by dispatching them to
     * any registered GameListener objects.
     *
     * @param event the game event.
     */
    public void processGameEvent(GameEvent event) {
        // Since gameListeners is transient, it could be null
        if (gameListeners == null) {
            gameListeners = new Vector<>();
        }
        for (Enumeration<GameListener> e = gameListeners.elements(); e.hasMoreElements(); ) {
            event.fireEvent(e.nextElement());
        }
    }

    /**
     * @return this turn's TAG information
     */
    public Vector<TagInfo> getTagInfo() {
        return tagInfoForTurn;
    }

    /**
     * add the results of one TAG attack
     */
    public void addTagInfo(TagInfo info) {
        tagInfoForTurn.addElement(info);
    }

    /**
     * Resets TAG information
     */
    public void resetTagInfo() {
        tagInfoForTurn.removeAllElements();
    }

    /**
     * @return the list of flares
     */
    public Vector<Flare> getFlares() {
        return flares;
    }

    /**
     * Set the list of flares
     */
    public void setFlares(Vector<Flare> flares) {
        this.flares = flares;
        processGameEvent(new GameBoardChangeEvent(this));
    }

    /**
     * Add a new flare
     */
    public void addFlare(Flare flare) {
        flares.addElement(flare);
        processGameEvent(new GameBoardChangeEvent(this));
    }

    /**
     * Get a set of Coords illuminated by searchlights.
     * 
     * Note: coords could be illuminated by other sources as well, it's likely
     * that IlluminationLevel::isPositionIlluminated is desired unless the searchlighted hex
     * set is being sent to the client or server.
     */
    public HashSet<Coords> getIlluminatedPositions() {
        return illuminatedPositions;
    }

    /**
     * Clear the set of searchlight illuminated hexes.
     */
    public void clearIlluminatedPositions() {
        if (illuminatedPositions == null) {
            return;
        }
        illuminatedPositions.clear();
    }

    /**
     * Setter for the list of Coords illuminated by search lights.
     */
    public void setIlluminatedPositions(final @Nullable HashSet<Coords> ip) throws RuntimeException {
        if (ip == null) {
            var ex = new RuntimeException("Illuminated Positions is null.");
            LogManager.getLogger().error("", ex);
            throw ex;
        }
        illuminatedPositions = ip;
        processGameEvent(new GameBoardChangeEvent(this));
    }

    /**
     * Add a new hex to the collection of Coords illuminated by searchlights.
     *
     * @return True if a new hex was added, else false if the set already
     * contained the input hex.
     */
    public boolean addIlluminatedPosition(Coords c) {
        boolean rv = illuminatedPositions.add(c);
        processGameEvent(new GameBoardChangeEvent(this));
        return rv;
    }

    /**
     * Age the flare list and remove any which have burnt out Artillery flares
     * drift with wind. (called at end of turn)
     */
    public Vector<Report> ageFlares() {
        Vector<Report> reports = new Vector<>();
        Report r;
        for (int i = flares.size() - 1; i >= 0; i--) {
            Flare flare = flares.elementAt(i);
            r = new Report(5235);
            r.add(flare.position.getBoardNum());
            r.newlines = 0;
            reports.addElement(r);
            if ((flare.flags & Flare.F_IGNITED) != 0) {
                flare.turnsToBurn--;
                if ((flare.flags & Flare.F_DRIFTING) != 0) {
                    int dir = planetaryConditions.getWindDirection();
                    int str = planetaryConditions.getWindStrength();

                    // strength 1 and 2: drift 1 hex
                    // strength 3: drift 2 hexes
                    // strength 4: drift 3 hexes
                    // for each above strength 4 (storm), drift one more
                    if (str > 0) {
                        flare.position = flare.position.translated(dir);
                        if (str > 2) {
                            flare.position = flare.position.translated(dir);
                        }
                        if (str > 3) {
                            flare.position = flare.position.translated(dir);
                        }
                        if (str > 4) {
                            flare.position = flare.position.translated(dir);
                        }
                        if (str > 5) {
                            flare.position = flare.position.translated(dir);
                        }
                        r = new Report(5236);
                        r.add(flare.position.getBoardNum());
                        r.newlines = 0;
                        reports.addElement(r);
                    }
                }
            } else {
                r = new Report(5237);
                r.newlines = 0;
                reports.addElement(r);
                flare.flags |= Flare.F_IGNITED;
            }
            if (flare.turnsToBurn <= 0) {
                r = new Report(5238);
                reports.addElement(r);
                flares.removeElementAt(i);
            } else {
                r = new Report(5239);
                r.add(flare.turnsToBurn);
                reports.addElement(r);
                flares.setElementAt(flare, i);
            }
        }
        processGameEvent(new GameBoardChangeEvent(this));
        return reports;
    }

    public boolean gameTimerIsExpired() {
        return ((getOptions().booleanOption(OptionsConstants.VICTORY_USE_GAME_TURN_LIMIT)) && (getRoundCount() == getOptions()
                .intOption(OptionsConstants.VICTORY_GAME_TURN_LIMIT)));
    }

    /**
     * Uses VictoryFactory to generate a new VictoryCondition checker provided that the
     * VictoryContext is saved properly. Calling this method at any time is ok and should not affect
     * anything unless the VictoryCondition Config Options have changed.
     */
    public void createVictoryConditions() {
        victory = new Victory(getOptions());
    }

    @Deprecated
    public Victory getVictory() {
        return victory;
    }

    public VictoryResult getVictoryResult() {
        return victory.checkForVictory(this, getVictoryContext());
    }

    // a shortcut function for determining whether vectored movement is
    // applicable
    public boolean useVectorMove() {
        return getOptions().booleanOption(OptionsConstants.ADVAERORULES_ADVANCED_MOVEMENT)
               && board.inSpace();
    }

    /**
     * Adds a pending Control roll to the list for this phase.
     */
    public void addControlRoll(PilotingRollData control) {
        controlRolls.addElement(control);
    }

    /**
     * @return an Enumeration of pending Control rolls.
     */
    public Enumeration<PilotingRollData> getControlRolls() {
        return controlRolls.elements();
    }

    /**
     * Resets the Control Roll list for a given entity.
     */
    public void resetControlRolls(Entity entity) {
        PilotingRollData roll;
        Vector<Integer> rollsToRemove = new Vector<>();
        int i = 0;

        // first, find all the rolls belonging to the target entity
        for (i = 0; i < controlRolls.size(); i++) {
            roll = controlRolls.elementAt(i);
            if (roll.getEntityId() == entity.getId()) {
                rollsToRemove.addElement(i);
            }
        }

        // now, clear them out
        for (i = rollsToRemove.size() - 1; i > -1; i--) {
            controlRolls.removeElementAt(rollsToRemove.elementAt(i));
        }
    }

    /**
     * Resets the Control Roll list.
     */
    public void resetControlRolls() {
        controlRolls.removeAllElements();
    }

    /**
     * A set of checks for aero units to make sure that the movement order is
     * maintained
     */
    public boolean checkForValidSpaceStations(int playerId) {
        Iterator<Entity> iter = getPlayerEntities(getPlayer(playerId), false)
                .iterator();
        while (iter.hasNext()) {
            Entity entity = iter.next();
            if ((entity instanceof SpaceStation)
                && getTurn().isValidEntity(entity, this)) {
                return true;
            }
        }
        return false;
    }

    public boolean checkForValidDropShips(int playerId) {
        Iterator<Entity> iter = getPlayerEntities(getPlayer(playerId), false).iterator();
        while (iter.hasNext()) {
            Entity entity = iter.next();
            if ((entity instanceof Dropship)
                && getTurn().isValidEntity(entity, this)) {
                return true;
            }
        }
        return false;
    }

    public boolean checkForValidSmallCraft(int playerId) {
        return getPlayerEntities(getPlayer(playerId), false).stream().anyMatch(e ->
                (e instanceof SmallCraft) && getTurn().isValidEntity(e, this));
    }

    public PlanetaryConditions getPlanetaryConditions() {
        return planetaryConditions;
    }

    public void setPlanetaryConditions(final @Nullable PlanetaryConditions conditions) {
        if (conditions == null) {
            LogManager.getLogger().error("Can't set the planetary conditions to null!");
        } else {
            planetaryConditions.alterConditions(conditions);
            processGameEvent(new GameSettingsChangeEvent(this));
        }
    }

    public void addSmokeCloud(SmokeCloud cloud) {
        smokeCloudList.add(cloud);
    }

    public List<SmokeCloud> getSmokeCloudList() {
        return smokeCloudList;
    }
    
    public void removeSmokeClouds(List<SmokeCloud> cloudsToRemove) {
        for (SmokeCloud cloud : cloudsToRemove) {
            smokeCloudList.remove(cloud);
        }
    }

    /**
     * Updates the map that maps a position to the list of Entity's in that
     * position.
     *
     * @param e
     */
    public synchronized void updateEntityPositionLookup(Entity e,
            HashSet<Coords> oldPositions) {
        HashSet<Coords> newPositions = e.getOccupiedCoords();
        // Check to see that the position has actually changed
        if (newPositions.equals(oldPositions)) {
            return;
        }

        // Remove the old cached location(s)
        if (oldPositions != null) {
            for (Coords pos : oldPositions) {
                HashSet<Integer> posEntities = entityPosLookup.get(pos);
                if (posEntities != null) {
                    posEntities.remove(e.getId());
                }
            }
        }

        // Add Entity for each position
        for (Coords pos : newPositions) {
            HashSet<Integer> posEntities = entityPosLookup.get(pos);
            if (posEntities == null) {
                posEntities = new HashSet<>();
                posEntities.add(e.getId());
                entityPosLookup.put(pos, posEntities);
            } else {
                posEntities.add(e.getId());
            }
        }
    }

    private void removeEntityPositionLookup(Entity e) {
        // Remove Entity from cache
        for (Coords pos : e.getOccupiedCoords()) {
            HashSet<Integer> posEntities = entityPosLookup.get(pos);
            if (posEntities != null) {
                posEntities.remove(e.getId());
            }
        }
    }

    private void resetEntityPositionLookup() {
        entityPosLookup.clear();
        for (Entity e : inGameTWEntities()) {
            updateEntityPositionLookup(e, null);
        }
    }

    private int countEntitiesInCache(List<Integer> entitiesInCache) {
        int count = 0;
        for (Coords c : entityPosLookup.keySet()) {
            count += entityPosLookup.get(c).size();
            entitiesInCache.addAll(entityPosLookup.get(c));
        }
        return count;
    }
    
    /**
     * A check to ensure that the position cache is properly updated. This
     * is only used for debugging purposes, and will cause a number of things
     * to slow down.
     */
    @SuppressWarnings(value = "unused")
    private void checkPositionCacheConsistency() {
        // Sanity check on the position cache
        //  This could be removed once we are confident the cache is working
        List<Integer> entitiesInCache = new ArrayList<>();
        List<Integer> entitiesInVector = new ArrayList<>();
        int entitiesInCacheCount = countEntitiesInCache(entitiesInCache);
        int entityVectorSize = 0;
        for (Entity e : inGameTWEntities()) {
            if (e.getPosition() != null) {
                entityVectorSize++;
                entitiesInVector.add(e.getId());
            }
        }
        Collections.sort(entitiesInCache);
        Collections.sort(entitiesInVector);
        if ((entitiesInCacheCount != entityVectorSize) && !getPhase().isDeployment()
                && !getPhase().isExchange() && !getPhase().isLounge()
                && !getPhase().isInitiativeReport() && !getPhase().isInitiative()) {
            LogManager.getLogger().warn("Entities vector has " + inGameTWEntities().size()
                    + " but pos lookup cache has " + entitiesInCache.size() + "entities!");
            List<Integer> missingIds = new ArrayList<>();
            for (Integer id : entitiesInVector) {
                if (!entitiesInCache.contains(id)) {
                    missingIds.add(id);
                }
            }
            LogManager.getLogger().info("Missing ids: " + missingIds);
        }
        for (Entity e : inGameTWEntities()) {
            HashSet<Coords> positions = e.getOccupiedCoords();
            for (Coords c : positions) {
                HashSet<Integer> ents = entityPosLookup.get(c);
                if ((ents != null) && !ents.contains(e.getId())) {
                    LogManager.getLogger().warn("Entity " + e.getId() + " is in "
                            + e.getPosition() + " however the position cache "
                            + "does not have it in that position!");
                }
            }
        }
        for (Coords c : entityPosLookup.keySet()) {
            for (Integer eId : entityPosLookup.get(c)) {
                Entity e = getEntity(eId);
                if (e == null) {
                    continue;
                }
                HashSet<Coords> positions = e.getOccupiedCoords();
                if (!positions.contains(c)) {
                    LogManager.getLogger().warn("Entity Position Cache thinks Entity " + eId
                            + "is in " + c + " but the Entity thinks it's in " + e.getPosition());
                }
            }
        }
    }

    /**
     * @return a string representation of this game's UUID.
     */
    public String getUUIDString() {
        if (uuid == null) {
            uuid = UUID.randomUUID();
        }
        return uuid.toString();

    }

    /**
     * Overwrites the current forces object with the provided object.
     * Called from server messages when loading a game.
     */
    public synchronized void setForces(Forces fs) {
        forces = fs;
        forces.setGame(this);
    }
    
    public Map<String, BehaviorSettings> getBotSettings() {
        return botSettings;
    }
    
    public void setBotSettings(Map<String, BehaviorSettings> botSettings) {
        this.botSettings = botSettings;
    }

    /**
     * Cancels a victory
     */
    public void cancelVictory() {
        setForceVictory(false);
        setVictoryPlayerId(Player.PLAYER_NONE);
        setVictoryTeam(Player.TEAM_NONE);
    }

    public MapSettings getMapSettings() {
        if (mapSettings == null) {
            mapSettings = MapSettings.getInstance();
        }
        return mapSettings;
    }

    public void setMapSettings(MapSettings mapSettings) {
        this.mapSettings = mapSettings;
        // clean up linux/macOS/Windows paths
        this.mapSettings.adjustPathSeparator();
    }

    /** @return The TW Units (Entity) currently in the game. */
    public List<Entity> inGameTWEntities() {
        return inGameObjects.values().stream().filter(o -> o instanceof Entity).map(o -> (Entity) o).collect(toList());
    }
}<|MERGE_RESOLUTION|>--- conflicted
+++ resolved
@@ -404,17 +404,14 @@
     @Override
     public void addPlayer(int id, Player player) {
         player.setGame(this);
-<<<<<<< HEAD
+
         if ((player.isBot()) && (!player.getSingleBlind())) {
             boolean sbb = getOptions().booleanOption(OptionsConstants.ADVANCED_SINGLE_BLIND_BOTS);
             boolean db = getOptions().booleanOption(OptionsConstants.ADVANCED_DOUBLE_BLIND);
             player.setSingleBlind(sbb && db);
         }
-        players.addElement(player);
-        playerIds.put(id, player);
-=======
+      
         players.put(id, player);
->>>>>>> 4a7ef758
         setupTeams();
         updatePlayer(player);
     }
