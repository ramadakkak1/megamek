package megamek.common;

/**
 * Unit roles as defined by Alpha Strike Companion, used in formation building rules
 * in ASC and Campaign Operations
 * 
 * @author Neoancient
 */
public enum UnitRole {
    UNDETERMINED (false),
    AMBUSHER (true),
    BRAWLER (true),
    JUGGERNAUT (true),
    MISSILE_BOAT (true),
    SCOUT (true),
    SKIRMISHER (true),
    SNIPER (true),
    STRIKER (true),
    ATTACK_FIGHTER (false),
    DOGFIGHTER (false),
    FAST_DOGFIGHTER (false),
    FIRE_SUPPORT (false),
    INTERCEPTOR (false),
    TRANSPORT (false);

    private boolean ground;

    UnitRole(boolean ground) {
        this.ground = ground;
    }

    public boolean isGroundRole() {
        return ground;
    }

    public static UnitRole parseRole(String role) {
        switch (role.toLowerCase()) {
            case "ambusher":
                return AMBUSHER;
            case "brawler":
                return BRAWLER;
            case "juggernaut":
                return JUGGERNAUT;
            case "missile_boat":
            case "missile boat":
                return MISSILE_BOAT;
            case "scout":
                return SCOUT;
            case "skirmisher":
                return SKIRMISHER;
            case "sniper":
                return SNIPER;
            case "striker":
                return STRIKER;
            case "attack_fighter":
            case "attack figher":
            case "attack":
                return ATTACK_FIGHTER;
            case "dogfighter":
                return DOGFIGHTER;
            case "fast_dogfighter":
            case "fast dogfighter":
                return FAST_DOGFIGHTER;
            case "fire_support":
            case "fire support":
            case "fire-support":
                return FIRE_SUPPORT;
            case "interceptor":
                return INTERCEPTOR;
            case "transport":
                return TRANSPORT;
            default:
                System.err.println("Could not parse AS Role " + role);
                return UNDETERMINED;
        }
    }

    /**
     * Applies the criteria from Alpha Strike Companion to determine whether a unit
     * qualifies for a particular role. As the canon unit roles do not themselves adhere
     * strictly to the guidelines, there is some allowance for fuzziness in applying the
     * criteria by computing a score. Stats outside the given ranges lower the score, and
     * special abilities that are useful for a role raise the score.
     *
     * This method calculates AlphaStrike statistics for the Entity as the first step in the calculation.
     *
     * @param entity      The unit to be checked for role qualification
     * @return          Boolean value indicating whether the unit meets the qualifications for this role.
     */
    public boolean qualifiesForRole(Entity entity) {
        return qualifiesForRole(new AlphaStrikeElement(entity), 0);
    }

    /**
     * Applies the criteria from Alpha Strike Companion to determine whether a unit
     * qualifies for a particular role. As the canon unit roles do not themselves adhere
     * strictly to the guidelines, there is some allowance for fuzziness in applying the
     * criteria by computing a score. Stats outside the given ranges lower the score, and
     * special abilities that are useful for a role raise the score.
     *
     * This method calculates AlphaStrike statistics for the Entity as the first step in the calculation.
     *
     * @param entity      The unit to be checked for role qualification
     * @param tolerance A measure of how strictly to apply the qualifications. A value of zero is
     *                  more or less by the book, while values &lt; 0 are more liberal and &gt; 0 are
     *                  more strict.
     * @return          Boolean value indicating whether the unit meets the qualifications for this role.
     */
    public boolean qualifiesForRole(Entity entity, double tolerance) {
        return qualifiesForRole(new AlphaStrikeElement(entity), tolerance);
    }

    /**
     * Applies the criteria from Alpha Strike Companion to determine whether a unit
     * qualifies for a particular role. As the canon unit roles do not themselves adhere
     * strictly to the guidelines, there is some allowance for fuzziness in applying the
     * criteria by computing a score. Stats outside the given ranges lower the score, and
     * special abilities that are useful for a role raise the score.
     *
     * @param unit      The unit to be checked for role qualification
     * @return          Boolean value indicating whether the unit meets the qualifications for this role.
     */
    public boolean qualifiesForRole(AlphaStrikeElement unit) {
        return qualifiesForRole(unit, 0);
    }

    /**
     * Applies the criteria from Alpha Strike Companion to determine whether a unit
     * qualifies for a particular role. As the canon unit roles do not themselves adhere
     * strictly to the guidelines, there is some allowance for fuzziness in applying the
     * criteria by computing a score. Stats outside the given ranges lower the score, and
     * special abilities that are useful for a role raise the score.
     *
<<<<<<< HEAD
     * @param unit		The unit to be checked for role qualification
     * @param tolerance	A measure of how strictly to apply the qualifications. A value of zero is
     * 					more or less by the book, while values &lt; 0 are more liberal and &gt; 0 are
     * 					stricter.
     * @return			Boolean value indicating whether the unit meets the qualifications for this role.
=======
     * @param unit      The unit to be checked for role qualification
     * @param tolerance A measure of how strictly to apply the qualifications. A value of zero is
     *                  more or less by the book, while values < 0 are more liberal and > 0 are
     *                  stricter.
     * @return          Boolean value indicating whether the unit meets the qualifications for this role.
>>>>>>> a943b606
     */
    public boolean qualifiesForRole(AlphaStrikeElement unit, double tolerance) {
        double score = 0;
        int speed = unit.getPrimaryMovementValue();
        switch (this) {
            case AMBUSHER:
                /* Slow, light armor, preference for short range */
                score -= Math.max(0, speed - 6) * 0.5;
                score -= Math.max(0, unit.getFinalArmor() - 5);
                if (unit.hasSPA(BattleForceSPA.ECM)
                        || unit.hasSPA(BattleForceSPA.LECM)
                        || unit.hasSPA(BattleForceSPA.WAT)) {
                    score++;
                }
                if (unit.hasSPA(BattleForceSPA.STL)
                        || unit.hasSPA(BattleForceSPA.MAS)
                        || unit.hasSPA(BattleForceSPA.LMAS)) {
                    score++;
                }
                if (unit.getDamage(AlphaStrikeElement.RANGE_BAND_SHORT) >
                        unit.getDamage(AlphaStrikeElement.RANGE_BAND_MEDIUM)) {
                    score++;
                } else if (unit.getDamage(AlphaStrikeElement.RANGE_BAND_SHORT) >
                        unit.getDamage(AlphaStrikeElement.RANGE_BAND_LONG)) {
                    score += 0.5;
                }
                break;
            case BRAWLER:
                /* Not too slow, preference for medium range */
                score += Math.min(0, speed - 8);
                if (unit.getDamage(AlphaStrikeElement.RANGE_BAND_MEDIUM) >=
                        unit.getDamage(AlphaStrikeElement.RANGE_BAND_SHORT)) {
                    score += 0.5;
                }
                if (unit.getDamage(AlphaStrikeElement.RANGE_BAND_MEDIUM) >
                        unit.getDamage(AlphaStrikeElement.RANGE_BAND_LONG)) {
                    score += 0.5;
                }
                break;
            case JUGGERNAUT:
                /* Slow and heavily armored and armed, preference for short range */
                score -= Math.max(0, speed - 6) * 0.5;
                /* Per ASC, a Juggernaut should have an armor value of 7, but there are a large number
                 * of smaller units with lower armor values that have an official role of juggernaut.*/
                score += Math.min(0,  unit.getFinalArmor() - (unit.getSize() + 4));
                if (Math.max(unit.getDamage(AlphaStrikeElement.RANGE_BAND_SHORT),
                            unit.getDamage(AlphaStrikeElement.RANGE_BAND_MEDIUM))* 2 >= unit.getArmor()) {
                    score++;
                }
                if (unit.getDamage(AlphaStrikeElement.RANGE_BAND_SHORT) >
                        unit.getDamage(AlphaStrikeElement.RANGE_BAND_MEDIUM)) {
                    score++;
                } else if (unit.getDamage(AlphaStrikeElement.RANGE_BAND_SHORT) >
                        unit.getDamage(AlphaStrikeElement.RANGE_BAND_LONG)) {
                    score += 0.5;
                }
                if (unit.hasSPA(BattleForceSPA.MEL)
                        || unit.hasSPA(BattleForceSPA.TSM)) {
                    score++;
                }
                if (unit.hasSPA(BattleForceSPA.CR)
                        || unit.hasSPA(BattleForceSPA.RCA)
                        || unit.hasSPA(BattleForceSPA.RFA)) {
                    score++;
                }
                if (unit.hasSPA(BattleForceSPA.AMS)
                        || unit.hasSPA(BattleForceSPA.RAMS)) {
                    score++;
                }
                break;
            case MISSILE_BOAT:
                /* Any artillery piece or can do damage by indirect fire at long range */
                return (unit.getDamage(AlphaStrikeElement.RANGE_BAND_LONG) > 0
                            && unit.getIndirectFire() > 0)
                        || unit.hasSPA(BattleForceSPA.ARTAIS)
                        || unit.hasSPA(BattleForceSPA.ARTAC)
                        || unit.hasSPA(BattleForceSPA.ARTBA)
                        || unit.hasSPA(BattleForceSPA.ARTCM5)
                        || unit.hasSPA(BattleForceSPA.ARTCM7)
                        || unit.hasSPA(BattleForceSPA.ARTCM9)
                        || unit.hasSPA(BattleForceSPA.ARTCM12)
                        || unit.hasSPA(BattleForceSPA.ARTT)
                        || unit.hasSPA(BattleForceSPA.ARTS)
                        || unit.hasSPA(BattleForceSPA.ARTLT)
                        || unit.hasSPA(BattleForceSPA.ARTTC)
                        || unit.hasSPA(BattleForceSPA.ARTSC)
                        || unit.hasSPA(BattleForceSPA.ARTLTC);
            case SCOUT:
                /* Fast (jump, WiGE, or VTOL helpful but not required), lightly armored, preference for short range */
                score += Math.min(0, speed - 8) * 0.5;
                score -= Math.max(0, unit.getFinalArmor() - 4);
                if (unit.getMovementModes().contains("j") || unit.getMovementModes().contains("g")
                        || unit.getMovementModes().contains("v")) {
                    score++;
                }
                if (unit.hasSPA(BattleForceSPA.RCN)) {
                    score++;
                }
                if (unit.hasSPA(BattleForceSPA.BH)
                        || unit.hasSPA(BattleForceSPA.PRB)
                        || unit.hasSPA(BattleForceSPA.LPRB)
                        || unit.hasSPA(BattleForceSPA.WAT)) {
                    score++;
                }
                if (unit.hasSPA(BattleForceSPA.ECM)) {
                    score++;
                }
                if (unit.getDamage(AlphaStrikeElement.RANGE_BAND_SHORT) >
                        unit.getDamage(AlphaStrikeElement.RANGE_BAND_MEDIUM)) {
                    score++;
                } else if (unit.getDamage(AlphaStrikeElement.RANGE_BAND_SHORT) >
                        unit.getDamage(AlphaStrikeElement.RANGE_BAND_LONG)) {
                    score += 0.5;
                }
                break;
            case SKIRMISHER:
                /* Fast, medium-heavy armor with preference for medium range */
                if (unit.getMovementModes().contains("j")) {
                    score += Math.min(0, speed - 8) * 0.5;
                } else {
                    score += Math.min(0, speed - 9) * 0.5;
                }
                score += Math.min(0, unit.getFinalArmor() - 4) + Math.min(0, 8 - unit.getFinalArmor());
                if (unit.getDamage(AlphaStrikeElement.RANGE_BAND_MEDIUM) >=
                        unit.getDamage(AlphaStrikeElement.RANGE_BAND_SHORT)) {
                    score += 0.5;
                }
                if (unit.getDamage(AlphaStrikeElement.RANGE_BAND_MEDIUM) >
                        unit.getDamage(AlphaStrikeElement.RANGE_BAND_LONG)) {
                    score += 0.5;
                }
                break;
            case SNIPER:
                /* Can do damage at long range without LRMs */
                return unit.getDamage(AlphaStrikeElement.RANGE_BAND_LONG)
                        - unit.getDamage(AlphaStrikeElement.RANGE_BAND_LONG, WeaponType.BFCLASS_LRM) > 0;
            case STRIKER:
                /* Fast and light-medium armor, preference for short range */
                score += Math.min(0, speed - 9) * 0.5;
                score -= Math.max(0, unit.getFinalArmor() - 5);
                if (unit.getDamage(AlphaStrikeElement.RANGE_BAND_SHORT) >
                        unit.getDamage(AlphaStrikeElement.RANGE_BAND_MEDIUM)) {
                    score++;
                } else if (unit.getDamage(AlphaStrikeElement.RANGE_BAND_SHORT) >
                        unit.getDamage(AlphaStrikeElement.RANGE_BAND_LONG)) {
                    score += 0.5;
                }
                break;
            case ATTACK_FIGHTER:
                /* Slow, preference for short range */
                score -= Math.max(0, speed - 5);
                if (unit.getDamage(AlphaStrikeElement.RANGE_BAND_SHORT) >
                        unit.getDamage(AlphaStrikeElement.RANGE_BAND_MEDIUM)) {
                    score++;
                } else if (unit.getDamage(AlphaStrikeElement.RANGE_BAND_SHORT) >
                        unit.getDamage(AlphaStrikeElement.RANGE_BAND_LONG)) {
                    score += 0.5;
                }
                break;
            case DOGFIGHTER:
                /* Medium speed, preference for medium range */
                score += Math.min(0, speed - 5) + Math.min(0, 7 - speed) * 0.5;
                if (unit.getDamage(AlphaStrikeElement.RANGE_BAND_MEDIUM) >=
                        unit.getDamage(AlphaStrikeElement.RANGE_BAND_SHORT)) {
                    score += 0.5;
                }
                if (unit.getDamage(AlphaStrikeElement.RANGE_BAND_MEDIUM) >
                        unit.getDamage(AlphaStrikeElement.RANGE_BAND_LONG)) {
                    score += 0.5;
                }
                break;
            case FAST_DOGFIGHTER:
                /* Fast with preference for medium range */
                score += Math.min(0, speed - 7) + Math.min(0, 9 - speed) * 0.5;
                if (unit.getDamage(AlphaStrikeElement.RANGE_BAND_MEDIUM) >=
                        unit.getDamage(AlphaStrikeElement.RANGE_BAND_SHORT)) {
                    score += 0.5;
                }
                if (unit.getDamage(AlphaStrikeElement.RANGE_BAND_MEDIUM) >
                        unit.getDamage(AlphaStrikeElement.RANGE_BAND_LONG)) {
                    score += 0.5;
                }
                break;
            case FIRE_SUPPORT:
                /* Not too slow and can do damage at long range */
                if (unit.getDamage(AlphaStrikeElement.RANGE_BAND_LONG) < 0.5) {
                    return false;
                }
                score += Math.min(0, speed - 5) + Math.min(0, 7 - speed);
                break;
            case INTERCEPTOR:
                /* Very fast, preference for damage at medium range */
                score += Math.min(0, speed - 10);
                if (unit.getDamage(AlphaStrikeElement.RANGE_BAND_MEDIUM) >=
                        unit.getDamage(AlphaStrikeElement.RANGE_BAND_SHORT)) {
                    score += 0.5;
                }
                if (unit.getDamage(AlphaStrikeElement.RANGE_BAND_MEDIUM) >
                        unit.getDamage(AlphaStrikeElement.RANGE_BAND_LONG)) {
                    score += 0.5;
                }
                break;
            case TRANSPORT:
                /* Has transport capacity */
                return unit.hasSPA(BattleForceSPA.CK)
                        || unit.hasSPA(BattleForceSPA.IT)
                        || unit.hasSPA(BattleForceSPA.AT)
                        || unit.hasSPA(BattleForceSPA.PT)
                        || unit.hasSPA(BattleForceSPA.VTM)
                        || unit.hasSPA(BattleForceSPA.VTH)
                        || unit.hasSPA(BattleForceSPA.VTS)
                        || unit.hasSPA(BattleForceSPA.MT)
                        || unit.hasSPA(BattleForceSPA.CT)
                        || unit.hasSPA(BattleForceSPA.ST)
                        || (unit.hasSPA(BattleForceSPA.CT) && unit.getSPA(BattleForceSPA.CT) >= 50);
            default:
                break;
        }
        return score >= tolerance;
    }

    /* Convert all but initial letter(s) to lower case */
    @Override
    public String toString() {
        StringBuilder sb = new StringBuilder();
        for (String word : name().split("_")) {
            sb.append(Character.toUpperCase(word.charAt(0)))
                    .append(word.substring(1).toLowerCase()).append(" ");
        }
        return sb.toString().trim();
    }
}<|MERGE_RESOLUTION|>--- conflicted
+++ resolved
@@ -131,19 +131,11 @@
      * criteria by computing a score. Stats outside the given ranges lower the score, and
      * special abilities that are useful for a role raise the score.
      *
-<<<<<<< HEAD
      * @param unit		The unit to be checked for role qualification
      * @param tolerance	A measure of how strictly to apply the qualifications. A value of zero is
      * 					more or less by the book, while values &lt; 0 are more liberal and &gt; 0 are
      * 					stricter.
      * @return			Boolean value indicating whether the unit meets the qualifications for this role.
-=======
-     * @param unit      The unit to be checked for role qualification
-     * @param tolerance A measure of how strictly to apply the qualifications. A value of zero is
-     *                  more or less by the book, while values < 0 are more liberal and > 0 are
-     *                  stricter.
-     * @return          Boolean value indicating whether the unit meets the qualifications for this role.
->>>>>>> a943b606
      */
     public boolean qualifiesForRole(AlphaStrikeElement unit, double tolerance) {
         double score = 0;
