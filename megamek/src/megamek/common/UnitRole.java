package megamek.common;

/**
 * Unit roles as defined by Alpha Strike Companion, used in formation building rules
 * in ASC and Campaign Operations
 * 
 * @author Neoancient
 */
public enum UnitRole {
    UNDETERMINED (false),
    AMBUSHER (true),
    BRAWLER (true),
    JUGGERNAUT (true),
    MISSILE_BOAT (true),
    SCOUT (true),
    SKIRMISHER (true),
    SNIPER (true),
    STRIKER (true),
    ATTACK_FIGHTER (false),
    DOGFIGHTER (false),
    FAST_DOGFIGHTER (false),
    FIRE_SUPPORT (false),
    INTERCEPTOR (false),
    TRANSPORT (false);

    private boolean ground;

    UnitRole(boolean ground) {
        this.ground = ground;
    }

    public boolean isGroundRole() {
        return ground;
    }

    public static UnitRole parseRole(String role) {
        switch (role.toLowerCase()) {
            case "ambusher":
                return AMBUSHER;
            case "brawler":
                return BRAWLER;
            case "juggernaut":
                return JUGGERNAUT;
            case "missile_boat":
            case "missile boat":
                return MISSILE_BOAT;
            case "scout":
                return SCOUT;
            case "skirmisher":
                return SKIRMISHER;
            case "sniper":
                return SNIPER;
            case "striker":
                return STRIKER;
            case "attack_fighter":
            case "attack figher":
            case "attack":
                return ATTACK_FIGHTER;
            case "dogfighter":
                return DOGFIGHTER;
            case "fast_dogfighter":
            case "fast dogfighter":
                return FAST_DOGFIGHTER;
            case "fire_support":
            case "fire support":
            case "fire-support":
                return FIRE_SUPPORT;
            case "interceptor":
                return INTERCEPTOR;
            case "transport":
                return TRANSPORT;
            default:
                System.err.println("Could not parse AS Role " + role);
                return UNDETERMINED;
        }
    }

    /**
     * Applies the criteria from Alpha Strike Companion to determine whether a unit
     * qualifies for a particular role. As the canon unit roles do not themselves adhere
     * strictly to the guidelines, there is some allowance for fuzziness in applying the
     * criteria by computing a score. Stats outside the given ranges lower the score, and
     * special abilities that are useful for a role raise the score.
     *
     * This method calculates AlphaStrike statistics for the Entity as the first step in the calculation.
     *
     * @param entity      The unit to be checked for role qualification
     * @return          Boolean value indicating whether the unit meets the qualifications for this role.
     */
    public boolean qualifiesForRole(Entity entity) {
        return qualifiesForRole(new AlphaStrikeElement(entity), 0);
    }

    /**
     * Applies the criteria from Alpha Strike Companion to determine whether a unit
     * qualifies for a particular role. As the canon unit roles do not themselves adhere
     * strictly to the guidelines, there is some allowance for fuzziness in applying the
     * criteria by computing a score. Stats outside the given ranges lower the score, and
     * special abilities that are useful for a role raise the score.
     *
     * This method calculates AlphaStrike statistics for the Entity as the first step in the calculation.
     *
     * @param entity      The unit to be checked for role qualification
     * @param tolerance A measure of how strictly to apply the qualifications. A value of zero is
     *                  more or less by the book, while values < 0 are more liberal and > 0 are
     *                  more strict.
     * @return          Boolean value indicating whether the unit meets the qualifications for this role.
     */
    public boolean qualifiesForRole(Entity entity, double tolerance) {
        return qualifiesForRole(new AlphaStrikeElement(entity), tolerance);
    }

    /**
     * Applies the criteria from Alpha Strike Companion to determine whether a unit
     * qualifies for a particular role. As the canon unit roles do not themselves adhere
     * strictly to the guidelines, there is some allowance for fuzziness in applying the
     * criteria by computing a score. Stats outside the given ranges lower the score, and
     * special abilities that are useful for a role raise the score.
     *
     * @param unit      The unit to be checked for role qualification
     * @return          Boolean value indicating whether the unit meets the qualifications for this role.
     */
<<<<<<< HEAD
	public boolean qualifiesForRole(AlphaStrikeElement unit) {
		return qualifiesForRole(unit, 0);
	}
	
	/**
	 * Applies the criteria from Alpha Strike Companion to determine whether a unit
	 * qualifies for a particular role. As the canon unit roles do not themselves adhere
	 * strictly to the guidelines, there is some allowance for fuzziness in applying the
	 * criteria by computing a score. Stats outside the given ranges lower the score, and
	 * special abilities that are useful for a role raise the score.
	 * 
	 * @param unit		The unit to be checked for role qualification
	 * @param tolerance	A measure of how strictly to apply the qualifications. A value of zero is
	 * 					more or less by the book, while values < 0 are more liberal and > 0 are
	 * 					more strict.
	 * @return			Boolean value indicating whether the unit meets the qualifications for this role.
	 */
	public boolean qualifiesForRole(AlphaStrikeElement unit, double tolerance) {
		double score = 0;
		int speed = unit.getPrimaryMovementValue();
		switch (this) {
		case AMBUSHER:
			/* Slow, light armor, preference for short range */
			score -= Math.max(0, speed - 6) * 0.5;
			score -= Math.max(0, unit.getFinalArmor() - 5);
			if (unit.hasSPA(BattleForceSPA.ECM)
					|| unit.hasSPA(BattleForceSPA.LECM)
					|| unit.hasSPA(BattleForceSPA.WAT)) {
				score++;				
			}
			if (unit.hasSPA(BattleForceSPA.STL)
					|| unit.hasSPA(BattleForceSPA.MAS)
					|| unit.hasSPA(BattleForceSPA.LMAS)) {
				score++;
			}
			if (unit.getDamage(AlphaStrikeElement.RANGE_BAND_SHORT) > 
					unit.getDamage(AlphaStrikeElement.RANGE_BAND_MEDIUM)) {
				score++;
			} else if (unit.getDamage(AlphaStrikeElement.RANGE_BAND_SHORT) > 
					unit.getDamage(AlphaStrikeElement.RANGE_BAND_LONG)) {
				score += 0.5;
			}
			break;
		case BRAWLER:
			/* Not too slow, preference for medium range */
			score += Math.min(0, speed - 8);
			if (unit.getDamage(AlphaStrikeElement.RANGE_BAND_MEDIUM) >= 
					unit.getDamage(AlphaStrikeElement.RANGE_BAND_SHORT)) {
				score += 0.5;
			}
			if (unit.getDamage(AlphaStrikeElement.RANGE_BAND_MEDIUM) > 
					unit.getDamage(AlphaStrikeElement.RANGE_BAND_LONG)) {
				score += 0.5;
			}
			break;
		case JUGGERNAUT:
			/* Slow and heavily armored and armed, preference for short range */
			score -= Math.max(0, speed - 6) * 0.5;
			/* Per ASC, a Juggernaut should have an armor value of 7, but there are a large number
			 * of smaller units with lower armor values that have an official role of juggernaut.*/
			score += Math.min(0,  unit.getFinalArmor() - (unit.getSize() + 4));
			if (Math.max(unit.getDamage(AlphaStrikeElement.RANGE_BAND_SHORT),
						unit.getDamage(AlphaStrikeElement.RANGE_BAND_MEDIUM))* 2 >= unit.getArmor()) {
				score++;
			}
			if (unit.getDamage(AlphaStrikeElement.RANGE_BAND_SHORT) > 
					unit.getDamage(AlphaStrikeElement.RANGE_BAND_MEDIUM)) {
				score++;
			} else if (unit.getDamage(AlphaStrikeElement.RANGE_BAND_SHORT) > 
					unit.getDamage(AlphaStrikeElement.RANGE_BAND_LONG)) {
				score += 0.5;
			}
			if (unit.hasSPA(BattleForceSPA.MEL)
					|| unit.hasSPA(BattleForceSPA.TSM)) {
				score++;
			}
			if (unit.hasSPA(BattleForceSPA.CR)
					|| unit.hasSPA(BattleForceSPA.RCA)
					|| unit.hasSPA(BattleForceSPA.RFA)) {
				score++;
			}
			if (unit.hasSPA(BattleForceSPA.AMS)
//					|| unit.hasSPA(BattleForceSPA.LAMS)
					|| unit.hasSPA(BattleForceSPA.RAMS)) {
				score++;				
			}
			break;
		case MISSILE_BOAT:
			/* Any artillery piece or can do damage by indirect fire at long range */
			return (unit.getDamage(AlphaStrikeElement.RANGE_BAND_LONG) > 0
						&& unit.getIndirectFire() > 0)
					|| unit.hasSPA(BattleForceSPA.ARTAIS)
					|| unit.hasSPA(BattleForceSPA.ARTAC)
					|| unit.hasSPA(BattleForceSPA.ARTBA)
					|| unit.hasSPA(BattleForceSPA.ARTCM5)
					|| unit.hasSPA(BattleForceSPA.ARTCM7)
					|| unit.hasSPA(BattleForceSPA.ARTCM9)
					|| unit.hasSPA(BattleForceSPA.ARTCM12)
					|| unit.hasSPA(BattleForceSPA.ARTT)
					|| unit.hasSPA(BattleForceSPA.ARTS)
					|| unit.hasSPA(BattleForceSPA.ARTLT)
					|| unit.hasSPA(BattleForceSPA.ARTTC)
					|| unit.hasSPA(BattleForceSPA.ARTSC)
					|| unit.hasSPA(BattleForceSPA.ARTLTC);
		case SCOUT:
			/* Fast (jump, WiGE, or VTOL helpful but not required), lightly armored, preference for short range */
			score += Math.min(0, speed - 8) * 0.5;
			score -= Math.max(0, unit.getFinalArmor() - 4);
			if (unit.getMovementModes().contains("j") || unit.getMovementModes().contains("g")
					|| unit.getMovementModes().contains("v")) {
				score++;
			}
			if (unit.hasSPA(BattleForceSPA.RCN)) {
				score++;
			}
			if (unit.hasSPA(BattleForceSPA.BH)
					|| unit.hasSPA(BattleForceSPA.PRB)
					|| unit.hasSPA(BattleForceSPA.LPRB)
					|| unit.hasSPA(BattleForceSPA.WAT)) {
				score++;
			}
			if (unit.hasSPA(BattleForceSPA.ECM)) {
				score++;
			}
			if (unit.getDamage(AlphaStrikeElement.RANGE_BAND_SHORT) > 
					unit.getDamage(AlphaStrikeElement.RANGE_BAND_MEDIUM)) {
				score++;
			} else if (unit.getDamage(AlphaStrikeElement.RANGE_BAND_SHORT) > 
					unit.getDamage(AlphaStrikeElement.RANGE_BAND_LONG)) {
				score += 0.5;
			}
			break;
		case SKIRMISHER:
			/* Fast, medium-heavy armor with preference for medium range */
			if (unit.getMovementModes().contains("j")) {
				score += Math.min(0, speed - 8) * 0.5;
			} else {
				score += Math.min(0, speed - 9) * 0.5;
			}
			score += Math.min(0, unit.getFinalArmor() - 4) + Math.min(0, 8 - unit.getFinalArmor());
			if (unit.getDamage(AlphaStrikeElement.RANGE_BAND_MEDIUM) >= 
					unit.getDamage(AlphaStrikeElement.RANGE_BAND_SHORT)) {
				score += 0.5;
			}
			if (unit.getDamage(AlphaStrikeElement.RANGE_BAND_MEDIUM) > 
					unit.getDamage(AlphaStrikeElement.RANGE_BAND_LONG)) {
				score += 0.5;
			}
			break;
		case SNIPER:
			/* Can do damage at long range without LRMs */
			return unit.getDamage(AlphaStrikeElement.RANGE_BAND_LONG)
					- unit.getDamage(AlphaStrikeElement.RANGE_BAND_LONG, WeaponType.BFCLASS_LRM) > 0;
		case STRIKER:
			/* Fast and light-medium armor, preference for short range */
			score += Math.min(0, speed - 9) * 0.5;
			score -= Math.max(0, unit.getFinalArmor() - 5);
			if (unit.getDamage(AlphaStrikeElement.RANGE_BAND_SHORT) > 
					unit.getDamage(AlphaStrikeElement.RANGE_BAND_MEDIUM)) {
				score++;
			} else if (unit.getDamage(AlphaStrikeElement.RANGE_BAND_SHORT) > 
					unit.getDamage(AlphaStrikeElement.RANGE_BAND_LONG)) {
				score += 0.5;
			}
			break;
		case ATTACK_FIGHTER:
			/* Slow, preference for short range */
			score -= Math.max(0, speed - 5);
			if (unit.getDamage(AlphaStrikeElement.RANGE_BAND_SHORT) > 
					unit.getDamage(AlphaStrikeElement.RANGE_BAND_MEDIUM)) {
				score++;
			} else if (unit.getDamage(AlphaStrikeElement.RANGE_BAND_SHORT) > 
					unit.getDamage(AlphaStrikeElement.RANGE_BAND_LONG)) {
				score += 0.5;
			}
			break;
		case DOGFIGHTER:
			/* Medium speed, preference for medium range */
			score += Math.min(0, speed - 5) + Math.min(0, 7 - speed) * 0.5;
			if (unit.getDamage(AlphaStrikeElement.RANGE_BAND_MEDIUM) >= 
					unit.getDamage(AlphaStrikeElement.RANGE_BAND_SHORT)) {
				score += 0.5;
			}
			if (unit.getDamage(AlphaStrikeElement.RANGE_BAND_MEDIUM) > 
					unit.getDamage(AlphaStrikeElement.RANGE_BAND_LONG)) {
				score += 0.5;
			}
			break;
		case FAST_DOGFIGHTER:
			/* Fast with preference for medium range */
			score += Math.min(0, speed - 7) + Math.min(0, 9 - speed) * 0.5;
			if (unit.getDamage(AlphaStrikeElement.RANGE_BAND_MEDIUM) >= 
					unit.getDamage(AlphaStrikeElement.RANGE_BAND_SHORT)) {
				score += 0.5;
			}
			if (unit.getDamage(AlphaStrikeElement.RANGE_BAND_MEDIUM) > 
					unit.getDamage(AlphaStrikeElement.RANGE_BAND_LONG)) {
				score += 0.5;
			}
			break;
		case FIRE_SUPPORT:
			/* Not too slow and can do damage at long range */
			if (unit.getDamage(AlphaStrikeElement.RANGE_BAND_LONG) < 0.5) {
				return false;
			}
			score += Math.min(0, speed - 5) + Math.min(0, 7 - speed);
			break;
		case INTERCEPTOR:
			/* Very fast, preference for damage at medium range */
			score += Math.min(0, speed - 10);
			if (unit.getDamage(AlphaStrikeElement.RANGE_BAND_MEDIUM) >= 
					unit.getDamage(AlphaStrikeElement.RANGE_BAND_SHORT)) {
				score += 0.5;
			}
			if (unit.getDamage(AlphaStrikeElement.RANGE_BAND_MEDIUM) > 
					unit.getDamage(AlphaStrikeElement.RANGE_BAND_LONG)) {
				score += 0.5;
			}
			break;
		case TRANSPORT:
			/* Has transport capacity */
			return unit.hasSPA(BattleForceSPA.CK)
					|| unit.hasSPA(BattleForceSPA.IT)
					|| unit.hasSPA(BattleForceSPA.AT)
					|| unit.hasSPA(BattleForceSPA.PT)
					|| unit.hasSPA(BattleForceSPA.VTM)
					|| unit.hasSPA(BattleForceSPA.VTH)
					|| unit.hasSPA(BattleForceSPA.VTS)
					|| unit.hasSPA(BattleForceSPA.MT)
					|| unit.hasSPA(BattleForceSPA.CT)
					|| unit.hasSPA(BattleForceSPA.ST)
					|| (unit.hasSPA(BattleForceSPA.CT) && (int)unit.getSPA(BattleForceSPA.CT) >= 50);
		default:
			break;
		}
		return score >= tolerance;
	}
=======
    public boolean qualifiesForRole(AlphaStrikeElement unit) {
        return qualifiesForRole(unit, 0);
    }
>>>>>>> d90e92ab

    /**
     * Applies the criteria from Alpha Strike Companion to determine whether a unit
     * qualifies for a particular role. As the canon unit roles do not themselves adhere
     * strictly to the guidelines, there is some allowance for fuzziness in applying the
     * criteria by computing a score. Stats outside the given ranges lower the score, and
     * special abilities that are useful for a role raise the score.
     *
     * @param unit		The unit to be checked for role qualification
     * @param tolerance	A measure of how strictly to apply the qualifications. A value of zero is
     * 					more or less by the book, while values < 0 are more liberal and > 0 are
     * 					stricter.
     * @return			Boolean value indicating whether the unit meets the qualifications for this role.
     */
    public boolean qualifiesForRole(AlphaStrikeElement unit, double tolerance) {
        double score = 0;
        int speed = unit.getPrimaryMovementValue();
        switch (this) {
            case AMBUSHER:
                /* Slow, light armor, preference for short range */
                score -= Math.max(0, speed - 6) * 0.5;
                score -= Math.max(0, unit.getFinalArmor() - 5);
                if (unit.hasSPA(BattleForceSPA.ECM)
                        || unit.hasSPA(BattleForceSPA.LECM)
                        || unit.hasSPA(BattleForceSPA.WAT)) {
                    score++;
                }
                if (unit.hasSPA(BattleForceSPA.STL)
                        || unit.hasSPA(BattleForceSPA.MAS)
                        || unit.hasSPA(BattleForceSPA.LMAS)) {
                    score++;
                }
                if (unit.getDamage(AlphaStrikeElement.RANGE_BAND_SHORT) >
                        unit.getDamage(AlphaStrikeElement.RANGE_BAND_MEDIUM)) {
                    score++;
                } else if (unit.getDamage(AlphaStrikeElement.RANGE_BAND_SHORT) >
                        unit.getDamage(AlphaStrikeElement.RANGE_BAND_LONG)) {
                    score += 0.5;
                }
                break;
            case BRAWLER:
                /* Not too slow, preference for medium range */
                score += Math.min(0, speed - 8);
                if (unit.getDamage(AlphaStrikeElement.RANGE_BAND_MEDIUM) >=
                        unit.getDamage(AlphaStrikeElement.RANGE_BAND_SHORT)) {
                    score += 0.5;
                }
                if (unit.getDamage(AlphaStrikeElement.RANGE_BAND_MEDIUM) >
                        unit.getDamage(AlphaStrikeElement.RANGE_BAND_LONG)) {
                    score += 0.5;
                }
                break;
            case JUGGERNAUT:
                /* Slow and heavily armored and armed, preference for short range */
                score -= Math.max(0, speed - 6) * 0.5;
                /* Per ASC, a Juggernaut should have an armor value of 7, but there are a large number
                 * of smaller units with lower armor values that have an official role of juggernaut.*/
                score += Math.min(0,  unit.getFinalArmor() - (unit.getSize() + 4));
                if (Math.max(unit.getDamage(AlphaStrikeElement.RANGE_BAND_SHORT),
                            unit.getDamage(AlphaStrikeElement.RANGE_BAND_MEDIUM))* 2 >= unit.getArmor()) {
                    score++;
                }
                if (unit.getDamage(AlphaStrikeElement.RANGE_BAND_SHORT) >
                        unit.getDamage(AlphaStrikeElement.RANGE_BAND_MEDIUM)) {
                    score++;
                } else if (unit.getDamage(AlphaStrikeElement.RANGE_BAND_SHORT) >
                        unit.getDamage(AlphaStrikeElement.RANGE_BAND_LONG)) {
                    score += 0.5;
                }
                if (unit.hasSPA(BattleForceSPA.MEL)
                        || unit.hasSPA(BattleForceSPA.TSM)) {
                    score++;
                }
                if (unit.hasSPA(BattleForceSPA.CR)
                        || unit.hasSPA(BattleForceSPA.RCA)
                        || unit.hasSPA(BattleForceSPA.RFA)) {
                    score++;
                }
                if (unit.hasSPA(BattleForceSPA.AMS)
    //					|| unit.hasSPA(BattleForceSPA.LAMS)
                        || unit.hasSPA(BattleForceSPA.RAMS)) {
                    score++;
                }
                break;
            case MISSILE_BOAT:
                /* Any artillery piece or can do damage by indirect fire at long range */
                return (unit.getDamage(AlphaStrikeElement.RANGE_BAND_LONG) > 0
                            && unit.getIndirectFire() > 0)
                        || unit.hasSPA(BattleForceSPA.ARTAIS)
                        || unit.hasSPA(BattleForceSPA.ARTAC)
                        || unit.hasSPA(BattleForceSPA.ARTBA)
                        || unit.hasSPA(BattleForceSPA.ARTCM5)
                        || unit.hasSPA(BattleForceSPA.ARTCM7)
                        || unit.hasSPA(BattleForceSPA.ARTCM9)
                        || unit.hasSPA(BattleForceSPA.ARTCM12)
                        || unit.hasSPA(BattleForceSPA.ARTT)
                        || unit.hasSPA(BattleForceSPA.ARTS)
                        || unit.hasSPA(BattleForceSPA.ARTLT)
                        || unit.hasSPA(BattleForceSPA.ARTTC)
                        || unit.hasSPA(BattleForceSPA.ARTSC)
                        || unit.hasSPA(BattleForceSPA.ARTLTC);
            case SCOUT:
                /* Fast (jump, WiGE, or VTOL helpful but not required), lightly armored, preference for short range */
                score += Math.min(0, speed - 8) * 0.5;
                score -= Math.max(0, unit.getFinalArmor() - 4);
                if (unit.getMovementModes().contains("j") || unit.getMovementModes().contains("g")
                        || unit.getMovementModes().contains("v")) {
                    score++;
                }
                if (unit.hasSPA(BattleForceSPA.RCN)) {
                    score++;
                }
                if (unit.hasSPA(BattleForceSPA.BH)
                        || unit.hasSPA(BattleForceSPA.PRB)
                        || unit.hasSPA(BattleForceSPA.LPRB)
                        || unit.hasSPA(BattleForceSPA.WAT)) {
                    score++;
                }
                if (unit.hasSPA(BattleForceSPA.ECM)) {
                    score++;
                }
                if (unit.getDamage(AlphaStrikeElement.RANGE_BAND_SHORT) >
                        unit.getDamage(AlphaStrikeElement.RANGE_BAND_MEDIUM)) {
                    score++;
                } else if (unit.getDamage(AlphaStrikeElement.RANGE_BAND_SHORT) >
                        unit.getDamage(AlphaStrikeElement.RANGE_BAND_LONG)) {
                    score += 0.5;
                }
                break;
            case SKIRMISHER:
                /* Fast, medium-heavy armor with preference for medium range */
                if (unit.getMovementModes().contains("j")) {
                    score += Math.min(0, speed - 8) * 0.5;
                } else {
                    score += Math.min(0, speed - 9) * 0.5;
                }
                score += Math.min(0, unit.getFinalArmor() - 4) + Math.min(0, 8 - unit.getFinalArmor());
                if (unit.getDamage(AlphaStrikeElement.RANGE_BAND_MEDIUM) >=
                        unit.getDamage(AlphaStrikeElement.RANGE_BAND_SHORT)) {
                    score += 0.5;
                }
                if (unit.getDamage(AlphaStrikeElement.RANGE_BAND_MEDIUM) >
                        unit.getDamage(AlphaStrikeElement.RANGE_BAND_LONG)) {
                    score += 0.5;
                }
                break;
            case SNIPER:
                /* Can do damage at long range without LRMs */
                return unit.getDamage(AlphaStrikeElement.RANGE_BAND_LONG)
                        - unit.getDamage(AlphaStrikeElement.RANGE_BAND_LONG, WeaponType.BFCLASS_LRM) > 0;
            case STRIKER:
                /* Fast and light-medium armor, preference for short range */
                score += Math.min(0, speed - 9) * 0.5;
                score -= Math.max(0, unit.getFinalArmor() - 5);
                if (unit.getDamage(AlphaStrikeElement.RANGE_BAND_SHORT) >
                        unit.getDamage(AlphaStrikeElement.RANGE_BAND_MEDIUM)) {
                    score++;
                } else if (unit.getDamage(AlphaStrikeElement.RANGE_BAND_SHORT) >
                        unit.getDamage(AlphaStrikeElement.RANGE_BAND_LONG)) {
                    score += 0.5;
                }
                break;
            case ATTACK_FIGHTER:
                /* Slow, preference for short range */
                score -= Math.max(0, speed - 5);
                if (unit.getDamage(AlphaStrikeElement.RANGE_BAND_SHORT) >
                        unit.getDamage(AlphaStrikeElement.RANGE_BAND_MEDIUM)) {
                    score++;
                } else if (unit.getDamage(AlphaStrikeElement.RANGE_BAND_SHORT) >
                        unit.getDamage(AlphaStrikeElement.RANGE_BAND_LONG)) {
                    score += 0.5;
                }
                break;
            case DOGFIGHTER:
                /* Medium speed, preference for medium range */
                score += Math.min(0, speed - 5) + Math.min(0, 7 - speed) * 0.5;
                if (unit.getDamage(AlphaStrikeElement.RANGE_BAND_MEDIUM) >=
                        unit.getDamage(AlphaStrikeElement.RANGE_BAND_SHORT)) {
                    score += 0.5;
                }
                if (unit.getDamage(AlphaStrikeElement.RANGE_BAND_MEDIUM) >
                        unit.getDamage(AlphaStrikeElement.RANGE_BAND_LONG)) {
                    score += 0.5;
                }
                break;
            case FAST_DOGFIGHTER:
                /* Fast with preference for medium range */
                score += Math.min(0, speed - 7) + Math.min(0, 9 - speed) * 0.5;
                if (unit.getDamage(AlphaStrikeElement.RANGE_BAND_MEDIUM) >=
                        unit.getDamage(AlphaStrikeElement.RANGE_BAND_SHORT)) {
                    score += 0.5;
                }
                if (unit.getDamage(AlphaStrikeElement.RANGE_BAND_MEDIUM) >
                        unit.getDamage(AlphaStrikeElement.RANGE_BAND_LONG)) {
                    score += 0.5;
                }
                break;
            case FIRE_SUPPORT:
                /* Not too slow and can do damage at long range */
                if (unit.getDamage(AlphaStrikeElement.RANGE_BAND_LONG) < 0.5) {
                    return false;
                }
                score += Math.min(0, speed - 5) + Math.min(0, 7 - speed);
                break;
            case INTERCEPTOR:
                /* Very fast, preference for damage at medium range */
                score += Math.min(0, speed - 10);
                if (unit.getDamage(AlphaStrikeElement.RANGE_BAND_MEDIUM) >=
                        unit.getDamage(AlphaStrikeElement.RANGE_BAND_SHORT)) {
                    score += 0.5;
                }
                if (unit.getDamage(AlphaStrikeElement.RANGE_BAND_MEDIUM) >
                        unit.getDamage(AlphaStrikeElement.RANGE_BAND_LONG)) {
                    score += 0.5;
                }
                break;
            case TRANSPORT:
                /* Has transport capacity */
                return unit.hasSPA(BattleForceSPA.CK)
                        || unit.hasSPA(BattleForceSPA.IT)
                        || unit.hasSPA(BattleForceSPA.AT)
                        || unit.hasSPA(BattleForceSPA.PT)
                        || unit.hasSPA(BattleForceSPA.VTM)
                        || unit.hasSPA(BattleForceSPA.VTH)
                        || unit.hasSPA(BattleForceSPA.VTS)
                        || unit.hasSPA(BattleForceSPA.MT)
                        || unit.hasSPA(BattleForceSPA.CT)
                        || unit.hasSPA(BattleForceSPA.ST)
                        || (unit.hasSPA(BattleForceSPA.CT) && unit.getSPA(BattleForceSPA.CT) >= 50);
            default:
                break;
        }
        return score >= tolerance;
    }

    /* Convert all but initial letter(s) to lower case */
    @Override
    public String toString() {
        StringBuilder sb = new StringBuilder();
        for (String word : name().split("_")) {
            sb.append(Character.toUpperCase(word.charAt(0)))
                    .append(word.substring(1).toLowerCase()).append(" ");
        }
        return sb.toString().trim();
    }
}<|MERGE_RESOLUTION|>--- conflicted
+++ resolved
@@ -120,249 +120,9 @@
      * @param unit      The unit to be checked for role qualification
      * @return          Boolean value indicating whether the unit meets the qualifications for this role.
      */
-<<<<<<< HEAD
-	public boolean qualifiesForRole(AlphaStrikeElement unit) {
-		return qualifiesForRole(unit, 0);
-	}
-	
-	/**
-	 * Applies the criteria from Alpha Strike Companion to determine whether a unit
-	 * qualifies for a particular role. As the canon unit roles do not themselves adhere
-	 * strictly to the guidelines, there is some allowance for fuzziness in applying the
-	 * criteria by computing a score. Stats outside the given ranges lower the score, and
-	 * special abilities that are useful for a role raise the score.
-	 * 
-	 * @param unit		The unit to be checked for role qualification
-	 * @param tolerance	A measure of how strictly to apply the qualifications. A value of zero is
-	 * 					more or less by the book, while values < 0 are more liberal and > 0 are
-	 * 					more strict.
-	 * @return			Boolean value indicating whether the unit meets the qualifications for this role.
-	 */
-	public boolean qualifiesForRole(AlphaStrikeElement unit, double tolerance) {
-		double score = 0;
-		int speed = unit.getPrimaryMovementValue();
-		switch (this) {
-		case AMBUSHER:
-			/* Slow, light armor, preference for short range */
-			score -= Math.max(0, speed - 6) * 0.5;
-			score -= Math.max(0, unit.getFinalArmor() - 5);
-			if (unit.hasSPA(BattleForceSPA.ECM)
-					|| unit.hasSPA(BattleForceSPA.LECM)
-					|| unit.hasSPA(BattleForceSPA.WAT)) {
-				score++;				
-			}
-			if (unit.hasSPA(BattleForceSPA.STL)
-					|| unit.hasSPA(BattleForceSPA.MAS)
-					|| unit.hasSPA(BattleForceSPA.LMAS)) {
-				score++;
-			}
-			if (unit.getDamage(AlphaStrikeElement.RANGE_BAND_SHORT) > 
-					unit.getDamage(AlphaStrikeElement.RANGE_BAND_MEDIUM)) {
-				score++;
-			} else if (unit.getDamage(AlphaStrikeElement.RANGE_BAND_SHORT) > 
-					unit.getDamage(AlphaStrikeElement.RANGE_BAND_LONG)) {
-				score += 0.5;
-			}
-			break;
-		case BRAWLER:
-			/* Not too slow, preference for medium range */
-			score += Math.min(0, speed - 8);
-			if (unit.getDamage(AlphaStrikeElement.RANGE_BAND_MEDIUM) >= 
-					unit.getDamage(AlphaStrikeElement.RANGE_BAND_SHORT)) {
-				score += 0.5;
-			}
-			if (unit.getDamage(AlphaStrikeElement.RANGE_BAND_MEDIUM) > 
-					unit.getDamage(AlphaStrikeElement.RANGE_BAND_LONG)) {
-				score += 0.5;
-			}
-			break;
-		case JUGGERNAUT:
-			/* Slow and heavily armored and armed, preference for short range */
-			score -= Math.max(0, speed - 6) * 0.5;
-			/* Per ASC, a Juggernaut should have an armor value of 7, but there are a large number
-			 * of smaller units with lower armor values that have an official role of juggernaut.*/
-			score += Math.min(0,  unit.getFinalArmor() - (unit.getSize() + 4));
-			if (Math.max(unit.getDamage(AlphaStrikeElement.RANGE_BAND_SHORT),
-						unit.getDamage(AlphaStrikeElement.RANGE_BAND_MEDIUM))* 2 >= unit.getArmor()) {
-				score++;
-			}
-			if (unit.getDamage(AlphaStrikeElement.RANGE_BAND_SHORT) > 
-					unit.getDamage(AlphaStrikeElement.RANGE_BAND_MEDIUM)) {
-				score++;
-			} else if (unit.getDamage(AlphaStrikeElement.RANGE_BAND_SHORT) > 
-					unit.getDamage(AlphaStrikeElement.RANGE_BAND_LONG)) {
-				score += 0.5;
-			}
-			if (unit.hasSPA(BattleForceSPA.MEL)
-					|| unit.hasSPA(BattleForceSPA.TSM)) {
-				score++;
-			}
-			if (unit.hasSPA(BattleForceSPA.CR)
-					|| unit.hasSPA(BattleForceSPA.RCA)
-					|| unit.hasSPA(BattleForceSPA.RFA)) {
-				score++;
-			}
-			if (unit.hasSPA(BattleForceSPA.AMS)
-//					|| unit.hasSPA(BattleForceSPA.LAMS)
-					|| unit.hasSPA(BattleForceSPA.RAMS)) {
-				score++;				
-			}
-			break;
-		case MISSILE_BOAT:
-			/* Any artillery piece or can do damage by indirect fire at long range */
-			return (unit.getDamage(AlphaStrikeElement.RANGE_BAND_LONG) > 0
-						&& unit.getIndirectFire() > 0)
-					|| unit.hasSPA(BattleForceSPA.ARTAIS)
-					|| unit.hasSPA(BattleForceSPA.ARTAC)
-					|| unit.hasSPA(BattleForceSPA.ARTBA)
-					|| unit.hasSPA(BattleForceSPA.ARTCM5)
-					|| unit.hasSPA(BattleForceSPA.ARTCM7)
-					|| unit.hasSPA(BattleForceSPA.ARTCM9)
-					|| unit.hasSPA(BattleForceSPA.ARTCM12)
-					|| unit.hasSPA(BattleForceSPA.ARTT)
-					|| unit.hasSPA(BattleForceSPA.ARTS)
-					|| unit.hasSPA(BattleForceSPA.ARTLT)
-					|| unit.hasSPA(BattleForceSPA.ARTTC)
-					|| unit.hasSPA(BattleForceSPA.ARTSC)
-					|| unit.hasSPA(BattleForceSPA.ARTLTC);
-		case SCOUT:
-			/* Fast (jump, WiGE, or VTOL helpful but not required), lightly armored, preference for short range */
-			score += Math.min(0, speed - 8) * 0.5;
-			score -= Math.max(0, unit.getFinalArmor() - 4);
-			if (unit.getMovementModes().contains("j") || unit.getMovementModes().contains("g")
-					|| unit.getMovementModes().contains("v")) {
-				score++;
-			}
-			if (unit.hasSPA(BattleForceSPA.RCN)) {
-				score++;
-			}
-			if (unit.hasSPA(BattleForceSPA.BH)
-					|| unit.hasSPA(BattleForceSPA.PRB)
-					|| unit.hasSPA(BattleForceSPA.LPRB)
-					|| unit.hasSPA(BattleForceSPA.WAT)) {
-				score++;
-			}
-			if (unit.hasSPA(BattleForceSPA.ECM)) {
-				score++;
-			}
-			if (unit.getDamage(AlphaStrikeElement.RANGE_BAND_SHORT) > 
-					unit.getDamage(AlphaStrikeElement.RANGE_BAND_MEDIUM)) {
-				score++;
-			} else if (unit.getDamage(AlphaStrikeElement.RANGE_BAND_SHORT) > 
-					unit.getDamage(AlphaStrikeElement.RANGE_BAND_LONG)) {
-				score += 0.5;
-			}
-			break;
-		case SKIRMISHER:
-			/* Fast, medium-heavy armor with preference for medium range */
-			if (unit.getMovementModes().contains("j")) {
-				score += Math.min(0, speed - 8) * 0.5;
-			} else {
-				score += Math.min(0, speed - 9) * 0.5;
-			}
-			score += Math.min(0, unit.getFinalArmor() - 4) + Math.min(0, 8 - unit.getFinalArmor());
-			if (unit.getDamage(AlphaStrikeElement.RANGE_BAND_MEDIUM) >= 
-					unit.getDamage(AlphaStrikeElement.RANGE_BAND_SHORT)) {
-				score += 0.5;
-			}
-			if (unit.getDamage(AlphaStrikeElement.RANGE_BAND_MEDIUM) > 
-					unit.getDamage(AlphaStrikeElement.RANGE_BAND_LONG)) {
-				score += 0.5;
-			}
-			break;
-		case SNIPER:
-			/* Can do damage at long range without LRMs */
-			return unit.getDamage(AlphaStrikeElement.RANGE_BAND_LONG)
-					- unit.getDamage(AlphaStrikeElement.RANGE_BAND_LONG, WeaponType.BFCLASS_LRM) > 0;
-		case STRIKER:
-			/* Fast and light-medium armor, preference for short range */
-			score += Math.min(0, speed - 9) * 0.5;
-			score -= Math.max(0, unit.getFinalArmor() - 5);
-			if (unit.getDamage(AlphaStrikeElement.RANGE_BAND_SHORT) > 
-					unit.getDamage(AlphaStrikeElement.RANGE_BAND_MEDIUM)) {
-				score++;
-			} else if (unit.getDamage(AlphaStrikeElement.RANGE_BAND_SHORT) > 
-					unit.getDamage(AlphaStrikeElement.RANGE_BAND_LONG)) {
-				score += 0.5;
-			}
-			break;
-		case ATTACK_FIGHTER:
-			/* Slow, preference for short range */
-			score -= Math.max(0, speed - 5);
-			if (unit.getDamage(AlphaStrikeElement.RANGE_BAND_SHORT) > 
-					unit.getDamage(AlphaStrikeElement.RANGE_BAND_MEDIUM)) {
-				score++;
-			} else if (unit.getDamage(AlphaStrikeElement.RANGE_BAND_SHORT) > 
-					unit.getDamage(AlphaStrikeElement.RANGE_BAND_LONG)) {
-				score += 0.5;
-			}
-			break;
-		case DOGFIGHTER:
-			/* Medium speed, preference for medium range */
-			score += Math.min(0, speed - 5) + Math.min(0, 7 - speed) * 0.5;
-			if (unit.getDamage(AlphaStrikeElement.RANGE_BAND_MEDIUM) >= 
-					unit.getDamage(AlphaStrikeElement.RANGE_BAND_SHORT)) {
-				score += 0.5;
-			}
-			if (unit.getDamage(AlphaStrikeElement.RANGE_BAND_MEDIUM) > 
-					unit.getDamage(AlphaStrikeElement.RANGE_BAND_LONG)) {
-				score += 0.5;
-			}
-			break;
-		case FAST_DOGFIGHTER:
-			/* Fast with preference for medium range */
-			score += Math.min(0, speed - 7) + Math.min(0, 9 - speed) * 0.5;
-			if (unit.getDamage(AlphaStrikeElement.RANGE_BAND_MEDIUM) >= 
-					unit.getDamage(AlphaStrikeElement.RANGE_BAND_SHORT)) {
-				score += 0.5;
-			}
-			if (unit.getDamage(AlphaStrikeElement.RANGE_BAND_MEDIUM) > 
-					unit.getDamage(AlphaStrikeElement.RANGE_BAND_LONG)) {
-				score += 0.5;
-			}
-			break;
-		case FIRE_SUPPORT:
-			/* Not too slow and can do damage at long range */
-			if (unit.getDamage(AlphaStrikeElement.RANGE_BAND_LONG) < 0.5) {
-				return false;
-			}
-			score += Math.min(0, speed - 5) + Math.min(0, 7 - speed);
-			break;
-		case INTERCEPTOR:
-			/* Very fast, preference for damage at medium range */
-			score += Math.min(0, speed - 10);
-			if (unit.getDamage(AlphaStrikeElement.RANGE_BAND_MEDIUM) >= 
-					unit.getDamage(AlphaStrikeElement.RANGE_BAND_SHORT)) {
-				score += 0.5;
-			}
-			if (unit.getDamage(AlphaStrikeElement.RANGE_BAND_MEDIUM) > 
-					unit.getDamage(AlphaStrikeElement.RANGE_BAND_LONG)) {
-				score += 0.5;
-			}
-			break;
-		case TRANSPORT:
-			/* Has transport capacity */
-			return unit.hasSPA(BattleForceSPA.CK)
-					|| unit.hasSPA(BattleForceSPA.IT)
-					|| unit.hasSPA(BattleForceSPA.AT)
-					|| unit.hasSPA(BattleForceSPA.PT)
-					|| unit.hasSPA(BattleForceSPA.VTM)
-					|| unit.hasSPA(BattleForceSPA.VTH)
-					|| unit.hasSPA(BattleForceSPA.VTS)
-					|| unit.hasSPA(BattleForceSPA.MT)
-					|| unit.hasSPA(BattleForceSPA.CT)
-					|| unit.hasSPA(BattleForceSPA.ST)
-					|| (unit.hasSPA(BattleForceSPA.CT) && (int)unit.getSPA(BattleForceSPA.CT) >= 50);
-		default:
-			break;
-		}
-		return score >= tolerance;
-	}
-=======
     public boolean qualifiesForRole(AlphaStrikeElement unit) {
         return qualifiesForRole(unit, 0);
     }
->>>>>>> d90e92ab
 
     /**
      * Applies the criteria from Alpha Strike Companion to determine whether a unit
