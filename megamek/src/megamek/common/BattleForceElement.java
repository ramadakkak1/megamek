--- conflicted
+++ resolved
@@ -1,7 +1,6 @@
 /*
  * Copyright (c) 2016, 2021 - The MegaMek Team. All Rights Reserved.
  *
-<<<<<<< HEAD
  * This file is part of MegaMek.
  *
  * MegaMek is free software: you can redistribute it and/or modify
@@ -16,17 +15,6 @@
  *
  * You should have received a copy of the GNU General Public License
  * along with MegaMek. If not, see <http://www.gnu.org/licenses/>.
-=======
- * This program is free software; you can redistribute it and/or modify it
- * under the terms of the GNU General Public License as published by the Free
- * Software Foundation; either version 2 of the License, or (at your option)
- * any later version.
- *
- * This program is distributed in the hope that it will be useful, but
- * WITHOUT ANY WARRANTY; without even the implied warranty of MERCHANTABILITY
- * or FITNESS FOR A PARTICULAR PURPOSE. See the GNU General Public License
- * for more details.
->>>>>>> d90e92ab
  */
 package megamek.common;
 
@@ -51,15 +39,15 @@
     public enum ASArcs {
         Front, Left, Right, Rear;
     }
-    
+
     public enum ASAttackType {
-        STD, CAP, SCAP, MSL; 
+        STD, CAP, SCAP, MSL;
     }
 
     public enum ASRange {
         SHORT, MEDIUM, LONG, EXTREME;
     }
-    
+
     public static final int RANGE_BAND_SHORT = 0;
     public static final int RANGE_BAND_MEDIUM = 1;
     public static final int RANGE_BAND_LONG = 2;
@@ -82,13 +70,13 @@
     protected int size;
     protected LinkedHashMap<String,Integer> movement = new LinkedHashMap<>();
     protected int tmm;
-    
-    /** 
-     * The normal damage values of a ground unit (S/M/L) or fighter (S/M/L/E).  
+
+    /**
+     * The normal damage values of a ground unit (S/M/L) or fighter (S/M/L/E).
      * Spaceships and LG support vehicles use arcDamage instead.
      */
     protected ASDamageVector standardDamage;
-    
+
     protected int overheat;
     protected double armor;
     protected double threshold = -1;
@@ -150,15 +138,15 @@
     public String getChassis() {
         return chassis;
     }
-    
+
     public String getModel() {
         return model;
     }
-    
+
     public UnitRole getRole() {
         return role;
     }
-    
+
     public Set<String> getMovementModes() {
     	return movement.keySet();
     }
@@ -176,7 +164,7 @@
     public String getPrimaryMovementType() {
         return movement.keySet().iterator().next();
     }
-    
+
     public String getMovementAsString() {
     	return movement.entrySet().stream()
     			.map(e -> (e.getKey().equals("k") ? "0." + e.getValue() : e.getValue())
@@ -228,11 +216,11 @@
         return locationNames[loc];
     }
     
-    
-    
-    
-    
-    
+
+
+
+    
+
 
     public int getFinalPoints() {
         return Math.max(1, (int) Math.round(points));
@@ -752,37 +740,37 @@
                 return spa.toString() + val;
         }
     }
-    
+
     public int getDmgS() {
         double dmgS = weaponLocations[0].standardDamage.get(0);
         return dmgS < 0.5 ? 0 : (int)Math.ceil(dmgS);
     }
-    
+
     public boolean isMinimalDmgS() {
         double dmgS = weaponLocations[0].standardDamage.get(0);
         return (dmgS < 0.5) && (dmgS > 0);
     }
-    
+
     public int getDmgM() {
         double dmgM = weaponLocations[0].standardDamage.get(1);
         return dmgM < 0.5 ? 0 : (int)Math.ceil(dmgM);
     }
-    
+
     public boolean isMinimalDmgM() {
         double dmgM = weaponLocations[0].standardDamage.get(1);
         return (dmgM < 0.5) && (dmgM > 0);
     }
-    
+
     public int getDmgL() {
         double dmgL = weaponLocations[0].standardDamage.get(2);
         return dmgL < 0.5 ? 0 : (int)Math.ceil(dmgL);
     }
-    
+
     public boolean isMinimalDmgL() {
         double dmgL = weaponLocations[0].standardDamage.get(2);
         return (dmgL < 0.5) && (dmgL > 0);
     }
-    
+
     public class WeaponLocation {
         List<Double> standardDamage = new ArrayList<>();
         Map<Integer,List<Double>> specialDamage = new HashMap<>();
@@ -798,7 +786,7 @@
                 heatDamage.add(0);
             }
         }
-        
+
         public boolean hasStandardDamage() {
             return standardDamage.stream().mapToDouble(Double::doubleValue).sum() > 0;
         }
@@ -861,7 +849,6 @@
             }
             return 0;
         }
-<<<<<<< HEAD
         
         public List<Double> getDamageForClass(int damageClass) {
             if (specialDamage.containsKey(damageClass)) {
@@ -869,12 +856,10 @@
             }
             return new ArrayList<>();
         }
-        
+
         public String formatDamageUp() {
             return formatDamageUp(standardDamage);
         }
-=======
->>>>>>> d90e92ab
 
         public String formatDamageUp(int damageClass) {
             if (specialDamage.containsKey(damageClass)) {
@@ -886,14 +871,14 @@
         public String formatDamageRounded(boolean showMinDamage) {
             return formatDamageRounded(standardDamage, showMinDamage);
         }
-        
+
         public String getSpecialDamageString(int damageClass) {
             if (!specialDamage.containsKey(damageClass)) {
                 return rangeBands > 3? "0/0/0/0" : "0/0/0";
             }
             List<Double> damageList = specialDamage.get(damageClass);
             if (damageClass == WeaponType.BFCLASS_SRM) {
-                return WeaponType.BF_CLASS_NAMES[WeaponType.BFCLASS_SRM] 
+                return WeaponType.BF_CLASS_NAMES[WeaponType.BFCLASS_SRM]
                         + specialDamageString(damageList.get(0)) + "/"
                         + specialDamageString(damageList.get(1));
             } else {
@@ -976,5 +961,5 @@
             }).collect(Collectors.joining("/"));
         }
     }
-    
+
 }