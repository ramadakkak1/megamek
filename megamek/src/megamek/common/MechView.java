/*
 * MegaMek - Copyright (C) 2000,2001,2002,2003,2004 Ben Mazur (bmazur@sev.org)
 *
 *  This program is free software; you can redistribute it and/or modify it
 *  under the terms of the GNU General Public License as published by the Free
 *  Software Foundation; either version 2 of the License, or (at your option)
 *  any later version.
 *
 *  This program is distributed in the hope that it will be useful, but
 *  WITHOUT ANY WARRANTY; without even the implied warranty of MERCHANTABILITY
 *  or FITNESS FOR A PARTICULAR PURPOSE. See the GNU General Public License
 *  for more details.
 */

/*
 * MechView.java
 *
 * Created on January 20, 2003 by Ryan McConnell
 */

package megamek.common;

import java.text.DecimalFormat;
import java.text.DecimalFormatSymbols;
import java.util.ArrayList;
import java.util.Arrays;
import java.util.Collections;
import java.util.Enumeration;
import java.util.HashMap;
import java.util.Iterator;
import java.util.List;
import java.util.Map;
import java.util.StringJoiner;
import java.util.function.Function;
import java.util.stream.Collectors;

import megamek.client.ui.Messages;
import megamek.common.options.IOption;
import megamek.common.options.IOptionGroup;
import megamek.common.options.PilotOptions;
import megamek.common.options.Quirks;
import megamek.common.weapons.bayweapons.BayWeapon;

/**
 * A utility class for retrieving unit information in a formatted string.
 * 
 * The information is encoded in a series of classes that implement a common {@link ViewElement}
 * interface, which can format the element either in html or in plain text.
 * 
 */
public class MechView {
    
    /**
     * Provides common interface for various ways to present data that can be formatted
     * either as HTML or as plain text.
     * 
     * @see MechView.SingleLine
     * @see MechView.LabeledElement
     * @see MechView.TableElement
     * @see MechView.ItemList
     * @see MechView.Title
     * @see MechView.EmptyElement
     */
    interface ViewElement {
        String toPlainText();
        String toHTML();
    }
    private Entity entity;
    private boolean isMech;
    private boolean isInf;
    private boolean isBA;
    private boolean isVehicle;
    private boolean isProto;
    private boolean isGunEmplacement;
    private boolean isAero;
    private boolean isConvFighter;
    @SuppressWarnings("unused")
    private boolean isFixedWingSupport;
    private boolean isSquadron;
    private boolean isSmallCraft;
    private boolean isJumpship;
    @SuppressWarnings("unused")
    private boolean isSpaceStation;

    private List<ViewElement> sHead = new ArrayList<>();
    private List<ViewElement> sBasic = new ArrayList<>();
    private List<ViewElement> sLoadout = new ArrayList<>();
    private List<ViewElement> sFluff = new ArrayList<>();
    
    private boolean html;

    /**
     * Compiles information about an {@link Entity} useful for showing a summary of its abilities.
     * Produced output formatted in html.
     * 
     * @param entity           The entity to summarize
     * @param showDetail       If true, shows individual weapons that make up weapon bays.
     */
    public MechView(Entity entity, boolean showDetail) {
        this(entity, showDetail, false, true);
    }
    
    /**
     * Compiles information about an {@link Entity} useful for showing a summary of its abilities.
     * Produced output formatted in html.
     * 
     * @param entity           The entity to summarize
     * @param showDetail       If true, shows individual weapons that make up weapon bays.
     * @param useAlternateCost If true, uses alternate cost calculation. This primarily provides an
     *                         equipment-only cost for conventional infantry for MekHQ.
     */
    public MechView(Entity entity, boolean showDetail, boolean useAlternateCost) {
        this(entity, showDetail, useAlternateCost, true);
    }
    
    /**
     * Compiles information about an {@link Entity} useful for showing a summary of its abilities.
     * 
     * @param entity           The entity to summarize
     * @param showDetail       If true, shows individual weapons that make up weapon bays.
     * @param useAlternateCost If true, uses alternate cost calculation. This primarily provides an
     *                         equipment-only cost for conventional infantry for MekHQ.
     * @param html             If true, produces output formatted as html. If false, formats output
     *                         as plain text.
     */
    public MechView(Entity entity, boolean showDetail, boolean useAlternateCost, boolean html) {
        this.entity = entity;
        this.html = html;
        isMech = entity instanceof Mech;
        isInf = entity instanceof Infantry;
        isBA = entity instanceof BattleArmor;
        isVehicle = entity instanceof Tank;
        isProto = entity instanceof Protomech;
        isGunEmplacement = entity instanceof GunEmplacement;
        isAero = entity instanceof Aero;
        isConvFighter = entity instanceof ConvFighter;
        isFixedWingSupport = entity instanceof FixedWingSupport;
        isSquadron = entity instanceof FighterSquadron;
        isSmallCraft = entity instanceof SmallCraft;
        isJumpship = entity instanceof Jumpship;
        isSpaceStation = entity instanceof SpaceStation;

        sLoadout.addAll(getWeapons(showDetail));
        sLoadout.add(new SingleLine());
        if ((!entity.usesWeaponBays() || !showDetail)
                && entity.getAmmo().size() > 0) {
            sLoadout.add(getAmmo());
            sLoadout.add(new SingleLine());
        }
        if (entity instanceof IBomber) {
            sLoadout.addAll(getBombs());
            sLoadout.add(new SingleLine());
        }
        sLoadout.addAll(getMisc()); // has to occur before basic is processed
        sLoadout.add(new SingleLine());
        sLoadout.add(getFailed());
        sLoadout.add(new SingleLine());

        if (isInf) {
            Infantry inf = (Infantry) entity;
            if (inf.getSpecializations() > 0) {
                ItemList specList = new ItemList("Infantry Specializations");
                for (int i = 0; i < Infantry.NUM_SPECIALIZATIONS; i++) {
                    int spec = 1 << i;
                    if (inf.hasSpecialization(spec)) {
                        specList.addItem(Infantry.getSpecializationName(spec));
                    }
                }
                sLoadout.add(specList);
            }
            
            if (inf.getCrew() != null) {
	            ArrayList<String> augmentations = new ArrayList<>();
	            for (Enumeration<IOption> e = inf.getCrew().getOptions(PilotOptions.MD_ADVANTAGES);
	            		e.hasMoreElements();) {
	            	final IOption o = e.nextElement();
	            	if (o.booleanValue()) {
	            		augmentations.add(o.getDisplayableName());
	            	}
	            }
	            if (augmentations.size() > 0) {
	                ItemList augList = new ItemList("Augmentations");
	            	for (String aug : augmentations) {
	            		augList.addItem(aug);
	            	}
	            	sLoadout.add(augList);
	            }
            }
        }
        // sBasic.append(getFluffImage(entity)).append("<br>");
        sHead.add(new Title(entity.getShortNameRaw()));
        String techLevel = entity.getStaticTechLevel().toString();
        if (entity.isMixedTech()) {
            if (entity.isClan()) {
                techLevel += Messages.getString("MechView.MixedClan");
            } else {
                techLevel += Messages.getString("MechView.MixedIS");
            }
        } else {
            if (entity.isClan()) {
                techLevel += Messages.getString("MechView.Clan");
            } else {
                techLevel += Messages.getString("MechView.IS");
            }
        }
        sHead.add(new LabeledElement(Messages.getString("MechView.BaseTechLevel"), techLevel));
        if (!entity.isDesignValid()) {
            sHead.add(new SingleLine(Messages.getString("MechView.DesignInvalid")));
        }
        
        TableElement tpTable = new TableElement(2);
        tpTable.setColNames(Messages.getString("MechView.Level"), Messages.getString("MechView.Era"));
        tpTable.setJustification(TableElement.JUSTIFIED_LEFT, TableElement.JUSTIFIED_CENTER);
        tpTable.addRow(TechConstants.getSimpleLevelName(TechConstants.T_SIMPLE_EXPERIMENTAL),
                entity.getExperimentalRange());
        tpTable.addRow(TechConstants.getSimpleLevelName(TechConstants.T_SIMPLE_ADVANCED),
                entity.getAdvancedRange());
        tpTable.addRow(TechConstants.getSimpleLevelName(TechConstants.T_SIMPLE_STANDARD),
                entity.getStandardRange());
        String extinctRange = entity.getExtinctionRange();
        if (extinctRange.length() > 1) {
            tpTable.addRow(Messages.getString("MechView.Extinct"), extinctRange);
        }
        sHead.add(tpTable);
            
        sHead.add(new LabeledElement(Messages.getString("MechView.TechRating"), entity.getFullRatingName()));
        sHead.add(new SingleLine());

        if (!isInf) {
            sHead.add(new LabeledElement(Messages.getString("MechView.Weight"), //$NON-NLS-1$
                    Math.round(entity.getWeight()) + Messages.getString("MechView.tons"))); //$NON-NLS-1$
        }
        DecimalFormatSymbols unusualSymbols = new DecimalFormatSymbols();
        unusualSymbols.setDecimalSeparator('.');
        unusualSymbols.setGroupingSeparator(',');
        DecimalFormat dFormatter = new DecimalFormat("#,###.##", unusualSymbols); //$NON-NLS-1$
        sHead.add(new LabeledElement(Messages.getString("MechView.BV"), //$NON-NLS-1$
                dFormatter.format(entity.calculateBattleValue(false,
                        null == entity.getCrew()))));
        double cost = entity.getCost(false);
        if(useAlternateCost && entity.getAlternateCost() > 0) {
            cost = entity.getAlternateCost();
        }
        sHead.add(new LabeledElement(Messages.getString("MechView.Cost"), //$NON-NLS-1$//
                dFormatter.format(cost) + " C-bills"));
        if (!entity.getSource().isEmpty()) {
            sHead.add(new LabeledElement(Messages.getString("MechView.Source"), entity.getSource())); //$NON-NLS-1$//
        }
        UnitRole role = UnitRoleHandler.getRoleFor(entity);
        if (role != UnitRole.UNDETERMINED) {
            sHead.add(new LabeledElement("Role", role.toString()));
        }

        //We may have altered the starting mode during configuration, so we save the current one here to restore it
        int originalMode = entity.getConversionMode();
        entity.setConversionMode(0);
        if (!isGunEmplacement) {
            sBasic.add(new SingleLine());
            StringBuilder moveString = new StringBuilder();
            moveString.append(entity.getWalkMP()).append("/")
                .append(entity.getRunMPasString());
            if (entity.getJumpMP() > 0) {
                moveString.append("/") //$NON-NLS-1$
                        .append(entity.getJumpMP());
            }
            if (entity.damagedJumpJets() > 0) {
                moveString.append("<font color='red'> (").append(entity.damagedJumpJets())
                        .append(" damaged jump jets)</font>");
            }
            if (entity.getAllUMUCount() > 0) {
                // Add in Jump MP if it wasn't already printed
                if (entity.getJumpMP() == 0) {
                    moveString.append("/0"); //$NON-NLS-1$
                }
                moveString.append("/") //$NON-NLS-1$
                        .append(entity.getActiveUMUCount());
                if ((entity.getAllUMUCount() - entity.getActiveUMUCount()) != 0) {
                    moveString.append("<font color='red'> (")
                            .append(entity.getAllUMUCount() - entity.getActiveUMUCount())
                            .append(" damaged UMUs)</font>");
                }
            }
            if (isVehicle) {
                moveString.append(" (").append(Messages
                            .getString("MovementType." + entity.getMovementModeAsString()))
                            .append(")");
                if ((((Tank) entity).getMotiveDamage() > 0)
                        || (((Tank) entity).getMotivePenalty() > 0)) {
                    moveString.append(" ").append(warningStart())
                        .append("(motive damage: -")
                        .append(((Tank) entity).getMotiveDamage())
                        .append("MP/-")
                        .append(((Tank) entity).getMotivePenalty())
                        .append(" piloting)")
                        .append(warningEnd());
                }
            }

            // TODO : Add STOL message as part of the movement line
            if (isConvFighter && ((Aero) entity).isVSTOL()) {
                sBasic.add(new LabeledElement(Messages.getString("MechView.Movement"),
<<<<<<< HEAD
                        moveString.toString().concat(" (VSTOL)"))); //$NON-NLS-1$
=======
                        moveString.toString().concat(
                                String.format(" (%s)", Messages.getString("MechView.VSTOL"))))); //$NON-NLS-1$
>>>>>>> f895c343
            } else {
                sBasic.add(new LabeledElement(Messages.getString("MechView.Movement"), moveString.toString())); //$NON-NLS-1$
            }
        }
        if (isBA && ((BattleArmor) entity).isBurdened()) {
            sBasic.add(new SingleLine(italicsStart()
                    + Messages.getString("MechView.Burdened")
                    + italicsEnd())); //$NON-NLS-1$
        }
        if (isBA && ((BattleArmor) entity).hasDWP()) {
            sBasic.add(new SingleLine(italicsStart()
                    + Messages.getString("MechView.DWPBurdened")
                    + italicsEnd())); //$NON-NLS-1$
        }
        if (entity instanceof QuadVee) {
            entity.setConversionMode(QuadVee.CONV_MODE_VEHICLE);
            sBasic.add(new LabeledElement(Messages.getString("MovementType." //$NON-NLS-1$
                    + entity.getMovementModeAsString()),
                    entity.getWalkMP() + "/" + entity.getRunMPasString())); //$NON-NLS-1$
            entity.setConversionMode(originalMode);
        } else if (entity instanceof LandAirMech) {
            if (((LandAirMech)entity).getLAMType() == LandAirMech.LAM_STANDARD) {
                sBasic.add(new LabeledElement(Messages.getString("MovementType.AirMech"), //$NON-NLS-1$
                        ((LandAirMech) entity).getAirMechWalkMP() + "/"
                                + ((LandAirMech) entity).getAirMechRunMP() + "/"
                                + ((LandAirMech) entity).getAirMechCruiseMP() + "/"
                                + ((LandAirMech) entity).getAirMechFlankMP()));
            }

            entity.setConversionMode(LandAirMech.CONV_MODE_FIGHTER);
            sBasic.add(new LabeledElement(Messages.getString("MovementType.Fighter"), //$NON-NLS-1$
                    entity.getWalkMP() + "/" + entity.getRunMP())); //$NON-NLS-1$
            entity.setConversionMode(originalMode);
        }

        if (isMech || isVehicle
                || (isAero && !isSmallCraft && !isJumpship && !isSquadron)) {
            String engineName = entity.hasEngine() ? entity.getEngine().getShortEngineName() : "(none)";
            if (entity.getEngineHits() > 0) {
                engineName += " " + warningStart() + "(" + entity.getEngineHits()
                        + " hits)" + warningEnd();
            }
            if (isMech && entity.hasArmoredEngine()) {
                engineName += " (armored)";
            }
            sBasic.add(new LabeledElement(Messages.getString("MechView.Engine"), engineName)); //$NON-NLS-1$
        }
        if (!entity.hasPatchworkArmor() && entity.hasBARArmor(1)) {
            sBasic.add(new LabeledElement(Messages.getString("MechView.BARRating"), //$NON-NLS-1$
                    String.valueOf(entity.getBARRating(0))));
        }

        if (isAero && !isConvFighter) {
            Aero a = (Aero) entity;
            StringBuilder hsString = new StringBuilder(String.valueOf(a.getHeatSinks()));
            if (a.getPodHeatSinks() > 0) {
                hsString.append(" (").append(a.getPodHeatSinks()).append(" ")
                    .append(Messages.getString("MechView.Pod")).append(")"); //$NON-NLS-1$
            }
            if (a.getHeatCapacity() > a.getHeatSinks()) {
                hsString.append(" [") //$NON-NLS-1$
                        .append(a.getHeatCapacity()).append("]"); //$NON-NLS-1$
            }
            if (a.getHeatSinkHits() > 0) {
                hsString.append(" ").append(warningStart()).append(a.getHeatSinkHits())
                        .append(" damaged)").append(warningEnd());
            }
            sBasic.add(new LabeledElement(Messages.getString("MechView.HeatSinks"), hsString.toString())); //$NON-NLS-1$
            
            if (a.getCockpitType() != Mech.COCKPIT_STANDARD) {
                sBasic.add(new LabeledElement(Messages.getString("MechView.Cockpit"), // $NON-NLS-1$
                        a.getCockpitTypeString()));
            }
        }

        if (isMech) {
            Mech aMech = (Mech) entity;
            StringBuilder hsString = new StringBuilder();
            hsString.append(aMech.heatSinks());
            if (aMech.getHeatCapacity() > aMech.heatSinks()) {
                hsString.append(" [") //$NON-NLS-1$
                        .append(aMech.getHeatCapacity()).append("]"); //$NON-NLS-1$
            }
            if (aMech.damagedHeatSinks() > 0) {
                hsString.append(" ").append(warningStart()).append("(")
                        .append(aMech.damagedHeatSinks())
                        .append(" damaged)").append(warningEnd());
            }
            sBasic.add(new LabeledElement(aMech.getHeatSinkTypeName() + "s", hsString.toString()));
            if ((aMech.getCockpitType() != Mech.COCKPIT_STANDARD)
                    || aMech.hasArmoredCockpit()) {
                sBasic.add(new LabeledElement(Messages.getString("MechView.Cockpit"),
                        aMech.getCockpitTypeString()
                                + (aMech.hasArmoredCockpit() ? " (armored)" : "")));
                                
            }
            String gyroString = aMech.getGyroTypeString();
            if (aMech.getGyroHits() > 0) {
                gyroString += " " + warningStart() + "(" + aMech.getGyroHits()
                    + " hits)" + warningEnd();
            }
            if (aMech.hasArmoredGyro()) {
                gyroString += " (armored)";
            }
            sBasic.add(new LabeledElement(Messages.getString("MechView.Gyro"), //$NON-NLS-1$
                    gyroString));
        }

        if (isAero) {
            Aero a = (Aero) entity;
            if (!a.getCritDamageString().isEmpty()) {
                sBasic.add(new LabeledElement(Messages.getString("MechView.SystemDamage"), //$NON-NLS-1$
                        warningStart() + a.getCritDamageString() + warningEnd()));
            }
            
            String fuel = String.valueOf(a.getCurrentFuel());
            if (a.getCurrentFuel() < a.getFuel()) {
                fuel += "/" + a.getFuel(); //$NON-NLS-1$
            }
            sBasic.add(new LabeledElement(Messages.getString("MechView.FuelPoints"), //$NON-NLS-1$
                    String.format(Messages.getString("MechView.Fuel.format"), fuel, a.getFuelTonnage()))); //$NON-NLS-1$

            //Display Strategic Fuel Use for Small Craft and up
            if (isSmallCraft || isJumpship) {
                sBasic.add(new LabeledElement(Messages.getString("MechView.TonsPerBurnDay"), //$NON-NLS-1$
                        String.format("%2.2f", a.getStrategicFuelUse()))); //$NON-NLS-1$
            }
        }
        if (!isGunEmplacement) {
            sBasic.add(new SingleLine());
            if (isSquadron) {
                sBasic.addAll(getArmor());
            } else if (isAero) {
                sBasic.addAll(getSIandArmor());
            } else {
                sBasic.addAll(getInternalAndArmor());
            }
        }
        sBasic.add(new SingleLine());
        
        StringJoiner quirksList = new StringJoiner("<br/>\n");
        Quirks quirks = entity.getQuirks();
        for (Enumeration<IOptionGroup> optionGroups = quirks.getGroups(); optionGroups.hasMoreElements();) {
            IOptionGroup group = optionGroups.nextElement();
            if (quirks.count(group.getKey()) > 0) {
                for (Enumeration<IOption> options = group.getOptions(); options.hasMoreElements();) {
                    IOption option = options.nextElement();
                    if (option != null && option.booleanValue()) {
                        quirksList.add(option.getDisplayableNameWithValue());
                    }
                }
            }
        }
        if (quirksList.length() > 0) {
            ItemList list = new ItemList(Messages.getString("MechView.Quirks")); //$NON-NLS-1$
            list.addItem(quirksList.toString());
            sFluff.add(list);
        }
        
<<<<<<< HEAD
        if (!entity.getFluff().getOverview().equals("")) {
            sFluff.add(new LabeledElement("Overview", entity.getFluff().getOverview()));
        }
        
        if (!entity.getFluff().getCapabilities().equals("")) {
            sFluff.add(new LabeledElement("Capabilities", entity.getFluff().getCapabilities()));
        }
        
        if (!entity.getFluff().getDeployment().equals("")) {
            sFluff.add(new LabeledElement("Deployment", entity.getFluff().getDeployment()));
        }
        
        if (!entity.getFluff().getHistory().equals("")) {
=======
        if (!entity.getFluff().getOverview().isEmpty()) {
            sFluff.add(new LabeledElement("Overview", entity.getFluff().getOverview()));
        }
        
        if (!entity.getFluff().getCapabilities().isEmpty()) {
            sFluff.add(new LabeledElement("Capabilities", entity.getFluff().getCapabilities()));
        }
        
        if (!entity.getFluff().getDeployment().isEmpty()) {
            sFluff.add(new LabeledElement("Deployment", entity.getFluff().getDeployment()));
        }
        
        if (!entity.getFluff().getHistory().isEmpty()) {
>>>>>>> f895c343
            sFluff.add(new LabeledElement("History", entity.getFluff().getHistory()));
        }
        sFluff.add(new SingleLine());
    }
    
    /**
     * Converts a list of {@link ViewElement}s to a String using the selected format.
     * 
     * @param section The elements to format.
     * @return        The formatted data.
     */
    private String getReadout(List<ViewElement> section) {
        Function<ViewElement,String> mapper = html?
                ViewElement::toHTML : ViewElement::toPlainText;
        return section.stream().map(mapper).collect(Collectors.joining());
    }
    
    /**
     * The head section includes the title (unit name), tech level and availability, tonnage, bv, and cost.
     * @return The data from the head section.
     */
    public String getMechReadoutHead() {
        return getReadout(sHead);
    }

    /**
     * The basic section includes general details such as movement, system equipment (cockpit, gyro, etc.)
     * and armor.
     * @return The data from the basic section
     */
    public String getMechReadoutBasic() {
        return getReadout(sBasic);
    }

    /**
     * The loadout includes weapons, ammo, and other equipment broken down by location.
     * @return The data from the loadout section.
     */
    public String getMechReadoutLoadout() {
        return getReadout(sLoadout);
    }

    /**
     * The fluff section includes fluff details like unit history and deployment patterns
     * as well as quirks.
     * @return The data from the fluff section.
     */
    public String getMechReadoutFluff() {
        return getReadout(sFluff);
    }
    
    /**
     * @return A summary including all four sections. 
     */
    public String getMechReadout() {
        String docStart = html?
                "<div style=\"font:12pt monospaced\">" : "";
        String docEnd = html?
                "</div>" : "";
        return docStart + getMechReadoutHead()
                + getMechReadoutBasic() + getMechReadoutLoadout()
                + getMechReadoutFluff() + docEnd;
    }

    private List<ViewElement> getInternalAndArmor() {
        List<ViewElement> retVal = new ArrayList<>();
        
        int maxArmor = (entity.getTotalInternal() * 2) + 3;
        if (isInf && !isBA) {
            Infantry inf = (Infantry) entity;
            retVal.add(new LabeledElement(Messages.getString("MechView.Men"),
                    entity.getTotalInternal()
                            + " (" + inf.getSquadSize() + "/" + inf.getSquadN()
                            + ")"));
        } else {
            String internal = String.valueOf(entity.getTotalInternal());
            if (isMech) {
                internal += Messages.getString("MechView."
                        + EquipmentType.getStructureTypeName(entity
                                .getStructureType()));
            }
            retVal.add(new LabeledElement(Messages.getString("MechView.Internal"), //$NON-NLS-1$
                    internal));
        }

        if (isInf && !isBA) {
            Infantry inf = (Infantry) entity;
            retVal.add(new LabeledElement(Messages.getString("MechView.Armor"),
                    inf.getArmorDesc()));
        } else {
            String armor = String.valueOf(entity.getTotalArmor());
            if (isMech) {
                armor += "/" + maxArmor;//$NON-NLS-1$
            }
            if (!isInf && !isProto && !entity.hasPatchworkArmor()) {
                armor += Messages.getString("MechView."
                        + EquipmentType.getArmorTypeName(entity.getArmorType(1))
                                .trim());
            }
            if (isBA) {
                armor += " " + EquipmentType.getBaArmorTypeName(entity.getArmorType(1))
                                .trim();
            }
            retVal.add(new LabeledElement(Messages.getString("MechView.Armor"), //$NON-NLS-1$
                    armor));

        }
        // Walk through the entity's locations.

        if (!(isInf && !isBA)) {
            TableElement locTable = new TableElement(5);
            locTable.setColNames("", "Internal", "Armor", "", ""); // last two columns are patchwork armor and location damage
            locTable.setJustification(TableElement.JUSTIFIED_LEFT, TableElement.JUSTIFIED_RIGHT,
                    TableElement.JUSTIFIED_RIGHT, TableElement.JUSTIFIED_LEFT, TableElement.JUSTIFIED_LEFT);
            for (int loc = 0; loc < entity.locations(); loc++) {
                // Skip empty sections.
                if (entity.getInternal(loc) == IArmorState.ARMOR_NA) {
                    continue;
                }
                // Skip nonexistent turrets by vehicle type, as well as the
                // body location.
                if (isVehicle) {
                    if (loc == Tank.LOC_BODY) {
                        continue;
                    }
                    if ((loc == ((Tank) entity).getLocTurret())
                            && ((Tank) entity).hasNoTurret()) {
                        continue;
                    }

                }
                String[] row = {entity.getLocationName(loc),
                        renderArmor(entity.getInternalForReal(loc), entity.getOInternal(loc), html),
                        "", "", "" };
                
                if (IArmorState.ARMOR_NA != entity.getArmorForReal(loc)) {
                    row[2] = renderArmor(entity.getArmorForReal(loc),
                            entity.getOArmor(loc), html);
                }
                if (entity.hasPatchworkArmor()) {
                    row[3] = Messages.getString("MechView."
                            + EquipmentType.getArmorTypeName(entity
                                    .getArmorType(loc)).trim());
                    if (entity.hasBARArmor(loc)) {
                        row[3] += " " + Messages.getString("MechView.BARRating") //$NON-NLS-1$
                                + entity.getBARRating(loc);
                    }
                }
                if (!entity.getLocationDamage(loc).isEmpty()) {
                    row[4] = warningStart() + entity.getLocationDamage(loc) + warningEnd();
                }
                locTable.addRow(row);
                if (entity.hasRearArmor(loc)) {
                    row = new String[] { entity.getLocationName(loc) + " (rear)", "",
                            renderArmor(entity.getArmorForReal(loc, true),
                                    entity.getOArmor(loc, true), html), "", ""};
                    locTable.addRow(row);
                }
            }
            retVal.add(locTable);
        }
        return retVal;
    }

    private List<ViewElement> getSIandArmor() {
        Aero a = (Aero) entity;

        List<ViewElement> retVal = new ArrayList<>();

        retVal.add(new LabeledElement(Messages.getString("MechView.SI"), //$NON-NLS-1$
                renderArmor(a.getSI(), a.get0SI(), html)));

        // if it is a jumpship get sail and KF integrity
        if (isJumpship) {
            Jumpship js = (Jumpship) entity;

            // TODO: indicate damage.
            if (js.hasSail()) {
                retVal.add(new LabeledElement(Messages.getString("MechView.SailIntegrity"), //$NON-NLS-1$
                        String.valueOf(js.getSailIntegrity())));
            }

            if (js.getDriveCoreType() != Jumpship.DRIVE_CORE_NONE) {
                retVal.add(new LabeledElement(Messages.getString("MechView.KFIntegrity"), //$NON-NLS-1$
                        String.valueOf(js.getKFIntegrity())));
            }
        }

        String armor = String.valueOf(entity.isCapitalFighter()? a.getCapArmor() : a.getTotalArmor());
        if (isJumpship) {
            armor += Messages.getString("MechView.CapitalArmor");
        }
        if (!entity.hasPatchworkArmor()) {
            armor += Messages.getString("MechView."
                    + EquipmentType.getArmorTypeName(entity.getArmorType(1))
                            .trim());
        }
        retVal.add(new LabeledElement(Messages.getString("MechView.Armor"), //$NON-NLS-1$
                armor));

        // Walk through the entity's locations.
        if (!entity.isCapitalFighter()) {
            TableElement locTable = new TableElement(3);
            locTable.setColNames("", "Armor", "");
            locTable.setJustification(TableElement.JUSTIFIED_LEFT, TableElement.JUSTIFIED_RIGHT,
                    TableElement.JUSTIFIED_LEFT);
            for (int loc = 0; loc < entity.locations(); loc++) {

                // Skip empty sections.
                if (IArmorState.ARMOR_NA == entity.getInternal(loc)) {
                    continue;
                }
                // skip broadsides on warships
                if (isJumpship && (loc >= Jumpship.LOC_HULL)) {
                    continue;
                }
                if (isSmallCraft && (loc >= SmallCraft.LOC_HULL)) {
                    continue;
                }
                // skip the "Wings" location
                if (!a.isLargeCraft() && (loc >= Aero.LOC_WINGS)) {
                    continue;
                }
                String[] row = { entity.getLocationName(loc), "", "" };
                if (IArmorState.ARMOR_NA != entity.getArmor(loc)) {
                    row[1] = renderArmor(entity.getArmor(loc),
                            entity.getOArmor(loc), html);
                }
                if (entity.hasPatchworkArmor()) {
                    row[2] = Messages.getString("MechView."
                            + EquipmentType.getArmorTypeName(entity
                                    .getArmorType(loc)).trim());
                    if (entity.hasBARArmor(loc)) {
                        row[2] += Messages.getString("MechView.BARRating") //$NON-NLS-1$
                                + entity.getBARRating(loc);
                    }
                }
                locTable.addRow(row);
            }
            retVal.add(locTable);
        }

        return retVal;
    }

    private List<ViewElement> getArmor() {
        FighterSquadron fs = (FighterSquadron) entity;

        List<ViewElement> retVal = new ArrayList<>();

        retVal.add(new LabeledElement(Messages.getString("MechView.Armor"), //$NON-NLS-1$
                String.valueOf(fs.getTotalArmor())));

        retVal.add(new LabeledElement(Messages.getString("MechView.ActiveFighters"), //$NON-NLS-1$
                String.valueOf(fs.getActiveSubEntities().orElse(Collections.emptyList()).size())));

        return retVal;
    }

    private List<ViewElement> getWeapons(boolean showDetail) {

        List<ViewElement> retVal = new ArrayList<>();

        if (isInf && !isBA) {
            Infantry inf = (Infantry) entity;
            retVal.add(new LabeledElement("Primary Weapon",
                    (null != inf.getPrimaryWeapon()) ?
                            inf.getPrimaryWeapon().getDesc() : "None"));
            retVal.add(new LabeledElement("Secondary Weapon",
                    (null != inf.getSecondaryWeapon()) ?
                            inf.getSecondaryWeapon().getDesc()
                                    + " (" + inf.getSecondaryN() + ")" : "None"));
            retVal.add(new LabeledElement("Damage per trooper",
                    String.format("%3.3f", inf.getDamagePerTrooper())));
            retVal.add(new SingleLine());
        }

        if (entity.getWeaponList().size() < 1) {
            return retVal;
        }
        
        TableElement wpnTable = new TableElement(4);
        wpnTable.setColNames("Weapons", "Loc", "Heat", entity.isOmni()? "Omni" : "");
        wpnTable.setJustification(TableElement.JUSTIFIED_LEFT, TableElement.JUSTIFIED_CENTER,
                TableElement.JUSTIFIED_CENTER, TableElement.JUSTIFIED_LEFT);
        for (Mounted mounted : entity.getWeaponList()) {
            String[] row = new String[] { mounted.getDesc(),
                    entity.getLocationAbbr(mounted.getLocation()), "", "" };
            WeaponType wtype = (WeaponType) mounted.getType();

            if (entity.isClan()
                    && (mounted.getType().getTechBase() == ITechnology.TECH_BASE_IS)) {
                row[0] += Messages.getString("MechView.IS"); //$NON-NLS-1$
            }
            if (!entity.isClan()
                    && (mounted.getType().getTechBase() == ITechnology.TECH_BASE_CLAN)) {
                row[0] += Messages.getString("MechView.Clan"); //$NON-NLS-1$
            }
            /*
             * TODO: this should probably go in the ammo table somewhere if
             * (wtype.hasFlag(WeaponType.F_ONESHOT)) { sWeapons.append(" [")
             * //$NON-NLS-1$ .append(mounted.getLinked().getDesc()).append("]");
             * //$NON-NLS-1$ }
             */

            if (mounted.isSplit()) {
                row[1] += "/" + entity.getLocationAbbr(mounted // $NON-NLS-1$
                                .getSecondLocation());
            }

            int heat = wtype.getHeat();
            int bWeapDamaged = 0;
            if (wtype instanceof BayWeapon) {
                // loop through weapons in bay and add up heat
                heat = 0;
                for (int wId : mounted.getBayWeapons()) {
                    Mounted m = entity.getEquipment(wId);
                    if (null == m) {
                        continue;
                    }
                    heat = heat + m.getType().getHeat();
                    if(m.isDestroyed()) {
                        bWeapDamaged++;
                    }
                }
            }
            row[2] = String.valueOf(heat);
            
            if (entity.isOmni()) {
                row[3] = mounted.isOmniPodMounted()?
            		Messages.getString("MechView.Pod") : //$NON-NLS-1$
            		Messages.getString("MechView.Fixed"); //$NON-NLS-1$
            } else if(wtype instanceof BayWeapon && bWeapDamaged > 0 && !showDetail) {
                row[3] = warningStart() + Messages.getString("MechView.WeaponDamage")
                    + ")" + warningEnd();
            }
            if (mounted.isDestroyed()) {
                if (mounted.isRepairable()) {
                    wpnTable.addRowWithBgColor("yellow", row);
                } else {
                    wpnTable.addRowWithBgColor("red", row);
                }
            } else {
                wpnTable.addRow(row);
            }

            // if this is a weapon bay, then cycle through weapons and ammo           
            if((wtype instanceof BayWeapon) && showDetail) { 
                for(int wId : mounted.getBayWeapons()) { 
                    Mounted m = entity.getEquipment(wId);
                    if(null == m) { 
                        continue; 
                    }
                    
                    row = new String[] { m.getDesc(), "", "", "" };
                      
                    if (entity.isClan()
                            && (mounted.getType().getTechBase() == ITechnology.TECH_BASE_IS)) {
                        row[0] += Messages.getString("MechView.IS"); //$NON-NLS-1$
                    }
                    if (!entity.isClan()
                            && (mounted.getType().getTechBase() == ITechnology.TECH_BASE_CLAN)) {
                        row[0] += Messages.getString("MechView.Clan"); //$NON-NLS-1$
                    }
                    if (m.isDestroyed()) {
                        if (m.isRepairable()) {
                            wpnTable.addRowWithBgColor("yellow", row);
                        } else {
                            wpnTable.addRowWithBgColor("red", row);
                        }
                    } else {
                        wpnTable.addRow(row);
                    }
                }
                for(int aId : mounted.getBayAmmo()) {
                    Mounted m = entity.getEquipment(aId);
                    if(null == m) { 
                        continue; 
                    }
                    // Ignore ammo for one-shot launchers
                    if ((m.getLinkedBy() != null)
                            && m.getLinkedBy().isOneShot()){
                        continue;
                    }
                    if (mounted.getLocation() != Entity.LOC_NONE) {
                        row = new String[] { m.getName(), String.valueOf(m.getBaseShotsLeft()), "", "" };
                        if (m.isDestroyed()) {
                            wpnTable.addRowWithBgColor("red", row);
                        } else if (m.getUsableShotsLeft() < 1) {
                            wpnTable.addRowWithBgColor("yellow", row);
                        } else {
                            wpnTable.addRow(row);
                        }
                    }
                }
            }
        }
        retVal.add(wpnTable);
        return retVal;
    }

    private ViewElement getAmmo() {
        TableElement ammoTable = new TableElement(4);
        ammoTable.setColNames("Ammo", "Loc", "Shots", entity.isOmni()? "Omni" : "");
        ammoTable.setJustification(TableElement.JUSTIFIED_LEFT, TableElement.JUSTIFIED_CENTER,
                TableElement.JUSTIFIED_RIGHT, TableElement.JUSTIFIED_LEFT);

        for (Mounted mounted : entity.getAmmo()) {
            // Ignore ammo for one-shot launchers
            if ((mounted.getLinkedBy() != null)
                    && mounted.getLinkedBy().isOneShot()){
                continue;
            }
            // Ignore bay ammo bins for unused munition types
            if (mounted.getAmmoCapacity() == 0) {
                continue;
            }
            
            if (mounted.getLocation() == Entity.LOC_NONE) {
                continue;
            }
            
            String[] row = { mounted.getName(), entity.getLocationAbbr(mounted.getLocation()),
                    String.valueOf(mounted.getBaseShotsLeft()), "" };
            if (entity.isOmni()) {
                row[3] = mounted.isOmniPodMounted()?
                        Messages.getString("MechView.Pod") : //$NON-NLS-1$
                            Messages.getString("MechView.Fixed"); //$NON-NLS-1$
            }

            if (mounted.isDestroyed()) {
                ammoTable.addRowWithBgColor("red", row);
            } else if (mounted.getUsableShotsLeft() < 1) {
                ammoTable.addRowWithBgColor("yellow", row);
            } else {
                ammoTable.addRow(row);
            }
        }
        return ammoTable;
    }
    
    

    private List<ViewElement> getBombs() {
        List<ViewElement> retVal = new ArrayList<>();
        IBomber b = (IBomber) entity;
        int[] choices = b.getBombChoices();
        for (int type = 0; type < BombType.B_NUM; type++) {
            if (choices[type] > 0) {
                retVal.add(new SingleLine(BombType.getBombName(type) + " ("
                        + choices[type] + ")"));
            }
        }
        return retVal;
    }

    private List<ViewElement> getMisc() {
        List<ViewElement> retVal = new ArrayList<>();
        
        TableElement miscTable = new TableElement(3);
        miscTable.setColNames("Equipment", "Loc", entity.isOmni()? "Omni" : "");
        miscTable.setJustification(TableElement.JUSTIFIED_LEFT, TableElement.JUSTIFIED_CENTER,
                TableElement.JUSTIFIED_LEFT);
        int nEquip = 0;
        for (Mounted mounted : entity.getMisc()) {
            String name = mounted.getName();
            if ((mounted.getLocation() == Entity.LOC_NONE)
                    || name.contains("Jump Jet")
                    || (name.contains("CASE")
                        && !name.contains("II")
                        && entity.isClan())
                    || (name.contains("Heat Sink") 
                        && !name.contains("Radical"))
                    || name.contains("Endo Steel")
                    || name.contains("Ferro-Fibrous")
                    || name.contains("Reactive")
                    || name.contains("BA Stealth")
                    || name.contains("BA Fire Resistant")
                    || name.contains("BA Mimetic")
                    || name.contains("BA Standard")
                    || name.contains("BA Advanced")
                    || name.contains("Reflective")
                    || name.contains("Ferro-Lamellor")) {
                // These items are displayed elsewhere, so skip them here.
                continue;
            }
            nEquip++;
            
            String[] row = { mounted.getDesc(), entity.getLocationAbbr(mounted.getLocation()), "" };
            if (entity.isClan()
                    && (mounted.getType().getTechBase() == ITechnology.TECH_BASE_IS)) {
                row[0] += Messages.getString("MechView.IS"); //$NON-NLS-1$
            }
            if (!entity.isClan()
                    && (mounted.getType().getTechBase() == ITechnology.TECH_BASE_CLAN)) {
                row[0] += Messages.getString("MechView.Clan"); //$NON-NLS-1$
            }
            
            if (entity.isOmni()) {
                row[2] = mounted.isOmniPodMounted()?
                        Messages.getString("MechView.Pod") : //$NON-NLS-1$
                            Messages.getString("MechView.Fixed"); //$NON-NLS-1$
            }
            if (mounted.isDestroyed()) {
                miscTable.addRowWithBgColor("red", row);
            } else {
                miscTable.addRow(row);
            }
        }
        if (nEquip > 0) {
            retVal.add(miscTable);
        }

        retVal.add(new SingleLine());
        String capacity = entity.getUnusedString(html);
        if ((capacity != null) && (capacity.length() > 0)) {
            // The entries have already been formatted into a list, but we're still going to
            // format it as a list to get the items under the label.
            ItemList list = new ItemList(Messages.getString("MechView.CarryingCapacity")); //$NON-NLS-1$
            list.addItem(capacity);
            retVal.add(list);
            retVal.add(new SingleLine());
        }
        
        if (isSmallCraft || isJumpship) {
            Aero a = (Aero)entity;
            
            TableElement crewTable = new TableElement(2);
            crewTable.setColNames(Messages.getString("MechView.Crew"), "");
            crewTable.setJustification(TableElement.JUSTIFIED_LEFT, TableElement.JUSTIFIED_RIGHT);
            crewTable.addRow(Messages.getString("MechView.Officers"), String.valueOf(a.getNOfficers())); // $NON-NLS-1$
            crewTable.addRow(Messages.getString("MechView.Enlisted"), //$NON-NLS-1$
                    String.valueOf(Math.max(a.getNCrew()
                    - a.getBayPersonnel() - a.getNGunners() - a.getNOfficers(), 0)));
            crewTable.addRow(Messages.getString("MechView.Gunners"), String.valueOf(a.getNGunners())); // $NON-NLS-1$
            crewTable.addRow(Messages.getString("MechView.BayPersonnel"), String.valueOf(a.getBayPersonnel())); // $NON-NLS-1$
            if (a.getNPassenger() > 0) {
                crewTable.addRow(Messages.getString("MechView.Passengers"), String.valueOf(a.getNPassenger())); // $NON-NLS-1$
            }
            if (a.getNMarines() > 0) {
                crewTable.addRow(Messages.getString("MechView.Marines"), String.valueOf(a.getNMarines())); // $NON-NLS-1$
            }
            if (a.getNBattleArmor() > 0) {
                crewTable.addRow(Messages.getString("MechView.BAMarines"), String.valueOf(a.getNBattleArmor())); // $NON-NLS-1$
            }
            retVal.add(crewTable);
        }
        return retVal;
    }

    private ViewElement getFailed() {
        Iterator<String> eFailed = entity.getFailedEquipment();
        if (eFailed.hasNext()) {
            ItemList list = new ItemList("The following equipment slots failed to load:");
            while (eFailed.hasNext()) {
                list.addItem(eFailed.next());
            }
            return list;
        }
        return new EmptyElement();
    }

    private static String renderArmor(int nArmor, int origArmor, boolean html) {
        double percentRemaining = ((double) nArmor) / ((double) origArmor);
        String armor = Integer.toString(nArmor);
        if (!html) {
            if (percentRemaining < 0) {
                return "X";
            } else {
                return armor;
            }
        }
        if (percentRemaining < 0) {
            return "<span style='color:white;background-color:black'>X</span>";
        } else if (percentRemaining <= .25) {
            return "<span style='color:white;background-color:red'>" + armor + "</span>";
        } else if (percentRemaining <= .75) {
            return "<span style='color:black;background-color:yellow'>" + armor + "</span>";
        } else if (percentRemaining < 1.00) {
            return "<span style='color:black;background-color:green'>" + armor + "</span>";
        } else {
            return "<span style='color:black;background-color:white'>" + armor + "</span>";
        }
    }

    /**
     * Used when an element is expected but the unit has no data for it. Outputs an empty string.
     */
    private static class EmptyElement implements ViewElement {

        @Override
        public String toPlainText() {
            return "";
        }

        @Override
        public String toHTML() {
            return "";
        }
        
    }
    
    /**
     * Basic one-line entry consisting of a label, a colon, and a value. In html the label is bold.
     *
     */
    private static class LabeledElement implements ViewElement {
        private final String label;
        private final String value;
        
        LabeledElement(String label, String value) {
            this.label = label;
            this.value = value;
        }
        
        @Override
        public String toPlainText() {
            return label + ": " + value + "\n";
        }
        
        @Override
        public String toHTML() {
            return "<b>" + label + "</b>: " + value + "<br/>\n";
        }
    }
    
    /**
     * Data laid out in a table with named columns. The columns are left-justified by default,
     * but justification can be set for columns individually. Plain text output requires a monospace
     * font to line up correctly. For HTML output the background color of an individual row can be set.
     *
     */
    private static class TableElement implements ViewElement {
        
        static final int JUSTIFIED_LEFT   = 0;
        static final int JUSTIFIED_CENTER = 1;
        static final int JUSTIFIED_RIGHT  = 2;
        
        private final int[] justification;
        private final String[] colNames;
        private final List<String[]> data = new ArrayList<>();
        private final Map<Integer,Integer> colWidth = new HashMap<>();
        private final Map<Integer,String> bgColors = new HashMap<>();
        
        TableElement(int colCount) {
            justification = new int[colCount];
            colNames = new String[colCount];
            Arrays.fill(colNames, "");
        }
        
        void setColNames(String... colNames) {
            Arrays.fill(this.colNames, "");
            System.arraycopy(colNames, 0, this.colNames, 0,
                    Math.min(colNames.length, this.colNames.length));
            colWidth.clear();
            for (int i = 0; i < colNames.length; i++) {
                colWidth.put(i, colNames[i].length());
            }
        }
        
        void setJustification(int... justification) {
            Arrays.fill(this.justification, JUSTIFIED_LEFT);
            System.arraycopy(justification, 0, this.justification, 0,
                    Math.min(justification.length, this.justification.length));
        }
        
        void addRow(String... row) {
            data.add(row);
            for (int i = 0; i < row.length; i++) {
                colWidth.merge(i, row[i].length(), Math::max);
            }
        }
        
        void addRowWithBgColor(String color, String... row) {
            addRow(row);
            bgColors.put(data.size() - 1, color);
        }
        
        private String leftPad(String s, int fieldSize) {
            if (fieldSize > 0) {
                return String.format("%" + fieldSize + "s", s);
            } else {
                return "";
            }
        }
        
        private String rightPad(String s, int fieldSize) {
            if (fieldSize > 0) {
                return String.format("%-" + fieldSize + "s", s);
            } else {
                return "";
            }
        }
        
        private String center(String s, int fieldSize) {
            int rightPadding = Math.max(fieldSize - s.length(), 0) / 2;
            return rightPad(leftPad(s, fieldSize - rightPadding), fieldSize);
        }
        
        private String justify(int justification, String s, int fieldSize) {
            if (justification == JUSTIFIED_CENTER) {
                return center(s, fieldSize);
            } else if (justification == JUSTIFIED_LEFT) {
                return rightPad(s, fieldSize);
            } else {
                return leftPad(s, fieldSize);
            }
        }
        
        @Override
        public String toPlainText() {
            final String COL_PADDING = "  ";
            StringBuilder sb = new StringBuilder();
            for (int col = 0; col < colNames.length; col++) {
                sb.append(justify(justification[col], colNames[col], colWidth.get(col)));
                if (col < colNames.length - 1) {
                    sb.append(COL_PADDING);
                }
            }
            sb.append("\n");
            if (colNames.length > 0) {
                int w = sb.length() - 1;
                for (int i = 0; i < w; i++) {
                    sb.append("-");
                }
                sb.append("\n");
            }
            for (String[] row : data) {
                for (int col = 0; col < row.length; col++) {
                    sb.append(justify(justification[col], row[col], colWidth.get(col)));
                    if (col < row.length - 1) {
                        sb.append(COL_PADDING);
                    }
                }
                sb.append("\n");
            }
            return sb.toString();
        }
        
        @Override
        public String toHTML() {
            StringBuilder sb = new StringBuilder("<table cellspacing=\"0\" cellpadding=\"2\" border=\"0\">");
            if (colNames.length > 0) {
                sb.append("<tr>");
                for (int col = 0; col < colNames.length; col++) {
                    if (justification[col] == JUSTIFIED_RIGHT) {
                        sb.append("<th align=\"right\">");
                    } else if (justification[col] == JUSTIFIED_CENTER) {
                        sb.append("<th align=\"center\">");
                    } else {
                        sb.append("<th align=\"left\">");
                    }
                    sb.append(colNames[col]).append("</th>");
                }
                sb.append("</tr>\n");
            }
            for (int r = 0; r < data.size(); r++) {
                if (bgColors.containsKey(r)) {
                    sb.append("<tr bgcolor=\"").append(bgColors.get(r)).append("\">");
                } else {
                    sb.append("<tr>");
                }
                final String[] row = data.get(r);
                for (int col = 0; col < row.length; col++) {
                    if (justification[col] == JUSTIFIED_RIGHT) {
                        sb.append("<td align=\"right\">");
                    } else if (justification[col] == JUSTIFIED_CENTER) {
                        sb.append("<td align=\"center\">");
                    } else {
                        sb.append("<td align=\"left\">");
                    }
                    sb.append(row[col]).append("</td>");
                }
                sb.append("</tr>\n");
            }
            sb.append("</table>\n");
            return sb.toString();
        }
    }
    
    /**
     * Displays a label (bold for html output) followed by a column of items
     *
     */
    private static class ItemList implements ViewElement {
        private final String heading;
        private final List<String> data = new ArrayList<>();
        
        ItemList(String heading) {
            this.heading = heading;
        }
        
        void addItem(String item) {
            data.add(item);
        }
        
        @Override
        public String toPlainText() {
            StringBuilder sb = new StringBuilder();
            if (null != heading) {
                sb.append(heading).append("\n");
                for (int i = 0; i < heading.length(); i++) {
                    sb.append("-");
                }
                sb.append("\n");
            }
            for (String item : data) {
                sb.append(item).append("\n");
            }
            return sb.toString();
        }
        
        @Override
        public String toHTML() {
            StringBuilder sb = new StringBuilder();
            if (null != heading) {
                sb.append("<b>").append(heading).append("</b><br/>\n");
            }
            for (String item : data) {
                sb.append(item).append("<br/>\n");
            }
            return sb.toString();
        }
    }
    
    /**
     * Displays a single line of text. The default constructor is used to insert a new line.
     */
    private static class SingleLine implements ViewElement {
        
        private final String value;
        
        SingleLine(String value) {
            this.value = value;
        }
        
        SingleLine() {
            this("");
        }
        
        @Override
        public String toPlainText() {
            return value + "\n";
        }
        
        @Override
        public String toHTML() {
            return value + "<br/>\n";
        }
    }
    
    /**
     * Displays a single line in bold in a larger font in html. In plain text simply displays a single line.
     */
    private static class Title implements ViewElement {
        
        private final String title;
        
        Title(String title) {
            this.title = title;
        }
        
        @Override
        public String toPlainText() {
            return title + "\n";
        }
        
        @Override
        public String toHTML() {
            return "<font size=\"+1\"><b>" + title + "</b></font><br/>\n";
        }
    }
    
    /**
     * Marks warning text; in html the text is displayed in red. In plain text it is preceded and followed
     * by an asterisk.
     * @return A String that is used to mark the beginning of a warning.
     */
    private String warningStart() {
        if (html) {
            return "<font color=\"red\">";
        } else {
            return "*";
        }
    }
    
    /**
     * Returns the end element of the warning text.
     * @return A String that is used to mark the end of a warning.
     */
    private String warningEnd() {
        if (html) {
            return "</font>";
        } else {
            return "*";
        }
    }
    
    /**
     * Marks the beginning of a section of italicized text if using html output. For plain text
     * returns an empty String.
     * @return The starting element for italicized text.
     */
    private String italicsStart() {
        if (html) {
            return "<i>";
        } else {
            return "";
        }
    }
    
    /**
     * Marks the end of a section of italicized text.
     * @return The ending element for italicized text.
     */
    private String italicsEnd() {
        if (html) {
            return "</i>";
        } else {
            return "";
        }
    }
}<|MERGE_RESOLUTION|>--- conflicted
+++ resolved
@@ -299,12 +299,8 @@
             // TODO : Add STOL message as part of the movement line
             if (isConvFighter && ((Aero) entity).isVSTOL()) {
                 sBasic.add(new LabeledElement(Messages.getString("MechView.Movement"),
-<<<<<<< HEAD
-                        moveString.toString().concat(" (VSTOL)"))); //$NON-NLS-1$
-=======
                         moveString.toString().concat(
                                 String.format(" (%s)", Messages.getString("MechView.VSTOL"))))); //$NON-NLS-1$
->>>>>>> f895c343
             } else {
                 sBasic.add(new LabeledElement(Messages.getString("MechView.Movement"), moveString.toString())); //$NON-NLS-1$
             }
@@ -464,21 +460,6 @@
             sFluff.add(list);
         }
         
-<<<<<<< HEAD
-        if (!entity.getFluff().getOverview().equals("")) {
-            sFluff.add(new LabeledElement("Overview", entity.getFluff().getOverview()));
-        }
-        
-        if (!entity.getFluff().getCapabilities().equals("")) {
-            sFluff.add(new LabeledElement("Capabilities", entity.getFluff().getCapabilities()));
-        }
-        
-        if (!entity.getFluff().getDeployment().equals("")) {
-            sFluff.add(new LabeledElement("Deployment", entity.getFluff().getDeployment()));
-        }
-        
-        if (!entity.getFluff().getHistory().equals("")) {
-=======
         if (!entity.getFluff().getOverview().isEmpty()) {
             sFluff.add(new LabeledElement("Overview", entity.getFluff().getOverview()));
         }
@@ -492,7 +473,6 @@
         }
         
         if (!entity.getFluff().getHistory().isEmpty()) {
->>>>>>> f895c343
             sFluff.add(new LabeledElement("History", entity.getFluff().getHistory()));
         }
         sFluff.add(new SingleLine());
