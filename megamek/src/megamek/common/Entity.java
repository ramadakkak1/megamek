/*
 * MegaMek - Copyright (C) 2000,2001,2002,2003,2004,2005 Ben Mazur
 * (bmazur@sev.org)
 *
 * This program is free software; you can redistribute it and/or modify it under
 * the terms of the GNU General Public License as published by the Free Software
 * Foundation; either version 2 of the License, or (at your option) any later
 * version.
 *
 * This program is distributed in the hope that it will be useful, but WITHOUT
 * ANY WARRANTY; without even the implied warranty of MERCHANTABILITY or FITNESS
 * FOR A PARTICULAR PURPOSE. See the GNU General Public License for more
 * details.
 */

package megamek.common;

import java.io.Serializable;
import java.math.BigInteger;
import java.text.NumberFormat;
import java.util.ArrayList;
import java.util.Collection;
import java.util.Collections;
import java.util.Comparator;
import java.util.Enumeration;
import java.util.HashMap;
import java.util.HashSet;
import java.util.Iterator;
import java.util.LinkedList;
import java.util.List;
import java.util.Map;
import java.util.Optional;
import java.util.Set;
import java.util.UUID;
import java.util.Vector;
import java.util.concurrent.ConcurrentHashMap;
import java.util.stream.Collectors;

import megamek.client.ui.swing.GUIPreferences;
import megamek.common.Building.BasementType;
import megamek.common.IGame.Phase;
import megamek.common.MovePath.MoveStepType;
import megamek.common.actions.AbstractAttackAction;
import megamek.common.actions.ChargeAttackAction;
import megamek.common.actions.DfaAttackAction;
import megamek.common.actions.DisplacementAttackAction;
import megamek.common.actions.EntityAction;
import megamek.common.actions.PushAttackAction;
import megamek.common.actions.WeaponAttackAction;
import megamek.common.annotations.Nullable;
import megamek.common.event.GameEntityChangeEvent;
import megamek.common.options.GameOptions;
import megamek.common.options.IOption;
import megamek.common.options.IOptionGroup;
import megamek.common.options.OptionsConstants;
import megamek.common.options.PartialRepairs;
import megamek.common.options.Quirks;
import megamek.common.preference.PreferenceManager;
import megamek.common.util.StringUtil;
import megamek.common.weapons.ACWeapon;
import megamek.common.weapons.ASEWMissileWeapon;
import megamek.common.weapons.ASMissileWeapon;
import megamek.common.weapons.AlamoMissileWeapon;
import megamek.common.weapons.AltitudeBombAttack;
import megamek.common.weapons.BayWeapon;
import megamek.common.weapons.BombArrowIV;
import megamek.common.weapons.BombISRL10;
import megamek.common.weapons.BombTAG;
import megamek.common.weapons.CLAAAMissileWeapon;
import megamek.common.weapons.CLLAAMissileWeapon;
import megamek.common.weapons.CapitalLaserBayWeapon;
import megamek.common.weapons.DiveBombAttack;
import megamek.common.weapons.GaussWeapon;
import megamek.common.weapons.ISAAAMissileWeapon;
import megamek.common.weapons.ISBombastLaser;
import megamek.common.weapons.ISLAAMissileWeapon;
import megamek.common.weapons.SCLBayWeapon;
import megamek.common.weapons.SpaceBombAttack;
import megamek.common.weapons.TSEMPWeapon;
import megamek.common.weapons.WeaponHandler;
import megamek.common.weapons.battlearmor.ISBAPopUpMineLauncher;

/**
 * Entity is a master class for basically anything on the board except terrain.
 */
public abstract class Entity extends TurnOrdered implements Transporter,
        Targetable, RoundUpdated, PhaseUpdated {
    /**
     *
     */
    private static final long serialVersionUID = 1430806396279853295L;

    public static final int DOES_NOT_TRACK_HEAT = 999;

    /**
     * Entity Type Id Definitions These are used to identify the type of Entity,
     * such as 'mech or aero.
     */
    public static final long ETYPE_MECH = 1L;
    public static final long ETYPE_BIPED_MECH = 1L << 1;
    public static final long ETYPE_LAND_AIR_MECH = 1L << 2;
    public static final long ETYPE_QUAD_MECH = 1L << 3;
    public static final long ETYPE_ARMLESS_MECH = 1L << 4;

    public static final long ETYPE_AERO = 1L << 5;

    public static final long ETYPE_JUMPSHIP = 1L << 6;
    public static final long ETYPE_WARSHIP = 1L << 7;
    public static final long ETYPE_SPACE_STATION = 1L << 8;

    public static final long ETYPE_CONV_FIGHTER = 1L << 9;
    public static final long ETYPE_FIXED_WING_SUPPORT = 1L << 10;

    public static final long ETYPE_FIGHTER_SQUADRON = 1L << 11;

    public static final long ETYPE_SMALL_CRAFT = 1L << 12;
    public static final long ETYPE_DROPSHIP = 1L << 13;

    public static final long ETYPE_TELEMISSILE = 1L << 14;

    public static final long ETYPE_INFANTRY = 1L << 15;
    public static final long ETYPE_BATTLEARMOR = 1L << 16;
    public static final long ETYPE_MECHWARRIOR = 1L << 17;

    public static final long ETYPE_PROTOMECH = 1L << 18;

    public static final long ETYPE_TANK = 1L << 19;

    public static final long ETYPE_GUN_EMPLACEMENT = 1L << 20;

    public static final long ETYPE_SUPER_HEAVY_TANK = 1L << 21;

    public static final long ETYPE_SUPPORT_TANK = 1L << 22;
    public static final long ETYPE_LARGE_SUPPORT_TANK = 1L << 23;

    public static final long ETYPE_VTOL = 1L << 24;
    public static final long ETYPE_SUPPORT_VTOL = 1L << 25;

    public static final long ETYPE_TRIPOD_MECH = 1L << 26;
    public static final long ETYPE_QUADVEE = 1L << 27;

    public static final int NONE = -1;

    public static final int LOC_NONE = -1;
    public static final int LOC_DESTROYED = -2;

    public static final int MAX_C3_NODES = 12;
    public static final int MAX_C3i_NODES = 6;

    public static final int GRAPPLE_BOTH = 0;
    public static final int GRAPPLE_RIGHT = 1;
    public static final int GRAPPLE_LEFT = 2;

    public static final int DMG_NONE = 0;
    public static final int DMG_LIGHT = 1;
    public static final int DMG_MODERATE = 2;
    public static final int DMG_HEAVY = 3;
    public static final int DMG_CRIPPLED = 4;
    
    public static final int USE_STRUCTURAL_RATING = -1;

    // Weapon sort order defines
    public static enum WeaponSortOrder {
        DEFAULT("DEFAULT"),
        RANGE_LH("RANGE_LH"),
        RANGE_HL("RANGE_HL"),
        DAMAGE_LH("DAMAGE_LH"),
        DAMAGE_HL("DAMAGE_HL"),
        ARC("ARC"),
        CUSTOM("CUSTOM");

        public final String i18nEntry;

        WeaponSortOrder(String s) {
            i18nEntry = s;
        }
    }

    protected transient IGame game;

    protected int id = Entity.NONE;

    protected String camoCategory = IPlayer.NO_CAMO;
    protected String camoFileName = null;

    /**
     * ID settable by external sources (such as mm.net)
     */
    protected String externalId = "-1";

    protected double weight;
    protected boolean omni = false;
    protected String chassis;
    protected String model;
    protected int year = 3071;
    protected int techLevel;
    /**
     * Used by support vehicles to define the structural tech rating 
     * (TM pg 117).  The values should come from EquipmentType.RATING_A-X.
     */
    protected int structuralTechRating =  EquipmentType.RATING_A;
    /**
     * Used by support vehicles to define tech rating of armor.  Default value
     * indicates that structural tech rating should be used, as in most cases
     * the armor and structural tech ratings match.
     */
    protected int armorTechRating = USE_STRUCTURAL_RATING;
    /**
     * Used by support vehicles to define tech rating of armor.  Default value
     * indicates that structural tech rating should be used, as in most cases
     * the engine and structural tech ratings match.
     */
    protected int engineTechRating = USE_STRUCTURAL_RATING;
    private Engine engine;
    protected boolean mixedTech = false;
    protected boolean designValid = true;
    protected boolean useManualBV = false;
    protected int manualBV = -1;

    protected String displayName = null;
    protected String shortName = null;
    public int duplicateMarker = 1;

    protected transient IPlayer owner;
    protected int ownerId;
    protected int traitorId = -1;

    protected int targetBay = -1;

    private int startingPos = Board.START_NONE;

    /**
     * The pilot of the entity. Even infantry has a 'pilot'.
     */
    private Crew crew;

    private Quirks quirks = new Quirks();
    private PartialRepairs partReps = new PartialRepairs();

    // Variable for manually shutdown mechs.
    protected boolean manualShutdown = false;
    protected boolean startupThisPhase = false;

    protected boolean shutDown = false;
    protected boolean shutDownThisPhase = false;
    protected boolean doomed = false;
    protected boolean destroyed = false;

    private Coords position = null;

    /**
     * Used for Entities that are bigger than a single hex. This contains the
     * central hex plus all of the other hexes this entity occupies. The central
     * hex is important for drawing multi-hex sprites.
     */
    protected Map<Integer, Coords> secondaryPositions = null;

    protected int facing = 0;
    protected int sec_facing = 0;

    protected int walkMP = 0;
    protected int jumpMP = 0;

    protected boolean done = false;

    protected boolean prone = false;
    protected boolean hullDown = false;
    protected boolean findingClub = false;
    protected boolean armsFlipped = false;
    protected boolean unjammingRAC = false;
    protected boolean selfDestructing = false;
    protected boolean selfDestructInitiated = false;
    protected boolean selfDestructedThisTurn = false;
    /**
     * Variable to store the state of a possible externally mounted searchlight.
     * True if an operable searchlight is externally mounted, false if one isn't
     * mounted or if it is destroyed. Other searchlights may be mounted as
     * equipment on the entity.
     */
    protected boolean hasExternalSpotlight = false;
    protected boolean illuminated = false;
    protected boolean spotlightIsActive = false;
    protected boolean usedSearchlight = false;
    protected boolean stuckInSwamp = false;
    protected boolean canUnstickByJumping = false;
    protected int taggedBy = -1;
    protected boolean layingMines = false;
    protected boolean _isEMId = false;
    protected boolean[] hardenedArmorDamaged;
    protected boolean[] locationBlownOff;
    protected boolean[] locationBlownOffThisPhase;
    protected int[] armorType;
    protected int[] armorTechLevel;
    protected boolean isJumpingNow = false;
    protected boolean convertingNow = false;
    protected EntityMovementMode previousMovementMode;

    protected DisplacementAttackAction displacementAttack = null;

    public int heat = 0;
    public int heatBuildup = 0;
    public int heatFromExternal = 0;
    public int coolFromExternal = 0;
    public int delta_distance = 0;
    public int mpUsed = 0;
    public EntityMovementType moved = EntityMovementType.MOVE_NONE;
    public EntityMovementType movedLastRound = EntityMovementType.MOVE_NONE;
    private boolean movedBackwards = false;
    /**
     * Used to keep track of usage of the power reverse quirk, which allows a
     * combat vehicle to use flank MP in reverse.  If power reverse is used and
     * a PSR is required, it adds a +1 modifier to the PSR.
     */
    private boolean isPowerReverse = false;
    private boolean wigeLiftedOff = false;
    protected int mpUsedLastRound = 0;
    public boolean gotPavementBonus = false;
    public int wigeBonus = 0;
    public boolean hitThisRoundByAntiTSM = false;
    public boolean inReverse = false;
    protected boolean struck = false;
    protected boolean fell = false;

    private int[] exposure;
    private int[] armor;
    private int[] internal;
    private int[] orig_armor;
    private int[] orig_internal;
    public int damageThisPhase;
    public int damageThisRound;
    public int engineHitsThisPhase;
    public boolean rolledForEngineExplosion = false; // So that we don't roll
    // twice in one round
    public boolean dodging;
    public boolean reckless;
    private boolean evading = false;

    public boolean spotting;
    private boolean clearingMinefield = false;
    protected int killerId = Entity.NONE;
    private int offBoardDistance = 0;
    private OffBoardDirection offBoardDirection = OffBoardDirection.NONE;
    private OffBoardDirection retreatedDirection = OffBoardDirection.NONE;

    protected int[] vectors = {0, 0, 0, 0, 0, 0};
    private int recoveryTurn = 0;
    // need to keep a list of areas that this entity has passed through on the
    // current turn
    private Vector<Coords> passedThrough = new Vector<Coords>();
    private List<Integer> passedThroughFacing = new ArrayList<>();
    /**
     * Stores the player selected hex ground to air targeting.
     * For ground to air, distance to target for the ground unit is determined
     * by the closest hex in the flight path of the airborne unit.  It's
     * possible that there are multiple equidistance hexes in the flight path
     * and in some cases, one of those hexes will be better than the other (ie,
     * one could be side arc and one rear).  By default, MM picks the first hex,
     * but the user should be able to distinguish between multiple equi-distant
     * hexes.
     */
    private Map<Integer, Coords> playerPickedPassThrough = new HashMap<>();
    private boolean ramming;
    // to determine what arcs have fired for large craft
    private boolean[] frontArcFired;
    private boolean[] rearArcFired;

    /**
     * The object that tracks this unit's Inferno round hits.
     */
    public InfernoTracker infernos = new InfernoTracker();
    public ArtilleryTracker aTracker = new ArtilleryTracker();
    public TeleMissileTracker tmTracker = new TeleMissileTracker();

    protected String c3NetIdString = null;
    protected int c3Master = NONE;
    protected int c3CompanyMasterIndex = LOC_DESTROYED;
    private String c3UUID = null;
    private String c3MasterIsUUID = null;
    private String[] c3iUUIDs = new String[MAX_C3i_NODES];

    protected int structureType = EquipmentType.T_STRUCTURE_UNKNOWN;
    protected int structureTechLevel = TechConstants.T_TECH_UNKNOWN;

    protected String source = "";

    /**
     * Keeps track of whether this Entity was hit by a TSEMP this turn.
     */
    private int tsempHitsThisTurn = 0;

    /**
     * Keeps track of the current TSEMP effect on this entity
     */
    private int tsempEffect = TSEMPWeapon.TSEMP_EFFECT_NONE;

    /**
     * Keeps track of whether this Entity fired a TSEMP this turn
     */
    private boolean firedTsempThisTurn = false;

    /**
     * Keeps track of whether this Entity has ever fired a TSEMP.  This is used
     * to avoid having to iterate over all weapons looking for TSEMPs to reset
     * at the start of every round.
     */
    private boolean hasFiredTsemp = false;

    /**
     * A list of all mounted equipment. (Weapons, ammo, and misc)
     */
    protected ArrayList<Mounted> equipmentList = new ArrayList<Mounted>();

    /**
     * A list of all mounted weapons. This only includes regular weapons, not
     * bay mounts or grouped weapon mounts.
     */
    protected ArrayList<Mounted> weaponList = new ArrayList<Mounted>();

    /**
     * A list of all mounted weapon bays
     */
    protected ArrayList<Mounted> weaponBayList = new ArrayList<Mounted>();

    /**
     * A list of all mounted weapon groups
     */
    protected ArrayList<Mounted> weaponGroupList = new ArrayList<Mounted>();

    /**
     * A list of every weapon mount, including bay mounts and weapon group
     * mounts
     */
    protected ArrayList<Mounted> totalWeaponList = new ArrayList<Mounted>();

    /**
     * A list of all mounted ammo.
     */
    protected ArrayList<Mounted> ammoList = new ArrayList<Mounted>();

    /**
     * A list of all mounted bombs.
     */
    protected ArrayList<Mounted> bombList = new ArrayList<Mounted>();

    /**
     * A list of all remaining equipment.
     */
    protected ArrayList<Mounted> miscList = new ArrayList<Mounted>();

    protected ArrayList<INarcPod> pendingINarcPods = new ArrayList<INarcPod>();
    protected ArrayList<INarcPod> iNarcPods = new ArrayList<INarcPod>();
    protected ArrayList<NarcPod> pendingNarcPods = new ArrayList<NarcPod>();
    protected ArrayList<NarcPod> narcPods = new ArrayList<NarcPod>();

    protected ArrayList<String> failedEquipmentList = new ArrayList<String>();

    // which teams have NARCd us? a long allows for 64 teams.
    protected long m_lNarcedBy = 0;
    protected long m_lPendingNarc = 0;

    /**
     * This matrix stores critical slots in the format [location][slot #]. What
     * locations entities have and how many slots there are in each is
     * determined by the subclasses of Entity such as Mech.
     */
    protected CriticalSlot[][] crits; // [loc][slot]

    /**
     * Stores the current movement mode.
     */
    protected EntityMovementMode movementMode = EntityMovementMode.NONE;

    /**
     * Flag that determines if this Entity is a hidden unit or not (see TW pg
     * 259).
     */
    protected boolean isHidden = false;

    /**
     * Used to determine if this Entity has made a pointblank shot so far this
     * round.
     */
    protected boolean madePointblankShot = false;

    /**
     * Keeps track of whether this Entity should activate in a particular game
     * phase.  Generally this will be null, indicating the unit isn't
     * activating.
     */
    protected IGame.Phase hiddenActivationPhase = null;

    protected boolean carcass = false;

    /**
     * The components of this entity that can transport other entities.
     */
    private Vector<Transporter> transports = new Vector<Transporter>();
    
    /**
     * The components of this entity that can transport other entities and occupy
     * pod space of an omni unit.
     */
    private Vector<Transporter> omniPodTransports = new Vector<Transporter>();

    /**
     * The ids of the MechWarriors this entity has picked up
     */
    private Vector<Integer> pickedUpMechWarriors = new Vector<Integer>();

    /**
     * The ID of the <code>Entity</code> that has loaded this unit.
     */
    private int conveyance = Entity.NONE;

    /**
     * Set to <code>true</code> if this unit was unloaded this turn.
     */
    private boolean unloadedThisTurn = false;

    /**
     * Set to <code>true</code> if this unit was loaded this turn.
     */
    private boolean loadedThisTurn = false;

    /**
     * Need to keep a vector of entity IDs loaded in the chat lounge
     */
    private Vector<Integer> loadedKeepers = new Vector<Integer>();

    /**
     * The id of the <code>Entity</code> that is the current target of a swarm
     * attack by this unit.
     */
    private int swarmTargetId = Entity.NONE;

    /**
     * The id of the <code>Entity</code> that is attacking this unit with a
     * swarm attack.
     */
    private int swarmAttackerId = Entity.NONE;

    /**
     * Flag that indicates that the unit can still be salvaged (given enough
     * time and parts).
     */
    private boolean salvageable = true;

    /**
     * The removal condition is set when the entitiy is removed from the game.
     */
    private int removalCondition = IEntityRemovalConditions.REMOVE_UNKNOWN;

    /**
     * The round this unit will be deployed
     */
    private int deployRound = 0;

    /**
     * Marks an entity as having been deployed
     */
    private boolean deployed = false;

    /**
     * Tracks if this entity was never deployed
     */
    private boolean neverDeployed = true;

    /**
     * The unit number of this entity. All entities which are members of the
     * same low-level unit are expected to share the same unit number. Future
     * implementations may store multiple unit designations in the same unit
     * number (e.g. battalion, company, platoon, and lance).
     */
    private short unitNumber = Entity.NONE;

    /**
     * Indicates whether this entity has been seen by the enemy during the
     * course of this game. Used in double-blind.
     */
    private boolean everSeenByEnemy = false;

    /**
     * Indicates whether this entity can currently be seen by the enemy. Used in
     * double-blind.
     */
    private boolean visibleToEnemy = false;

    /**
     * Flag that indicates whether this entity has been detected by sensors by
     * an enemy.
     */
    private boolean detectedByEnemy;

    /**
     * Check to see who has seen this Entity Used for Double Blind Reports.
     */
    private Vector<IPlayer> entitySeenBy = new Vector<IPlayer>();
    
    /**
     * Check to see what players have detected this entity with sensors, for
     * double blind play.
     */
    private Vector<IPlayer> entityDetectedBy = new Vector<IPlayer>();

    /**
     * Whether this entity is captured or not.
     */
    private boolean captured = false;

    /**
     * this is the elevation of the Entity--with respect to the surface of the
     * hex it's in. In other words, this may need to *change* as it moves from
     * hex to hex--without it going up or down. I.e.--level 0 hex, elevation
     * 5--it moves to a level 2 hex, without going up or down. elevation is now
     * 3.
     */
    protected int elevation = 0;

    /**
     * altitude is different from elevation. It is used to measure the vertical
     * distance of Aero units from the ground on low atmosphere and ground maps.
     */
    protected int altitude = 0;

    /**
     * 2 vectors holding entity and weapon ids. to see who hit us this round
     * with a swarm volley from what launcher. This vector holds the Entity ids.
     *
     * @see megamek.common.Entity#hitBySwarmsWeapon
     */
    private Vector<Integer> hitBySwarmsEntity = new Vector<Integer>();

    /**
     * A vector that stores from which launcher we where hit by a swarm weapon
     * this round. This vector holds the weapon ID's.
     *
     * @see megamek.common.Entity#hitBySwarmsEntity
     */
    private Vector<Integer> hitBySwarmsWeapon = new Vector<Integer>();

    /**
     * True if and only if this is a canon (published) unit.
     */
    private boolean canon;

    private int assaultDropInProgress = 0;
    private boolean climbMode = GUIPreferences.getInstance()
            .getBoolean(GUIPreferences.ADVANCED_MOVE_DEFAULT_CLIMB_MODE);

    protected int lastTarget = Entity.NONE;
    protected String lastTargetDisplayName = "";

    /**
     * the entity id of our current spot-target
     */
    private int spotTargetId = Entity.NONE;

    private boolean isCommander = false;

    protected boolean isCarefulStanding = false;

    /**
     * a vector of currently active sensors that might be able to check range
     */
    private Vector<Sensor> sensors = new Vector<Sensor>();
    // the currently selected sensor
    private Sensor activeSensor;
    // the sensor chosen for next turn
    private Sensor nextSensor;
    // roll for sensor check
    private int sensorCheck;

    // the roll for ghost targets
    private int ghostTargetRoll;
    // the roll to override ghost targets
    private int ghostTargetOverride;

    // Tac Ops HeatSink Coolant Failure number
    protected int heatSinkCoolantFailureFactor;

    // for how many rounds should this unit stay shutdown due to tasering
    protected int taserShutdownRounds = 0;

    // is this unit shutdown by a BA taser?
    protected boolean shutdownByBATaser = false;

    // for how many more rounds does this unit suffer from taser feedback?
    protected int taserFeedBackRounds = 0;

    protected int taserInterference = 0;
    protected int taserInterferenceRounds = 0;
    protected boolean taserInterferenceHeat = false;

    // contains a HTML string describing BV calculation
    protected StringBuffer bvText = null;
    protected String startTable = "<TABLE>";
    protected String endTable = "</TABLE>";

    protected String startRow = "<TR>";
    protected String endRow = "</TR>";

    protected String startColumn = "<TD>";
    protected String endColumn = "</TD>";

    protected String nl = "<BR>";

    // for how many rounds has blueshield been active?
    private int blueShieldRounds = 0;

    // Entity fluff object for use with MegaMekLab
    protected EntityFluff fluff;

    // a settable armor tonnage for use with MML - this is not what
    // is calculated by getArmorTonnage
    protected double armorTonnage;

    protected static int[] MASC_FAILURE = {3, 5, 7, 11, 13, 13, 13};
    protected static int[] ALTERNATE_MASC_FAILURE = {0, 3, 5, 7, 11, 13, 13,
                                                     13};
    protected static int[] ALTERNATE_MASC_FAILURE_ENHANCED = {0, 3, 3, 5, 7,
                                                              11, 13, 13, 13};

    // MASCLevel is the # of turns MASC has been used previously
    protected int nMASCLevel = 0;

    protected boolean bMASCWentUp = false;

    protected boolean usedMASC = false; // Has masc been used?

    /**
     * Nova CEWS can adjust the network on the fly. This keeps track of the C3
     * net ID to be switched to on the next turn.
     */
    private String newC3NetIdString = null;

    /**
     * Keeps track of the number of iATM improved magnetic pulse (IMP) his this
     * entity took this turn.
     */
    private int impThisTurn = 0;

    /**
     * Keeps track of the number of iATM improved magnetic pulse (IMP) his this
     * entity took last turn.
     */
    private int impLastTurn = 0;

    private int impThisTurnHeatHelp = 0;

    protected boolean military;

    /**
     * Keeps track of whether or not this Entity has a critically hit radical
     * heat sink.  Using a flag will prevent having to iterate over all of the
     * Entity's mounted equipment
     */
    protected boolean hasDamagedRHS = false;

    /**
     * Keeps track of the number of consecutive turns a radical heat sink has
     * been used.
     */
    protected int consecutiveRHSUses = 0;

    /**
     * Flag that can be used to indicate whether this Entity should use a
     * geometric mean when computing BV.
     */
    protected boolean useGeometricBV = false;

    protected boolean useReducedOverheatModifierBV = false;

    private final Set<Integer> attackedByThisTurn =
            Collections.newSetFromMap(new ConcurrentHashMap<Integer, Boolean>());

    /**
     * Determines the sort order for weapons in the UnitDisplay weapon list.
     */
    private WeaponSortOrder weaponSortOrder;

    /**
     * Maps a weapon id to a user-specified index, used to get a custom ordering
     * for weapons.
     */
    private Map<Integer, Integer> customWeapOrder = null;

    /**
     * Flag that indicates weapon sort order has changed (included ordering for
     * custom sort order).
     */
    private boolean weapOrderChanged = false;

    /**
     * Generates a new, blank, entity.
     */
    public Entity() {
        crew = new Crew(defaultCrewType());
        armor = new int[locations()];
        internal = new int[locations()];
        orig_armor = new int[locations()];
        orig_internal = new int[locations()];
        crits = new CriticalSlot[locations()][];
        exposure = new int[locations()];
        armorType = new int[locations()];
        armorTechLevel = new int[locations()];
        for (int i = 0; i < locations(); i++) {
            crits[i] = new CriticalSlot[getNumberOfCriticals(i)];
            armorType[i] = EquipmentType.T_ARMOR_UNKNOWN;
            armorTechLevel[i] = TechConstants.T_TECH_UNKNOWN;
        }
        hardenedArmorDamaged = new boolean[locations()];
        locationBlownOff = new boolean[locations()];
        locationBlownOffThisPhase = new boolean[locations()];
        setC3NetId(this);
        quirks.initialize();
        secondaryPositions = new HashMap<Integer, Coords>();
        fluff = new EntityFluff();
        impThisTurn = 0;
        impLastTurn = 0;

        weaponSortOrder = WeaponSortOrder.values()[GUIPreferences.getInstance()
                .getDefaultWeaponSortOrder()];
        
        //set a random UUID for external ID, this will help us sort enemy salvage and prisoners in MHQ
        //and should have no effect on MM (but need to make sure it doesnt screw up MekWars)
        externalId = UUID.randomUUID().toString();
    }
    
    public CrewType defaultCrewType() {
        return CrewType.SINGLE;
    }

    protected void initMilitary() {
        military = hasViableWeapons();
    }

    protected boolean hasViableWeapons() {
        int totalDmg = 0;
        boolean hasRangeSixPlus = false;
        List<Mounted> weaponList = getTotalWeaponList();
        for (Mounted weapon : weaponList) {
            if (weapon.isCrippled()) {
                continue;
            }
            WeaponType type = (WeaponType) weapon.getType();
            if (type.getDamage() == WeaponType.DAMAGE_VARIABLE) {

            } else if (type.getDamage() == WeaponType.DAMAGE_ARTILLERY) {
                return true;
            } else if (type.getDamage() == WeaponType.DAMAGE_BY_CLUSTERTABLE) {
                totalDmg += type.getRackSize();
            } else if (type.getDamage() == WeaponType.DAMAGE_SPECIAL) {
                if (type instanceof ISBAPopUpMineLauncher) {
                    totalDmg += 4;
                }
            } else {
                totalDmg += type.getDamage();
            }

            if (type.getLongRange() >= 6) {
                hasRangeSixPlus = true;
            }
        }
        return (totalDmg >= 5) || hasRangeSixPlus;
    }

    /**
     * Restores the entity after serialization
     */
    public void restore() {
        // restore all mounted equipments
        for (Mounted mounted : equipmentList) {
            mounted.restore();
        }
        // set game options, we derive some equipment's modes from this
        setGameOptions();
    }

    /**
     * Returns the ID number of this Entity.
     *
     * @return ID Number.
     */
    public int getId() {
        return id;
    }

    /**
     * Sets the ID number of this Entity, which will also set the display name
     * and short name to null.
     *
     * @param id the new ID.
     */
    public void setId(int id) {
        this.id = id;
        displayName = null;
        shortName = null;
    }

    /**
     * This returns the external ID.
     * <p>
     * Taharqa: I am changing
     * externalId to a string so I can use UUIDs in MHQ. It should only require
     * a simple parseInt to be added to it to return an integer for other
     * programs (i.e. MekWars).
     * 
     * @return the ID settable by external sources (such as mm.net)
     * @throws NumberFormatException if the stored ID is not an integer
     * @see megamek.common.Entity#externalId
     */
    public int getExternalId() {
        return Integer.parseInt(externalId);
    }

    public String getExternalIdAsString() {
        return externalId;
    }

    /**
     * This sets the external ID.
     *
     * @param externalId the new external ID for this Entity.
     * @see megamek.common.Entity#externalId
     */
    public void setExternalIdAsString(String externalId) {
        this.externalId = externalId;
    }

    public void setExternalId(int id) {
        externalId = Integer.toString(id);
    }

    /**
     * This returns the game this Entity belongs to.
     *
     * @return the game.
     */
    public IGame getGame() {
        return game;
    }

    /**
     * This sets the game the entity belongs to. It also restores the entity and
     * checks that the game is in a consistent state. This function takes care
     * of the units transported by this entity.
     *
     * @param game the game.
     */
    @Override
    public void setGame(IGame game) {
        this.game = game;
        restore();
        // Make sure the owner is set.
        if (null == owner) {
            if (Entity.NONE == ownerId) {
                throw new IllegalStateException(
                        "Entity doesn't know its owner's ID.");
            }
            IPlayer player = game.getPlayer(ownerId);
            if (null == player) {
                System.err.println("Entity can't find player #" + ownerId);
            } else {
                setOwner(player);
            }
        }
        // also set game for our transports
        // they need it to return correct entites, because they store just the
        // IDs
        for (Transporter transport : getTransports()) {
            transport.setGame(game);
        }
    }

    /**
     * Returns the unit code for this entity.
     */
    public String getModel() {
        return model;
    }

    /**
     * Sets the unit code for this Entity.
     *
     * @param model The unit code.
     */
    public void setModel(String model) {
        this.model = model;
    }

    /**
     * Returns the chassis name for this entity.
     */
    public String getChassis() {
        return chassis;
    }

    /**
     * sets the chassis name for this entity.
     *
     * @param chassis The chassis name.
     */
    public void setChassis(String chassis) {
        this.chassis = chassis;
    }

    /**
     * Returns the fluff for this entity.
     */
    public EntityFluff getFluff() {
        return fluff;
    }

    /**
     * Returns the unit tech for this entity.
     */
    public int getTechLevel() {
        return techLevel;
    }

    /**
     * Sets the tech level for this Entity.
     *
     * @param techLevel The tech level, it must be one of the
     *                  {@link megamek.common.TechConstants TechConstants }.
     */
    public void setTechLevel(int techLevel) {
        this.techLevel = techLevel;
    }

    public int getRecoveryTurn() {
        return recoveryTurn;
    }

    public void setRecoveryTurn(int r) {
        recoveryTurn = r;
    }

    public boolean isManualShutdown() {
        return manualShutdown;
    }

    public void setManualShutdown(boolean tf) {
        manualShutdown = tf;
    }

    public void performManualShutdown() {
        if (isManualShutdown() || (getTaserShutdownRounds() != 0)
            || isShutDown()) {
            return;
        }
        setShutDown(true);
        setManualShutdown(true);
    }

    public void performManualStartup() {
        if (!isManualShutdown()) {
            return;
        }
        setManualShutdown(false);
        // Can't startup if a taser shutdown or a TSEMP shutdown
        if ((getTaserShutdownRounds() == 0)
            && (getTsempEffect() != TSEMPWeapon.TSEMP_EFFECT_SHUTDOWN)) {
            setShutDown(false);
            setStartupThisPhase(true);
        }
    }

    /**
     * Checks if this is a clan unit. It is determined by tech level.
     *
     * @return true if this unit is a clan unit.
     * @see megamek.common.Entity#setTechLevel(int)
     */
    public boolean isClan() {
        return ((techLevel == TechConstants.T_CLAN_TW)
                || (techLevel == TechConstants.T_CLAN_ADVANCED)
                || (techLevel == TechConstants.T_CLAN_EXPERIMENTAL) || (techLevel == TechConstants.T_CLAN_UNOFFICIAL));
    }

    public boolean isClanArmor(int loc) {
        if (getArmorTechLevel(loc) == TechConstants.T_TECH_UNKNOWN) {
            return isClan();
        }
        return ((getArmorTechLevel(loc) == TechConstants.T_CLAN_TW)
                || (getArmorTechLevel(loc) == TechConstants.T_CLAN_ADVANCED)
                || (getArmorTechLevel(loc) == TechConstants.T_CLAN_EXPERIMENTAL) || (getArmorTechLevel(loc) ==
                                                                                     TechConstants.T_CLAN_UNOFFICIAL));
    }

    public boolean isMixedTech() {
        return mixedTech;
    }

    public void setMixedTech(boolean mixedTech) {
        this.mixedTech = mixedTech;
    }

    public boolean isDesignValid() {
        return designValid;
    }

    public void setDesignValid(boolean designValid) {
        this.designValid = designValid;
    }

    public int getYear() {
        return year;
    }

    public void setYear(int year) {
        this.year = year;
    }

    /** @return the tonnage of the Entity, not its weight */
    public double getWeight() {
        return weight;
    }

    // TODO: WeightClass is no longer correct. See the Tech Manual
    public int getWeightClass() {
        return EntityWeightClass.getWeightClass(getWeight(), this);
    }

    public String getWeightClassName() {
        return EntityWeightClass.getClassName(getWeightClass(), this);
    }

    public void setWeight(double weight) {
        this.weight = weight;
        // Any time the weight is reset we need to reset the crew size
        crew.setSize(Compute.getFullCrewSize(this));
    }

    public boolean isOmni() {
        return omni;
    }

    public void setOmni(boolean omni) {
        this.omni = omni;
    }

    /**
     * Returns the number of locations in the entity
     */
    public abstract int locations();

    /**
     * Returns the player that "owns" this entity.
     */
    public IPlayer getOwner() {
        return owner;
    }

    public void setOwner(IPlayer player) {
        owner = player;
        ownerId = player.getId();

        generateDisplayName();
    }

    public int getOwnerId() {
        return ownerId;
    }

    /**
     * Returns true if the other entity is an enemy of this entity. This is more
     * reliable than Player.isEnemyOf since it knows that an entity will never
     * be an enemy of itself.
     */
    public boolean isEnemyOf(Entity other) {
        if(null == other) {
            return false;
        }
        if(null == owner) {
            return ((id != other.getId()) && (ownerId != other.ownerId));
        }
        return (id != other.getId())
            && ((null == other.getOwner()) || owner.isEnemyOf(other.getOwner()));
    }

    public Crew getCrew() {
        return crew;
    }

    public void setCrew(Crew crew) {
        this.crew = crew;
    }
    
    /**
     * Units with a cockpit command console provide an initiative bonus to their side, provided
     * that the commander is not currently functioning as pilot, the unit has advanced fire control,
     * and the unit is heavy or assault weight class.
     * 
     * @return Whether the Entity qualifies for initiative bonus from cockpit command console.
     */
    public boolean hasCommandConsoleBonus() {
        return false;
    }

    public boolean isShutDown() {
        return shutDown;
    }

    public void setShutDown(boolean shutDown) {
        this.shutDown = shutDown;
        setShutDownThisPhase(shutDown);
    }

    public void setShutDownThisPhase(boolean shutDown) {
        shutDownThisPhase = shutDown;
    }

    public boolean isShutDownThisPhase() {
        return shutDownThisPhase;
    }

    public void setStartupThisPhase(boolean shutDown) {
        startupThisPhase = shutDown;
    }

    public boolean isStartupThisPhase() {
        return startupThisPhase;
    }

    public boolean isDoomed() {
        return doomed;
    }

    public void setDoomed(boolean doomed) {
        // Doomed entities aren't in retreat.
        if (doomed) {
            setRemovalCondition(IEntityRemovalConditions.REMOVE_SALVAGEABLE);
        }
        this.doomed = doomed;
    }

    public boolean isDestroyed() {
        return destroyed;
    }

    public void setDestroyed(boolean destroyed) {
        this.destroyed = destroyed;
    }

    // Targetable interface
    @Override
    public int getTargetType() {
        return Targetable.TYPE_ENTITY;
    }

    @Override
    public int getTargetId() {
        return getId();
    }

    @Override
    public int getHeight() {
        return height();
    }

    // End Targetable interface

    public boolean isDone() {
        return done;
    }

    public void setDone(boolean done) {
        this.done = done;
    }

    /**
     * This method should <strong>only</stong> be called when needed to remove a
     * dead swarmer's game turn.
     */
    public void setUnloaded(boolean unloaded) {
        unloadedThisTurn = unloaded;
    }

    public void setLoadedThisTurn(boolean loaded) {
        loadedThisTurn = loaded;
    }

    /**
     * Determine if this entity participate in the current game phase.
     *
     * @return <code>true</code> if this entity is not shut down, is not
     * destroyed, has an active crew, and was not unloaded from a
     * transport this turn. <code>false</code> otherwise.
     */
    public boolean isActive() {
        return this.isActive(-1);
    }

    public boolean isActive(int turn) {
        boolean isActive = !shutDown && !isManualShutdown() && !destroyed
                           && getCrew().isActive() && !unloadedThisTurn;

        if ((turn > -1) && isActive) {
            isActive = !deployed && shouldDeploy(turn);
        } else {
            isActive = isActive && deployed;
        }

        return isActive;
    }

    /**
     * Returns true if this entity is selectable for action. Transported
     * entities can not be selected.
     */
    public boolean isSelectableThisTurn() {
        return !done && (conveyance == Entity.NONE) && !unloadedThisTurn
               && !isClearingMinefield() && !isCarcass();
    }

    /**
     * Returns true if this entity could potentially be loaded (did not move
     * from starting hex)
     */
    public boolean isLoadableThisTurn() {
        return (delta_distance == 0) && (conveyance == Entity.NONE)
               && !unloadedThisTurn && !isClearingMinefield();
    }

    /**
     * Determine if this <code>Entity</code> was unloaded previously this turn.
     *
     * @return <code>true</code> if this entity was unloaded for any reason
     * during this turn.
     */
    public boolean isUnloadedThisTurn() {
        return unloadedThisTurn;
    }

    public boolean wasLoadedThisTurn() {
        return loadedThisTurn;
    }

    /**
     * Returns true if this entity is targetable for attacks.  A unit is
     * targetable if it is not destroyed, not doomed, deployed, not off board,
     * not being transported, and not captured.
     */
    public boolean isTargetable() {
        return !destroyed && !doomed && deployed && !isOffBoard()
               && (conveyance == Entity.NONE) && !captured
               && (getPosition() != null);
    }

    public boolean isProne() {
        return prone;
    }

    public void setProne(boolean prone) {
        this.prone = prone;
        if (prone) {
            hullDown = false;
        }
    }

    public boolean isHullDown() {
        return hullDown;
    }

    public void setHullDown(boolean down) {
        hullDown = down;
        if (hullDown) {
            prone = false;
        }
    }

    /**
     * Is this entity shut down or is the crew unconscious?
     */
    @Override
    public boolean isImmobile() {
        return isShutDown() || ((crew != null) && crew.isUnconscious());
    }

    /**
     * This method returns true if a unit is permanently immobilized either
     * because its crew is dead/gone or because of damage
     *
     * @return true if unit is permanently immobile
     */
    public boolean isPermanentlyImmobilized(boolean checkCrew) {
        if (checkCrew && ((getCrew() == null) || getCrew().isDead())) {
            return true;
        } else if (((getOriginalWalkMP() > 0) || (getOriginalRunMP() > 0) || (getOriginalJumpMP() > 0))
                /*
                 * Need to make sure here that we're ignoring heat because
                 * that's not actually "permanent":
                 */
                && ((getWalkMP(true, true, false) == 0)
                    && (getRunMP(true, true, false) == 0) && (getJumpMP() == 0))) {
            return true;
        } else {
            return false;
        }
    }

    public boolean isCharging() {
        return displacementAttack instanceof ChargeAttackAction;
    }

    public boolean isPushing() {
        return displacementAttack instanceof PushAttackAction;
    }

    public boolean isMakingDfa() {
        return displacementAttack instanceof DfaAttackAction;
    }

    public boolean hasDisplacementAttack() {
        return displacementAttack != null;
    }

    public DisplacementAttackAction getDisplacementAttack() {
        return displacementAttack;
    }

    public void setDisplacementAttack(
            DisplacementAttackAction displacementAttack) {
        this.displacementAttack = displacementAttack;
    }

    /**
     * Returns true if any other entities this entity knows of are making a
     * displacement attack on this entity.
     */
    public boolean isTargetOfDisplacementAttack() {
        return findTargetedDisplacement() != null;
    }

    /**
     * Returns any known displacement attacks (should only be one) that this
     * entity is a target of.
     */
    public DisplacementAttackAction findTargetedDisplacement() {
        for (Entity other : game.getEntitiesVector()) {
            if (other.hasDisplacementAttack()
                && (other.getDisplacementAttack().getTargetId() == id)) {
                return other.getDisplacementAttack();
            }
        }
        return null;
    }

    public boolean isUnjammingRAC() {
        return unjammingRAC;
    }

    public void setUnjammingRAC(boolean u) {
        unjammingRAC = u;
    }

    public boolean isFindingClub() {
        return findingClub;
    }

    public void setFindingClub(boolean findingClub) {
        this.findingClub = findingClub;
    }

    /**
     * Set whether or not the mech's arms are flipped to the rear
     */
    public void setArmsFlipped(boolean armsFlipped) {
        this.armsFlipped = armsFlipped;
        game.processGameEvent(new GameEntityChangeEvent(this, this));
    }

    /**
     * Returns true if the mech's arms are flipped to the rear
     */
    public boolean getArmsFlipped() {
        return armsFlipped;
    }

    /**
     * Returns the current position of this entity on the board. This is not
     * named getLocation(), since I want the word location to refer to hit
     * locations on a mech or vehicle.
     */
    @Override
    public Coords getPosition() {
        return position;
    }

    /**
     * Returns a set of the coords this Entity occupies
     *
     * @return
     */
    public HashSet<Coords> getOccupiedCoords() {
        HashSet<Coords> positions = new HashSet<Coords>();
        if ((getSecondaryPositions() != null)
            && (getSecondaryPositions().size() != 0)) {
            for (int key : getSecondaryPositions().keySet()) {
                positions.add(getSecondaryPositions().get(key));
            }
        } else if (getPosition() != null) {
            positions.add(getPosition());
        }
        return positions;
    }

    public void setPosition(Coords position) {
        setPosition(position, true);
    }

    /**
     * Sets the current position of this entity on the board.
     *
     * @param position the new position.
     */
    public void setPosition(Coords position, boolean gameUpdate) {
        HashSet<Coords> oldPositions = null;
        if ((game != null) && gameUpdate) {
            oldPositions = getOccupiedCoords();
        }
        this.position = position;
        if ((game != null) && gameUpdate) {
            game.updateEntityPositionLookup(this, oldPositions);
        }
    }

    /**
     * @return the coords of the second to last position on the passed through
     * vector or the current position if too small
     */

    public Coords getPriorPosition() {
        if (passedThrough.size() < 2) {
            return getPosition();
        }
        return passedThrough.elementAt(passedThrough.size() - 2);
    }

    /**
     * Sets the current elevation of this entity above the ground.  This is the
     * number of levels the unit is above the level of the hex.
     *
     * @param elevation an <code>int</code> representing the new elevation.
     */
    public void setElevation(int elevation) {
        this.elevation = elevation;
    }

    /**
     * A helper function for fiddling with elevation. Takes the current hex, a
     * hex being moved to, returns the elevation the Entity will be considered
     * to be at w/r/t it's new hex.
     */
    public int calcElevation(IHex current, IHex next, int assumedElevation,
            boolean climb, boolean wigeEndClimbPrevious) {
        int retVal = assumedElevation;
        if (this instanceof Aero) {
            return retVal;
        }
        if (getMovementMode() == EntityMovementMode.WIGE) {
            // Airborne WiGEs remain 1 elevation above underlying terrain, unless climb mode is
            // on, then they maintain current absolute elevation  as long as it is at least
            // one level above the ground.
            // WiGEs treat the tops of buildings as the underlying terrain, but must pay an additional
            // 2 MP to climb.
            // See http://bg.battletech.com/forums/index.php?topic=51081.msg1297747#msg1297747
            
            // Find level equivalent of current elevation
            int level = current.surface() + assumedElevation;
            // For WiGE purposes, the surface of a hex with a building is the roof; otherwise it's the surface of the hex.
            int curSurface = current.surface();
            if (current.containsTerrain(Terrains.BLDG_ELEV)) {
                curSurface += current.terrainLevel(Terrains.BLDG_ELEV);
            }
            int nextSurface = next.surface();
            if (next.containsTerrain(Terrains.BLDG_ELEV)) {
                nextSurface += next.terrainLevel(Terrains.BLDG_ELEV);
            }
            
            int nextLevel;
            if (level - curSurface <= 0) {
                // If we are not above the effective surface, we are not airborne and the next level
                // is the effective surface of the next hex.
                nextLevel = nextSurface;
            } else if (climb) {
                // If climb mode is on, we maintain the same level unless the next surface requires climbing.
                // is the effective surface of the next hex.
                nextLevel = Math.max(level, nextSurface + 1);
            } else {
                // Otherwise we move to one elevation level above the effective surface.
                nextLevel = nextSurface + 1;
            }
            // Elevation is this height of the level above the actual surface elevation of the hex.
            retVal = nextLevel - next.surface();
        } else if ((getMovementMode() == EntityMovementMode.SUBMARINE)
            || ((getMovementMode() == EntityMovementMode.INF_UMU)
                && next.containsTerrain(Terrains.WATER) && current
                .containsTerrain(Terrains.WATER))
            || (getMovementMode() == EntityMovementMode.VTOL)
<<<<<<< HEAD
            // a WIGE in climb mode or that ended climb mode in the previous
            // hex stays at the same flight level, like a VTOL
            // (unless the next hex is a higher elevation
            || ((getMovementMode() == EntityMovementMode.WIGE)
                && (climb || wigeEndClimbPrevious) && (assumedElevation > 0)
                && (next.surface() < current.surface()))
=======
>>>>>>> 22ed1d87
            || ((getMovementMode() == EntityMovementMode.QUAD_SWIM) && hasUMU())
            || ((getMovementMode() == EntityMovementMode.BIPED_SWIM) && hasUMU())) {
            retVal += current.surface();
            retVal -= next.surface();
        } else {
            if ((getMovementMode() != EntityMovementMode.HOVER)
                && (getMovementMode() != EntityMovementMode.NAVAL)
                && (getMovementMode() != EntityMovementMode.HYDROFOIL)
                && (getMovementMode() != EntityMovementMode.WIGE)) {
                int prevWaterLevel = 0;
                if (current.containsTerrain(Terrains.WATER)) {
                    prevWaterLevel = current.terrainLevel(Terrains.WATER);
                    if (!(current.containsTerrain(Terrains.ICE))
                        || (assumedElevation < 0)) {
                        // count water, only if the entity isn't on ice surface
                        retVal += current.terrainLevel(Terrains.WATER);
                    }
                }
                if (next.containsTerrain(Terrains.WATER)) {
                    int waterLevel = next.terrainLevel(Terrains.WATER);
                    if (next.containsTerrain(Terrains.ICE)) {
                        // a mech can only climb out onto ice in depth 2 or
                        // shallower water
                        // mech on the surface will stay on the surface

                        if (((waterLevel == 1) && (prevWaterLevel == 1))
                            || ((prevWaterLevel <= 2) && climb)
                            || (assumedElevation >= 0)) {
                            retVal += waterLevel;
                        }
                    }
                    retVal -= waterLevel;
                }
            }
            
            if (next.containsTerrain(Terrains.BUILDING)
                || current.containsTerrain(Terrains.BUILDING)) {
                int bldcur = Math.max(-current.depth(true),
                                      current.terrainLevel(Terrains.BLDG_ELEV));
                int bldnex = Math.max(-next.depth(true),
                                      next.terrainLevel(Terrains.BLDG_ELEV));
                if (((assumedElevation == bldcur)
                     && (climb || isJumpingNow) && (this instanceof Mech))
                    || (retVal > bldnex)) {
                    retVal = bldnex;
                } else if ((bldnex + next.surface())
                        > (bldcur + current.surface())) {
                    int nextBasement =
                            next.terrainLevel(Terrains.BLDG_BASEMENT_TYPE);
                    int collapsedBasement =
                            next.terrainLevel(Terrains.BLDG_BASE_COLLAPSED);
                    if (climb || isJumpingNow) {
                        retVal = bldnex + next.surface();
                    // If the basement is collapsed, there is no level 0
                    } else if ((assumedElevation == 0)
                            && (nextBasement > BasementType.NONE.getValue())
                            && (collapsedBasement > 0)) {
                        retVal -= BasementType.getType(
                                next.terrainLevel(Terrains.BLDG_BASEMENT_TYPE))
                                              .getDepth();
                    } else {
                        retVal += current.surface();
                        retVal -= next.surface();
                    }
                } else if (elevation == -(current.depth(true))) {
                    if (climb || isJumpingNow) {
                        retVal = bldnex + next.surface();
                    } else if ((current
                                        .terrainLevel(Terrains.BLDG_BASEMENT_TYPE) > BasementType.NONE
                                        .getValue())
                               && (assumedElevation == -BasementType
                            .getType(
                                    current.terrainLevel(Terrains.BLDG_BASEMENT_TYPE))
                            .getDepth())) {
                        retVal = -BasementType.getType(
                                next.terrainLevel(Terrains.BLDG_BASEMENT_TYPE))
                                              .getDepth();
                    } else {
                        retVal += current.surface();
                        retVal -= next.surface();
                    }
                }
            }
            if ((getMovementMode() != EntityMovementMode.NAVAL)
                    && (getMovementMode() != EntityMovementMode.HYDROFOIL)
                    && (next.containsTerrain(Terrains.BRIDGE) || current
                            .containsTerrain(Terrains.BRIDGE))) {
                int bridgeElev;
                if (next.containsTerrain(Terrains.BRIDGE)) {
                    bridgeElev = next.terrainLevel(Terrains.BRIDGE_ELEV);
                } else {
                    bridgeElev = 0;
                }
                int elevDiff = Math.abs((next.surface() + bridgeElev)
                        - (current.surface() + assumedElevation)); 
                if (elevDiff <= getMaxElevationChange()) {
                    // bridge is reachable at least
                    if (climb || !isElevationValid(retVal, next)) {
                        // use bridge if you can't use the base terrain or if
                        // you prefer to by climb mode
                        retVal = bridgeElev;
                    }
                }
            }
        }

        return retVal;
    }

    public int calcElevation(IHex current, IHex next) {
        return calcElevation(current, next, elevation, false, false);
    }

    /**
     * Returns the elevation of this entity, relative to the current Hex's
     * surface
     */
    @Override
    public int getElevation() {
        if (Entity.NONE != getTransportId()) {
            return game.getEntity(getTransportId()).getElevation();
        }

        if ((null == getPosition()) && (isDeployed())) {
            throw new IllegalStateException("Entity #" + getId()
                                            + " does not know its position.");
        }

        if (isOffBoard()) {
            return 0;
        }

        return elevation;
    }

    public boolean canGoDown() {
        return canGoDown(elevation, getPosition());
    }

    /**
     * is it possible to go down, or are we landed/just above the
     * water/treeline? assuming passed elevation.
     */
    public boolean canGoDown(int assumedElevation, Coords assumedPos) {
        if (!getGame().getBoard().contains(assumedPos)) {
            return false;
        }
        boolean inWaterOrWoods = false;
        IHex hex = getGame().getBoard().getHex(assumedPos);
        int assumedAlt = assumedElevation + hex.surface();
        int minAlt = hex.surface();
        if (hex.containsTerrain(Terrains.WOODS)
            || hex.containsTerrain(Terrains.WATER)
            || hex.containsTerrain(Terrains.JUNGLE)) {
            inWaterOrWoods = true;
        }
        switch (getMovementMode()) {
            case INF_JUMP:
            case INF_LEG:
            case INF_MOTORIZED:
                minAlt -= Math.max(
                        0,
                        BasementType.getType(
                                hex.terrainLevel(Terrains.BLDG_BASEMENT_TYPE))
                                    .getDepth());
                break;
            case WIGE:
                // Per errata, WiGEs have flotation hull, which makes no sense unless it changes the rule
                // in TW that they cannot land on water.
                // See 
                if (hex.containsTerrain(Terrains.WATER)) {
                    minAlt = hex.surface();
                    break;
                }
                // else fall through
            case VTOL:
                minAlt = hex.ceiling();
                if (inWaterOrWoods && !hex.containsTerrain(Terrains.WATER)) {
                    minAlt++; // can't land here
                }
                break;
            case AERODYNE:
            case SPHEROID:
                assumedAlt = assumedElevation;
                if (game.getBoard().inAtmosphere()) {
                    minAlt = hex.ceiling(true) + 1;
                } else if (game.getBoard().onGround() && isAirborne()) {
                    minAlt = 1;
                }
                // if sensors are damaged then, one higher
                if ((this instanceof Aero)
                    && (((Aero) this).getSensorHits() > 0)) {
                    minAlt++;
                }
                break;
            case INF_UMU:
            	/* non-mechanized SCUBA infantry have a maximum depth of 2 */
            	if (this instanceof Infantry && ((Infantry)this).hasSpecialization(Infantry.SCUBA)
            			&& hex.containsTerrain(Terrains.WATER)) {
            		minAlt = Math.max(hex.floor(), -2);
            	} else {
            		minAlt = hex.floor();
            	}
            	break;
            case SUBMARINE:            	
            case BIPED_SWIM:
            case QUAD_SWIM:
                minAlt = hex.floor();
                break;
            case BIPED:
            case QUAD:
                if (this instanceof Protomech) {
                    minAlt -= Math
                            .max(0,
                                 BasementType
                                         .getType(
                                                 hex.terrainLevel(Terrains.BLDG_BASEMENT_TYPE))
                                         .getDepth());
                } else {
                    return false;
                }
                break;
            default:
                return false;
        }
        return (assumedAlt > minAlt);
    }

    /**
     * is it possible to go up, or are we at maximum altitude? assuming passed
     * elevation.
     */
    public boolean canGoUp(int assumedElevation, Coords assumedPos) {
        // Could have a hex off the board
        if (!getGame().getBoard().contains(assumedPos)) {
            return false;
        }
        IHex hex = getGame().getBoard().getHex(assumedPos);
        int assumedAlt = assumedElevation + hex.surface();
        int maxAlt = hex.surface();
        switch (getMovementMode()) {
            case INF_JUMP:
            case INF_LEG:
            case INF_MOTORIZED:
                maxAlt += Math.max(0, hex.terrainLevel(Terrains.BLDG_ELEV));
                break;
            case VTOL:
                maxAlt = hex.surface() + 50;
                break;
            case AERODYNE:
            case SPHEROID:
                if (!game.getBoard().inSpace()) {
                    assumedAlt = assumedElevation;
                    maxAlt = 10;
                }
                break;
            case SUBMARINE:
                maxAlt = hex.surface() - getHeight();
                break;
            case INF_UMU:
            case BIPED_SWIM:
            case QUAD_SWIM:
                // UMU's won't allow the entity to break the surface of the
                // water
                maxAlt = hex.surface() - (getHeight() + 1);
                break;
            case WIGE:
                if (hex.containsTerrain(Terrains.BLDG_ELEV)) {
                    maxAlt = Math.max(hex.surface(), hex.terrainLevel(Terrains.BLDG_ELEV)) + 1;
                } else {
                    maxAlt = hex.surface() + 1;
                }
                break;
            case BIPED:
            case QUAD:
                if (this instanceof Protomech) {
                    maxAlt += Math.max(0, hex.terrainLevel(Terrains.BLDG_ELEV));
                } else {
                    return false;
                }
                break;
            default:
                return false;
        }
        return (assumedAlt < maxAlt);
    }

    /**
     * Check if this entity can legally occupy the requested elevation. Does not
     * check stacking, only terrain limitations
     */
    public boolean isElevationValid(int assumedElevation, IHex hex) {
        int assumedAlt = assumedElevation + hex.surface();
        if (getMovementMode() == EntityMovementMode.VTOL) {
            if ((this instanceof Infantry)
                && (hex.containsTerrain(Terrains.BUILDING)
                    || hex.containsTerrain(Terrains.WOODS) || hex
                    .containsTerrain(Terrains.JUNGLE))) {
                // VTOL BA (sylph) can move as ground unit as well
                return ((assumedElevation <= 50) && (assumedAlt >= hex.floor()));
            } else if (hex.containsTerrain(Terrains.WOODS)
                       || hex.containsTerrain(Terrains.WATER)
                       || hex.containsTerrain(Terrains.JUNGLE)) {
                return ((assumedElevation <= 50) && (assumedAlt > hex.ceiling()));
            }
            return ((assumedElevation <= 50) && (assumedAlt >= hex.ceiling()));
        } else if ((getMovementMode() == EntityMovementMode.SUBMARINE)
                   || ((getMovementMode() == EntityMovementMode.INF_UMU) && hex
                .containsTerrain(Terrains.WATER))
                   || ((getMovementMode() == EntityMovementMode.QUAD_SWIM) && hasUMU())
                   || ((getMovementMode() == EntityMovementMode.BIPED_SWIM) && hasUMU())) {
        	if (this instanceof Infantry && ((Infantry)this).hasSpecialization(Infantry.SCUBA)
        			&& getMovementMode() == EntityMovementMode.INF_UMU) {
        		return assumedAlt >= Math.max(hex.floor(), -2)
        				&& (assumedAlt <= hex.surface());        				
        	}
            return ((assumedAlt >= hex.floor()) && (assumedAlt <= hex.surface()));
        } else if ((getMovementMode() == EntityMovementMode.HYDROFOIL)
                   || (getMovementMode() == EntityMovementMode.NAVAL)) {
            return assumedAlt == hex.surface();
        } else if (getMovementMode() == EntityMovementMode.WIGE) {
            // WiGEs can possibly be at any location above or on the surface
            return (assumedAlt >= hex.floor());
        } else {
            // regular ground units
            if (hex.containsTerrain(Terrains.ICE)
                || ((getMovementMode() == EntityMovementMode.HOVER) && hex
                    .containsTerrain(Terrains.WATER))) {
                // surface of ice is OK, surface of water is OK for hovers
                if (assumedAlt == hex.surface()) {
                    return true;
                }
            }
            // only mechs can move underwater
            if (hex.containsTerrain(Terrains.WATER)
                && (assumedAlt < hex.surface()) && !(this instanceof Mech)
                && !(this instanceof Protomech)) {
                return false;
            }
            // can move on the ground unless its underwater
            if (assumedAlt == hex.floor()) {
                return true;
            }

            if (hex.containsTerrain(Terrains.BRIDGE)) {
                // can move on top of a bridge
                if (assumedElevation == hex.terrainLevel(Terrains.BRIDGE_ELEV)) {
                    return true;
                }
            }
            if (hex.containsTerrain(Terrains.BUILDING)) {
                // Any unit can fall into a basement
                if ((assumedAlt < 0) && (hex.depth(true) > 0)) {
                    return true;
                }
                // Mechs, protos and infantry can occupy any floor in the
                // building
                if ((this instanceof Mech) || (this instanceof Protomech)
                    || (this instanceof Infantry)) {
                    if ((assumedAlt >= (hex.surface() - hex.depth(true)))
                        && (assumedAlt <= hex.ceiling())) {
                        return true;
                    }
                }
            }
        }
        return false;
    }

    /**
     * Returns the height of the unit, that is, how many levels above its
     * elevation it is for LOS purposes. Default is 0.
     */
    public int height() {
        return 0;
    }

    /**
     * Returns the elevation of the entity's highest point relative to
     * the surface of the hex the entity is in , i.e.
     * relHeight() == getElevation() + getHeight()
     */
    @Override
    public int relHeight() {
        return getElevation() + height();
    }

    /**
     * Returns the display name for this entity.
     */
    @Override
    public String getDisplayName() {
        if (displayName == null) {
            generateDisplayName();
        }
        return displayName;
    }

    /**
     * Generates the display name for this entity.
     * <p/>
     * Sub-classes are allowed to override this method. The display name is in
     * the format [Chassis] [Model] ([Player Name]).
     */
    public void generateDisplayName() {
        StringBuffer nbuf = new StringBuffer();
        nbuf.append(chassis);
        if ((model != null) && (model.length() > 0)) {
            nbuf.append(" ").append(model);
        }
        // if show unit id is on, append the id
        if (PreferenceManager.getClientPreferences().getShowUnitId()) {
            nbuf.append(" ID:").append(getId());
        } else if (duplicateMarker > 1) {
            // if not, and a player has more than one unit with the same name,
            // append "#N" after the model to differentiate.
            nbuf.append(" #" + duplicateMarker);
        }
        if (getOwner() != null) {
            nbuf.append(" (").append(getOwner().getName()).append(")");
        }
        if (PreferenceManager.getClientPreferences().getShowUnitId()) {
            nbuf.append(" ID:").append(getId());
        }

        displayName = nbuf.toString();
    }

    /**
     * A short name, suitable for displaying above a unit icon. The short name
     * is basically the same as the display name, minus the player name.
     */
    public String getShortName() {
        if (shortName == null) {
            generateShortName();
        }
        return shortName;
    }

    /**
     * Generate the short name for a unit
     * <p/>
     * Sub-classes are allowed to override this method. The display name is in
     * the format [Chassis] [Model].
     */
    public void generateShortName() {
        StringBuffer nbuf = new StringBuffer();
        nbuf.append(chassis);
        if ((model != null) && (model.length() > 0)) {
            nbuf.append(" ").append(model);
        }
        // if show unit id is on, append the id
        if (PreferenceManager.getClientPreferences().getShowUnitId()) {
            nbuf.append(" ID:").append(getId());
        } else if (duplicateMarker > 1) {
            // if not, and a player has more than one unit with the same name,
            // append "#N" after the model to differentiate.
            nbuf.append(" #" + duplicateMarker);
        }

        shortName = nbuf.toString();
    }

    public String getShortNameRaw() {
        StringBuffer nbuf = new StringBuffer();
        nbuf.append(chassis);
        if ((model != null) && (model.length() > 0)) {
            nbuf.append(" ").append(model);
        }
        return nbuf.toString();
    }

    /**
     * Returns the primary facing, or -1 if n/a
     */
    public int getFacing() {
        if (Entity.NONE != conveyance) {
            Entity transporter = game.getEntity(conveyance);
            if (transporter == null) {
                transporter = game.getOutOfGameEntity(conveyance);
            }
            return transporter.getFacing();
        }
        return facing;
    }

    /**
     * Sets the primary facing.
     */
    public void setFacing(int facing) {
        this.facing = facing;
        if (game != null) {
            game.processGameEvent(new GameEntityChangeEvent(this, this));
        }
    }

    /**
     * Returns the secondary facing, or -1 if n/a
     */
    public int getSecondaryFacing() {
        return sec_facing;
    }

    /**
     * Sets the secondary facing.
     */
    public void setSecondaryFacing(int sec_facing) {
        this.sec_facing = sec_facing;
        if (game != null) {
            game.processGameEvent(new GameEntityChangeEvent(this, this));
        }
    }

    /**
     * Can this entity change secondary facing at all?
     */
    public abstract boolean canChangeSecondaryFacing();

    /**
     * Can this entity torso/turret twist the given direction?
     */
    public abstract boolean isValidSecondaryFacing(int dir);

    /**
     * Returns the closest valid secondary facing to the given direction.
     *
     * @return the the closest valid secondary facing.
     */
    public abstract int clipSecondaryFacing(int dir);

    /**
     * Returns true if the entity has an RAC which is jammed and not destroyed
     * As of 5/22/2012 also returns true if there is a jammed and not destroyed
     * Ultra AC and the unofficial options is enabled.  Jammed ACs and LACs can
     * also be unjammed if rapid-fire ACs is turned on.
     */
    public boolean canUnjamRAC() {
        for (Mounted mounted : getTotalWeaponList()) {
            WeaponType wtype = (WeaponType) mounted.getType();
            if ((wtype.getAmmoType() == AmmoType.T_AC_ROTARY)
                && mounted.isJammed() && !mounted.isDestroyed()) {
                return true;
            }
            if (((wtype.getAmmoType() == AmmoType.T_AC_ULTRA)
                 || (wtype.getAmmoType() == AmmoType.T_AC_ULTRA_THB)
                 || (wtype.getAmmoType() == AmmoType.T_AC)
                 || (wtype.getAmmoType() == AmmoType.T_LAC))
                && mounted.isJammed()
                && !mounted.isDestroyed()
                && game.getOptions().booleanOption(OptionsConstants.ADVCOMBAT_UNJAM_UAC)) {
                return true;
            }
        }
        return false;
    }

    /**
     * Returns true if the entity can flip its arms
     */
    public boolean canFlipArms() {
        return false;
    }

    /**
     * Returns this entity's original walking movement points
     */
    public int getOriginalWalkMP() {
        return walkMP;
    }

    /**
     * Sets this entity's original walking movement points
     */
    public void setOriginalWalkMP(int walkMP) {
        this.walkMP = walkMP;
    }

    /**
     * Returns this entity's walking/cruising mp, factored for heat and gravity.
     */

    public int getWalkMP() {
        return getWalkMP(true, false);
    }

    /**
     * Returns this entity's walking/cruising mp, factored for heat and possibly
     * gravity.
     *
     * @param gravity    Should the movement be factored for gravity
     * @param ignoreheat Should heat be ignored?
     */
    public int getWalkMP(boolean gravity, boolean ignoreheat) {
        return getWalkMP(gravity, ignoreheat, false);
    }

    public int getWalkMP(boolean gravity, boolean ignoreheat,
                         boolean ignoremodulararmor) {
        int mp = getOriginalWalkMP();

        if (!ignoreheat) {
            mp = Math.max(0, mp - getHeatMPReduction());
        }
        mp = Math.max(mp - getCargoMpReduction(), 0);
        if (null != game) {
            int weatherMod = game.getPlanetaryConditions()
                                 .getMovementMods(this);
            if (weatherMod != 0) {
                mp = Math.max(mp + weatherMod, 0);
            }
        }
        if (gravity) {
            mp = applyGravityEffectsOnMP(mp);
        }
        return mp;
    }

    /**
     * This returns how much MP is removed due to heat
     *
     * @return
     */
    public int getHeatMPReduction() {
        int minus;

        if ((game != null) && game.getOptions().booleanOption(OptionsConstants.ADVCOMBAT_TACOPS_HEAT)) {
            if (heat < 30) {
                minus = (heat / 5);
            } else if (heat >= 49) {
                minus = 9;
            } else if (heat >= 43) {
                minus = 8;
            } else if (heat >= 37) {
                minus = 7;
            } else if (heat >= 31) {
                minus = 6;
            } else {
                minus = 5;
            }
        } else {
            minus = heat / 5;
        }

        return minus;
    }

    /**
     * get the heat generated by this Entity when standing still
     */
    public int getStandingHeat() {
        return 0;
    }

    /**
     * get the heat generated by this Entity when walking/cruising
     */
    public int getWalkHeat() {
        return 0;
    }

    /**
     * Returns this entity's unmodified running/flank mp.
     */
    protected int getOriginalRunMP() {
        return (int) Math.ceil(getOriginalWalkMP() * 1.5);
    }

    /**
     * Returns this entity's running/flank mp modified for heat and gravity.
     */
    public int getRunMP() {
        return getRunMP(true, false, false);
    }

    public int getRunMP(boolean gravity, boolean ignoreheat,
                        boolean ignoremodulararmor) {
        return (int) Math.ceil(getWalkMP(gravity, ignoreheat,
                                         ignoremodulararmor) * 1.5);
    }

    /**
     * Returns run MP without considering MASC
     */
    public int getRunMPwithoutMASC() {
        return getRunMPwithoutMASC(true, false, false);
    }

    /**
     * Returns run MP without considering MASC, optionally figuring in gravity
     * and possibly ignoring heat
     */
    public abstract int getRunMPwithoutMASC(boolean gravity,
                                            boolean ignoreheat, boolean ignoremodulararmor);

    /**
     * Returns this entity's running/flank mp as a string.
     */
    public String getRunMPasString() {
        return Integer.toString(getRunMP());
    }

    /**
     * get the heat generated by this Entity when running/flanking
     */
    public int getRunHeat() {
        return 0;
    }

    /**
     * Returns this entity's unmodified sprint mp.
     */
    protected int getOriginalSprintMP() {
        return getOriginalRunMP();
    }

    /**
     * Returns this entity's running/flank mp modified for heat and gravity.
     */
    public int getSprintMP() {
        return getRunMP();
    }

    public int getSprintMP(boolean gravity, boolean ignoreheat,
                           boolean ignoremodulararmor) {
        return getRunMP(gravity, ignoreheat, ignoremodulararmor);
    }

    /**
     * Returns sprint MP without considering MASC
     */
    public int getSprintMPwithoutMASC() {
        return getRunMPwithoutMASC();
    }

    /**
     * Returns sprint MP without considering MASC, optionally figuring in
     * gravity and possibly ignoring heat
     */
    public int getSprintMPwithoutMASC(boolean gravity, boolean ignoreheat,
                                      boolean ignoremodulararmor) {
        return getRunMPwithoutMASC(gravity, ignoreheat, ignoremodulararmor);
    }

    /**
     * Returns this entity's sprint mp as a string.
     */
    public String getSprintMPasString() {
        return Integer.toString(getSprintMP());
    }

    /**
     * get the heat generated by this Entity when sprinting
     */
    public int getSprintHeat() {
        return 3;
    }

    /**
     * get the gravity limit for ground movement
     */
    public int getRunningGravityLimit() {
        return getRunMP(false, false, false);
    }

    /**
     * Returns this entity's original jumping mp.
     */
    public int getOriginalJumpMP() {
    	return getOriginalJumpMP(false);
    }
    
    public int getOriginalJumpMP(boolean ignoreModularArmor) {

        if (!ignoreModularArmor && hasModularArmor()) {
            return Math.max(0, jumpMP - 1);
        }

        return jumpMP;
    }

    /**
     * Sets this entity's original jump movement points
     */
    public void setOriginalJumpMP(int jumpMP) {
        this.jumpMP = jumpMP;
    }

    /**
     * Returns this entity's current jumping MP, not affected by terrain,
     * factored for gravity.
     */
    public int getJumpMP() {
        return getJumpMP(true);
    }

    /**
     * return this entity's current jump MP, possibly affected by gravity
     *
     * @param gravity
     * @return
     */
    public int getJumpMP(boolean gravity) {
        if (gravity) {
            return applyGravityEffectsOnMP(getOriginalJumpMP());
        }
        return getOriginalJumpMP();
    }

    public int getJumpType() {
        return 0;
    }

    /**
     * get the heat generated by this Entity when jumping for a certain amount
     * of MP
     *
     * @param movedMP the number of movement points spent
     */
    public int getJumpHeat(int movedMP) {
        return 0;
    }

    /**
     * Returns this entity's current jumping MP, affected by terrain (like
     * water.)
     */
    public int getJumpMPWithTerrain() {
        return getJumpMP();
    }
    
    /**
     * Tanks and certain other units can get a +1 bonus to MP if their move is entirely on pavement.
     * 
     * @return true if the <code>Entity</code> gets a movement bonus on pavement
     */
    public boolean isEligibleForPavementBonus() {
        return false;
    }

    /**
     * Returns the absolute elevation above ground level 0 that this entity
     * would be on if it were placed into the specified hex.
     * Hovercraft, naval vessels, and hydrofoils move on the
     * surface of the water
     */
    public int elevationOccupied(IHex hex) {
        return elevationOccupied(hex, getElevation());
    }
     
    public int elevationOccupied(IHex hex, int elevation) {
        if (hex == null) {
            return 0;
        }
        if ((movementMode == EntityMovementMode.VTOL)
            || (movementMode == EntityMovementMode.WIGE)) {
            return hex.surface() + elevation;
        } else if (((movementMode == EntityMovementMode.HOVER)
                    || (movementMode == EntityMovementMode.NAVAL)
                    || (movementMode == EntityMovementMode.HYDROFOIL) 
                    || hex.containsTerrain(Terrains.ICE))
                   && hex.containsTerrain(Terrains.WATER)) {
            return hex.surface();
        } else {
            return hex.floor();
        }
    }

    /**
     * Returns true if the specified hex contains some sort of prohibited
     * terrain.
     */
    public boolean isLocationProhibited(Coords c) {
        return isLocationProhibited(c, elevation);
    }
        
    /**
     * Returns true if the specified hex contains some sort of prohibited 
     * terrain if the Entity is at the specified elevation.  Elevation generally
     * only matters for units like WiGEs or VTOLs.
     * 
     * @param c
     * @param currElevation
     * @return
     */
    public boolean isLocationProhibited(Coords c, int currElevation) {
        IHex hex = game.getBoard().getHex(c);
        if (hex.containsTerrain(Terrains.IMPASSABLE)) {
            return true;
        }

        if (hex.containsTerrain(Terrains.SPACE) && doomedInSpace()) {
            return true;
        }

        // Additional restrictions for hidden units
        if (isHidden()) {
            // Can't deploy in paved hexes
            if (hex.containsTerrain(Terrains.PAVEMENT)
                    || hex.containsTerrain(Terrains.ROAD)) {
                return true;
            }
            // Can't deploy on a bridge
            if ((hex.terrainLevel(Terrains.BRIDGE_ELEV) == currElevation)
                    && hex.containsTerrain(Terrains.BRIDGE)) {
                return true;
            }
            // Can't deploy on the surface of water
            if (hex.containsTerrain(Terrains.WATER) && (currElevation == 0)) {
                return true;
            }
        }

        return false;
    }

    /**
     * Returns true if the the given board is prohibited
     */
    public boolean isBoardProhibited(int mapType) {

        if ((mapType == Board.T_GROUND) && doomedOnGround()) {
            return true;
        }

        if ((mapType == Board.T_ATMOSPHERE) && doomedInAtmosphere()) {
            return true;
        }

        if ((mapType == Board.T_SPACE) && doomedInSpace()) {
            return true;
        }

        return false;
    }

    /**
     * Returns the name of the type of movement used.
     */
    public abstract String getMovementString(EntityMovementType mtype);

    /**
     * Returns the abbreviation of the name of the type of movement used.
     */
    public abstract String getMovementAbbr(EntityMovementType mtype);

    /**
     * Returns the name of the location specified.
     */
    public String getLocationName(HitData hit) {
        return getLocationName(hit.getLocation());
    }

    public abstract String[] getLocationNames();

    /**
     * Returns the name of the location specified.
     */
    public String getLocationName(int loc) {
        String[] locationNames = getLocationNames();

        if ((null == locationNames) || (loc >= locationNames.length)) {
            return "";
        }

        if (loc < 0) {
            return "None";
        }

        return locationNames[loc];
    }

    public abstract String[] getLocationAbbrs();

    /**
     * Returns the abbreviated name of the location specified.
     */
    public String getLocationAbbr(HitData hit) {
        return getLocationAbbr(hit.getLocation())
               + (hit.isRear() && hasRearArmor(hit.getLocation()) ? "R" : "")
               + (((hit.getEffect() & HitData.EFFECT_CRITICAL) == HitData.EFFECT_CRITICAL) ? " (critical)"
                                                                                           : "");
    }

    /**
     * Returns the abbreviated name of the location specified.
     */
    public String getLocationAbbr(int loc) {
        String[] locationAbbrs = getLocationAbbrs();

        if ((null == locationAbbrs) || (loc >= locationAbbrs.length)) {
            return "";
        }
        if (loc == Entity.LOC_NONE) {
            return "None";
        }
        return locationAbbrs[loc];
    }

    /**
     * Returns the location that the specified abbreviation indicates
     */
    public int getLocationFromAbbr(String abbr) {
        for (int i = 0; i < locations(); i++) {
            if (getLocationAbbr(i).equalsIgnoreCase(abbr)) {
                return i;
            }
        }
        return Entity.LOC_NONE;
    }

    /**
     * Rolls the to-hit number
     */
    public abstract HitData rollHitLocation(int table, int side,
                                            int aimedLocation, int aimingMode, int cover);

    /**
     * Rolls up a hit location
     */
    public abstract HitData rollHitLocation(int table, int side);

    /**
     * Gets the location that excess damage transfers to. That is, one location
     * inwards.
     */
    public abstract HitData getTransferLocation(HitData hit);

    /**
     * int version
     */
    public int getTransferLocation(int loc) {
        return getTransferLocation(new HitData(loc)).getLocation();
    }

    /**
     * Gets the location that is destroyed recursively. That is, one location
     * outwards.
     */
    public abstract int getDependentLocation(int loc);

    /**
     * Does this location have rear armor?
     */
    public abstract boolean hasRearArmor(int loc);

    /**
     * Returns the amount of armor in the location specified, or ARMOR_NA, or
     * ARMOR_DESTROYED. Only works on front locations.
     */
    public int getArmor(int loc) {
        return getArmor(loc, false);
    }

    /**
     * Returns the amount of armor in the location hit, or IArmorState.ARMOR_NA,
     * or IArmorState.ARMOR_DESTROYED.
     */
    public int getArmor(HitData hit) {
        return getArmor(hit.getLocation(), hit.isRear());
    }

    /**
     * Returns the amount of armor in the location specified, or
     * IArmorState.ARMOR_NA, or IArmorState.ARMOR_DESTROYED.
     */
    public int getArmor(int loc, boolean rear) {
        if (loc >= armor.length) {
            return IArmorState.ARMOR_NA;
        }
        return getArmorForReal(loc, rear);
    }

    public int getArmorForReal(int loc, boolean rear) {
        return armor[loc];
    }

    public int getArmorForReal(int loc) {
        return getArmorForReal(loc, false);
    }

    /**
     * Returns the original amount of armor in the location specified. Only
     * works on front locations.
     */
    public int getOArmor(int loc) {
        return getOArmor(loc, false);
    }

    /**
     * Returns the original amount of armor in the location hit.
     */
    public int getOArmor(HitData hit) {
        return getOArmor(hit.getLocation(), hit.isRear());
    }

    /**
     * Returns the original amount of armor in the location specified, or
     * ARMOR_NA, or ARMOR_DESTROYED.
     *
     * @param loc  the location to check.
     * @param rear if true inspect the rear armor, else check the front.
     */
    public int getOArmor(int loc, boolean rear) {
        return orig_armor[loc];
    }

    /**
     * Sets the amount of armor in the location specified.
     */
    public void setArmor(int val, HitData hit) {
        setArmor(val, hit.getLocation(), hit.isRear());
    }

    /**
     * Sets the amount of armor in the front location specified.
     */
    public void setArmor(int val, int loc) {
        setArmor(val, loc, false);
    }

    /**
     * Sets the amount of armor in the location specified.
     *
     * @param val  the value of the armor (eg how many armor points)
     * @param loc  the location of the armor
     * @param rear true iff the armor is rear mounted.
     */
    public void setArmor(int val, int loc, boolean rear) {
        armor[loc] = val;
    }

    public void refreshLocations() {
        armor = new int[locations()];
        internal = new int[locations()];
        orig_armor = new int[locations()];
        orig_internal = new int[locations()];
        crits = new CriticalSlot[locations()][];
        exposure = new int[locations()];
        for (int i = 0; i < locations(); i++) {
            crits[i] = new CriticalSlot[getNumberOfCriticals(i)];
        }
    }

    /**
     * Initializes the armor on the unit. Sets the original and starting point
     * of the armor to the same number.
     */
    public void initializeArmor(int val, int loc) {
        orig_armor[loc] = val;
        setArmor(val, loc);
    }

    /**
     * Returns the total amount of armor on the entity.
     */
    public int getTotalArmor() {
        int totalArmor = 0;
        for (int i = 0; i < locations(); i++) {
            if (getArmor(i) > 0) {
                totalArmor += getArmor(i);
            }
            if (hasRearArmor(i) && (getArmor(i, true) > 0)) {
                totalArmor += getArmor(i, true);
            }
        }
        return totalArmor;
    }

    /**
     * Returns the total amount of armor on the entity.
     */
    public int getTotalOArmor() {
        int totalArmor = 0;
        for (int i = 0; i < locations(); i++) {
            if (getOArmor(i) > 0) {
                totalArmor += getOArmor(i);
            }
            if (hasRearArmor(i) && (getOArmor(i, true) > 0)) {
                totalArmor += getOArmor(i, true);
            }
        }
        return totalArmor;
    }

    /**
     * Returns the percent of the armor remaining
     */
    public double getArmorRemainingPercent() {
        if (getTotalOArmor() == 0) {
            return IArmorState.ARMOR_NA;
        }
        return ((double) getTotalArmor() / (double) getTotalOArmor());
    }

    /**
     * Returns the amount of internal structure in the location hit.
     */
    public int getInternal(HitData hit) {
        return getInternal(hit.getLocation());
    }

    /**
     * Returns the amount of internal structure in the location specified, or
     * ARMOR_NA, or ARMOR_DESTROYED.
     */
    public int getInternal(int loc) {
        return getInternalForReal(loc);
    }

    public int getInternalForReal(int loc) {
        if ((this instanceof GunEmplacement) && (loc == Tank.LOC_TURRET)) {
            return Tank.LOC_TURRET;
        }
        return internal[loc];
    }

    /**
     * Returns the original amount of internal structure in the location hit.
     */
    public int getOInternal(HitData hit) {
        return getOInternal(hit.getLocation());
    }

    /**
     * Returns the original amount of internal structure in the location
     * specified, or ARMOR_NA, or ARMOR_DESTROYED.
     */
    public int getOInternal(int loc) {
        return orig_internal[loc];
    }

    /**
     * Sets the amount of armor in the location specified.
     */
    public void setInternal(int val, HitData hit) {
        setInternal(val, hit.getLocation());
    }

    /**
     * Sets the amount of armor in the location specified.
     */
    public void setInternal(int val, int loc) {
        internal[loc] = val;
    }

    /**
     * Initializes the internal structure on the unit. Sets the original and
     * starting point of the internal structure to the same number.
     */
    public void initializeInternal(int val, int loc) {
        orig_internal[loc] = val;
        setInternal(val, loc);
    }

    /**
     * Set the internal structure to the appropriate value for the mech's weight
     * class
     */
    public abstract void autoSetInternal();

    /**
     * Returns the total amount of internal structure on the entity.
     */
    public int getTotalInternal() {
        int totalInternal = 0;
        for (int i = 0; i < locations(); i++) {
            if (getInternal(i) > 0) {
                totalInternal += getInternal(i);
            }
        }
        return totalInternal;
    }

    /**
     * Returns the total original amount of internal structure on the entity.
     */
    public int getTotalOInternal() {
        int totalInternal = 0;
        for (int i = 0; i < locations(); i++) {
            if (getOInternal(i) > 0) {
                totalInternal += getOInternal(i);
            }
        }
        return totalInternal;
    }

    /**
     * Returns the percent of the armor remaining
     */
    public double getInternalRemainingPercent() {
        return ((double) getTotalInternal() / (double) getTotalOInternal());
    }

    /**
     * Is this location destroyed or breached?
     */
    public boolean isLocationBad(int loc) {
        return (getInternal(loc) == IArmorState.ARMOR_DESTROYED)
               || (isLocationBlownOff(loc) && !isLocationBlownOffThisPhase(loc));
    }

    public boolean isLocationTrulyDestroyed(int loc) {
        return internal[loc] == IArmorState.ARMOR_DESTROYED;
    }

    /**
     * Is this location destroyed or breached?
     */
    public boolean isLocationDoomed(int loc) {
        return (getInternal(loc) == IArmorState.ARMOR_DOOMED)
               || isLocationBlownOff(loc);
    }

    /**
     * returns exposure or breached flag for location
     */
    public int getLocationStatus(int loc) {
        return exposure[loc];
    }

    /**
     * sets location exposure
     *
     * @param loc    the location who's exposure is to be set
     * @param status the status to set
     */
    public void setLocationStatus(int loc, int status) {
        setLocationStatus(loc, status, false);
    }

    /**
     * sets location exposure
     *
     * @param loc         the location who's exposure is to be set
     * @param status      the status to set
     * @param allowChange allow change of breached locations
     */
    public void setLocationStatus(int loc, int status, boolean allowChange) {
        if (allowChange || (exposure[loc] > ILocationExposureStatus.BREACHED)) { // can't change BREACHED status
            exposure[loc] = status;
        }
    }

    /**
     * Returns true is the location is a leg
     *
     * @param loc the location to check.
     */
    public boolean locationIsLeg(int loc) {
        return false;
    }

    /**
     * Returns a string representing the armor in the location
     */
    public String getArmorString(int loc) {
        return getArmorString(loc, false);
    }

    /**
     * Returns a string representing the armor in the location
     */
    public String getArmorString(int loc, boolean rear) {
        return Entity.armorStringFor(getArmor(loc, rear));
    }

    /**
     * Returns a string representing the internal structure in the location
     */
    public String getInternalString(int loc) {
        return Entity.armorStringFor(getInternal(loc));
    }

    /**
     * Parses the game's internal armor representation into a human-readable
     * string.
     */
    public static String armorStringFor(int value) {
        if (value == IArmorState.ARMOR_NA) {
            return "N/A";
        } else if ((value == IArmorState.ARMOR_DOOMED)
                   || (value == IArmorState.ARMOR_DESTROYED)) {
            return "***";
        } else {
            return Integer.toString(value);
        }
    }

    /**
     * Returns the modifier to weapons fire due to heat.
     */
    public int getHeatFiringModifier() {
        int mod = 0;
        if (heat >= 8) {
            mod++;
        }
        if (heat >= 13) {
            mod++;
        }
        if (heat >= 17) {
            mod++;
        }
        if (heat >= 24) {
            mod++;
        }
        boolean mtHeat = game.getOptions().booleanOption(OptionsConstants.ADVCOMBAT_TACOPS_HEAT);
        if (mtHeat && (heat >= 33)) {
            mod++;
        }
        if (mtHeat && (heat >= 41)) {
            mod++;
        }
        if (mtHeat && (heat >= 48)) {
            mod++;
        }
        if ((mod > 0) && (getCrew() != null)
                && getCrew().getOptions().booleanOption(OptionsConstants.UNOFF_SOME_LIKE_IT_HOT)) {
            mod--;
        }

        return mod;
    }

    /**
     * Creates a new mount for this equipment and adds it in.
     */
    public Mounted addEquipment(EquipmentType etype, int loc)
            throws LocationFullException {
        return addEquipment(etype, loc, false);
    }

    /**
     * Creates a new mount for this equipment and adds it in.
     */
    public Mounted addEquipment(EquipmentType etype, int loc,
                                boolean rearMounted) throws LocationFullException {
        return addEquipment(etype, loc, rearMounted,
                            BattleArmor.MOUNT_LOC_NONE, false, false, false, false, false);
    }

    /**
     * Creates a new mount for this equipment and adds it in.
     */
    public Mounted addEquipment(EquipmentType etype, int loc,
                                boolean rearMounted, int baMountLoc, boolean isArmored,
                                boolean isTurreted) throws LocationFullException {
        return addEquipment(etype, loc, rearMounted, baMountLoc, isArmored,
                            isTurreted, false, false, false);
    }

    public Mounted addEquipment(EquipmentType etype, int loc,
                                boolean rearMounted, int baMountLoc, boolean isArmored,
                                boolean isTurreted, boolean isSponsonTurreted)
            throws LocationFullException {
        return addEquipment(etype, loc, rearMounted, baMountLoc, isArmored,
                            isTurreted, isSponsonTurreted, false, false);
    }

    public Mounted addEquipment(EquipmentType etype, int loc,
            boolean rearMounted, int baMountLoc, boolean isArmored,
            boolean isTurreted, boolean isSponsonTurreted,
            boolean isPintleTurreted) throws LocationFullException {
        return addEquipment(etype, loc, rearMounted, baMountLoc, isArmored,
                isTurreted, isSponsonTurreted, isPintleTurreted, false);        
    }
    
    public Mounted addEquipment(EquipmentType etype, int loc,
                                boolean rearMounted, int baMountLoc, boolean isArmored,
                                boolean isTurreted, boolean isSponsonTurreted,
                                boolean isPintleTurreted, boolean isOmniPodded) throws LocationFullException {
        Mounted mounted = new Mounted(this, etype);
        mounted.setArmored(isArmored);
        mounted.setBaMountLoc(baMountLoc);
        mounted.setMechTurretMounted(isTurreted);
        mounted.setSponsonTurretMounted(isSponsonTurreted);
        mounted.setPintleTurretMounted(isPintleTurreted);
        mounted.setOmniPodMounted(isOmniPodded);
        addEquipment(mounted, loc, rearMounted);
        return mounted;
    }

    /**
     * mounting weapons needs to take account of ammo
     *
     * @param etype
     * @param loc
     * @param rearMounted
     * @param nAmmo
     * @return
     * @throws LocationFullException
     */
    public Mounted addEquipment(EquipmentType etype, int loc,
                                boolean rearMounted, int nAmmo) throws LocationFullException {
        Mounted mounted = new Mounted(this, etype);
        addEquipment(mounted, loc, rearMounted, nAmmo);
        return mounted;

    }

    /**
     * indicate whether this is a bomb mount
     */
    public Mounted addBomb(EquipmentType etype, int loc)
            throws LocationFullException {
        Mounted mounted = new Mounted(this, etype);
        addBomb(mounted, loc);
        return mounted;
    }

    protected void addBomb(Mounted mounted, int loc)
            throws LocationFullException {
        mounted.setBombMounted(true);
        addEquipment(mounted, loc, false);
    }

    public Mounted addWeaponGroup(EquipmentType etype, int loc)
            throws LocationFullException {
        Mounted mounted = new Mounted(this, etype);
        addEquipment(mounted, loc, false, true);
        return mounted;
    }

    /**
     * indicate whether this is bodymounted for BAs
     */
    public Mounted addEquipment(EquipmentType etype, int loc,
                                boolean rearMounted, int baMountLoc, boolean dwpMounted)
            throws LocationFullException {
        Mounted mounted = new Mounted(this, etype);
        mounted.setBaMountLoc(baMountLoc);
        mounted.setDWPMounted(dwpMounted);
        addEquipment(mounted, loc, rearMounted);
        return mounted;
    }

    protected void addEquipment(Mounted mounted, int loc, boolean rearMounted,
                                int nAmmo) throws LocationFullException {
        if ((mounted.getType() instanceof AmmoType) && (nAmmo > 1)) {
            mounted.setByShot(true);
            mounted.setShotsLeft(nAmmo);
            mounted.setOriginalShots(nAmmo);
        }

        addEquipment(mounted, loc, rearMounted);
    }

    protected void addEquipment(Mounted mounted, int loc, boolean rearMounted,
                                boolean isWeaponGroup) throws LocationFullException {
        mounted.setWeaponGroup(true);

        addEquipment(mounted, loc, rearMounted);
    }

    public void addEquipment(Mounted mounted, int loc, boolean rearMounted)
            throws LocationFullException {
        mounted.setLocation(loc, rearMounted);
        equipmentList.add(mounted);

        // add it to the proper sub-list
        if (mounted.getType() instanceof WeaponType) {
            totalWeaponList.add(mounted);
            if (mounted.isWeaponGroup()) {
                weaponGroupList.add(mounted);
            } else if (mounted.getType() instanceof BayWeapon) {
                weaponBayList.add(mounted);
            } else {
                weaponList.add(mounted);
            }
            if (mounted.getType().hasFlag(WeaponType.F_ARTILLERY)) {
                aTracker.addWeapon(mounted);
            }

            // one-shot launchers need their single shot of ammo added.
            if (mounted.getType().hasFlag(WeaponType.F_ONESHOT)
                    && (AmmoType.getOneshotAmmo(mounted) != null)) {
                Mounted m = new Mounted(this, AmmoType.getOneshotAmmo(mounted));
                m.setOmniPodMounted(mounted.isOmniPodMounted());
                m.setShotsLeft(1);
                mounted.setLinked(m);
                // Oneshot ammo will be identified by having a location
                // of null. Other areas in the code will rely on this.
                addEquipment(m, Entity.LOC_NONE, false);
            }
        }
        if (mounted.getType() instanceof AmmoType) {
            ammoList.add(mounted);
        }
        if (mounted.getType() instanceof BombType) {
            bombList.add(mounted);
        }
        if (mounted.getType() instanceof MiscType) {
            miscList.add(mounted);
        }
    }

    public void addFailedEquipment(String s) {
        failedEquipmentList.add(s);
    }

    /**
     * Returns the equipment number of the specified equipment, or -1 if
     * equipment is not present.
     */
    public int getEquipmentNum(Mounted mounted) {
        if (mounted != null) {
            return equipmentList.indexOf(mounted);
        }
        return -1;
    }

    /**
     * Returns an enumeration of all equipment
     */
    public ArrayList<Mounted> getEquipment() {
        return equipmentList;
    }

    /**
     * Returns the equipment, specified by number
     */
    public Mounted getEquipment(int index) {
        try {
            return equipmentList.get(index);
        } catch (IndexOutOfBoundsException ex) {
            return null;
        }
    }

    public EquipmentType getEquipmentType(CriticalSlot cs) {
        if (cs.getType() != CriticalSlot.TYPE_EQUIPMENT) {
            return null;
        }
        Mounted m = cs.getMount();
        return m.getType();
    }

    /**
     * Returns an enumeration which contains the name of each piece of equipment
     * that failed to load.
     */
    public Iterator<String> getFailedEquipment() {
        return failedEquipmentList.iterator();
    }

    public int getTotalAmmoOfType(EquipmentType et) {
        int totalShotsLeft = 0;
        for (Mounted amounted : getAmmo()) {
            if ((amounted.getType() == et) && !amounted.isDumping()) {
                totalShotsLeft += amounted.getUsableShotsLeft();
            }
        }
        return totalShotsLeft;
    }

    /**
     * Determine how much ammunition (of all munition types) remains which is
     * compatable with the given ammo.
     *
     * @param et - the <code>EquipmentType</code> of the ammo to be found. This
     *           value may be <code>null</code>.
     * @return the <code>int</code> count of the amount of shots of all
     * munitions equivalent to the given ammo type.
     */
    public int getTotalMunitionsOfType(EquipmentType et) {
        int totalShotsLeft = 0;
        for (Mounted amounted : getAmmo()) {
            if (amounted.getType().equals(et) && !amounted.isDumping()) {
                totalShotsLeft += amounted.getUsableShotsLeft();
            }
        }
        return totalShotsLeft;
    }

    /**
     * Returns the Rules.ARC that the weapon, specified by number, fires into.
     */
    public abstract int getWeaponArc(int wn);

    /**
     * Returns true if this weapon fires into the secondary facing arc. If
     * false, assume it fires into the primary.
     */
    public abstract boolean isSecondaryArcWeapon(int weaponId);

    public Iterator<Mounted> getWeapons() {
        if (usesWeaponBays()) {
            return weaponBayList.iterator();
        }
        if (isCapitalFighter()) {
            return weaponGroupList.iterator();
        }

        return weaponList.iterator();
    }

    public ArrayList<Mounted> getWeaponList() {
        if (usesWeaponBays()) {
            return weaponBayList;
        }
        if (isCapitalFighter()) {
            return weaponGroupList;
        }

        return weaponList;
    }

    public List<Mounted> getTotalWeaponList() {
        // return full weapon list even bay mounts and weapon groups
        return totalWeaponList;
    }

    public ArrayList<Mounted> getWeaponBayList() {
        return weaponBayList;
    }

    public ArrayList<Mounted> getWeaponGroupList() {
        return weaponGroupList;
    }

    /**
     * Returns the first ready weapon
     *
     * @return the index number of the first available weapon, or -1 if none are
     * ready.
     */
    public int getFirstWeapon() {
        // Now phase appropriate, since we don't really care to select weapons
        // we can't use during this phase... do we?
        for (Mounted mounted : getWeaponList()) {
            // TAG only in the correct phase...
            if ((mounted.getType().hasFlag(WeaponType.F_TAG) && (game
                                                                         .getPhase() != IGame.Phase.PHASE_OFFBOARD))
                || (!mounted.getType().hasFlag(WeaponType.F_TAG) && (game
                                                                             .getPhase() == IGame.Phase.PHASE_OFFBOARD))
                || mounted.getType().hasFlag(WeaponType.F_AMS)) {
                continue;
            }

            // Artillery only in the correct phase...
            if (!mounted.getType().hasFlag(WeaponType.F_ARTILLERY)
                && (game.getPhase() == IGame.Phase.PHASE_TARGETING)) {
                continue;
            }

            // No linked MGs...
            if (mounted.getType().hasFlag(WeaponType.F_MG)) {
                if (hasLinkedMGA(mounted)) {
                    continue;
                }
            }

            // It must be ready to be used...
            if (mounted.isReady()) {
                return getEquipmentNum(mounted);
            }
        }
        return -1;
    }

    /**
     * Returns true if the weapon, specified as a weapon id, is valid for the
     * current phase.
     *
     * @param weapNum
     * @return True if valid, else false
     */
    public boolean isWeaponValidForPhase(int weapNum) {
        return isWeaponValidForPhase(equipmentList.get(weapNum));
    }

    /**
     * Returns true if the weapon, specified as a <code>Mounted</code>, is
     * valid for the current phase.
     *
     * @param mounted
     * @return True if valid, else false
     */
    public boolean isWeaponValidForPhase(Mounted mounted) {
        // Start reached, now we can attempt to pick a weapon.
        if ((mounted != null)
            && (mounted.isReady())
            && (!mounted.getType().hasFlag(WeaponType.F_AMS))
            && ((mounted.getLinked() == null)
                || mounted.getLinked().getType().hasFlag(MiscType.F_AP_MOUNT)
                || (mounted.getLinked().getUsableShotsLeft() > 0))) {

            // TAG only in the correct phase...
            if ((mounted.getType().hasFlag(WeaponType.F_TAG)
                    && (game.getPhase() != IGame.Phase.PHASE_OFFBOARD))
                    || (!mounted.getType().hasFlag(WeaponType.F_TAG)
                            && (game.getPhase()
                                    == IGame.Phase.PHASE_OFFBOARD))) {
                return false;
            }

            // Artillery only in the correct phase...
            if (!mounted.getType().hasFlag(WeaponType.F_ARTILLERY)
                && (game.getPhase() == IGame.Phase.PHASE_TARGETING)) {
                return false;
            }

            // No linked MGs...
            if (mounted.getType().hasFlag(WeaponType.F_MG)) {
                if (hasLinkedMGA(mounted)) {
                    return false;
                }
            }
            return true;
        } else {
            return false;
        }
    }

    /**
     * Attempts to load all weapons with ammo
     */
    public void loadAllWeapons() {
        for (Mounted mounted : getTotalWeaponList()) {
            WeaponType wtype = (WeaponType) mounted.getType();
            if (wtype.getAmmoType() != AmmoType.T_NA) {
                loadWeapon(mounted);
            }
        }
    }

    /**
     * Tries to load the specified weapon with the first available ammo
     */
    public void loadWeapon(Mounted mounted) {
        for (Mounted mountedAmmo : getAmmo()) {
            if (loadWeapon(mounted, mountedAmmo)) {
                break;
            }
        }
    }

    /**
     * Tries to load the specified weapon with the first available ammo of the
     * same munition type as currently in use. If this fails, use first ammo.
     */
    public void loadWeaponWithSameAmmo(Mounted mounted) {
        for (Mounted mountedAmmo : getAmmo()) {
            if (loadWeaponWithSameAmmo(mounted, mountedAmmo)) {
                return;
            }
        }
        // fall back to use any ammo
        loadWeapon(mounted);
    }

    /**
     * Tries to load the specified weapon with the specified ammo. Returns true
     * if successful, false otherwise.
     */
    public boolean loadWeapon(Mounted mounted, Mounted mountedAmmo) {
        boolean success = false;
        WeaponType wtype = (WeaponType) mounted.getType();
        AmmoType atype = (AmmoType) mountedAmmo.getType();

        if (mountedAmmo.isAmmoUsable() && !wtype.hasFlag(WeaponType.F_ONESHOT)
            && (atype.getAmmoType() == wtype.getAmmoType())
            && (atype.getRackSize() == wtype.getRackSize())) {
            mounted.setLinked(mountedAmmo);
            success = true;
        }
        return success;
    }

    /**
     * Tries to load the specified weapon with the specified ammo. Returns true
     * if successful, false otherwise.
     */
    public boolean loadWeaponWithSameAmmo(Mounted mounted, Mounted mountedAmmo) {
        AmmoType atype = (AmmoType) mountedAmmo.getType();
        Mounted oldammo = mounted.getLinked();

        if ((oldammo != null)
            && (!((AmmoType) oldammo.getType()).equals(atype) || (((AmmoType) oldammo
                .getType()).getMunitionType() != atype
                                                                          .getMunitionType()))) {
            return false;
        }

        return loadWeapon(mounted, mountedAmmo);
    }

    /**
     * Checks whether a weapon has been fired on this unit this turn
     *
     * @return
     */
    public boolean weaponFired() {
        boolean fired = false;
        for (int loc = 0; (loc < locations()) && !fired; loc++) {
            fired |= weaponFiredFrom(loc);
        }
        return fired;
    }

    /**
     * Checks whether a weapon has been fired from the specified location this
     * turn
     */
    public boolean weaponFiredFrom(int loc) {
        // check critical slots for used weapons
        for (int i = 0; i < this.getNumberOfCriticals(loc); i++) {
            CriticalSlot slot = getCritical(loc, i);
            // ignore empty & system slots
            if ((slot == null)
                || (slot.getType() != CriticalSlot.TYPE_EQUIPMENT)) {
                continue;
            }
            Mounted mounted = slot.getMount();
            if ((mounted.getType() instanceof WeaponType)
                && mounted.isUsedThisRound()) {
                return true;
            }
        }
        return false;
    }

    public ArrayList<Mounted> getAmmo() {
        return ammoList;
    }

    public ArrayList<Mounted> getMisc() {
        return miscList;
    }

    public ArrayList<Mounted> getBombs() {
        return bombList;
    }

    public Vector<Mounted> getBombs(BigInteger flag) {
        Vector<Mounted> bombs = new Vector<Mounted>();
        for (Mounted bomb : getBombs()) {
            BombType btype = (BombType) bomb.getType();
            if (!bomb.isInoperable() && (bomb.getUsableShotsLeft() > 0)
                && btype.hasFlag(flag)) {
                bombs.add(bomb);
            }
        }
        return bombs;
    }

    /**
     * Removes the first misc eq. whose name equals the specified string. Used
     * for removing broken tree clubs.
     */
    public void removeMisc(String toRemove) {
        for (Mounted mounted : getMisc()) {
            if (mounted.getName().equals(toRemove)) {
                miscList.remove(mounted);
                equipmentList.remove(mounted);
                break;
            }
        }
    }

    public void removeWeapon(String toRemove) {
        for (Mounted mounted : getMisc()) {
            if (mounted.getName().equals(toRemove)) {
                weaponList.remove(mounted);
                equipmentList.remove(mounted);
                break;
            }
        }
    }

    /**
     * Clear all bombs and bomb attacks
     */
    public void clearBombs() {
        bombList.clear();
        for (Iterator<Mounted> i = equipmentList.iterator(); i.hasNext(); ) {
            Mounted m = i.next();
            if ((m.getType() instanceof BombType)
                || (m.getType() instanceof DiveBombAttack)
                || (m.getType() instanceof SpaceBombAttack)
                || (m.getType() instanceof AltitudeBombAttack)
                || (m.getType() instanceof ISAAAMissileWeapon)
                || (m.getType() instanceof CLAAAMissileWeapon)
                || (m.getType() instanceof ASMissileWeapon)
                || (m.getType() instanceof ASEWMissileWeapon)
                || (m.getType() instanceof ISLAAMissileWeapon)
                || (m.getType() instanceof CLLAAMissileWeapon)
                || (m.getType() instanceof BombArrowIV)
                    /*|| m.getType() instanceof CLBombArrowIV*/
                    || (m.getType() instanceof BombTAG)
                    || (m.getType() instanceof BombISRL10)
                    || (m.getType() instanceof AlamoMissileWeapon)) {
                i.remove();
            }
        }
        for (Iterator<Mounted> i = weaponList.iterator(); i.hasNext(); ) {
            Mounted m = i.next();
            if ((m.getType() instanceof DiveBombAttack)
                || (m.getType() instanceof SpaceBombAttack)
                || (m.getType() instanceof AltitudeBombAttack)
                || (m.getType() instanceof ISAAAMissileWeapon)
                || (m.getType() instanceof CLAAAMissileWeapon)
                || (m.getType() instanceof ASMissileWeapon)
                || (m.getType() instanceof ASEWMissileWeapon)
                || (m.getType() instanceof ISLAAMissileWeapon)
                || (m.getType() instanceof CLLAAMissileWeapon)
                || (m.getType() instanceof BombArrowIV)
                    /*|| m.getType() instanceof CLBombArrowIV*/
                    || (m.getType() instanceof BombTAG)
                    || (m.getType() instanceof BombISRL10)
                    || (m.getType() instanceof AlamoMissileWeapon)) {
                i.remove();
            }
        }
        for (Iterator<Mounted> i = ammoList.iterator(); i.hasNext(); ) {
            Mounted m = i.next();
            if (m.getType() instanceof BombType) {
                i.remove();
            }
        }
    }

    public List<Mounted> getClubs() {
        List<Mounted> rv = new ArrayList<Mounted>();
        for (Mounted m : getMisc()) {
            if (m.getType().hasFlag(MiscType.F_CLUB)) {
                rv.add(m);
            }
        }
        return rv;
    }

    /**
     * Check if the entity has an arbitrary type of misc equipment
     *
     * @param flag A MiscType.F_XXX
     * @return true if at least one ready item.
     */
    public boolean hasWorkingMisc(BigInteger flag) {
        return hasWorkingMisc(flag, -1);
    }

    /**
     * Check if the entity has an arbitrary type of misc equipment
     *
     * @param flag      A MiscType.F_XXX
     * @param secondary A MiscType.S_XXX or -1 for don't care
     * @return true if at least one ready item.
     */
    public boolean hasWorkingMisc(BigInteger flag, long secondary) {
        for (Mounted m : miscList) {
            if ((m.getType() instanceof MiscType) && m.isReady()) {
                MiscType type = (MiscType) m.getType();
                if (type.hasFlag(flag)
                    && ((secondary == -1) || type.hasSubType(secondary))) {
                    return true;
                }
            }
        }
        return false;
    }
    
    public boolean hasMisc(BigInteger flag) {
        for (Mounted m : miscList) {
            if ((m.getType() instanceof MiscType)) {
                MiscType type = (MiscType) m.getType();
                if (type.hasFlag(flag)) {
                    return true;
                }
            }
        }
        return false;
    }

    /**
     * return how many misc equipments with the specified flag the unit has
     *
     * @param flag
     * @return
     */
    public int countWorkingMisc(BigInteger flag) {
        return countWorkingMisc(flag, -1);
    }

    public int countWorkingMisc(BigInteger flag, int location) {
        int count = 0;
        OUTER: for (Mounted m : getMisc()) {
            if (!m.isInoperable() && m.getType().hasFlag(flag)
                    && ((location == -1) || (m.getLocation() == location))) {
                if (m.getType().hasModes()) {
                    for (Enumeration<EquipmentMode> e = m.getType().getModes(); e.hasMoreElements();) {
                        if (e.nextElement().equals("On") && !m.curMode().equals("On")) {
                            continue OUTER;
                        }
                    }
                }
                count++;
            }
        }
        return count;
    }

    /**
     * Check if the entity has an arbitrary type of misc equipment
     *
     * @param name MiscType internal name
     * @return true if at least one ready item.
     */
    public boolean hasWorkingMisc(String name) {
        for (Mounted m : miscList) {
            if ((m.getType() instanceof MiscType) && m.isReady()) {
                MiscType type = (MiscType) m.getType();
                if (type.internalName.equalsIgnoreCase(name)) {
                    return true;
                }
            }
        }
        return false;
    }

    /**
     * Check if the entity has an arbitrary type of misc equipment
     *
     * @param flag      A MiscType.F_XXX
     * @param secondary A MiscType.S_XXX or -1 for don't care
     * @param location  The location to check e.g. Mech.LOC_LARM
     * @return true if at least one ready item.
     */
    public boolean hasWorkingMisc(BigInteger flag, long secondary, int location) {
        // go through the location slot by slot, because of misc equipment that
        // is spreadable
        for (int slot = 0; slot < getNumberOfCriticals(location); slot++) {
            CriticalSlot crit = getCritical(location, slot);
            if ((null != crit)
                && (crit.getType() == CriticalSlot.TYPE_EQUIPMENT)) {
                Mounted mount = crit.getMount();
                if (mount == null) {
                    continue;
                }
                if ((mount.getType() instanceof MiscType) && mount.isReady()) {
                    MiscType type = (MiscType) mount.getType();
                    if (type.hasFlag(flag)
                        && ((secondary == -1) || type.hasSubType(secondary))) {
                        return true;
                    }
                }
            }
        }
        return false;
    }

    /**
     * Check if the entity has an arbitrary type of weapon
     *
     * @param flag A WeaponType.F_XXX
     */
    public boolean hasWorkingWeapon(BigInteger flag) {
        return hasWorkingWeapon(flag, -1);
    }

    /**
     * Check if the entity has an arbitrary type of weapon
     *
     * @param flag      A WeaponType.F_XXX
     * @param secondary A WeaponType.S_XXX or -1 for don't care
     * @return true if at least one ready item.
     */
    public boolean hasWorkingWeapon(BigInteger flag, long secondary) {
        for (Mounted m : weaponList) {
            if ((m.getType() instanceof WeaponType) && m.isReady()) {
                WeaponType type = (WeaponType) m.getType();
                if (type.hasFlag(flag)
                    && ((secondary == -1) || type.hasSubType(secondary))) {
                    return true;
                }
            }
        }
        return false;
    }

    /**
     * Check if the entity has an arbitrary type of weapon
     *
     * @param name internal name of the weapon.
     * @return true if at least one ready item.
     */
    public boolean hasWorkingWeapon(String name) {
        for (Mounted m : weaponList) {
            if ((m.getType() instanceof WeaponType) && m.isReady()) {
                WeaponType type = (WeaponType) m.getType();
                if (type.getInternalName().equalsIgnoreCase(name)) {
                    return true;
                }
            }
        }
        return false;
    }

    /**
     * Check if the entity has an arbitrary type of weapon
     *
     * @param flag      A WeaponType.F_XXX
     * @param secondary A WeaponType.S_XXX or -1 for don't care
     * @param location  The location to check e.g. Mech.LOC_LARM
     * @return true if at least one ready item.
     */
    public boolean hasWorkingWeapon(BigInteger flag, int secondary, int location) {
        // go through the location slot by slot, because of misc equipment that
        // is spreadable
        for (int slot = 0; slot < getNumberOfCriticals(location); slot++) {
            CriticalSlot crit = getCritical(location, slot);
            if ((null != crit)
                && (crit.getType() == CriticalSlot.TYPE_EQUIPMENT)) {
                Mounted mount = crit.getMount();
                if (mount == null) {
                    continue;
                }
                if ((mount.getType() instanceof WeaponType) && mount.isReady()) {
                    WeaponType type = (WeaponType) mount.getType();
                    if (type.hasFlag(flag)
                        && ((secondary == -1) || type.hasSubType(secondary))) {
                        return true;
                    }
                }
            }
        }
        return false;
    }

    /**
     * Returns the amount of heat that the entity can sink each turn.
     */
    public abstract int getHeatCapacity();

    /**
     * Returns the amount of heat that the entity can sink each turn, factoring
     * in whether the entity is standing in water.
     */
    public abstract int getHeatCapacityWithWater();

    /**
     * Returns extra heat generated by engine crits
     */
    public abstract int getEngineCritHeat();

    /**
     * Returns a critical hit slot
     */
    public CriticalSlot getCritical(int loc, int slot) {
        return crits[loc][slot];
    }

    /**
     * Sets a critical hit slot
     */
    public void setCritical(int loc, int slot, CriticalSlot cs) {
        crits[loc][slot] = cs;
    }

    /**
     * Adds a critical to the first available slot in the location.
     *
     * @return true if there was room for the critical
     */
    public boolean addCritical(int loc, CriticalSlot cs) {
        for (int i = 0; i < getNumberOfCriticals(loc); i++) {
            if (getCritical(loc, i) == null) {
                crits[loc][i] = cs;
                return true;
            }
        }
        return false; // no slot available :(
    }

    /**
     * Adds a critical to a critical slot, first trying the supplied slot
     * number, and continuing from there if it's full
     *
     * @return true if there was room for the critical
     */
    public boolean addCritical(int loc, CriticalSlot cs, int slotNumber) {
        for (int i = 0; i < getNumberOfCriticals(loc); i++) {
            if (getCritical(loc, slotNumber) == null) {
                crits[loc][slotNumber] = cs;
                return true;
            }
            slotNumber = (slotNumber + 1) % getNumberOfCriticals(loc);
        }
        return false; // no slot available :(
    }

    /**
     * Attempts to set the given slot to the given critical. If the desired slot
     * is full, adds the critical to the first available slot.
     *
     * @return true if the crit was succesfully added to any slot
     */
    public boolean addCritical(int loc, int slot, CriticalSlot cs) {
        if (getCritical(loc, slot) == null) {
            setCritical(loc, slot, cs);
            return true;
        }
        return addCritical(loc, cs);
    }

    /**
     * Removes all matching critical slots from the location
     */
    public void removeCriticals(int loc, CriticalSlot cs) {
        for (int i = 0; i < getNumberOfCriticals(loc); i++) {
            if ((getCritical(loc, i) != null) && getCritical(loc, i).equals(cs)) {
                setCritical(loc, i, null);
            }
        }
    }

    /**
     * Returns the number of empty critical slots in a location
     */
    public int getEmptyCriticals(int loc) {
        int empty = 0;

        for (int i = 0; i < getNumberOfCriticals(loc); i++) {
            if (getCritical(loc, i) == null) {
                empty++;
            }
        }
        return empty;
    }

    /**
     * Returns the number of operational critical slots remaining in a location
     */
    public int getHittableCriticals(int loc) {
        int hittable = 0;

        for (int i = 0; i < getNumberOfCriticals(loc); i++) {
            CriticalSlot crit = getCritical(loc, i);
            if ((crit != null) && getCritical(loc, i).isHittable()) {
                hittable++;
            }
            // Reactive armor criticals in a location with armor should count
            // as hittable, evne though they aren't actually hittable
            else if ((crit != null)
                    && (crit.getType() == CriticalSlot.TYPE_EQUIPMENT)
                    && (crit.getMount() != null)
                    && crit.getMount().getType().hasFlag(MiscType.F_REACTIVE)
                    && (getArmor(loc) > 0)) {
                hittable++;
            }
        }
        return hittable;
    }

    /**
     * Returns true if this location should transfer criticals to the next
     * location inwards. Checks to see that every critical in this location is
     * either already totally destroyed (not just hit) or was never hittable to
     * begin with.
     */
    public boolean canTransferCriticals(int loc) {
        for (int i = 0; i < getNumberOfCriticals(loc); i++) {
            CriticalSlot crit = getCritical(loc, i);
            if ((crit != null) && !crit.isDestroyed() && crit.isEverHittable()) {
                return false;
            }
        }
        return true;
    }

    /**
     * Only Mechs have Gyros but this helps keep the code a bit cleaner.
     *
     * @return <code>-1</code>
     */
    public int getGyroType() {
        return -1;
    }
    
    /**
     * Only Mechs have gyros, but this helps keep the code a bit cleaner.
     *  
     * @return true if the <code>Entity</code> is a Mech and has taken enough gyro hits to destroy it
     */
    public boolean isGyroDestroyed() {
        return false;
    }

    /**
     * Returns the number of operational critical slots of the specified type in
     * the location
     */
    public int getGoodCriticals(CriticalSlot cs, int loc) {
        return getGoodCriticals(cs.getType(), cs.getIndex(), loc);
    }

    /**
     * Returns the number of operational critical slots of the specified type in
     * the location
     */
    public int getGoodCriticals(int type, int index, int loc) {
        int operational = 0;
        Mounted m = null;
        if (type == CriticalSlot.TYPE_EQUIPMENT) {
            m = getEquipment(index);
        }

        int numberOfCriticals = getNumberOfCriticals(loc);
        for (int i = 0; i < numberOfCriticals; i++) {
            CriticalSlot ccs = getCritical(loc, i);

            //  Check to see if this crit mounts the supplied item
            //  For systems, we can compare the index, but for equipment we
            //  need to get the Mounted that is mounted in that index and
            //  compare types.  Superheavies may have two Mounted in each crit
            if ((ccs != null) && (ccs.getType() == type)) {
                if (!ccs.isDestroyed() && !ccs.isBreached()) {
                    if ((type == CriticalSlot.TYPE_SYSTEM) && (ccs.getIndex() == index)) {
                        operational++;
                    } else if ((type == CriticalSlot.TYPE_EQUIPMENT) && (m.equals(ccs.getMount()) || m.equals(ccs
                                                                                                                      .getMount2()))) {
                        operational++;
                    }
                }
            }
        }
        return operational;
    }

    /**
     * The number of critical slots that are destroyed or breached in the
     * location or missing along with it (if it was blown off).
     */
    public int getBadCriticals(int type, int index, int loc) {
        int hits = 0;
        Mounted m = null;
        if (type == CriticalSlot.TYPE_EQUIPMENT) {
            m = getEquipment(index);
        }

        int numberOfCriticals = getNumberOfCriticals(loc);
        for (int i = 0; i < numberOfCriticals; i++) {
            CriticalSlot ccs = getCritical(loc, i);

            //  Check to see if this crit mounts the supplied item
            //  For systems, we can compare the index, but for equipment we
            //  need to get the Mounted that is mounted in that index and
            //  compare types.  Superheavies may have two Mounted in each crit
            if ((ccs != null) && (ccs.getType() == type)) {
                if (ccs.isDestroyed() || ccs.isBreached() || ccs.isMissing()) {
                    if ((type == CriticalSlot.TYPE_SYSTEM) && (ccs.getIndex() == index)) {
                        hits++;
                    } else if ((type == CriticalSlot.TYPE_EQUIPMENT) && (m.equals(ccs.getMount()) || m.equals(ccs
                                                                                                                      .getMount2()))) {
                        hits++;
                    }
                }
            }
        }
        return hits;
    }

    /**
     * Number of slots damaged (but not breached) in a location
     */
    public int getDamagedCriticals(int type, int index, int loc) {
        int hits = 0;
        Mounted m = null;
        if (type == CriticalSlot.TYPE_EQUIPMENT) {
            m = getEquipment(index);
        }

        int numberOfCriticals = getNumberOfCriticals(loc);
        for (int i = 0; i < numberOfCriticals; i++) {
            CriticalSlot ccs = getCritical(loc, i);

            //  Check to see if this crit mounts the supplied item
            //  For systems, we can compare the index, but for equipment we
            //  need to get the Mounted that is mounted in that index and
            //  compare types.  Superheavies may have two Mounted in each crit
            if ((ccs != null) && (ccs.getType() == type)) {
                if (ccs.isDamaged()) {
                    if ((type == CriticalSlot.TYPE_SYSTEM) && (ccs.getIndex() == index)) {
                        hits++;
                    } else if ((type == CriticalSlot.TYPE_EQUIPMENT) && (m.equals(ccs.getMount()) || m.equals(ccs
                                                                                                                      .getMount2()))) {
                        hits++;
                    }
                }
            }
        }
        return hits;
    }

    /**
     * Number of slots doomed, missing or destroyed in a location
     */
    public int getHitCriticals(int type, int index, int loc) {
        int hits = 0;
        Mounted m = null;
        if (type == CriticalSlot.TYPE_EQUIPMENT) {
            m = getEquipment(index);
        }

        int numberOfCriticals = getNumberOfCriticals(loc);
        for (int i = 0; i < numberOfCriticals; i++) {
            CriticalSlot ccs = getCritical(loc, i);

            //  Check to see if this crit mounts the supplied item
            //  For systems, we can compare the index, but for equipment we
            //  need to get the Mounted that is mounted in that index and
            //  compare types.  Superheavies may have two Mounted in each crit
            if ((ccs != null) && (ccs.getType() == type)) {
                if (ccs.isDamaged() || ccs.isBreached() || ccs.isMissing()) {
                    if ((type == CriticalSlot.TYPE_SYSTEM) && (ccs.getIndex() == index)) {
                        hits++;
                    } else if ((type == CriticalSlot.TYPE_EQUIPMENT) && (m.equals(ccs.getMount()) || m.equals(ccs
                                                                                                                      .getMount2()))) {
                        hits++;
                    }
                }
            }
        }
        return hits;
    }

    protected abstract int[] getNoOfSlots();

    /**
     * Returns the number of total critical slots in a location
     */
    public int getNumberOfCriticals(int loc) {
        int[] noOfSlots = getNoOfSlots();
        if ((null == noOfSlots) || (loc >= noOfSlots.length)
            || (loc == LOC_NONE)) {
            return 0;
        }
        return noOfSlots[loc];
    }

    /**
     * Returns the number of critical slots present in the section, destroyed or
     * not.
     */
    public int getNumberOfCriticals(int type, int index, int loc) {
        int num = 0;
        int numCrits = getNumberOfCriticals(loc);
        for (int i = 0; i < numCrits; i++) {
            CriticalSlot ccs = getCritical(loc, i);
            if ((ccs != null) && (ccs.getType() == type)
                && (ccs.getIndex() == index)) {
                num++;
            }
        }
        return num;
    }

    /**
     * Returns the number of critical slots present in the section, destroyed or
     * not.
     */
    public int getNumberOfCriticals(EquipmentType etype, int loc) {
        int num = 0;
        int numberOfCriticals = getNumberOfCriticals(loc);
        for (int i = 0; i < numberOfCriticals; i++) {
            CriticalSlot ccs = getCritical(loc, i);
            if ((ccs != null) && (getEquipmentType(ccs) != null)
                && getEquipmentType(ccs).equals(etype)) {
                num++;
            }
        }
        return num;
    }

    /**
     * Returns the number of critical slots present in the mech, destroyed or
     * not.
     */
    public int getNumberOfCriticals(EquipmentType etype) {
        int num = 0;
        int locations = locations();
        for (int l = 0; l < locations; l++) {
            num += getNumberOfCriticals(etype, l);
        }
        return num;
    }

    /**
     * Returns how many of the given equipment are present in the mech,
     * destroyed or not.
     */
    public int getNumberOf(EquipmentType etype) {
        int total = 0;
        for (Mounted m : equipmentList) {
            if (m.getType().equals(etype)) {
                total++;
            }
        }
        return total;
    }

    /**
     * Returns true if the entity has a hip crit. Overridden by sub-classes.
     */
    public boolean hasHipCrit() {
        return false;
    }

    /**
     * Returns true if the entity has a leg actuator crit
     */
    public boolean hasLegActuatorCrit() {
        boolean hasCrit = false;

        for (int i = 0; i < locations(); i++) {
            if (locationIsLeg(i)) {
                if ((getBadCriticals(CriticalSlot.TYPE_SYSTEM,
                                     Mech.ACTUATOR_HIP, i) > 0)
                    || (getBadCriticals(CriticalSlot.TYPE_SYSTEM,
                                        Mech.ACTUATOR_UPPER_LEG, i) > 0)
                    || (getBadCriticals(CriticalSlot.TYPE_SYSTEM,
                                        Mech.ACTUATOR_LOWER_LEG, i) > 0)
                    || (getBadCriticals(CriticalSlot.TYPE_SYSTEM,
                                        Mech.ACTUATOR_FOOT, i) > 0)) {
                    hasCrit = true;
                    break;
                }
            }
        }
        return hasCrit;
    }

    /**
     * Returns true if there is at least 1 functional system of the type
     * specified in the location
     */
    public boolean hasWorkingSystem(int system, int loc) {
        for (int i = 0; i < getNumberOfCriticals(loc); i++) {
            CriticalSlot ccs = getCritical(loc, i);
            if ((ccs != null) && (ccs.getType() == CriticalSlot.TYPE_SYSTEM)
                && (ccs.getIndex() == system) && !ccs.isDamaged()
                && !ccs.isBreached()) {
                return true;
            }
        }
        return false;
    }

    /**
     * Returns false if there is at least one non-repairable critical slot for
     * this system in the given location
     */
    public boolean isSystemRepairable(int system, int loc) {
        for (int i = 0; i < getNumberOfCriticals(loc); i++) {
            CriticalSlot ccs = getCritical(loc, i);
            if ((ccs != null) && (ccs.getType() == CriticalSlot.TYPE_SYSTEM)
                && (ccs.getIndex() == system) && !ccs.isRepairable()) {
                return false;
            }
        }
        return true;
    }

    /**
     * Returns true if the the location has a system of the type, whether is
     * destroyed or not
     */
    public boolean hasSystem(int system, int loc) {
        for (int i = 0; i < getNumberOfCriticals(loc); i++) {
            CriticalSlot ccs = getCritical(loc, i);
            if ((ccs != null) && (ccs.getType() == CriticalSlot.TYPE_SYSTEM)
                && (ccs.getIndex() == system)) {
                return true;
            }
        }
        return false;
    }

    /**
     * Checks to see if this entity is wielding any vibroblades
     *
     * @return always returns <code>false</code> as Only biped mechs can wield
     * vibroblades
     */
    public boolean hasVibroblades() {
        return false;
    }

    /**
     * Checks to see if any heat is given off by an active vibro blade
     *
     * @param location
     * @return always returns <code>0</code> as Only biped mechs can wield
     * vibroblades
     */
    public int getActiveVibrobladeHeat(int location) {
        return 0;
    }

    public int getActiveVibrobladeHeat(int location, boolean ignoreMode) {
        return 0;
    }

    /**
     * Does the mech have any shields. a mech can have up to 2 shields.
     *
     * @return <code>true</code> if <code>shieldCount</code> is greater than 0
     * else <code>false</code>
     */
    public boolean hasShield() {
        return false;
    }

    /**
     * Check to see how many shields of a certian size a mek has. you can have
     * up to shields per mech. However they can be of different size and each
     * size has its own draw backs. So check each size and add modifers based on
     * the number shields of that size.
     */
    public int getNumberOfShields(long size) {
        return 0;
    }

    /**
     * Does the mech have an active shield This should only be called after
     * hasShield has been called.
     */
    public boolean hasActiveShield(int location, boolean rear) {
        return true;
    }

    /**
     * Does the mech have an active shield This should only be called by
     * hasActiveShield(location,rear)
     */
    public boolean hasActiveShield(int location) {
        return false;
    }

    /**
     * Does the mech have a passive shield This should only be called after
     * hasShield has been called.
     */
    public boolean hasPassiveShield(int location, boolean rear) {
        return false;
    }

    /**
     * Does the mech have a passive shield This should only be called by
     * hasPassiveShield(location,rear)
     */
    public boolean hasPassiveShield(int location) {
        return false;
    }

    /**
     * Does the mech have an shield in no defense mode
     */
    public boolean hasNoDefenseShield(int location) {
        return false;
    }

    /**
     * This method checks to see if a unit has Underwater Maneuvering Units Only
     * Battle Mechs may have UMU's
     *
     * @return <code>boolean</code> if the entity has usable UMU crits.
     */
    public boolean hasUMU() {
        if (!(this instanceof Mech) && !(this instanceof Infantry)) {
            return false;
        }

        int umuCount = getActiveUMUCount();

        return umuCount > 0;
    }

    /**
     * This counts the number of UMU's a Mech has that are still viable
     *
     * @return number <code>int</code>of useable UMU's
     */
    public int getActiveUMUCount() {
        int count = 0;

        if (this instanceof Infantry) {
            if ((getMovementMode() == EntityMovementMode.INF_UMU)
            		|| (getMovementMode() == EntityMovementMode.SUBMARINE)) {
	            // UMU MP for Infantry is stored in jumpMP
	            return jumpMP;
            }
        }

        if (hasShield() && (getNumberOfShields(MiscType.S_SHIELD_LARGE) > 0)) {
            return 0;
        }

        for (Mounted m : getMisc()) {
            EquipmentType type = m.getType();
            if ((type instanceof MiscType) && type.hasFlag(MiscType.F_UMU)
                && !(m.isDestroyed() || m.isMissing() || m.isBreached())) {
                count++;
            }
        }

        return count;
    }

    /**
     * This returns all UMU a mech has.
     *
     * @return <code>int</code>Total number of UMUs a mech has.
     */
    public int getAllUMUCount() {
        int count = 0;

        if ((this instanceof Infantry)
            && (getMovementMode() == EntityMovementMode.INF_UMU)) {
            // UMU MP for Infantry is stored in jumpMP
            return jumpMP;
        }

        if (!(this instanceof Mech)) {
            return 0;
        }

        if (hasShield() && (getNumberOfShields(MiscType.S_SHIELD_LARGE) > 0)) {
            return 0;
        }

        for (Mounted m : getMisc()) {
            EquipmentType type = m.getType();
            if ((type instanceof MiscType) && type.hasFlag(MiscType.F_UMU)) {
                count++;
            }
        }

        return count;
    }

    /**
     * Does the mech have a functioning ECM unit?
     */
    public boolean hasActiveECM() {
        return hasActiveECM(false);
    }

    /**
     * check if we have an active ECM unit for stealth armor purposes
     *
     * @param stealth
     * @return
     */
    public boolean hasActiveECM(boolean stealth) {
        // no ECM in space unless strat op option enabled
        if (game.getBoard().inSpace()
            && !game.getOptions().booleanOption(OptionsConstants.ADVAERORULES_STRATOPS_ECM)) {
            return false;
        }
        if (!isShutDown()) {
            for (Mounted m : getMisc()) {
                EquipmentType type = m.getType();
                // EQ equipment does not count for stealth armor
                if (stealth && type.hasFlag(MiscType.F_EW_EQUIPMENT)) {
                    continue;
                }
                // TacOps p. 100 Angle ECM can have 1 ECM and 1 ECCM at the same
                // time
                if ((type instanceof MiscType)
                    && type.hasFlag(MiscType.F_ECM)
                    && (m.curMode().equals("ECM")
                        || m.curMode().equals("ECM & ECCM") || m
                        .curMode().equals("ECM & Ghost Targets"))) {
                    return !(m.isInoperable());
                }
            }
        }
        return false;
    }

    /**
     * Does the mech have a functioning ECM unit?
     */
    public boolean hasActiveAngelECM() {
        // no ECM in space unless strat op option enabled
        if (game.getBoard().inSpace()
            && !game.getOptions().booleanOption(OptionsConstants.ADVAERORULES_STRATOPS_ECM)) {
            return false;
        }
        if (game.getOptions().booleanOption(OptionsConstants.ADVANCED_TACOPS_ANGEL_ECM)
            && !isShutDown()) {
            for (Mounted m : getMisc()) {
                EquipmentType type = m.getType();
                if ((type instanceof MiscType)
                    && type.hasFlag(MiscType.F_ANGEL_ECM)
                    && (m.curMode().equals("ECM")
                        || m.curMode().equals("ECM & ECCM") || m
                        .curMode().equals("ECM & Ghost Targets"))) {
                    return !(m.isInoperable());
                }
            }
        }
        return false;
    }

    /**
     * WOR Does the mech have a functioning ECM unit?
     */
    public boolean hasActiveNovaECM() {
        // no ECM in space unless strat op option enabled
        if (game.getBoard().inSpace()
            && !game.getOptions().booleanOption(OptionsConstants.ADVAERORULES_STRATOPS_ECM)) {
            return false;
        }
        if (!isShutDown()) {
            for (Mounted m : getMisc()) {
                EquipmentType type = m.getType();
                if ((type instanceof MiscType) && type.hasFlag(MiscType.F_NOVA)
                    && m.curMode().equals("ECM")) {
                    return !(m.isInoperable());
                }
            }
        }
        return false;
    }

    /**
     * Does the mech have a functioning ECM unit, tuned to ghost target
     * generation?
     */

    /**
     * Does the mech have a functioning ECM unit, tuned to ghost target
     * generation?
     */
    public boolean hasGhostTargets(boolean active) {
        // no Ghost Targets in space unless strat op option enabled
        if (game.getBoard().inSpace()) {
            return false;
        }

        // if you failed your ghost target PSR, then it doesn't matter
        if ((active && (getGhostTargetRollMoS() < 0)) || isShutDown()) {
            return false;
        }
        boolean hasGhost = false;
        for (Mounted m : getMisc()) {
            EquipmentType type = m.getType();
            // TacOps p. 100 Angle ECM can have ECM/ECCM and Ghost Targets at
            // the same time
            if ((type instanceof MiscType)
                && type.hasFlag(MiscType.F_ECM)
                && (m.curMode().equals("Ghost Targets")
                    || m.curMode().equals("ECM & Ghost Targets") || m
                    .curMode().equals("ECCM & Ghost Targets"))
                && !(m.isInoperable() || getCrew().isUnconscious())) {
                hasGhost = true;
            }
            if ((type instanceof MiscType)
                && type.hasFlag(MiscType.F_COMMUNICATIONS)
                && m.curMode().equals("Ghost Targets")
                && (getTotalCommGearTons() >= 7)
                && !(m.isInoperable() || getCrew().isUnconscious())) {
                hasGhost = true;
            }
        }
        return hasGhost;
    }

    /**
     * Checks to see if this entity has a functional ECM unit that is using
     * ECCM.
     *
     * @return <code>true</code> if the entity has angelecm and it is in ECCM
     * mode <code>false</code> if the entity does not have angel ecm or
     * it is not in eccm mode or it is damaged.
     */
    public boolean hasActiveECCM() {
        // no ECM in space unless strat op option enabled
        if (game.getBoard().inSpace()
            && !game.getOptions().booleanOption(OptionsConstants.ADVAERORULES_STRATOPS_ECM)) {
            return false;
        }
        if ((game.getOptions().booleanOption(OptionsConstants.ADVANCED_TACOPS_ECCM) || game
                .getOptions().booleanOption(OptionsConstants.ADVAERORULES_STRATOPS_ECM)) && !isShutDown()) {
            for (Mounted m : getMisc()) {
                EquipmentType type = m.getType();
                // TacOps p. 100 Angle ECM can have 1 ECM and 1 ECCM at the same
                // time
                if ((type instanceof MiscType)
                    && ((type.hasFlag(MiscType.F_ECM) && (m.curMode()
                                                           .equals("ECCM")
                                                          || m.curMode().equals("ECM & ECCM") || m
                        .curMode().equals("ECCM & Ghost Targets"))) || (type
                                                                                .hasFlag(MiscType.F_COMMUNICATIONS) && m
                                                                                .curMode().equals("ECCM")))) {
                    return !m.isInoperable();
                }
            }
        }
        return false;
    }

    /**
     * Checks to see if this unit has a functional AngelECM unit that is using
     * ECCM.
     *
     * @return <code>true</code> if the entity has angelecm and it is in ECCM
     * mode <code>false</code> if the entity does not have angel ecm or
     * it is not in eccm mode or it is damaged.
     */
    public boolean hasActiveAngelECCM() {
        if (game.getOptions().booleanOption(OptionsConstants.ADVANCED_TACOPS_ANGEL_ECM)
            && game.getOptions().booleanOption(OptionsConstants.ADVANCED_TACOPS_ECCM)
            && !isShutDown()) {
            for (Mounted m : getMisc()) {
                EquipmentType type = m.getType();
                if ((type instanceof MiscType)
                    && type.hasFlag(MiscType.F_ANGEL_ECM)
                    && (m.curMode().equals("ECCM")
                        || m.curMode().equals("ECM & ECCM") || m
                        .curMode().equals("ECCM & Ghost Targets"))) {
                    return !(m.isDestroyed() || m.isMissing() || m.isBreached() || isShutDown());
                }
            }
        }
        return false;
    }

    /**
     * What's the range of the ECM equipment? Infantry can have ECM that just
     * covers their own hex.
     *
     * @return the <code>int</code> range of this unit's ECM. This value will be
     * <code>Entity.NONE</code> if no ECM is active.
     */
    public int getECMRange() {
        // no ECM in space unless strat op option enabled
        if (game.getBoard().inSpace()
            && !game.getOptions().booleanOption(OptionsConstants.ADVAERORULES_STRATOPS_ECM)) {
            return Entity.NONE;
        }
        // If we have stealth up and running, there's no bubble.
        if (isStealthOn()) {
            return Entity.NONE;
        }

        if (!isShutDown()) {
            for (Mounted m : getMisc()) {
                EquipmentType type = m.getType();
                if ((type instanceof MiscType) && type.hasFlag(MiscType.F_ECM)
                    && !m.isInoperable()) {
                    if (type.hasFlag(MiscType.F_SINGLE_HEX_ECM)) {
                        return 0;
                    }
                    int toReturn = 6;
                    if (type.hasFlag(MiscType.F_ANGEL_ECM)
                        && (this instanceof BattleArmor)) {
                        toReturn = 2;
                    }
                    if (type.hasFlag(MiscType.F_EW_EQUIPMENT)
                        || type.hasFlag(MiscType.F_NOVA)
                        || type.hasFlag(MiscType.F_WATCHDOG)) {
                        toReturn = 3;
                    }
                    if (game.getPlanetaryConditions().hasEMI()) {
                        return toReturn * 2;
                    }
                    return toReturn;
                }
            }
        }
        return Entity.NONE;
    }

    /**
     * Does the mech have a functioning BAP? This is just for the basic BAP for
     * Beagle BloodHound WatchDog Clan Active or Light.
     */
    public boolean hasBAP() {
        return hasBAP(true);
    }

    public boolean hasBAP(boolean checkECM) {
        if (((game != null) && game.getPlanetaryConditions().hasEMI())
            || isShutDown()) {
            return false;
        }
        for (Mounted m : getMisc()) {
            EquipmentType type = m.getType();
            if ((type instanceof MiscType) && type.hasFlag(MiscType.F_BAP)) {

                if (!m.isInoperable()) {
                    // Beagle Isn't affected by normal ECM
                    if (type.getName().equals("Beagle Active Probe")) {

                        if ((game != null)
                            && checkECM
                            && ComputeECM.isAffectedByAngelECM(this,
                                                               getPosition(), getPosition())) {
                            return false;
                        }
                        return true;  
                    }
                    return !checkECM
                           || (game == null)
                           || !ComputeECM.isAffectedByECM(this, getPosition(),
                                                          getPosition());
                }
            }
        }
       
        // check for Manei Domini implants
        if (((crew.getOptions().booleanOption(OptionsConstants.MD_CYBER_IMP_AUDIO)
        	|| crew.getOptions().booleanOption(OptionsConstants.MD_CYBER_IMP_VISUAL)	
        	|| crew.getOptions().booleanOption(OptionsConstants.MD_MM_IMPLANTS))
        		&& (this instanceof Infantry) && !(this instanceof BattleArmor))
            || (crew.getOptions().booleanOption(OptionsConstants.MD_MM_IMPLANTS) 
            		&& (crew.getOptions().booleanOption(OptionsConstants.MD_VDNI) 
			|| crew.getOptions().booleanOption(OptionsConstants.MD_BVDNI)))) 
               
        {
            return !checkECM
                   || !ComputeECM.isAffectedByECM(this, getPosition(),
                                                  getPosition());
        }
        // check for quirk
        if (hasQuirk(OptionsConstants.QUIRK_POS_IMPROVED_SENSORS)) {
            return !checkECM
                   || !ComputeECM.isAffectedByECM(this, getPosition(),
                                                  getPosition());
        }
        // check for SPA
        if (crew.getOptions().booleanOption(OptionsConstants.MISC_EAGLE_EYES)) {
            return !checkECM || !ComputeECM.isAffectedByECM(this, getPosition(), getPosition());
        }

        return false;
    }

    /**
     * What's the range of the BAP equipment?
     *
     * @return the <code>int</code> range of this unit's BAP. This value will be
     * <code>Entity.NONE</code> if no BAP is active.
     */
    public int getBAPRange() {
        if (game.getPlanetaryConditions().hasEMI() || isShutDown()) {
            return Entity.NONE;
        }
        // check for Manei Domini implants
        int cyberBonus = 0;
        if (((crew.getOptions().booleanOption(OptionsConstants.MD_CYBER_IMP_AUDIO) 
        		|| crew.getOptions().booleanOption(OptionsConstants.MD_MM_IMPLANTS))
        		|| crew.getOptions().booleanOption(OptionsConstants.MD_CYBER_IMP_VISUAL)
                	&& (this instanceof Infantry) && !(this instanceof BattleArmor))        		
                || (crew.getOptions().booleanOption(OptionsConstants.MD_MM_IMPLANTS) 
                	&& (crew.getOptions().booleanOption(OptionsConstants.MD_VDNI) 
    			|| crew.getOptions().booleanOption(OptionsConstants.MD_BVDNI)))) {
            cyberBonus = 2;
        }

        // check for quirks
        int quirkBonus = 0;
        if (hasQuirk(OptionsConstants.QUIRK_POS_IMPROVED_SENSORS)) {
            if (isClan()) {
                quirkBonus = 5;
            } else {
                quirkBonus = 4;
            }
        }

        // check for SPA
        int spaBonus = 0;
        if (crew.getOptions().booleanOption(OptionsConstants.MISC_EAGLE_EYES)) {
            spaBonus = 1;
        }

        for (Mounted m : getMisc()) {
            EquipmentType type = m.getType();
            if ((type instanceof MiscType) && type.hasFlag(MiscType.F_BAP)
                && !m.isInoperable()) {
                
                // Quirk bonus is only 2 if equiped with BAP
                if (quirkBonus > 0) {
                    quirkBonus = 2;
                }
                // System.err.println("BAP type name: "+m.getName()+"
                // internalName: "+((MiscType)m.getType()).internalName);
                // in space the range of all BAPs is given by the mode
                if (game.getBoard().inSpace()) {
                    if (m.curMode().equals("Medium")) {
                        return 12;
                    }
                    return 6;
                }

                if (m.getName().equals("Bloodhound Active Probe (THB)")
                    || m.getName().equals(Sensor.BAP)) {
                    return 8 + cyberBonus + quirkBonus + spaBonus;
                }
                if ((m.getType()).getInternalName().equals(Sensor.CLAN_AP)
                    || (m.getType()).getInternalName().equals(
                        Sensor.WATCHDOG)
                    || (m.getType()).getInternalName().equals(Sensor.NOVA)) {
                    return 5 + cyberBonus + quirkBonus + spaBonus;
                }
                if ((m.getType()).getInternalName().equals(Sensor.LIGHT_AP)
                    || (m.getType().getInternalName()
                         .equals(Sensor.CLBALIGHT_AP))
                    || (m.getType().getInternalName()
                         .equals(Sensor.ISBALIGHT_AP))) {
                    return 3 + cyberBonus + quirkBonus + spaBonus;
                }
                if (m.getType().getInternalName().equals(Sensor.ISIMPROVED)
                    || (m.getType().getInternalName()
                         .equals(Sensor.CLIMPROVED))) {
                    return 2 + cyberBonus + quirkBonus + spaBonus;
                }
                return 4 + cyberBonus + quirkBonus + spaBonus;// everthing else should be
                // range 4
            }
        }
        if ((cyberBonus + quirkBonus + spaBonus) > 0) {
            return cyberBonus + quirkBonus + spaBonus;
        }

        return Entity.NONE;
    }

    /**
     * Returns wether or not this entity has a Targeting Computer.
     */
    public boolean hasTargComp() {
        for (Mounted m : getMisc()) {
            if ((m.getType() instanceof MiscType)
                && m.getType().hasFlag(MiscType.F_TARGCOMP)) {
                return !m.isInoperable();
            }
        }
        return false;
    }

    /**
     * Returns wether or not this entity has a Targeting Computer that is in
     * aimed shot mode.
     */
    public boolean hasAimModeTargComp() {
        if (hasActiveEiCockpit()) {
            if (this instanceof Mech) {
                if (((Mech) this).getCockpitStatus() == Mech.COCKPIT_AIMED_SHOT) {
                    return true;
                }
            } else {
                return true;
            }
        }
        for (Mounted m : getMisc()) {
            if ((m.getType() instanceof MiscType)
                && m.getType().hasFlag(MiscType.F_TARGCOMP)
                && m.curMode().equals("Aimed shot")) {
                return !m.isInoperable();
            }
        }
        return false;
    }

    /**
     * Returns whether this 'mech has a C3 Slave or not.
     */
    public boolean hasC3S() {
        if (isShutDown() || isOffBoard()) {
            return false;
        }
        for (Mounted m : getEquipment()) {
            if ((m.getType() instanceof MiscType)
                && (m.getType().hasFlag(MiscType.F_C3S) || m.getType()
                                                            .hasFlag(MiscType.F_C3SBS)) && !m.isInoperable()) {
                return true;
            }
        }
        return false;
    }

    /**
     * Only Meks can have CASE II so all other entites return false.
     *
     * @return true iff the mech has CASE II.
     */
    public boolean hasCASEII() {
        return false;
    }

    /**
     * Only Meks have CASE II so all other entites return false.
     *
     * @param location
     * @return true iff the mech has CASE II at this location.
     */
    public boolean hasCASEII(int location) {
        return false;
    }

    /**
     * Does this entity have an undamaged HarJel system in this location?
     * (Type-dependent, defaults to false.)
     * Does not include Harjel II or Harjel III, as they do not prevent breach
     * checks like Harjel does.
     *
     * @param location the <code>int</code> location to check
     * @return a <code>boolean</code> value indicating a present HarJel system
     */
    public boolean hasHarJelIn(int location) {
        for (Mounted mounted : getMisc()) {
            if ((mounted.getLocation() == location)
                && mounted.isReady()
                && (mounted.getType().hasFlag(MiscType.F_HARJEL))) {
                return true;
            }
        }
        return false;
    }

    public boolean hasBoostedC3() {
        if (isShutDown() || isOffBoard()) {
            return false;
        }
        for (Mounted m : getEquipment()) {
            if ((m.getType().hasFlag(MiscType.F_C3SBS) || m.getType().hasFlag(
                    WeaponType.F_C3MBS))
                && !m.isInoperable()) {
                return true;
            }
        }
        return false;
    }

    /**
     * Checks if the entity has a C3 Master.
     *
     * @return true if it has a working C3M computer and has a master.
     */
    public boolean hasC3M() {
        if (isShutDown() || isOffBoard()) {
            return false;
        }
        for (Mounted m : getEquipment()) {
            if ((m.getType() instanceof WeaponType)
                && (m.getType().hasFlag(WeaponType.F_C3M) || m.getType()
                                                              .hasFlag(WeaponType.F_C3MBS)) && !m.isInoperable()) {
                // If this unit is configured as a company commander,
                // and if this computer is the company master, then
                // this unit does not have a lance master computer.
                if (C3MasterIs(this)
                    && (c3CompanyMasterIndex == getEquipmentNum(m))) {
                    return false;
                }
                return true;
            }
        }
        return false;
    }

    public boolean hasC3MM() {
        if (isShutDown() || isOffBoard()) {
            return false;
        }

        // Have we already determined that there's no company command master?
        if (c3CompanyMasterIndex == LOC_NONE) {
            return false;
        }

        // Do we need to determine that there's no company command master?
        if (c3CompanyMasterIndex == LOC_DESTROYED) {
            Iterator<Mounted> e = getEquipment().iterator();
            while ((c3CompanyMasterIndex == LOC_DESTROYED) && e.hasNext()) {
                Mounted m = e.next();
                if ((m.getType() instanceof WeaponType)
                    && (m.getType().hasFlag(WeaponType.F_C3M) || m
                        .getType().hasFlag(WeaponType.F_C3MBS))
                    && !m.isInoperable()) {
                    // Now look for the company command master.
                    while ((c3CompanyMasterIndex == LOC_DESTROYED)
                           && e.hasNext()) {
                        m = e.next();
                        if ((m.getType() instanceof WeaponType)
                            && (m.getType().hasFlag(WeaponType.F_C3M) || m
                                .getType().hasFlag(WeaponType.F_C3MBS))
                            && !m.isInoperable()) {
                            // Found the comany command master
                            c3CompanyMasterIndex = getEquipmentNum(m);
                        }
                    }
                }
            }
            // If we haven't found the company command master, there is none.
            if (c3CompanyMasterIndex == LOC_DESTROYED) {
                c3CompanyMasterIndex = LOC_NONE;
                return false;
            }
        }

        Mounted m = getEquipment(c3CompanyMasterIndex);
        if (!m.isDestroyed() && !m.isBreached()) {
            return true;
        }
        return false;
    }

    /**
     * Checks if it has any type of C3 computer.
     *
     * @return true iff it has a C3 computer.
     */
    public boolean hasC3() {
        return hasC3S() || hasC3M() || hasC3MM();
    }

    /**
     * Checks if we have nova CEWS that is not offline.
     *
     * @return
     */
    public boolean hasActiveNovaCEWS() {
        if (isShutDown() || isOffBoard()) {
            return false;
        }
        for (Mounted m : getEquipment()) {
            if ((m.getType() instanceof MiscType)
                && m.getType().hasFlag(MiscType.F_NOVA)
                && !m.isInoperable() && !m.curMode().equals("Off")) {
                return true;
            }
        }
        return false;
    }

    public boolean hasNovaCEWS() {
        for (Mounted m : getEquipment()) {
            if ((m.getType() instanceof MiscType)
                && m.getType().hasFlag(MiscType.F_NOVA)
                && !m.isInoperable()) {
                return true;
            }
        }
        return false;
    }

    public boolean hasC3i() {
        if (isShutDown() || isOffBoard()) {
            return false;
        }
        for (Mounted m : getEquipment()) {
            if ((m.getType() instanceof MiscType)
                && m.getType().hasFlag(MiscType.F_C3I) && !m.isInoperable()) {
                return true;
            }
        }
        // check for Manei Domini implants
        if ((this instanceof Infantry) && (null != crew)
            && crew.getOptions().booleanOption(OptionsConstants.MD_MM_IMPLANTS)
            && crew.getOptions().booleanOption(OptionsConstants.MD_BOOST_COMM_IMPLANT)) {
            return true;
        }
        return false;
    }

    public String getC3NetId() {
        if (c3NetIdString == null) {
            if (hasC3()) {
                c3NetIdString = "C3." + getId();
            } else if (hasC3i()) {
                c3NetIdString = "C3i." + getId();
            } else if (hasActiveNovaCEWS()) {
                c3NetIdString = "C3Nova." + getId();
            }
        }
        return c3NetIdString;
    }

    public String getOriginalNovaC3NetId() {
        return "C3Nova." + getId();
    }

    /**
     * Switches the C3 network Id to the new network ID.
     */
    public void newRoundNovaNetSwitch() {
        if (hasNovaCEWS()) {
            // FIXME: no check for network limit of 3 units
            c3NetIdString = newC3NetIdString;
        }
    }

    /**
     * Set the C3 network ID to be used on the next turn. Used for reconfiguring
     * a C3 network with Nova CEWS.
     *
     * @param str
     */
    public void setNewRoundNovaNetworkString(String str) {
        // Only allow Nova CEWS to change
        if (hasNovaCEWS()) {
            newC3NetIdString = str;
        } else {
            newC3NetIdString = getOriginalNovaC3NetId();
        }
    }

    /**
     * Returns the C3 network id that will be switched to on the next turn.
     *
     * @return
     */
    public String getNewRoundNovaNetworkString() {
        if ((newC3NetIdString == null) || (newC3NetIdString == "")) {
            newC3NetIdString = getOriginalNovaC3NetId();
        }
        return newC3NetIdString;
    }

    public void setC3NetId(Entity e) {
        if ((e == null) || isEnemyOf(e)) {
            return;
        }
        c3NetIdString = e.c3NetIdString;
    }

    public void setC3NetIdSelf() {
        if (hasActiveNovaCEWS()) {
            c3NetIdString = "C3Nova." + getId();
        } else {
            c3NetIdString = "C3i." + getId();
        }
    }

    /**
     * Determine the remaining number of other C3 Master computers that can
     * connect to this <code>Entity</code>.
     * <p/>
     * Please note, if this <code>Entity</code> does not have two C3 Master
     * computers, then it must first be identified as a company commander;
     * otherwise the number of free nodes will be zero.
     *
     * @return a non-negative <code>int</code> value.
     */
    public int calculateFreeC3MNodes() {
        int nodes = 0;
        if (hasC3MM()) {
            nodes = 2;
            if (game != null) {
                for (Entity e : game.getEntitiesVector()) {
                    if (e.hasC3M() && (e != this)) {
                        final Entity m = e.getC3Master();
                        if (equals(m)) {
                            nodes--;
                        }
                        if (nodes <= 0) {
                            return 0;
                        }
                    }
                }
            }
        } else if (hasC3M() && C3MasterIs(this)) {
            nodes = 3;
            if (game != null) {
                for (Entity e : game.getEntitiesVector()) {
                    if (e.hasC3() && (e != this)) {
                        final Entity m = e.getC3Master();
                        if (equals(m)) {
                            nodes--;
                        }
                        if (nodes <= 0) {
                            return 0;
                        }
                    }
                }
            }
        }
        return nodes;
    }

    /**
     * Determine the remaining number of other C3 computers that can connect to
     * this <code>Entity</code>.
     * <p/>
     * Please note, if this <code>Entity</code> has two C3 Master computers,
     * then this function only returns the remaining number of <b>C3 Slave</b>
     * computers that can connect.
     *
     * @return a non-negative <code>int</code> value.
     */
    public int calculateFreeC3Nodes() {
        int nodes = 0;
        if (hasC3i()) {
            nodes = 5;
            if (game != null) {
                for (Entity e : game.getEntitiesVector()) {
                    if (!equals(e) && onSameC3NetworkAs(e)) {
                        nodes--;
                        if (nodes <= 0) {
                            return 0;
                        }
                    }
                }
            }
        } else if (hasC3M()) {
            nodes = 3;
            if (game != null) {
                for (Entity e : game.getEntitiesVector()) {
                    if (e.hasC3() && !equals(e)) {
                        final Entity m = e.getC3Master();
                        if (equals(m)) {
                            // If this unit is a company commander, and has two
                            // C3 Master computers, only count C3 Slaves here.
                            if (!C3MasterIs(this) || !hasC3MM() || e.hasC3S()) {
                                nodes--;
                            }
                        }
                        if (nodes <= 0) {
                            return 0;
                        }
                    }
                }
            }
        } else if (hasActiveNovaCEWS()) {
            nodes = 2;
            if (game != null) {
                for (Entity e : game.getEntitiesVector()) {
                    if (!equals(e) && onSameC3NetworkAs(e)) {
                        nodes--;
                        if (nodes <= 0) {
                            return 0;
                        }
                    }
                }
            }
        }
        return nodes;
    }

    /**
     * @return the entity "above" this entity in our c3 network, or this entity
     * itself, if none is above this
     */
    public Entity getC3Top() {
        Entity m = this;
        Entity master = m.getC3Master();
        while ((master != null)
               && !master.equals(m)
               && master.hasC3()
               && ((m.hasBoostedC3() && !ComputeECM.isAffectedByAngelECM(m,
                                                                         m.getPosition(),
                                                                         master.getPosition())) || !(ComputeECM
                                                                                                             .isAffectedByECM(m, m.getPosition(),
                                                                                                                              master.getPosition())))
               && ((master.hasBoostedC3() && !ComputeECM.isAffectedByAngelECM(
                master, master.getPosition(), master.getPosition())) || !(ComputeECM
                                                                                  .isAffectedByECM(master, master.getPosition(),
                                                                                                   master.getPosition())))) {
            m = master;
            master = m.getC3Master();
        }
        return m;
    }

    /**
     * Return the unit that is current master of this unit's C3 network. If the
     * master unit has been destroyed or had it's C3 master computer damaged,
     * then this unit is out of the C3 network for the rest of the game. If the
     * master unit has shut down, then this unit may return to the C3 network at
     * a later time.
     *
     * @return the <code>Entity</code> that is the master of this unit's C3
     * network. This value may be <code>null</code>. If the value master
     * unit has shut down, then the value will be non-<code>null</code>
     * after the master unit restarts.
     */
    public Entity getC3Master() {
        if (c3Master == NONE) {
            return null;
        }
        if (hasC3S() && (c3Master > NONE)) {
            // since we can't seem to get the check working in setC3Master(),
            // I'll just do it here, every time. This sucks.
            Entity eMaster = game.getEntity(c3Master);
            // Have we lost our C3Master?
            if (eMaster == null) {
                c3Master = NONE;
            }
            // If our master is shut down, don't clear this slave's setting.
            else if (eMaster.isShutDown()) {
                return null;
            }
            // Slave computers can't connect to single-computer company masters.
            else if (eMaster.C3MasterIs(eMaster) && !eMaster.hasC3MM()) {
                c3Master = NONE;
            }
            // Has our lance master lost its computer?
            else if (!eMaster.hasC3M()) {
                c3Master = NONE;
            }
        } else if (hasC3M() && (c3Master > NONE)) {
            Entity eMaster = game.getEntity(c3Master);
            // Have we lost our C3Master?
            if (eMaster == null) {
                c3Master = NONE;
            }
            // If our master is shut down, don't clear this slave's setting.
            else if (eMaster.isShutDown()) {
                return null;
            }
            // Has our company commander lost his company command computer?
            else if (((eMaster.c3CompanyMasterIndex > LOC_NONE) && !eMaster
                    .hasC3MM())
                     || ((eMaster.c3CompanyMasterIndex <= LOC_NONE) && !eMaster
                    .hasC3M())) {
                c3Master = NONE;
            }
            // maximum depth of a c3 network is 2 levels.
            else if (eMaster != this) {
                Entity eCompanyMaster = eMaster.getC3Master();
                if ((eCompanyMaster != null)
                    && (eCompanyMaster.getC3Master() != eCompanyMaster)) {
                    c3Master = NONE;
                }
            }
        }
        // If we aren't shut down, and if we don't have a company master
        // computer, but have a C3Master, then we must have lost our network.
        else if (!isShutDown() && !hasC3MM() && (c3Master > NONE)) {
            c3Master = NONE;
        }
        if (c3Master == NONE) {
            return null;
        }
        return game.getEntity(c3Master);
    }

    /**
     * Get the ID of the master unit in this unit's C3 network. If the master
     * unit has shut down, then the ID will still be returned. The only times
     * when the value, <code>Entity.NONE</code> is returned is when this unit is
     * permanently out of the C3 network, or when it was never in a C3 network.
     *
     * @return the <code>int</code> ID of the unit that is the master of this
     * unit's C3 network, or <code>Entity.NONE</code>.
     */
    public int getC3MasterId() {
        // Make sure that this unit is still on a C3 network.
        // N.B. this call may set this.C3Master to NONE.
        getC3Master();
        return c3Master;
    }

    /**
     * Determines if the passed <code>Entity</code> is the C3 Master of this
     * unit.
     * <p/>
     * Please note, that when an <code>Entity</code> is it's own C3 Master, then
     * it is a company commander.
     * <p/>
     * Also note that when <code>null</code> is the master for this
     * <code>Entity</code>, then it is an independent master.
     *
     * @param e - the <code>Entity</code> that may be this unit's C3 Master.
     * @return a <code>boolean</code> that is <code>true</code> when the passed
     * <code>Entity</code> is this unit's commander. If the passed unit
     * isn't this unit's commander, this routine returns
     * <code>false</code>.
     */
    public boolean C3MasterIs(Entity e) {
        if (e == null) {
            if (c3Master == NONE) {
                return true;
            }

            return false; // if this entity has a C3Master then null is not
            // it's master.
        }
        return (e.id == c3Master);
    }

    /**
     * Set another <code>Entity</code> as our C3 Master
     *
     * @param e - the <code>Entity</code> that should be set as our C3 Master.
     */
    public void setC3Master(Entity e, boolean reset) {
        if (e == null) {
            setC3Master(NONE, reset);
        } else {
            if (isEnemyOf(e)) {
                return;
            }
            setC3Master(e.id, reset);
        }
    }

    /**
     * @param entityId
     */
    public void setC3Master(int entityId, boolean reset) {
        if (reset && ((id == entityId) != (id == c3Master))) {
            // this just changed from a company-level to lance-level (or vice
            // versa); have to disconnect all slaved units to maintain
            // integrity.
            for (Entity e : game.getEntitiesVector()) {
                if (e.C3MasterIs(this) && !equals(e)) {
                    e.setC3Master(NONE, reset);
                }
            }
        }
        if (hasC3()) {
            c3Master = entityId;
        }
        if (hasC3() && (entityId == NONE)) {
            c3NetIdString = "C3." + id;
        } else if (hasC3i() && (entityId == NONE)) {
            c3NetIdString = "C3i." + id;
        } else if (hasC3() || hasC3i()) {
            c3NetIdString = game.getEntity(entityId).getC3NetId();
        }
        for (Entity e : game.getEntitiesVector()) {
            if (e.C3MasterIs(this) && !equals(e)) {
                e.c3NetIdString = c3NetIdString;
            }
        }
    }

    public boolean onSameC3NetworkAs(Entity e) {
        return onSameC3NetworkAs(e, false);
    }

    /**
     * Checks if another entity is on the same c3 network as this entity
     *
     * @param e         The <code>Entity</code> to check against this entity
     * @param ignoreECM a <code>boolean</code> indicating if ECM should be ignored, we
     *                  need this for c3i
     * @return a <code>boolean</code> that is <code>true</code> if the given
     * entity is on the same network, <code>false</code> if not.
     */
    public boolean onSameC3NetworkAs(Entity e, boolean ignoreECM) {
        if (isEnemyOf(e) || isShutDown() || e.isShutDown()) {
            return false;
        }

        // Active Mek Stealth prevents entity from participating in C3.
        // Turn off the stealth, and your back in the network.
        if (((this instanceof Mech) || (this instanceof Tank))
            && isStealthActive()) {
            return false;
        }
        if (((e instanceof Mech) || (e instanceof Tank)) && e.isStealthActive()) {
            return false;
        }

        // C3i is easy - if they both have C3i, and their net ID's match,
        // they're on the same network!
        if (hasC3i() && e.hasC3i() && getC3NetId().equals(e.getC3NetId())) {
            if (ignoreECM) {
                return true;
            }
            return !(ComputeECM.isAffectedByECM(e, e.getPosition(),
                                                e.getPosition()))
                   && !(ComputeECM.isAffectedByECM(this, getPosition(),
                                                   getPosition()));
        }

        // Nova is easy - if they both have Nova, and their net ID's match,
        // they're on the same network!
        // At least I hope thats how it works.
        if (hasActiveNovaCEWS() && e.hasActiveNovaCEWS()
            && getC3NetId().equals(e.getC3NetId())) {
            if (ignoreECM) {
                return true;
            }
            ECMInfo srcInfo = ComputeECM.getECMEffects(e, e.getPosition(),
                    e.getPosition(), true, null);
            ECMInfo dstInfo = ComputeECM.getECMEffects(this, getPosition(),
                    getPosition(), true, null);
            return !((srcInfo != null) && srcInfo.isNovaECM()) 
                    && !((dstInfo != null) && dstInfo.isNovaECM());
        }

        // simple sanity check - do they both have C3, and are they both on the
        // same network?
        if (!hasC3() || !e.hasC3()) {
            return false;
        }
        if ((getC3Top() == null) || (e.getC3Top() == null)) {
            return false;
        }
        // got the easy part out of the way, now we need to verify that the
        // network isn't down
        return (getC3Top().equals(e.getC3Top()));
    }

    /**
     * Returns whether there is CASE protecting the location.
     */
    public boolean locationHasCase(int loc) {
        for (Mounted mounted : getMisc()) {
            if ((mounted.getLocation() == loc)
                && mounted.getType().hasFlag(MiscType.F_CASE)) {
                return true;
            }
        }
        return false;
    }

    /**
     * Returns whether there is CASE anywhere on this {@code Entity}.
     */
    public boolean hasCase() {
        // Clan Mechs always have CASE!
        if (isClan()) {
            return true;
        }
        for (Mounted mounted : getMisc()) {
            if (mounted.getType().hasFlag(MiscType.F_CASE)) {
                return true;
            }
        }
        return false;
    }

    /**
     * Hits all criticals of the system occupying the specified critical slot.
     * Used, for example, in a gauss rifle capacitor discharge. Does not apply
     * any special effect of hitting the criticals, like ammo explosion.
     */
    public void hitAllCriticals(int loc, int slot) {
        CriticalSlot orig = getCritical(loc, slot);
        for (int i = 0; i < getNumberOfCriticals(loc); i++) {
            CriticalSlot cs = getCritical(loc, i);
            if ((cs != null) && (cs.getType() == orig.getType())) {
                Mounted csMount = cs.getMount();
                if ((csMount != null) && csMount.equals(orig.getMount())) {
                    cs.setHit(true);
                }
            }
        }
    }

    /**
     * Start a new round
     *
     * @param roundNumber the <code>int</code> number of the new round
     */
    @Override
    public void newRound(int roundNumber) {
        fell = false;
        struck = false;
        unloadedThisTurn = false;
        loadedThisTurn = false;
        done = false;
        delta_distance = 0;
        mpUsedLastRound = mpUsed;
        mpUsed = 0;
        isJumpingNow = false;
        convertingNow = false;
        damageThisRound = 0;
        if (assaultDropInProgress == 2) {
            assaultDropInProgress = 0;
        }
        movedLastRound = moved;
        moved = EntityMovementType.MOVE_NONE;
        movedBackwards = false;
        isPowerReverse = false;
        wigeLiftedOff = false;
        gotPavementBonus = false;
        wigeBonus = 0;
        hitThisRoundByAntiTSM = false;
        inReverse = false;
        hitBySwarmsEntity.clear();
        hitBySwarmsWeapon.clear();
        setTaggedBy(-1);
        setLayingMines(false);
        setArmsFlipped(false);
        setDisplacementAttack(null);
        setFindingClub(false);
        setSpotting(false);
        spotTargetId = Entity.NONE;
        setClearingMinefield(false);
        setUnjammingRAC(false);
        crew.setKoThisRound(false);
        m_lNarcedBy |= m_lPendingNarc;
        if (pendingINarcPods.size() > 0) {
            iNarcPods.addAll(pendingINarcPods);
            pendingINarcPods = new ArrayList<INarcPod>();
        }
        if (pendingNarcPods.size() > 0) {
            narcPods.addAll(pendingNarcPods);
            pendingNarcPods.clear();
        }

        // update the number of turns we used a blue shield
        if (hasActiveBlueShield()) {
            blueShieldRounds++;
        }

        // for dropping troops, check to see if they are going to land
        // this turn, if so, then set their assault drop status to true
        if (isAirborne()
            && !(this instanceof Aero)
            && (getAltitude() <= game.getPlanetaryConditions()
                                     .getDropRate())) {
            setAssaultDropInProgress(true);
        }

        for (Mounted m : getEquipment()) {
            m.newRound(roundNumber);
        }

        newRoundNovaNetSwitch();
        doNewRoundIMP();

        // reset hexes passed through
        setPassedThrough(new Vector<Coords>());
        setPassedThroughFacing(new ArrayList<Integer>());
        if (playerPickedPassThrough == null) {
            playerPickedPassThrough = new HashMap<>();
        } else {
            playerPickedPassThrough.clear();
        }

        resetFiringArcs();

        resetBays();

        // reset evasion
        setEvading(false);

        // make sensor checks
        sensorCheck = Compute.d6(2);
        // if the current sensor is BAP and BAP is critted, then switch to the
        // first
        // thing that works
        if ((null != nextSensor) && nextSensor.isBAP() && !hasBAP(false)) {
            for (Sensor sensor : getSensors()) {
                if (!sensor.isBAP()) {
                    nextSensor = sensor;
                    break;
                }
            }
        }
        // change the active sensor, if requested
        if (null != nextSensor) {
            activeSensor = nextSensor;
        }

        // ghost target roll
        ghostTargetRoll = Compute.d6(2);
        ghostTargetOverride = Compute.d6(2);

        // update fatigue count
        if ((null != crew) && isDeployed()) {
            crew.incrementFatigueCount();
        }

        // Update the inferno tracker.
        infernos.newRound(roundNumber);
        if (taserShutdownRounds > 0) {
            taserShutdownRounds--;
            if (taserShutdownRounds == 0) {
                shutdownByBATaser = false;
            }
        }
        if (taserInterferenceRounds > 0) {
            taserInterferenceRounds--;
            if (taserInterferenceRounds == 0) {
                taserInterference = 0;
                taserInterferenceHeat = false;
            }
        }
        if (taserFeedBackRounds > 0) {
            taserFeedBackRounds--;
        }

        // If we are affected by the TSEMP Shutdown effect, we should remove
        // it now, so we can startup during the end phase
        if (getTsempEffect() == TSEMPWeapon.TSEMP_EFFECT_SHUTDOWN) {
            setTsempEffect(TSEMPWeapon.TSEMP_EFFECT_NONE);
            // The TSEMP interference effect shouldn't be removed until the start
            //  of a round where we didn't have any TSEMP hits and didn't fire a
            //  TSEMP, since we need the effect active during the firing phase
        } else if ((getTsempHitsThisTurn() == 0) && !isFiredTsempThisTurn()) {
            setTsempEffect(TSEMPWeapon.TSEMP_EFFECT_NONE);
        }

        // TSEMPs can fire every other round, so if we didn't fire last
        //  round and the TSEMP isn't one-shot, reset it's fired state
        if (hasFiredTsemp()) {
            for (Mounted m : getWeaponList()) {
                if (m.getType().hasFlag(WeaponType.F_TSEMP)
                    && !m.getType().hasFlag(WeaponType.F_ONESHOT)) {
                    if (m.isTSEMPDowntime()) {
                        m.setFired(false);
                        m.setTSEMPDowntime(false);
                    } else if (m.isFired()) {
                        m.setTSEMPDowntime(true);
                    }
                }
            }
        }

        // Reset TSEMP hits
        tsempHitsThisTurn = 0;
        // Reset TSEMP firing flag
        setFiredTsempThisTurn(false);

        // Decrement the number of consecutive turns if not used last turn
        if (!hasActivatedRadicalHS()) {
            setConsecutiveRHSUses(Math.max(0, getConsecutiveRHSUses() - 1));
        }
        // Reset used RHS flag
        deactivateRadicalHS();

        clearAttackedByThisTurn();

        setMadePointblankShot(false);

        setSelfDestructedThisTurn(false);

        setClimbMode(GUIPreferences.getInstance().getBoolean(GUIPreferences.ADVANCED_MOVE_DEFAULT_CLIMB_MODE));
    }

    /**
     * Applies any damage that the entity has suffered. When anything gets hit
     * it is simply marked as "hit" but does not stop working until this is
     * called.
     */
    public void applyDamage() {
        // mark all damaged equipment destroyed
        for (Mounted mounted : getEquipment()) {
            if (mounted.isHit()) {
                mounted.setDestroyed(true);
            }
        }

        // destroy criticals that were hit last phase
        for (int i = 0; i < locations(); i++) {
            for (int j = 0; j < getNumberOfCriticals(i); j++) {
                final CriticalSlot cs = getCritical(i, j);
                if ((cs != null) && cs.isHit()) {
                    cs.setDestroyed(true);
                }
            }
        }

        // Reset any "blown off this phase" markers.
        for (int i = 0; i < locations(); i++) {
            setLocationBlownOffThisPhase(i, false);
        }

        // destroy armor/internals if the section was removed
        for (int i = 0; i < locations(); i++) {
            if (getInternal(i) == IArmorState.ARMOR_DOOMED) {
                setArmor(IArmorState.ARMOR_DESTROYED, i);
                setArmor(IArmorState.ARMOR_DESTROYED, i, true);
                setInternal(IArmorState.ARMOR_DESTROYED, i);
                // destroy any Narc beacons
                for (Iterator<NarcPod> iter = narcPods.iterator(); iter
                        .hasNext(); ) {
                    NarcPod p = iter.next();
                    if (p.getLocation() == i) {
                        iter.remove();
                    }
                }
                for (Iterator<INarcPod> iter = iNarcPods.iterator(); iter
                        .hasNext(); ) {
                    INarcPod p = iter.next();
                    if (p.getLocation() == i) {
                        iter.remove();
                    }
                }
                for (Iterator<NarcPod> iter = pendingNarcPods.iterator(); iter
                        .hasNext(); ) {
                    NarcPod p = iter.next();
                    if (p.getLocation() == i) {
                        iter.remove();
                    }
                }
                for (Iterator<INarcPod> iter = pendingINarcPods.iterator(); iter
                        .hasNext(); ) {
                    INarcPod p = iter.next();
                    if (p.getLocation() == i) {
                        iter.remove();
                    }
                }
            }
        }
    }

    /**
     * Attempts to reload any empty weapons with the first ammo found
     */
    public void reloadEmptyWeapons() {
        // try to reload weapons
        for (Mounted mounted : getTotalWeaponList()) {
            WeaponType wtype = (WeaponType) mounted.getType();

            if (wtype.getAmmoType() != AmmoType.T_NA) {
                if ((mounted.getLinked() == null)
                    || (mounted.getLinked().getUsableShotsLeft() <= 0)
                    || mounted.getLinked().isDumping()) {
                    loadWeaponWithSameAmmo(mounted);
                }
            }
        }
    }

    /**
     * Return the currently operable AMS mounted in this Entity.
     *
     * @return
     */
    public List<Mounted> getActiveAMS() {
        ArrayList<Mounted> ams = new ArrayList<>();
        for (Mounted weapon : getWeaponList()) {
            // Skip anything that's not AMS
            if (!weapon.getType().hasFlag(WeaponType.F_AMS)) {
                continue;
            }

            // Make sure the AMS is good to go
            if (!weapon.isReady() || weapon.isMissing()
                || weapon.curMode().equals("Off")) {
                continue;
            }

            // AMS blocked by transported units can not fire
            if (isWeaponBlockedAt(weapon.getLocation(),
                                  weapon.isRearMounted())) {
                continue;
            }

            // Make sure ammo is loaded
            boolean baAPDS = (this instanceof BattleArmor)
                    && (weapon.getType().getInternalName().equals("ISBAAPDS"));
            Mounted ammo = weapon.getLinked();
            if (!(weapon.getType().hasFlag(WeaponType.F_ENERGY)) && !baAPDS
                && ((ammo == null) || (ammo.getUsableShotsLeft() == 0)
                    || ammo.isDumping())) {
                loadWeapon(weapon);
                ammo = weapon.getLinked();
            }

            // try again
            if (!(weapon.getType().hasFlag(WeaponType.F_ENERGY)) && !baAPDS
                && ((ammo == null) || (ammo.getUsableShotsLeft() == 0)
                    || ammo.isDumping())) {
                // No ammo for this AMS.
                continue;
            }
            ams.add(weapon);
        }
        return ams;
    }

    /**
     * Assign AMS systems to the most dangerous incoming missile attacks. This
     * should only be called once per turn, or AMS will get extra attacks
     */
    public void assignAMS(Vector<WeaponHandler> vAttacks) {

        HashSet<WeaponAttackAction> targets = new HashSet<WeaponAttackAction>();
        for (Mounted ams : getActiveAMS()) {
            // Ignore APDS, it gets assigned elsewhere
            if (ams.isAPDS()) {
                continue;
            }
            // make a new vector of only incoming attacks in arc
            Vector<WeaponAttackAction> vAttacksInArc = new Vector<WeaponAttackAction>(
                    vAttacks.size());
            for (WeaponHandler wr : vAttacks) {
                if (!targets.contains(wr.waa)
                        && Compute.isInArc(game, getId(), getEquipmentNum(ams),
                                game.getEntity(wr.waa.getEntityId()))) {
                    vAttacksInArc.addElement(wr.waa);
                }
            }
            // find the most dangerous salvo by expected damage
            WeaponAttackAction waa = Compute.getHighestExpectedDamage(game,
                    vAttacksInArc, true);
            if (waa != null) {
                waa.addCounterEquipment(ams);
                targets.add(waa);
            }
        }
    }

    /**
     * has the team attached a narc pod to me?
     */
    public boolean isNarcedBy(int nTeamID) {
        for (NarcPod p : narcPods) {
            if (p.getTeam() == nTeamID) {
                return true;
            }
        }
        return false;
    }

    /**
     * add a narc pod from this team to the mech. Unremovable
     *
     * @param pod The <code>NarcPod</code> to be attached.
     */
    public void attachNarcPod(NarcPod pod) {
        pendingNarcPods.add(pod);
    }

    /**
     * attach an iNarcPod
     *
     * @param pod The <code>INarcPod</code> to be attached.
     */
    public void attachINarcPod(INarcPod pod) {
        pendingINarcPods.add(pod);
    }

    /**
     * Have we been iNarced with a homing pod from that team?
     *
     * @param nTeamID The id of the team that we are wondering about.
     * @return true if the Entity is narced by that team.
     */
    public boolean isINarcedBy(int nTeamID) {
        for (INarcPod pod : iNarcPods) {
            if ((pod.getTeam() == nTeamID)
                && (pod.getType() == INarcPod.HOMING)) {
                return true;
            }
        }
        return false;
    }

    /**
     * Have we been iNarced with the named pod from any team?
     *
     * @param type the <code>int</code> type of iNarc pod.
     * @return <code>true</code> if we have.
     */
    public boolean isINarcedWith(long type) {
        for (INarcPod pod : iNarcPods) {
            if (pod.getType() == type) {
                return true;
            }
        }
        return false;
    }

    /**
     * Remove all attached iNarc Pods
     */
    public void removeAllINarcPods() {
        iNarcPods.clear();
    }

    /**
     * Do we have any iNarc Pods attached?
     *
     * @return true iff one or more iNarcPods are attached.
     */
    public boolean hasINarcPodsAttached() {
        if (iNarcPods.size() > 0) {
            return true;
        }
        return false;
    }

    /**
     * Get an <code>Enumeration</code> of <code>INarcPod</code>s that are
     * attached to this entity.
     *
     * @return an <code>Enumeration</code> of <code>INarcPod</code>s.
     */
    public Iterator<INarcPod> getINarcPodsAttached() {
        return iNarcPods.iterator();
    }

    /**
     * Remove an <code>INarcPod</code> from this entity.
     *
     * @param pod the <code>INarcPod</code> to be removed.
     * @return <code>true</code> if the pod was removed, <code>false</code> if
     * the pod was not attached to this entity.
     */
    public boolean removeINarcPod(INarcPod pod) {
        return iNarcPods.remove(pod);
    }

    /**
     * Calculates the battle value of this entity
     */
    public abstract int calculateBattleValue();

    public boolean useGeometricMeanBV() {
        return useGeometricBV || ((game != null)
                                  && game.getOptions().booleanOption(OptionsConstants.ADVANCED_GEOMETRIC_MEAN_BV));
    }

    public boolean useReducedOverheatModifierBV() {
        return (useReducedOverheatModifierBV || ((game != null)
                                                && game.getOptions().booleanOption(OptionsConstants.ADVANCED_REDUCED_OVERHEAT_MODIFIER_BV)));
    }

    /**
     * Calculates the battle value of this mech. If the parameter is true, then
     * the battle value for c3 will be added whether the mech is currently part
     * of a network or not. This should be overwritten if necessary
     *
     * @param ignoreC3    if the contribution of the C3 computer should be ignored when
     *                    calculating BV.
     * @param ignorePilot if the extra BV due to piloting skill should be ignore, needed
     *                    for c3 bv
     */
    public int calculateBattleValue(boolean ignoreC3, boolean ignorePilot) {
        if (useManualBV) {
            return manualBV;
        }
        return calculateBattleValue();
    }

    /**
     * Generates a vector containing reports on all useful information about
     * this entity.
     */
    public abstract Vector<Report> victoryReport();

    /**
     * Two entities are equal if their ids are equal
     */
    @Override
    public boolean equals(Object obj) {
        if(this == obj) {
            return true;
        }
        if((null == obj) || (getClass() != obj.getClass())) {
            return false;
        }
        final Entity other = (Entity) obj;
        return (id == other.id);
    }

    @Override
    public int hashCode() {
        return id;
    }

    /**
     * Get the movement mode of the entity
     */
    public EntityMovementMode getMovementMode() {
        return movementMode;
    }

    /**
     * Get the movement mode of the entity as a String.
     */
    public String getMovementModeAsString() {
        switch (getMovementMode()) {
            case NONE:
                return "None";
            case BIPED:
            case BIPED_SWIM:
                return "Biped";
            case QUAD:
            case QUAD_SWIM:
                return "Quad";
            case TRACKED:
                return "Tracked";
            case WHEELED:
                return "Wheeled";
            case HOVER:
                return "Hover";
            case VTOL:
                return "VTOL";
            case NAVAL:
                return "Naval";
            case HYDROFOIL:
                return "Hydrofoil";
            case SUBMARINE:
                return "Submarine";
            case INF_UMU:
                return "UMU";
            case INF_LEG:
                return "Leg";
            case INF_MOTORIZED:
                return "Motorized";
            case INF_JUMP:
                return "Jump";
            case WIGE:
                return "WiGE";
            case AERODYNE:
                return "Aerodyne";
            case SPHEROID:
                return "Spheroid";
            case RAIL:
                return "Rail";
            case MAGLEV:
                return "MagLev";
            default:
                return "ERROR";
        }
    }

    /**
     * Set the movement type of the entity
     */
    public void setMovementMode(EntityMovementMode movementMode) {
        this.movementMode = movementMode;
    }

    /**
     * Helper function to determine if a entity is a biped
     */
    public boolean entityIsBiped() {
        return (getMovementMode() == EntityMovementMode.BIPED);
    }

    /**
     * Helper function to determine if a entity is a quad
     */
    public boolean entityIsQuad() {
        return (getMovementMode() == EntityMovementMode.QUAD);
    }
    
    /**
     * Returns true is the entity needs a roll to stand up
     */
    public boolean needsRollToStand() {
        return true;
    }

    /**
     * Returns an entity's base piloting skill roll needed Only use this version
     * if the entity is through processing movement
     */
    public PilotingRollData getBasePilotingRoll() {
        return getBasePilotingRoll(moved);
    }

    /**
     * Returns an entity's base piloting skill roll needed
     */
    public PilotingRollData getBasePilotingRoll(EntityMovementType moveType) {
        final int entityId = getId();

        PilotingRollData roll;

        // Crew dead?
        if (getCrew().isDead() || getCrew().isDoomed()
            || (getCrew().getHits() >= 6)) {
            // Following line switched from impossible to automatic failure
            // -- bug fix for dead units taking PSRs
            return new PilotingRollData(entityId, TargetRoll.AUTOMATIC_FAIL,
                                        "Pilot dead");
        }
        // pilot awake?
        else if (!getCrew().isActive()) {
            return new PilotingRollData(entityId, TargetRoll.IMPOSSIBLE,
                                        "Pilot unconscious");
        }
        // gyro operational?
        if (isGyroDestroyed()) {
            return new PilotingRollData(entityId, TargetRoll.AUTOMATIC_FAIL,
                                        getCrew().getPiloting() + 6, "Gyro destroyed");
        }

        // both legs present?
        if (this instanceof BipedMech) {
            if (((BipedMech) this).countBadLegs() == 2) {
                return new PilotingRollData(entityId,
                                            TargetRoll.AUTOMATIC_FAIL,
                                            getCrew().getPiloting() + 10, "Both legs destroyed");
            }
        } else if (this instanceof QuadMech) {
            if (((QuadMech) this).countBadLegs() >= 3) {
                return new PilotingRollData(entityId,
                                            TargetRoll.AUTOMATIC_FAIL, getCrew().getPiloting()
                                                                       + (((Mech) this).countBadLegs() * 5),
                                            ((Mech) this).countBadLegs() + " legs destroyed");
            }
        }
        // entity shut down?
        if (isShutDown() && isShutDownThisPhase()) {
            return new PilotingRollData(entityId, TargetRoll.AUTOMATIC_FAIL,
                                        getCrew().getPiloting() + 3, "Reactor shut down");
        } else if (isShutDown()) {
            return new PilotingRollData(entityId, TargetRoll.AUTOMATIC_FAIL,
                                        TargetRoll.IMPOSSIBLE, "Reactor shut down");
        }

        // okay, let's figure out the stuff then
        roll = new PilotingRollData(entityId, getCrew().getPiloting(),
                                    "Base piloting skill");

        // Let's see if we have a modifier to our piloting skill roll. We'll
        // pass in the roll
        // object and adjust as necessary
        roll = addEntityBonuses(roll);

        // add planetary condition modifiers
        roll = addConditionBonuses(roll, moveType);

        if (isCarefulStand() && ((getWalkMP() - mpUsed) > 2)) {
            roll.addModifier(-2, "careful stand");
        }

        if (hasQuirk(OptionsConstants.QUIRK_NEG_HARD_PILOT)) {
            roll.addModifier(+1, "hard to pilot");
        }

        if (getPartialRepairs() != null) {
            if (getPartialRepairs().booleanOption("mech_gyro_1_crit")) {
                roll.addModifier(+1, "Partial repair of Gyro (+1)");
            }
            if (getPartialRepairs().booleanOption("mech_gyro_2_crit")) {
                roll.addModifier(+1, "Partial repair of Gyro (+2)");
            }
        }

        if (game.getOptions().booleanOption(OptionsConstants.ADVANCED_TACOPS_FATIGUE)
            && crew.isPilotingFatigued()) {
            roll.addModifier(1, "fatigue");
        }

        if (taserInterference > 0) {
            roll.addModifier(taserInterference, "taser interference");
        }

        if ((game.getPhase() == Phase.PHASE_MOVEMENT) && isPowerReverse()) {
            roll.addModifier(1, "power reverse");
        }

        return roll;
    }

    /**
     * Add in any piloting skill mods
     */
    public abstract PilotingRollData addEntityBonuses(PilotingRollData roll);

    /**
     * Add in any modifiers due to global conditions like light/weather/etc.
     */
    public PilotingRollData addConditionBonuses(PilotingRollData roll,
            EntityMovementType moveType) {

        if (moveType == EntityMovementType.MOVE_SPRINT
                || moveType == EntityMovementType.MOVE_VTOL_SPRINT) {
            roll.addModifier(2, "Sprinting");
        }

        PlanetaryConditions conditions = game.getPlanetaryConditions();
        // check light conditions for "running" entities
        if ((moveType == EntityMovementType.MOVE_RUN)
            || (moveType == EntityMovementType.MOVE_SPRINT)
            || (moveType == EntityMovementType.MOVE_VTOL_RUN)
            || (moveType == EntityMovementType.MOVE_OVER_THRUST)
            || (moveType == EntityMovementType.MOVE_VTOL_SPRINT)) {
            int lightPenalty = conditions.getLightPilotPenalty();
            if (lightPenalty > 0) {
                roll.addModifier(lightPenalty,
                        conditions.getLightDisplayableName());
            }
        }

        // check weather conditions for all entities
        int weatherMod = conditions.getWeatherPilotPenalty();
        if ((weatherMod != 0) && !game.getBoard().inSpace()
                && ((null == crew) || !crew.getOptions().booleanOption(OptionsConstants.UNOFF_ALLWEATHER))) {
            roll.addModifier(weatherMod, conditions.getWeatherDisplayableName());
        }

        // check wind conditions for all entities
        int windMod = conditions.getWindPilotPenalty(this);
        if ((windMod != 0) && !game.getBoard().inSpace()
                && ((null == crew) || !crew.getOptions().booleanOption(OptionsConstants.UNOFF_ALLWEATHER))) {
            roll.addModifier(windMod, conditions.getWindDisplayableName());
        }

        return roll;
    }

    /**
     * Checks if the entity is getting up. If so, returns the target roll for
     * the piloting skill check.
     */
    public PilotingRollData checkGetUp(MoveStep step,
            EntityMovementType moveType) {

        if ((step == null)
            || ((step.getType() != MoveStepType.GET_UP) 
                    && (step.getType() != MoveStepType.CAREFUL_STAND))) {
            return new PilotingRollData(id, TargetRoll.CHECK_FALSE,
                    "Check false: Entity is not attempting to get up.");
        }

        PilotingRollData roll = getBasePilotingRoll(moveType);

        if (this instanceof BipedMech) {
            if ((((Mech) this).countBadLegs() >= 1)
                    && (isLocationBad(Mech.LOC_LARM) 
                            && isLocationBad(Mech.LOC_RARM))) {
                roll.addModifier(TargetRoll.IMPOSSIBLE,
                        "can't get up with destroyed leg and arms");
                return roll;
            }
        }

        if (isHullDown() && (this instanceof QuadMech)) {
            roll.addModifier(TargetRoll.AUTOMATIC_SUCCESS,
                    "getting up from hull down");
            return roll;
        }

        if (!needsRollToStand() && !isGyroDestroyed()) {
            roll.addModifier(TargetRoll.AUTOMATIC_SUCCESS, "\n"
                    + getDisplayName()
                    + " does not need to make a piloting skill check "
                    + "to stand up because it has all four of " + "its legs.");
            return roll;
        }

        // append the reason modifier
        roll.append(new PilotingRollData(getId(), 0, "getting up"));
        addPilotingModifierForTerrain(roll, step);
        return roll;
    }

    /**
     * Checks if the entity is attempting to run with damage that would force a
     * PSR. If so, returns the target roll for the piloting skill check.
     */
    public PilotingRollData checkRunningWithDamage(
            EntityMovementType overallMoveType) {
        PilotingRollData roll = getBasePilotingRoll(overallMoveType);

        int gyroDamage = getBadCriticals(CriticalSlot.TYPE_SYSTEM,
                                         Mech.SYSTEM_GYRO, Mech.LOC_CT);
        if (getGyroType() == Mech.GYRO_HEAVY_DUTY) {
            gyroDamage--; // HD gyro ignores 1st damage
        }
        if (((overallMoveType == EntityMovementType.MOVE_RUN)
                || (overallMoveType == EntityMovementType.MOVE_SPRINT))
            && canFall() && ((gyroDamage > 0) || hasHipCrit())) {
            // append the reason modifier
            roll.append(new PilotingRollData(getId(), 0,
                                             "running with damaged hip actuator or gyro"));
        } else {
            roll.addModifier(TargetRoll.CHECK_FALSE,
                             "Check false: Entity is not attempting to run with damage");
        }
        addPilotingModifierForTerrain(roll);
        return roll;
    }

    /**
     * Checks if the entity is attempting to sprint with MASC engaged. If so,
     * returns the target roll for the piloting skill check.
     */
    public PilotingRollData checkSprintingWithMASC(
            EntityMovementType overallMoveType, int used) {
        PilotingRollData roll = getBasePilotingRoll(overallMoveType);

        if ((overallMoveType == EntityMovementType.MOVE_SPRINT
                || overallMoveType == EntityMovementType.MOVE_VTOL_SPRINT)
            && (used > ((int) Math.ceil(2.0 * this.getWalkMP())))) {
            roll.append(new PilotingRollData(getId(), 0,
                                             "sprinting with active MASC/Supercharger"));
        } else {
            roll.addModifier(TargetRoll.CHECK_FALSE,
                             "Check false: Entity is not attempting to sprint with MASC");
        }

        addPilotingModifierForTerrain(roll);
        return roll;
    }

    /**
     * Checks if the entity is attempting to sprint with supercharger engaged.
     * If so, returns the target roll for the piloting skill check.
     */
    public PilotingRollData checkSprintingWithSupercharger(
            EntityMovementType overallMoveType, int used) {
        PilotingRollData roll = getBasePilotingRoll(overallMoveType);

        if ((overallMoveType == EntityMovementType.MOVE_SPRINT
                || overallMoveType == EntityMovementType.MOVE_VTOL_SPRINT)
            && (used > ((int) Math.ceil(2.5 * this.getWalkMP())))) {
            roll.append(new PilotingRollData(getId(), 0,
                                             "sprinting with active MASC/Supercharger"));
        } else {
            roll.addModifier(TargetRoll.CHECK_FALSE,
                             "Check false: Entity is not attempting to sprint with Supercharger");
        }

        addPilotingModifierForTerrain(roll);
        return roll;
    }

    /**
     * Checks if the entity is attempting to sprint with supercharger engaged.
     * If so, returns the target roll for the piloting skill check.
     */
    public PilotingRollData checkUsingOverdrive (EntityMovementType overallMoveType) {
        PilotingRollData roll = getBasePilotingRoll(overallMoveType);

        if ((overallMoveType == EntityMovementType.MOVE_SPRINT
                || overallMoveType == EntityMovementType.MOVE_VTOL_SPRINT)
                && (this instanceof Tank
                        || (this instanceof QuadVee && ((QuadVee)this).isInVehicleMode()))) {
            roll.append(new PilotingRollData(getId(), 0, "using overdrive"));
        } else {
            roll.addModifier(TargetRoll.CHECK_FALSE,
                             "Check false: Entity is not using overdrive");
        }

        return roll;
    }

    /**
     * Checks if the entity is attempting to increase two speed categories.
     * If so, returns the target roll for the piloting skill check.
     */
    public PilotingRollData checkGunningIt (EntityMovementType overallMoveType) {
        PilotingRollData roll = getBasePilotingRoll(overallMoveType);
<<<<<<< HEAD
        
        if (this instanceof Tank
                || (this instanceof QuadVee && ((QuadVee)this).isInVehicleMode())) {
=======

        if (game.getOptions().booleanOption(OptionsConstants.ADVGRNDMOV_VEHICLE_ACCELERATION)
                && (this instanceof Tank
                        || (this instanceof QuadVee && ((QuadVee)this).isInVehicleMode())
                        || movementMode == EntityMovementMode.AIRMECH)) {
>>>>>>> 22ed1d87
            if (((overallMoveType == EntityMovementType.MOVE_SPRINT
                    || overallMoveType == EntityMovementType.MOVE_VTOL_SPRINT)
                    && (movedLastRound == EntityMovementType.MOVE_WALK
                    || movedLastRound == EntityMovementType.MOVE_VTOL_WALK))
                    || ((overallMoveType == EntityMovementType.MOVE_RUN
                    || overallMoveType == EntityMovementType.MOVE_VTOL_RUN)
                            && (movedLastRound == EntityMovementType.MOVE_NONE
                            || movedLastRound == EntityMovementType.MOVE_JUMP
                            || movedLastRound == EntityMovementType.MOVE_SKID))) {
            roll.append(new PilotingRollData(getId(), 0, "gunning it"));
            return roll;
        }
        }
        roll.addModifier(TargetRoll.CHECK_FALSE,
                "Check false: Entity is not gunning it");            
        return roll;
    }

    /**
     * Checks if an entity is passing through certain terrain while not moving
     * carefully
     */
    public PilotingRollData checkRecklessMove(MoveStep step,
            EntityMovementType moveType, IHex curHex, Coords lastPos,
            Coords curPos, IHex prevHex) {
        PilotingRollData roll = getBasePilotingRoll(moveType);
        // no need to go further if movement is careful
        if (step.isCareful()) {
            roll.addModifier(TargetRoll.CHECK_FALSE, "moving carefully");
            return roll;
        }

        // this only applies in fog, night conditions, or if a hex along the
        // move path has ice
        boolean isFoggy = game.getPlanetaryConditions().getFog() != PlanetaryConditions.FOG_NONE;
        boolean isDark = game.getPlanetaryConditions().getLight() > PlanetaryConditions.L_DUSK;

        // if we are jumping, then no worries
        if (moveType == EntityMovementType.MOVE_JUMP) {
            roll.addModifier(TargetRoll.CHECK_FALSE, "jumping is not reckless?");
            return roll;
        }

        // we need to make this check on the first move forward and anytime the
        // hex is not clear or is a level change
        if ((isFoggy || isDark) && !lastPos.equals(curPos)
            && lastPos.equals(step.getEntity().getPosition())) {
            roll.append(new PilotingRollData(getId(), 0, "moving recklessly"));
        }
        // FIXME: no perfect solution in the current code to determine if hex is
        // clear. I will use movement costs
        else if ((isFoggy || isDark)
                 && !lastPos.equals(curPos)
                 && ((curHex.movementCost(this) > 0) || ((null != prevHex) && (prevHex
                                                                                       .getLevel() != curHex
                                                                                       .getLevel())))) {
            roll.append(new PilotingRollData(getId(), 0, "moving recklessly"));
            // ice conditions
        } else if (curHex.containsTerrain(Terrains.ICE)) {
            roll.append(new PilotingRollData(getId(), 0, "moving recklessly"));
        } else {
            roll.addModifier(TargetRoll.CHECK_FALSE, "not moving recklessly");
        }

        adjustDifficultTerrainPSRModifier(roll);

        return roll;
    }

    /**
     * Checks if the entity is landing (from a jump) with damage that would
     * force a PSR. If so, returns the target roll for the piloting skill check.
     */
    public PilotingRollData checkLandingWithDamage(
            EntityMovementType overallMoveType) {
        PilotingRollData roll = getBasePilotingRoll(overallMoveType);
        
        int gyroHits = getBadCriticals(CriticalSlot.TYPE_SYSTEM, Mech.SYSTEM_GYRO, Mech.LOC_CT);
        //Heavy duty gyro does not force PSR until second hit
        if (getGyroType() == Mech.GYRO_HEAVY_DUTY || getGyroType() == Mech.GYRO_SUPERHEAVY) {
            gyroHits--;
        }
        if (gyroHits > 0 || hasLegActuatorCrit()) {
            // append the reason modifier
            roll.append(new PilotingRollData(getId(), 0,
                                             "landing with damaged leg actuator or gyro"));
            addPilotingModifierForTerrain(roll);
        } else {
            roll.addModifier(
                    TargetRoll.CHECK_FALSE,
                    "Entity does not have gyro or leg actuator damage -- checking for purposes of determining PSR " +
                    "after jump.");
        }
        return roll;
    }

    /**
     * Checks if the entity is landing (from a jump) with a prototype JJ If so,
     * returns the target roll for the piloting skill check.
     */
    public PilotingRollData checkLandingWithPrototypeJJ(
            EntityMovementType overallMoveType) {
        PilotingRollData roll = getBasePilotingRoll(overallMoveType);

        if (getJumpType() == Mech.JUMP_PROTOTYPE) {
            // append the reason modifier
            roll.append(new PilotingRollData(getId(), 3,
                                             "landing with prototype jump jets"));
            addPilotingModifierForTerrain(roll);
        } else {
            roll.addModifier(
                    TargetRoll.CHECK_FALSE,
                    "Entity does not have protype jump jets -- checking for purposes of determining PSR after jump.");
        }
        return roll;
    }

    /**
     * Checks if an entity is landing (from a jump) in heavy woods.
     */
    public PilotingRollData checkLandingInHeavyWoods(
            EntityMovementType overallMoveType, IHex curHex) {
        PilotingRollData roll = getBasePilotingRoll(overallMoveType);
        if (curHex.containsTerrain(Terrains.WOODS, 2)) {
            roll.append(new PilotingRollData(getId(), 0,
                    "landing in heavy woods"));
            addPilotingModifierForTerrain(roll);
        } else if (curHex.containsTerrain(Terrains.WOODS, 3)) {
            roll.append(new PilotingRollData(getId(), 0,
                    "landing in ultra woods"));
            addPilotingModifierForTerrain(roll);
        } else {
            roll.addModifier(TargetRoll.CHECK_FALSE,
                    "hex does not contain heavy or ultra woods");
        }
        return roll;
    }

    /**
     * Checks if the entity is landing (from a jump) on ice-covered water.
     */
    public PilotingRollData checkLandingOnIce(
            EntityMovementType overallMoveType, IHex curHex) {
        PilotingRollData roll = getBasePilotingRoll(overallMoveType);

        if (curHex.containsTerrain(Terrains.ICE)
            && (curHex.terrainLevel(Terrains.WATER) > 0)) {
            roll.append(new PilotingRollData(getId(), 0,
                                             "landing on ice-covered water"));
            addPilotingModifierForTerrain(roll);
            adjustDifficultTerrainPSRModifier(roll);
        } else {
            roll.addModifier(TargetRoll.CHECK_FALSE,
                             "hex is not covered by ice");
        }

        return roll;
    }

    /**
     * return a <code>PilotingRollData</code> checking for whether this Entity
     * moved too fast due to low gravity
     *
     * @param step
     * @return
     */
    public PilotingRollData checkMovedTooFast(MoveStep step,
            EntityMovementType moveType) {
        PilotingRollData roll = getBasePilotingRoll(moveType);
        addPilotingModifierForTerrain(roll, step);
        switch (moveType) {
            case MOVE_WALK:
            case MOVE_RUN:
            case MOVE_VTOL_WALK:
            case MOVE_VTOL_RUN:
                int maxSafeMP = (int) Math.ceil(getOriginalWalkMP() * 1.5) + wigeBonus;
                if (isEligibleForPavementBonus() && gotPavementBonus) {
                    maxSafeMP++;
                }
                if (step.getMpUsed() > maxSafeMP) {
                    roll.append(new PilotingRollData(getId(), 0,
                            "used more MPs than at 1G possible"));
                } else {
                    roll.addModifier(TargetRoll.CHECK_FALSE,
                            "Check false: Entity did not use more "
                            + "MPs walking/running than possible at 1G");
                }
                break;
            case MOVE_JUMP:
                if (step.getMpUsed() > getJumpMP(false)) {
                    roll.append(new PilotingRollData(getId(), 0,
                            "used more MPs than at 1G possible"));
                    int gravMod = game.getPlanetaryConditions()
                            .getGravityPilotPenalty();
                    if ((gravMod != 0) && !game.getBoard().inSpace()) {
                        roll.addModifier(gravMod, game
                                .getPlanetaryConditions().getGravity()
                                + "G gravity");
                    }
                } else {
                    roll.addModifier(TargetRoll.CHECK_FALSE,
                            "Check false: Entity did not use more "
                            + "MPs jumping than possible at 1G");
                }
                break;
            default:
        }
        return roll;
    }

    /**
     * Checks if the entity might skid on pavement. If so, returns the target
     * roll for the piloting skill check.
     */
    public PilotingRollData checkSkid(EntityMovementType moveType, IHex prevHex,
            EntityMovementType overallMoveType, MoveStep prevStep, MoveStep currStep,
            int prevFacing, int curFacing, Coords lastPos, Coords curPos,
            boolean isInfantry, int distance) {

        PilotingRollData roll = getBasePilotingRoll(overallMoveType);
        // If we aren't traveling along a road, apply terrain modifiers
        if (!((prevStep == null || prevStep.isPavementStep()) && currStep.isPavementStep())) {
            addPilotingModifierForTerrain(roll, lastPos);
        }

        if (isAirborne() || isAirborneVTOLorWIGE()) {
            roll.addModifier(TargetRoll.CHECK_FALSE,
                    "Check false: flying entities don't skid");
            return roll;
        }

        if (isInfantry) {
            roll.addModifier(TargetRoll.CHECK_FALSE,
                    "Check false: infantry don't skid");
            return roll;
        }

        if (moveType == EntityMovementType.MOVE_JUMP) {
            roll.addModifier(TargetRoll.CHECK_FALSE,
                    "Check false: jumping entities don't skid");
            return roll;
        }

        if ((null != prevStep) && prevStep.isHasJustStood()) {
            roll.addModifier(TargetRoll.CHECK_FALSE,
                    "Check false: getting up entities don't skid");
            return roll;
        }

        /*
         * IHex curHex = null; if (null != curPos) { curHex =
         * game.getBoard().getHex(curPos); }
         */

        boolean prevStepPavement;
        if (prevStep != null) {
            prevStepPavement = prevStep.isPavementStep();
        } else {
            prevStepPavement = prevHex.hasPavement();
        }

        // TODO: add check for elevation of pavement, road,
        // or bridge matches entity elevation.
        if ((prevHex != null) && prevHex.containsTerrain(Terrains.ICE)
                && (((movementMode != EntityMovementMode.HOVER)
                        && (movementMode != EntityMovementMode.WIGE))
                        || (((movementMode == EntityMovementMode.HOVER)
                                || (movementMode == EntityMovementMode.WIGE))
                                && ((game.getPlanetaryConditions()
                                        .getWeather() == PlanetaryConditions.WE_HEAVY_SNOW)
                                        || (game.getPlanetaryConditions()
                                                .getWeather() == PlanetaryConditions.WE_BLIZZARD)
                                        || (game.getPlanetaryConditions()
                                                .getWindStrength() >= PlanetaryConditions.WI_STORM))))
                && (prevFacing != curFacing) && !lastPos.equals(curPos)) {
            roll.append(new PilotingRollData(getId(),
                    getMovementBeforeSkidPSRModifier(distance),
                    "turning on ice"));
            adjustDifficultTerrainPSRModifier(roll);
            return roll;
        } else if ((prevStepPavement
                && ((overallMoveType == EntityMovementType.MOVE_RUN)
                        || (overallMoveType == EntityMovementType.MOVE_SPRINT))
                && (movementMode != EntityMovementMode.HOVER)
                && (movementMode != EntityMovementMode.WIGE))
                && (prevFacing != curFacing) && !lastPos.equals(curPos)) {
            if (this instanceof Mech) {
                roll.append(new PilotingRollData(getId(),
                        getMovementBeforeSkidPSRModifier(distance),
                        "running & turning on pavement"));
            } else {
                roll.append(new PilotingRollData(getId(),
                        getMovementBeforeSkidPSRModifier(distance),
                        "reckless driving on pavement"));
            }
            adjustDifficultTerrainPSRModifier(roll);
            return roll;
        } else {
            roll.addModifier(TargetRoll.CHECK_FALSE,
                    "Check false: Entity is not apparently skidding");
            return roll;
        }
    }

    /**
     * Checks if the entity is moving into rubble. If so, returns the target
     * roll for the piloting skill check.
     */
    public PilotingRollData checkRubbleMove(MoveStep step,
            EntityMovementType moveType, IHex curHex, Coords lastPos,
            Coords curPos, boolean isLastStep, boolean isPavementStep) {
        PilotingRollData roll = getBasePilotingRoll(moveType);
        boolean enteringRubble = true;
        addPilotingModifierForTerrain(roll, curPos, enteringRubble);

        if (!lastPos.equals(curPos)
                && ((moveType != EntityMovementType.MOVE_JUMP) || isLastStep)
                && (curHex.terrainLevel(Terrains.RUBBLE) > 0) && !isPavementStep
                && canFall()) {
            adjustDifficultTerrainPSRModifier(roll);
        } else {
            roll.addModifier(TargetRoll.CHECK_FALSE,
                    "Check false: Entity is not entering rubble");
        }

        return roll;
    }

    /**
     * Checks if the entity is moving into a hex that might cause it to bog
     * down. If so, returns the target roll for the piloting skill check.
     */
    public PilotingRollData checkBogDown(MoveStep step,
            EntityMovementType moveType, IHex curHex, Coords lastPos,
            Coords curPos, int lastElev, boolean isPavementStep) {
        PilotingRollData roll = getBasePilotingRoll(moveType);
        int bgMod = curHex.getBogDownModifier(getMovementMode(),
                this instanceof LargeSupportTank);
        if ((!lastPos.equals(curPos) || (step.getElevation() != lastElev))
                && (bgMod != TargetRoll.AUTOMATIC_SUCCESS)
                && (moveType != EntityMovementType.MOVE_JUMP)
                && (step.getElevation() == 0) && !isPavementStep) {
            roll.append(
                    new PilotingRollData(getId(), bgMod, "avoid bogging down"));
            if ((this instanceof Mech) && ((Mech) this).isSuperHeavy()) {
                roll.addModifier(1, "superheavy mech avoiding bogging down");
            }
            addPilotingModifierForTerrain(roll, curPos, false);
            adjustDifficultTerrainPSRModifier(roll);
        } else {
            roll.addModifier(TargetRoll.CHECK_FALSE,
                    "Check false: Not entering bog-down terrain, "
                    + "or jumping/hovering over such terrain");
        }
        return roll;
    }

    /**
     * Checks if the entity is moving into depth 1+ water. If so, returns the
     * target roll for the piloting skill check.
     */
    public PilotingRollData checkWaterMove(MoveStep step,
            EntityMovementType moveType, IHex curHex, Coords lastPos,
            Coords curPos, boolean isPavementStep) {
        if ((curHex.terrainLevel(Terrains.WATER) > 0)
            && (step.getElevation() < 0) && !lastPos.equals(curPos)
            && (moveType != EntityMovementType.MOVE_JUMP)
            && (getMovementMode() != EntityMovementMode.HOVER)
            && (getMovementMode() != EntityMovementMode.VTOL)
            && (getMovementMode() != EntityMovementMode.NAVAL)
            && (getMovementMode() != EntityMovementMode.HYDROFOIL)
            && (getMovementMode() != EntityMovementMode.SUBMARINE)
            && (getMovementMode() != EntityMovementMode.INF_UMU)
            && (getMovementMode() != EntityMovementMode.BIPED_SWIM)
            && (getMovementMode() != EntityMovementMode.QUAD_SWIM)
            && (getMovementMode() != EntityMovementMode.WIGE)
            && canFall()
            && !isPavementStep) {
            return checkWaterMove(curHex.terrainLevel(Terrains.WATER), moveType);
        }
        return checkWaterMove(0, moveType);
    }

    /**
     * Checks if the entity is moving into depth 1+ water. If so, returns the
     * target roll for the piloting skill check.
     */
    public PilotingRollData checkWaterMove(int waterLevel,
            EntityMovementType overallMoveType) {
        PilotingRollData roll = getBasePilotingRoll(overallMoveType);

        int mod;
        if (waterLevel == 1) {
            mod = -1;
        } else if (waterLevel == 2) {
            mod = 0;
        } else {
            mod = 1;
        }

        if (waterLevel > 0) {
            // append the reason modifier
            roll.append(new PilotingRollData(getId(), mod,
                    "entering Depth " + waterLevel + " Water"));
            adjustDifficultTerrainPSRModifier(roll);
        } else {
            roll.addModifier(TargetRoll.CHECK_FALSE,
                    "Check false: No water here.");
        }

        return roll;
    }

    /**
     * Checks if the entity is being swarmed. If so, returns the target roll for
     * the piloting skill check to dislodge them.
     */
    public PilotingRollData checkDislodgeSwarmers(MoveStep step,
            EntityMovementType moveType) {

        // If we're not being swarmed, return CHECK_FALSE
        if (Entity.NONE == getSwarmAttackerId()) {
            return new PilotingRollData(getId(), TargetRoll.CHECK_FALSE,
                    "Check false: No swarmers attached");
        }

        // append the reason modifier
        PilotingRollData roll = getBasePilotingRoll(moveType);
        roll.append(new PilotingRollData(getId(), 0,
                "attempting to dislodge swarmers by dropping prone"));
        addPilotingModifierForTerrain(roll, step);

        return roll;
    }

    /**
     * Checks to see if an entity is moving through building walls. Note: this
     * method returns true/false, unlike the other checkStuff() methods above.
     *
     * @return 0, no eligible building; 1, exiting; 2, entering; 3, both; 4,
     * stepping on roof, 8 changing elevations within a building
     */
    public int checkMovementInBuilding(MoveStep step, MoveStep prevStep,
                                       Coords curPos, Coords prevPos) {
        if ((prevPos == null)
            || (prevPos.equals(curPos) && !(this instanceof Protomech))) {
            return 0;
        }
        IHex curHex = game.getBoard().getHex(curPos);
        IHex prevHex = game.getBoard().getHex(prevPos);
        // ineligible because of movement type or unit type
        if (isAirborne()) {
            return 0;
        }

        if ((this instanceof Infantry)
            && (step.getMovementType(false) != EntityMovementType.MOVE_JUMP)) {
            return 0;
        }

        if ((this instanceof Protomech) && (prevStep != null)
            && (prevStep.getMovementType(false) == EntityMovementType.MOVE_JUMP)) {
            return 0;
        }

        // check for movement inside a hangar
        Building curBldg = game.getBoard().getBuildingAt(curPos);
        if ((null != curBldg)
            && curBldg.isIn(prevPos)
            && (curBldg.getBldgClass() == Building.HANGAR)
            && (curHex.terrainLevel(Terrains.BLDG_ELEV) > height())
            && (step.getElevation() < curHex
                .terrainLevel(Terrains.BLDG_ELEV))) {
            return 0;
        }

        int rv = 0;
        // check current hex for building
        if (step.getElevation() < curHex.terrainLevel(Terrains.BLDG_ELEV)) {
            rv += 2;
        } else if (((step.getElevation() == curHex
                .terrainLevel(Terrains.BLDG_ELEV)) || (step.getElevation() == curHex
                .terrainLevel(Terrains.BRIDGE_ELEV)))
                   && (step.getMovementType(false) != EntityMovementType.MOVE_JUMP)) {
            rv += 4;
        }
        // check previous hex for building
        if (prevHex != null) {
            int prevEl = getElevation();
            if (prevStep != null) {
                prevEl = prevStep.getElevation();
            }
            if ((prevEl < prevHex.terrainLevel(Terrains.BLDG_ELEV))
                && ((curHex.terrainLevel(Terrains.BLDG_CLASS) != 1) || (getHeight() >= curHex
                    .terrainLevel(Terrains.BLDG_ELEV)))) {
                rv += 1;
            }
        }

        // check to see if its a wall
        if (rv > 1) {
            Building bldgEntered = null;
            bldgEntered = game.getBoard().getBuildingAt(curPos);
            if (bldgEntered.getType() == Building.WALL) {
                return 4;
            }
        }

        // Check for changing levels within a building
        if (curPos.equals(prevPos)
            && (curBldg != null)
            && (prevStep != null)
            && (step.getElevation() != prevStep.getElevation())
            && ((step.getType() == MoveStepType.UP) || (step.getType() == MoveStepType.DOWN))) {
            rv = 8;
        }

        if ((this instanceof Infantry) || (this instanceof Protomech)) {
            if ((rv != 2) && (rv != 8) && (rv != 10)) {
                rv = 0;
            }
        }
        return rv;
    }

    /**
     * Calculates and returns the roll for an entity moving in buildings.
     */
    public PilotingRollData rollMovementInBuilding(Building bldg, int distance,
                                                   String why, EntityMovementType overallMoveType) {
        PilotingRollData roll = getBasePilotingRoll(overallMoveType);

        if ((this instanceof Mech) && ((Mech) this).isSuperHeavy()) {
            roll.addModifier(4, "superheavy mech moving in building");
        }

        int mod = 0;
        String desc;

        if (why.equals("")) {
            desc = "moving through ";
        } else {
            desc = why + " ";
        }

        switch (bldg.getType()) {
            case Building.LIGHT:
                desc = "Light";
                break;
            case Building.MEDIUM:
                if (bldg.getBldgClass() != Building.HANGAR) {
                    mod = 1;
                    desc = "Medium";
                }
                if (bldg.getBldgClass() >= Building.FORTRESS) {
                    mod = 2;
                    desc = desc + " Fortress";
                }
                break;
            case Building.HEAVY:
                mod = 2;
                desc = "Heavy";
                if (bldg.getBldgClass() == Building.HANGAR) {
                    mod = 1;
                    desc = desc + " Hangar";
                }
                if (bldg.getBldgClass() == Building.FORTRESS) {
                    mod = 3;
                    desc = desc + " Fortress";
                }
                // if(bldg.getBldgClass() == Building.CASTLE_BRIAN) {
                // mod = 4;
                // desc = desc + " Castle Brian";
                // }
                break;
            case Building.HARDENED:
                mod = 5;
                desc = "Hardened";
                if (bldg.getBldgClass() == Building.HANGAR) {
                    mod = 3;
                    desc = desc + " Hangar";
                }
                if (bldg.getBldgClass() == Building.FORTRESS) {
                    mod = 4;
                    desc = desc + " Fortress";
                }
                break;
            case Building.WALL:
                mod = 12;
                desc = "";
                break;
        }

        // append the reason modifier
        roll.append(new PilotingRollData(getId(), mod, "moving through " + desc
                                                       + " " + bldg.getName()));
        adjustDifficultTerrainPSRModifier(roll);

        // Modify the roll by the distance moved so far.
        if (distance >= 25) {
            roll.addModifier(6, "moved 25+ hexes");
        } else if (distance >= 18) {
            roll.addModifier(5, "moved 18-24 hexes");
        } else if (distance >= 10) {
            roll.addModifier(4, "moved 10+ hexes");
        } else if (distance >= 7) {
            roll.addModifier(3, "moved 7-9 hexes");
        } else if (distance >= 5) {
            roll.addModifier(2, "moved 5-6 hexes");
        } else if (distance >= 3) {
            roll.addModifier(1, "moved 3-4 hexes");
        }

        return roll;
    }
    
    /**
     * Only check for satisfied turn mode for Tanks or QuadVees in vehicle mode, or LAMs in
     * AirMech mode. Except for LAMs, check whether advanced vehicle ground movement is enabled.
     * 
     * @return True if this <code>Entity</code> must make a driving check for turning too sharply.
     */
    public boolean usesTurnMode() {
        return false;
    }
    
    /**
     * If using advanced vehicle ground movement, checks whether the unit is required to make
     * a driving roll for turning, and if so whether it succeeds.
     * 
     * @param overallMoveType   The type move movement used this turn.
     * @param straightLineHexes The number of hexes that were moved in a straight line before turning.
     * @param mpUsed            The total number of movement points used by the entity during the current turn.
     * @param currPos           The position of the hex where the turn is taking place, which may
     *                          modify a roll for terrain.
     * @param vDesc             Collects any reports generated by the check.
     * @return                  True if the entity failed a driving check due to turning too sharply.
     */
    public PilotingRollData checkTurnModeFailure(EntityMovementType overallMoveType,
            int straightLineHexes, int mpUsed, Coords currPos) {

        PilotingRollData roll = getBasePilotingRoll(overallMoveType);
        //Turn mode 
        if (!usesTurnMode()) {
            roll.addModifier(TargetRoll.CHECK_FALSE,
                    "Check false: unit does not use turn modes.");
            return roll;
        }
        
        int turnMode = mpUsed / 5;
        if (straightLineHexes >= turnMode) {
            roll.addModifier(TargetRoll.CHECK_FALSE,
                    "Check false: unit did not exceed turn mode.");
            return roll;
        }

        if (getWeightClass() < EntityWeightClass.WEIGHT_MEDIUM
                || getWeightClass() == EntityWeightClass.WEIGHT_SMALL_SUPPORT) {
            roll.addModifier(-1, "light vehicle");
        } else if (getWeightClass() == EntityWeightClass.WEIGHT_ASSAULT
                || getWeightClass() == EntityWeightClass.WEIGHT_SUPER_HEAVY) {
            roll.addModifier(+1, "assault vehicle");
        }

        IHex currHex = game.getBoard().getHex(currPos);
        if (movementMode != EntityMovementMode.HOVER
                && movementMode != EntityMovementMode.VTOL
                && movementMode != EntityMovementMode.WIGE) {
            if (currHex.containsTerrain(Terrains.MUD)) {
                roll.addModifier(+1, "mud");
            }
            if (currHex.containsTerrain(Terrains.ICE)) {
                roll.addModifier(movementMode == EntityMovementMode.TRACKED? 1 : 2, "ice");
            }
            if (game.getPlanetaryConditions().isSleeting()
                    || game.getPlanetaryConditions().getFog() == PlanetaryConditions.FOG_HEAVY
                    || game.getPlanetaryConditions().getWeather() == PlanetaryConditions.WE_HEAVY_RAIN
                    || game.getPlanetaryConditions().getWeather() == PlanetaryConditions.WE_GUSTING_RAIN
                    || game.getPlanetaryConditions().getWeather() == PlanetaryConditions.WE_DOWNPOUR) {
                roll.addModifier(+1, "fog/rain");
            }
            if (game.getPlanetaryConditions().getWeather() == PlanetaryConditions.WE_HEAVY_SNOW
                    || game.getPlanetaryConditions().getWeather() == PlanetaryConditions.WE_BLIZZARD) {
                roll.addModifier(movementMode == EntityMovementMode.TRACKED? 1 : 2, "snow");
            }
        }
        
        roll.addModifier(turnMode - straightLineHexes, "did not satisfy turn mode");

        return roll;
    }

    /**
     * Calculate the piloting skill roll modifier, based upon the number of
     * hexes moved this phase. Used for skidding.
     */
    public int getMovementBeforeSkidPSRModifier(int distance) {
        int mod = -1;

        if (distance > 24) {
            mod = 6;
        } else if (distance > 17) {
            mod = 5;
        } else if (distance > 10) {
            mod = 4;
        } else if (distance > 7) {
            mod = 2;
        } else if (distance > 4) {
            mod = 1;
        } else if (distance > 2) {
            mod = 0;
        } else {
            // 0-2 hexes
            mod = -1;
        }

        if (getCrew().getOptions().booleanOption(OptionsConstants.PILOT_MANEUVERING_ACE)) {
            mod--;
        }

        return mod;
    }

    /**
     * calculate any changes to the PSR modifier for entering difficult terrain
     */
    private void adjustDifficultTerrainPSRModifier(PilotingRollData psr) {
        if (hasQuirk(OptionsConstants.QUIRK_POS_EASY_PILOT) && (getCrew().getPiloting() > 3)) {
            psr.addModifier(-1, "easy to pilot");
        }
        if (hasQuirk(OptionsConstants.QUIRK_NEG_UNBALANCED)) {
            psr.addModifier(+1, "unbalanced");
        }
    }

    /**
     * The maximum elevation change the entity can cross
     */
    public abstract int getMaxElevationChange();

    /**
     * by default, entities can move as far down as they can move up
     */
    public int getMaxElevationDown() {
        return getMaxElevationDown(getElevation());
    }
    
    /**
     * Returns the maximum number of downard elevation changes a unit can make.
     * For some units (namely, WiGEs), this can depend upon their current
     * elevation (since elevation determines if the WiGEs is using WiGE movement
     * or not).
     *  
     * @param currElevation
     * @return
     */
    public int getMaxElevationDown(int currElevation) {
        return getMaxElevationChange();
    }

    /**
     * Add a transportation component to this Entity. Please note, this method
     * should only be called during this entity's construction.
     *
     * @param component - One of this new entity's <code>Transporter</code>s.
     */
    public void addTransporter(Transporter component) {
        addTransporter(component, false);
    }
    
    /**
     * Add a transportation component to this Entity. Please note, this method
     * should only be called during this entity's construction.
     *
     * @param component - One of this new entity's <code>Transporter</code>s.
     * @param isOmniPod - Whether this is part of an omni unit's pod space.
     */
    public void addTransporter(Transporter component, boolean isOmniPod) {
        component.setGame(game);
        transports.add(component);
        if (isOmniPod) {
        	omniPodTransports.add(component);
        }
    }

    public void removeTransporter(Transporter t) {
        transports.remove(t);
        omniPodTransports.remove(t);
    }

    /**
     * Remove all transportation components from this Entity. Should probably
     * only be called during construction.
     */
    public void removeAllTransporters() {
        transports = new Vector<Transporter>();
        omniPodTransports.clear();
    }

    /**
     * Determines if this object can accept the given unit. The unit may not be
     * of the appropriate type or there may be no room for the unit.
     *
     * @param unit - the <code>Entity</code> to be loaded.
     * @return <code>true</code> if the unit can be loaded, <code>false</code>
     * otherwise.
     */
    public boolean canLoad(Entity unit, boolean checkElev) {
        // For now, if it's infantry, it can't load anything.
        // Period!
        if (this instanceof Infantry) {
            return false;
        }

        // one can only load one's own team's units!
        if (!unit.isEnemyOf(this)) {
            // Walk through this entity's transport components;
            // if one of them can load the unit, we can.
            Enumeration<Transporter> iter = transports.elements();
            while (iter.hasMoreElements()) {
                Transporter next = iter.nextElement();
                if (next.canLoad(unit)
                    && (!checkElev || (unit.getElevation() == getElevation()))) {
                    return true;
                }
            }
        }

        // If we got here, none of our transports can carry the unit.
        return false;
    }

    @Override
    public boolean canLoad(Entity unit) {
        return this.canLoad(unit, true);
    }

    /**
     * Load the given unit.
     *
     * @param unit - the <code>Entity</code> to be loaded.
     * @throws IllegalArgumentException If the unit can't be loaded
     */
    public void load(Entity unit, boolean checkElev, int bayNumber) {
        // Walk through this entity's transport components;
        // find the one that can load the unit.
        // Stop looking after the first match.
        Enumeration<Transporter> iter = transports.elements();
        while (iter.hasMoreElements()) {
            Transporter next = iter.nextElement();
            if (next.canLoad(unit)
                && (!checkElev || (unit.getElevation() == getElevation()))
                && ((bayNumber == -1) || (((Bay) next).getBayNumber() == bayNumber))) {
                next.load(unit);
                unit.setTargetBay(-1); // Reset the target bay for later.
                return;
            }
        }

        // If we got to this point, then we can't load the unit.
        throw new IllegalArgumentException(getShortName() + " can not load "
                                           + unit.getShortName());
    }

    public void load(Entity unit, boolean checkElev) {
        this.load(unit, checkElev, -1);
    }

    public void load(Entity unit, int bayNumber) {
        this.load(unit, true, bayNumber);
    }

    @Override
    public void load(Entity unit) {
        this.load(unit, true, -1);
    }

    /**
     * Recover the given unit. Only for ASF and Small Craft
     *
     * @param unit - the <code>Entity</code> to be loaded.
     * @throws IllegalArgumentException If the unit can't be loaded
     */
    public void recover(Entity unit) {
        // Walk through this entity's transport components;
        // find the one that can load the unit.
        // Stop looking after the first match.
        Enumeration<Transporter> iter = transports.elements();
        while (iter.hasMoreElements()) {
            Transporter next = iter.nextElement();
            if (next.canLoad(unit) && (unit.getElevation() == getElevation())) {
                if (next instanceof ASFBay) {
                    ((ASFBay) next).recover(unit);
                    return;
                }
                if (next instanceof SmallCraftBay) {
                    ((SmallCraftBay) next).recover(unit);
                    return;
                }
                if (next instanceof DockingCollar) {
                    ((DockingCollar) next).recover(unit);
                    return;
                }
            }
        }

        // If we got to this point, then we can't load the unit.
        throw new IllegalArgumentException(getShortName() + " can not recover "
                                           + unit.getShortName());
    }

    /**
     * cycle through and update Bays
     */
    public void updateBays() {
        Enumeration<Transporter> iter = transports.elements();
        while (iter.hasMoreElements()) {
            Transporter next = iter.nextElement();
            if (next instanceof ASFBay) {
                ASFBay nextBay = (ASFBay) next;
                nextBay.updateSlots();
            }
        }
    }

    /**
     * Damages a randomly determined bay door on the entity, if one exists
     */
    public String damageBayDoor() {

        String bayType = "none";

        Vector<Bay> potential;
        potential = new Vector<Bay>();

        Enumeration<Transporter> iter = transports.elements();
        while (iter.hasMoreElements()) {
            Transporter next = iter.nextElement();
            if (next instanceof Bay) {
                Bay nextBay = (Bay) next;
                if (nextBay.getDoors() > 0) {
                    potential.add(nextBay);
                }
            }
        }

        if (potential.size() > 0) {
            Bay chosenBay = potential.elementAt(Compute.randomInt(potential
                                                                          .size()));
            chosenBay.destroyDoor();
            chosenBay.resetDoors();
            chosenBay.setDoors(chosenBay.getDoors() - 1);
            bayType = chosenBay.getType();
        }

        return bayType;
    }

    /**
     * damage the door of the first bay that can load this unit
     */
    public void damageDoorRecovery(Entity en) {
        Enumeration<Transporter> iter = transports.elements();
        while (iter.hasMoreElements()) {
            Transporter next = iter.nextElement();
            if ((next instanceof ASFBay) && next.canLoad(en)) {
                ((ASFBay) next).destroyDoor();
                break;
            }
            if ((next instanceof SmallCraftBay) && next.canLoad(en)) {
                ((SmallCraftBay) next).destroyDoor();
                break;
            }

        }
    }

    /**
     * Damages a randomly determined docking collar on the entity, if one exists
     */
    public boolean damageDockCollar() {

        boolean result = false;

        Vector<DockingCollar> potential;
        potential = new Vector<DockingCollar>();

        Enumeration<Transporter> iter = transports.elements();
        while (iter.hasMoreElements()) {
            Transporter next = iter.nextElement();
            if (next instanceof DockingCollar) {
                DockingCollar nextDC = (DockingCollar) next;
                if (!nextDC.isDamaged()) {
                    potential.add(nextDC);
                }
            }
        }

        if (potential.size() > 0) {
            DockingCollar chosenDC = potential.elementAt(Compute
                                                                 .randomInt(potential.size()));
            chosenDC.setDamaged(true);
            result = true;
        }

        return result;
    }

    public void pickUp(MechWarrior mw) {
        pickedUpMechWarriors.addElement(new Integer(mw.getId()));
    }

    /**
     * Get a <code>List</code> of the units currently loaded into this payload.
     *
     * @return A <code>List</code> of loaded <code>Entity</code> units. This
     * list will never be <code>null</code>, but it may be empty. The
     * returned <code>List</code> is independant from the under- lying
     * data structure; modifying one does not affect the other.
     */
    @Override
    public List<Entity> getLoadedUnits() {
        List<Entity> result = new ArrayList<Entity>();

        // Walk through this entity's transport components;
        // add all of their lists to ours.
        for (Transporter next : transports) {
            for (Entity e : next.getLoadedUnits()) {
                result.add(e);
            }
        }

        // Return the list.
        return result;
    }

    /**
     * @return the number of docking collars
     */
    public int getDocks() {
        int n = 0;

        for (Transporter next : transports) {
            if (next instanceof DockingCollar) {
                n++;
            }
        }

        // Return the number
        return n;

    }

    /**
     * only entities in Bays (for cargo damage to Aero units
     *
     * @return
     */
    public Vector<Entity> getBayLoadedUnits() {
        Vector<Entity> result = new Vector<Entity>();

        // Walk through this entity's transport components;
        // add all of their lists to ours.
        for (Transporter next : transports) {
            if (next instanceof Bay) {
                for (Entity e : next.getLoadedUnits()) {
                    result.addElement(e);
                }
            }
        }

        // Return the list.
        return result;
    }

    /**
     * return the bay that the given entity is loaded into
     *
     * @param loaded
     * @return
     */
    public Bay getBay(Entity loaded) {
        for (Transporter next : transports) {
            if (next instanceof Bay) {
                for (Entity e : next.getLoadedUnits()) {
                    if (loaded.getId() == e.getId()) {
                        return (Bay) next;
                    }
                }
            }
        }
        return null;
    }

    public Bay getBayById(int bayNumber) {
        for (Transporter next : transports) {
            if (next instanceof Bay) {
                if (((Bay) next).getBayNumber() == bayNumber) {
                    return (Bay) next;
                }
            }
        }
        return null;
    }

    /**
     * @return only entities in ASF Bays
     */
    public Vector<Entity> getLoadedFighters() {
        Vector<Entity> result = new Vector<Entity>();

        // Walk through this entity's transport components;
        // add all of their lists to ours.

        // I should only add entities in bays that are functional
        for (Transporter next : transports) {
            if ((next instanceof ASFBay) && (((ASFBay) next).getDoors() > 0)) {
                for (Entity e : next.getLoadedUnits()) {
                    result.addElement(e);
                }
            }
        }

        // Return the list.
        return result;
    }

    /**
     * @return only entities in ASF Bays that can be launched (i.e. not in
     * recovery)
     */
    public Vector<Entity> getLaunchableFighters() {
        Vector<Entity> result = new Vector<Entity>();

        // Walk through this entity's transport components;
        // add all of their lists to ours.

        // I should only add entities in bays that are functional
        for (Transporter next : transports) {
            if ((next instanceof ASFBay) && (((ASFBay) next).getDoors() > 0)) {
                Bay nextbay = (Bay) next;
                for (Entity e : nextbay.getLaunchableUnits()) {
                    result.addElement(e);
                }
            }
        }

        // Return the list.
        return result;
    }

    /**
     * @return only entities in that can be combat dropped
     */
    public Vector<Entity> getDroppableUnits() {
        Vector<Entity> result = new Vector<Entity>();

        // Walk through this entity's transport components;
        // add all of their lists to ours.

        // I should only add entities in bays that are functional
        for (Transporter next : transports) {
            if ((next instanceof Bay) && (((Bay) next).getDoors() > 0)) {
                Bay nextbay = (Bay) next;
                for (Entity e : nextbay.getDroppableUnits()) {
                    result.addElement(e);
                }
            }
        }

        // Return the list.
        return result;
    }

    /**
     * @return only entities in that can be unloaded on ground
     */
    public Vector<Entity> getUnitsUnloadableFromBays() {
        Vector<Entity> result = new Vector<Entity>();

        // Walk through this entity's transport components;
        // add all of their lists to ours.

        // I should only add entities in bays that are functional
        for (Transporter next : transports) {
            if ((next instanceof Bay) && (((Bay) next).canUnloadUnits())) {
                Bay nextbay = (Bay) next;
                for (Entity e : nextbay.getUnloadableUnits()) {
                    if (!e.wasLoadedThisTurn()) {
                        result.addElement(e);
                    }
                }
            }
        }

        // Return the list.
        return result;
    }

    public Bay getLoadedBay(int bayID) {

        Vector<Bay> bays = getFighterBays();
        for (int nbay = 0; nbay < bays.size(); nbay++) {
            Bay currentBay = bays.elementAt(nbay);
            Vector<Entity> currentFighters = currentBay.getLoadedUnits();
            for (int nfighter = 0; nfighter < currentFighters.size(); nfighter++) {
                Entity fighter = currentFighters.elementAt(nfighter);
                if (fighter.getId() == bayID) {
                    // then we are in the right bay
                    return currentBay;
                }
            }
        }

        return null;

    }

    /**
     * @return get the bays separately
     */
    public Vector<Bay> getFighterBays() {
        Vector<Bay> result = new Vector<Bay>();

        for (Transporter next : transports) {
            if (((next instanceof ASFBay) || (next instanceof SmallCraftBay))
                && (((Bay) next).getDoors() > 0)) {
                result.addElement((Bay) next);
            }
        }

        // Return the list.
        return result;

    }

    /**
     * @return get the bays separately
     */
    public Vector<DockingCollar> getDockingCollars() {
        Vector<DockingCollar> result = new Vector<DockingCollar>();

        for (Transporter next : transports) {
            if (next instanceof DockingCollar) {
                result.addElement((DockingCollar) next);
            }
        }

        // Return the list.
        return result;

    }

    /**
     * Returns vector of Transports for everything a unit transports
     *
     * @return
     */
    public Vector<Transporter> getTransports() {
        return transports;
    }
    
    public boolean isPodMountedTransport(Transporter t) {
    	return omniPodTransports.contains(t);
    }

    public Vector<Bay> getTransportBays() {

        Vector<Bay> result = new Vector<Bay>();

        for (Transporter next : transports) {
            if (next instanceof Bay) {
                result.addElement((Bay) next);
            }
        }

        // Return the list.
        return result;
    }

    /**
     * do any damage to bay doors
     */
    public void resetBayDoors() {

        for (Transporter next : transports) {
            if (next instanceof Bay) {
                ((Bay) next).resetDoors();
            }
        }
    }

    public void resetBays() {
        for (Transporter next : transports) {
            if (next instanceof Bay) {
                ((Bay) next).resetCounts();
            }
        }
    }

    /**
     * @return the launch rate for fighters
     */
    public int getFighterLaunchRate() {
        int result = 0;

        // Walk through this entity's transport components;
        for (Transporter next : transports) {
            if (next instanceof ASFBay) {
                result += 2 * ((ASFBay) next).getDoors();
            }
        }
        // Return the number.
        return result;
    }

    public Vector<Entity> getLoadedSmallCraft() {
        Vector<Entity> result = new Vector<Entity>();

        // Walk through this entity's transport components;
        // add all of their lists to ours.
        for (Transporter next : transports) {
            if ((next instanceof SmallCraftBay)
                && (((SmallCraftBay) next).getDoors() > 0)) {
                for (Entity e : next.getLoadedUnits()) {
                    result.addElement(e);
                }
            }
        }

        // Return the list.
        return result;
    }

    public Vector<Entity> getLaunchableSmallCraft() {
        Vector<Entity> result = new Vector<Entity>();

        // Walk through this entity's transport components;
        // add all of their lists to ours.
        for (Transporter next : transports) {
            if ((next instanceof SmallCraftBay)
                && (((SmallCraftBay) next).getDoors() > 0)) {
                Bay nextbay = (Bay) next;
                for (Entity e : nextbay.getLaunchableUnits()) {
                    result.addElement(e);
                }
            }
        }

        // Return the list.
        return result;
    }

    public Vector<Entity> getLoadedDropships() {
        Vector<Entity> result = new Vector<Entity>();

        // Walk through this entity's transport components;
        // add all of their lists to ours.
        for (Transporter next : transports) {
            if (next instanceof DockingCollar) {
                for (Entity e : next.getLoadedUnits()) {
                    result.addElement(e);
                }
            }
        }

        // Return the list.
        return result;
    }

    public Vector<Entity> getLaunchableDropships() {
        Vector<Entity> result = new Vector<Entity>();

        // Walk through this entity's transport components;
        // add all of their lists to ours.
        for (Transporter next : transports) {
            if (next instanceof DockingCollar) {
                DockingCollar collar = (DockingCollar) next;
                for (Entity e : collar.getLaunchableUnits()) {
                    result.addElement(e);
                }
            }
        }

        // Return the list.
        return result;
    }

    /**
     * get the bays separately
     */
    public Vector<SmallCraftBay> getSmallCraftBays() {
        Vector<SmallCraftBay> result = new Vector<SmallCraftBay>();

        for (Transporter next : transports) {
            if ((next instanceof SmallCraftBay)
                && (((SmallCraftBay) next).getDoors() > 0)) {
                result.addElement((SmallCraftBay) next);
            }
        }

        // Return the list.
        return result;

    }

    /**
     * @return launch rate for Small Craft
     */
    public int getSmallCraftLaunchRate() {
        int result = 0;

        // Walk through this entity's transport components;
        for (Transporter next : transports) {
            if (next instanceof SmallCraftBay) {
                result += 2 * ((SmallCraftBay) next).getDoors();
            }
        }
        // Return the number.
        return result;
    }

    /**
     * Unload the given unit.
     *
     * @param unit - the <code>Entity</code> to be unloaded.
     * @return <code>true</code> if the unit was contained in this space,
     * <code>false</code> otherwise.
     */
    @Override
    public boolean unload(Entity unit) {
        // Walk through this entity's transport components;
        // try to remove the unit from each in turn.
        // Stop after the first match.
        Enumeration<Transporter> iter = transports.elements();
        while (iter.hasMoreElements()) {
            Transporter next = iter.nextElement();
            if (next.unload(unit)) {
                return true;
            }
        }

        // If we got here, none of our transports currently carry the unit.
        return false;
    }

    @Override
    public void resetTransporter() {
        // Walk through this entity's transport components;
        // and resets them
        Enumeration<Transporter> iter = transports.elements();
        while (iter.hasMoreElements()) {
            Transporter next = iter.nextElement();
            next.resetTransporter();
        }
    }

    /**
     * Return a string that identifies the unused capacity of this transporter.
     *
     * @return A <code>String</code> meant for a human.
     */
    @Override
    public String getUnusedString() {
        return getUnusedString(false);
    }

    @Override
    public double getUnused() {
        double capacity = 0;
        for (Transporter transport : transports) {
            capacity += transport.getUnused();
        }
        return capacity;
    }

    /**
     * Returns the current amount of cargo space for an entity of the given
     * type.
     *
     * @param e An entity that defines the unit class
     * @return The number of units of the given type that can be loaded in this
     * Entity
     */
    public double getUnused(Entity e) {
        double capacity = 0;
        for (Transporter transport : transports) {
            if (transport.canLoad(e)) {
                capacity += transport.getUnused();
            }
        }
        return capacity;
    }

    /**
     * Return a string that identifies the unused capacity of this transporter.
     *
     * @return A <code>String</code> meant for a human.
     */
    public String getUnusedString(boolean useBRTag) {
        StringBuffer result = new StringBuffer();

        // Walk through this entity's transport components;
        // add all of their string to ours.
        Enumeration<Transporter> iter = transports.elements();
        while (iter.hasMoreElements()) {
            Transporter next = iter.nextElement();
            result.append(next.getUnusedString());
            if (next instanceof TroopSpace && isOmni()) {
            	if (omniPodTransports.contains(next)) {
            		result.append(" (Pod)");
            	} else {
            		result.append(" (Fixed)");
            	}
            }
            // Add a newline character between strings.
            if (iter.hasMoreElements()) {
                if (useBRTag) {
                    result.append("<br>");
                } else {
                    result.append("\n");
                }
            }
        }

        // Return the String.
        return result.toString();
    }

    /**
     * Determine if transported units prevent a weapon in the given location
     * from firing.
     *
     * @param loc    - the <code>int</code> location attempting to fire.
     * @param isRear - a <code>boolean</code> value stating if the given location
     *               is rear facing; if <code>false</code>, the location is front
     *               facing.
     * @return <code>true</code> if a transported unit is in the way,
     * <code>false</code> if the weapon can fire.
     */
    @Override
    public boolean isWeaponBlockedAt(int loc, boolean isRear) {
        // Walk through this entity's transport components;
        // check each for blockage in turn.
        // Stop after the first match.
        for (Transporter next : transports) {
            if (next.isWeaponBlockedAt(loc, isRear)) {
                return true;
            }
        }

        // If we got here, none of our transports
        // carry a blocking unit at that location.
        return false;
    }

    /**
     * If a unit is being transported on the outside of the transporter, it can
     * suffer damage when the transporter is hit by an attack. Currently, no
     * more than one unit can be at any single location; that same unit can be
     * "spread" over multiple locations.
     *
     * @param loc    - the <code>int</code> location hit by attack.
     * @param isRear - a <code>boolean</code> value stating if the given location
     *               is rear facing; if <code>false</code>, the location is front
     *               facing.
     * @return The <code>Entity</code> being transported on the outside at that
     * location. This value will be <code>null</code> if no unit is
     * transported on the outside at that location.
     */
    @Override
    public Entity getExteriorUnitAt(int loc, boolean isRear) {
        // Walk through this entity's transport components;
        // check each for an exterior unit in turn.
        // Stop after the first match.
        for (Transporter next : transports) {
            Entity exterior = next.getExteriorUnitAt(loc, isRear);
            if (null != exterior) {
                return exterior;
            }
        }

        // If we got here, none of our transports
        // carry an exterior unit at that location.
        return null;
    }

    @Override
    public ArrayList<Entity> getExternalUnits() {
        ArrayList<Entity> rv = new ArrayList<Entity>();
        for (Transporter t : transports) {
            rv.addAll(t.getExternalUnits());
        }
        return rv;
    }

    @Override
    public int getCargoMpReduction() {
        int rv = 0;
        for (Transporter t : transports) {
            rv += t.getCargoMpReduction();
        }
        return rv;
    }

    public HitData getTrooperAtLocation(HitData hit, Entity transport) {
        return rollHitLocation(ToHitData.HIT_NORMAL, ToHitData.SIDE_FRONT);
    }

    /**
     * Record the ID of the <code>Entity</code> that has loaded this unit. A
     * unit that is unloaded can neither move nor attack for the rest of the
     * turn.
     *
     * @param transportId - the <code>int</code> ID of our transport. The ID is
     *                    <b>not</b> validated. This value should be
     *                    <code>Entity.NONE</code> if this unit has been unloaded.
     */
    public void setTransportId(int transportId) {
        conveyance = transportId;
        // If we were unloaded, set the appropriate flags.
        if (transportId == Entity.NONE) {
            unloadedThisTurn = true;
            done = true;
        } else {
            loadedThisTurn = true;
        }
    }

    /**
     * Get the ID <code>Entity</code> that has loaded this one.
     *
     * @return the <code>int</code> ID of our transport. The ID may be invalid.
     * This value should be <code>Entity.NONE</code> if this unit has
     * not been loaded.
     */
    public int getTransportId() {
        return conveyance;
    }

    /**
     * Determine if this unit has an active and working stealth system.
     * <p/>
     * Sub-classes are encouraged to override this method.
     *
     * @return <code>true</code> if this unit has a stealth system that is
     * currently active and it's actually working, <code>false</code> if
     * there is no stealth system or if it is inactive.
     */
    public boolean isStealthActive() {
        return false;
    }

    /**
     * Determine if this unit has an active and working stealth system.
     * <p/>
     * Sub-classes are encouraged to override this method.
     *
     * @return <code>true</code> if this unit has a stealth system that is
     * currently active and it's actually working, <code>false</code> if
     * there is no stealth system or if it is inactive.
     */
    public boolean isStealthOn() {
        return false;
    }

    /**
     * Determine if this unit has an active null-signature system.
     * <p/>
     * Sub-classes are encouraged to override this method.
     *
     * @return <code>true</code> if this unit has a null signature system that
     * is currently active, <code>false</code> if there is no stealth
     * system or if it is inactive.
     */
    public boolean isNullSigActive() {
        return false;
    }

    /**
     * Determine if this unit has an active null-signature system.
     * <p/>
     * Sub-classes are encouraged to override this method.
     *
     * @return <code>true</code> if this unit has a null signature system that
     * is currently active, <code>false</code> if there is no stealth
     * system or if it is inactive.
     */
    public boolean isNullSigOn() {
        return false;
    }

    /**
     * Determine if this unit has an active void signature system that is
     * providing its benefits.
     * <p/>
     * Sub-classes are encouraged to override this method.
     *
     * @return <code>true</code> if this unit has a void signature system that
     * is currently active, <code>false</code> if there is no stealth
     * system or if it is inactive.
     */
    public boolean isVoidSigActive() {
        return false;
    }

    /**
     * Determine if this unit has an active void signature system.
     * <p/>
     * Sub-classes are encouraged to override this method.
     *
     * @return <code>true</code> if this unit has a void signature system that
     * is currently active, <code>false</code> if there is no stealth
     * system or if it is turned off.
     */
    public boolean isVoidSigOn() {
        return false;
    }

    /**
     * Determine if this unit has an active chameleon light polarization field.
     * <p/>
     * Sub-classes are encouraged to override this method.
     *
     * @return <code>true</code> if this unit has a void signature system that
     * is currently active, <code>false</code> if there is no stealth
     * system or if it is inactive.
     */
    public boolean isChameleonShieldActive() {
        return false;
    }

    /**
     * Determine if this unit has an active chameleon light polarization field.
     * <p/>
     * Sub-classes are encouraged to override this method.
     *
     * @return <code>true</code> if this unit has a void signature system that
     * is currently active, <code>false</code> if there is no stealth
     * system or if it is inactive.
     */
    public boolean isChameleonShieldOn() {
        return false;
    }

    /**
     * Determine the stealth modifier for firing at this unit from the given
     * range. If the value supplied for <code>range</code> is not one of the
     * <code>Entity</code> class range constants, an
     * <code>IllegalArgumentException</code> will be thrown.
     * <p/>
     * Sub-classes are encouraged to override this method.
     *
     * @param range - an <code>int</code> value that must match one of the
     *              <code>Compute</code> class range constants.
     * @param ae    - the entity making the attack, who maybe immune to certain
     *              kinds of stealth
     * @return a <code>TargetRoll</code> value that contains the stealth
     * modifier for the given range.
     */
    public TargetRoll getStealthModifier(int range, Entity ae) {
        TargetRoll result = null;

        // Stealth must be active.
        if (!isStealthActive()) {
            result = new TargetRoll(0, "stealth not active");
        }

        // Get the range modifier.
        switch (range) {
            case RangeType.RANGE_MINIMUM:
            case RangeType.RANGE_SHORT:
            case RangeType.RANGE_MEDIUM:
            case RangeType.RANGE_LONG:
            case RangeType.RANGE_EXTREME:
            case RangeType.RANGE_LOS:
            case RangeType.RANGE_OUT:
                result = new TargetRoll(0, "stealth not installed");
                break;
            default:
                throw new IllegalArgumentException("Unknown range constant: "
                                                   + range);
        }

        // Return the result.
        return result;
    }

    /**
     * Record the ID of the <code>Entity</code> that is the current target of a
     * swarm attack by this unit. A unit that stops swarming can neither move
     * nor attack for the rest of the turn.
     *
     * @param id - the <code>int</code> ID of the swarm attack's target. The ID
     *           is <b>not</b> validated. This value should be
     *           <code>Entity.NONE</code> if this unit has stopped swarming.
     */
    public void setSwarmTargetId(int id) {
        swarmTargetId = id;
        // This entity can neither move nor attack for the rest of this turn.
        if (id == Entity.NONE) {
            unloadedThisTurn = true;
            done = true;
        }
    }

    /**
     * Get the ID of the <code>Entity</code> that is the current target of a
     * swarm attack by this unit.
     *
     * @return the <code>int</code> ID of the swarm attack's target The ID may
     * be invalid. This value should be <code>Entity.NONE</code> if this
     * unit is not swarming.
     */
    public int getSwarmTargetId() {
        return swarmTargetId;
    }

    /**
     * Record the ID of the <code>Entity</code> that is attacking this unit with
     * a swarm attack.
     *
     * @param id - the <code>int</code> ID of the swarm attack's attacker. The
     *           ID is <b>not</b> validated. This value should be
     *           <code>Entity.NONE</code> if the swarm attack has ended.
     */
    public void setSwarmAttackerId(int id) {
        swarmAttackerId = id;
    }

    /**
     * Get the ID of the <code>Entity</code> that is attacking this unit with a
     * swarm attack.
     *
     * @return the <code>int</code> ID of the swarm attack's attacker The ID may
     * be invalid. This value should be <code>Entity.NONE</code> if this
     * unit is not being swarmed.
     */
    public int getSwarmAttackerId() {
        return swarmAttackerId;
    }

    /**
     * Scans through the ammo on the unit for any inferno rounds.
     *
     * @return <code>true</code> if the unit is still loaded with Inferno
     * rounds. <code>false</code> if no rounds were ever loaded or if
     * they have all been fired.
     */
    public boolean hasInfernoAmmo() {
        boolean found = false;

        // Walk through the unit's ammo, stop when we find a match.
        for (Mounted amounted : getAmmo()) {
            AmmoType atype = (AmmoType) amounted.getType();
            if (((atype.getAmmoType() == AmmoType.T_SRM) || (atype
                                                                     .getAmmoType() == AmmoType.T_MML))
                && (atype.getMunitionType() == AmmoType.M_INFERNO)
                && (amounted.getHittableShotsLeft() > 0)) {
                found = true;
            }
            if ((atype.getAmmoType() == AmmoType.T_IATM)
                && (atype.getMunitionType() == AmmoType.M_IATM_IIW)
                && (amounted.getHittableShotsLeft() > 0)) {
                found = true;
            }
        }
        return found;
    }

    /**
     * Record if the unit is just combat-lossed or if it has been utterly
     * destroyed.
     *
     * @param canSalvage - a <code>boolean</code> that is <code>true</code> if the unit
     *                   can be repaired (given time and parts); if this value is
     *                   <code>false</code>, the unit is utterly destroyed.
     */
    public void setSalvage(boolean canSalvage) {
        // Unsalvageable entities aren't in retreat or salvageable.
        if (!canSalvage) {
            setRemovalCondition(IEntityRemovalConditions.REMOVE_DEVASTATED);
        }
        salvageable = canSalvage;
    }

    /**
     * Determine if the unit is just combat-lossed or if it has been utterly
     * destroyed.
     *
     * @return A <code>boolean</code> that is <code>true</code> if the unit has
     * salvageable components; if this value is <code>false</code> the
     * unit is utterly destroyed.
     * @see #isRepairable()
     */
    public boolean isSalvage() {
        return salvageable;
    }

    /**
     * Determine if the unit can be repaired, or only harvested for spares.
     *
     * @return A <code>boolean</code> that is <code>true</code> if the unit can
     * be repaired (given enough time and parts); if this value is
     * <code>false</code>, the unit is only a source of spares.
     * @see #isSalvage()
     */
    public boolean isRepairable() {
        return isSalvage();
    }

    /**
     * Getter for property removalCondition.
     *
     * @return Value of property removalCondition.
     */
    public int getRemovalCondition() {
        return removalCondition;
    }

    /**
     * Setter for property removalCondition.
     *
     * @param removalCondition New value of property removalCondition.
     */
    public void setRemovalCondition(int removalCondition) {
        // Don't replace a removal condition with a lesser condition.
        if (this.removalCondition < removalCondition) {
            this.removalCondition = removalCondition;
        }
    }

    /**
     * @return whether this entity is clearing a minefield.
     */
    public boolean isClearingMinefield() {
        return clearingMinefield;
    }

    /**
     * @param clearingMinefield
     */
    public void setClearingMinefield(boolean clearingMinefield) {
        this.clearingMinefield = clearingMinefield;
    }

    /**
     * @return whether this entity is spotting this round.
     */
    public boolean isSpotting() {
        return spotting;
    }

    /**
     * @param spotting
     */
    public void setSpotting(boolean spotting) {
        this.spotting = spotting;
    }

    /**
     * Um, basically everything can spot for LRM indirect fire.
     *
     * @return true, if the entity is active
     */
    public boolean canSpot() {
        if (game.getOptions().booleanOption(OptionsConstants.ADVANCED_PILOTS_CANNOT_SPOT)
            && (this instanceof MechWarrior)) {
            return false;
        }
        return isActive() && !isOffBoard();
    }

    @Override
    public String toString() {
        return "Entity [" + getDisplayName() + ", " + getId() + "]";
    }

    /**
     * This returns a textual description of the entity for visualy impaired
     * users.
     */
    public String statusToString() {
        // should include additional information like imobile.
        String str = "Entity [" + getDisplayName() + ", " + getId() + "]: ";
        if (getPosition() != null) {
            str = str + "Location: (" + (getPosition().getX() + 1) + ", "
                  + (getPosition().getY() + 1) + ") ";
        }
        str = str + "Owner: " + owner.getName() + " Armor: " + getTotalArmor()
              + "/" + getTotalOArmor() + " Internal Structure: "
              + getTotalInternal() + "/" + getTotalOInternal();

        if (!isActive()) {
            str += " Inactive";
        }
        if (isImmobile()) {
            str += " Immobile";
        }
        if (isProne()) {
            str += " Prone";
        }
        if (isDone()) {
            str += " Done";
        }

        return str;
    }

    /**
     * This returns a textual description of a specific location of the entity
     * for visualy impaired users.
     *
     * @param loc the location
     * @return a string descibing the status of the location.
     */
    public String statusToString(int loc) {
        if (loc == LOC_NONE) {
            return "No location given.";
        }

        return getLocationName(loc) + " (" + getLocationAbbr(loc)
               + "): Armor: " + getArmorString(loc) + "/" + getOArmor(loc)
               + " Structure: " + getInternalString(loc) + "/"
               + getOInternal(loc);
    }

    /**
     * @param str a string defining the location
     * @return the status of the given location.
     */
    public String statusToString(String str) {
        int loc = LOC_NONE;
        loc = getLocationFromAbbr(str);

        if (loc == LOC_NONE) {
            try {
                loc = Integer.parseInt(str);
            } catch (NumberFormatException nfe) {
                loc = LOC_NONE;
            }
        }

        return statusToString(loc);
    }

    /**
     * The round the unit will be deployed. We will deploy at the end of a
     * round. So if depoyRound is set to 5, we will deploy when round 5 is over.
     * Any value of zero or less is automatically set to 1
     *
     * @param deployRound an int
     */
    public void setDeployRound(int deployRound) {
        this.deployRound = deployRound;
        // also set this for any transported units
        for (Transporter transport : getTransports()) {
            for (Entity e : transport.getLoadedUnits()) {
                e.setDeployRound(deployRound);
            }
        }

        // Entity's that deploy after the start can set their own deploy zone
        // If the deployRound is being set back to 0, make sure we reset the
        // starting position (START_NONE implies inheritance from owning player)
        if (deployRound == 0) {
            setStartingPos(Board.START_NONE);
        }
    }

    /**
     * The round the unit will be deployed
     *
     * @return an int
     */
    public int getDeployRound() {
        return deployRound;
    }

    /**
     * Toggles if an entity has been deployed
     */
    public void setDeployed(boolean deployed) {
        this.deployed = deployed;
        if (deployed) {
            neverDeployed = false;
        }
    }

    /**
     * Checks to see if an entity has been deployed
     */
    public boolean isDeployed() {
        return deployed;
    }

    /**
     * Checks to see if entity was never deployed
     */
    public boolean wasNeverDeployed() {
        return neverDeployed;
    }

    /**
     * Toggles if an entity has been deployed
     */
    public void setNeverDeployed(boolean neverDeployed) {
        this.neverDeployed = neverDeployed;
    }

    /**
     * Returns true if the entity should be deployed
     */
    public boolean shouldDeploy(int round) {
        return (!deployed && (getDeployRound() <= round) && !isOffBoard());
    }

    /**
     * Set the unit number for this entity.
     *
     * @param unit the number for the low-level unit that this
     *             entity belongs to. This entity can be removed from its unit by
     *             passing the value, <code>{@link Entity#NONE}</code>.
     */
    public void setUnitNumber(final short unit) {
        unitNumber = unit;
    }

    /**
     * Get the unit number of this entity.
     *
     * @return The unit number. If the entity does not belong
     * to a unit, <code>{@link Entity#NONE}</code> will be returned.
     */
    public short getUnitNumber() {
        return unitNumber;
    }

    /**
     * Returns whether an entity can flee from its current position. Currently
     * returns true if the entity is on the edge of the board.
     */
    public boolean canFlee() {
        Coords pos = getPosition();
        return (pos != null)
               && ((getWalkMP() > 0) || (this instanceof Infantry))
               && !isProne()
               && !isStuck()
               && !isShutDown()
               && !getCrew().isUnconscious()
               && ((pos.getX() == 0) || (pos.getX() == (game.getBoard().getWidth() - 1))
                   || (pos.getY() == 0) || (pos.getY() == (game.getBoard()
                                                               .getHeight() - 1)));
    }

    public void setEverSeenByEnemy(boolean b) {
        everSeenByEnemy = b;
    }

    public boolean isEverSeenByEnemy() {
        return everSeenByEnemy;
    }

    public void setVisibleToEnemy(boolean b) {
        visibleToEnemy = b;
    }

    public boolean isVisibleToEnemy() {
        // If double blind isn't on, the unit is always visible
        if ((game != null) && !game.getOptions().booleanOption(OptionsConstants.ADVANCED_DOUBLE_BLIND)) {
            return true;
        }
        return visibleToEnemy;
    }

    public void setDetectedByEnemy(boolean b) {
        detectedByEnemy = b;
    }

    public boolean isDetectedByEnemy() {
        // If double blind isn't on, the unit is always detected
        if ((game != null) && !game.getOptions().booleanOption(OptionsConstants.ADVANCED_DOUBLE_BLIND)) {
            return true;
        }
        return detectedByEnemy;
    }

    public void addBeenSeenBy(IPlayer p) {
        if ((p != null) && !entitySeenBy.contains(p)) {
            entitySeenBy.add(p);
        }
    }

    public Vector<IPlayer> getWhoCanSee() {
        return entitySeenBy;
    }
    
    public void setWhoCanSee(Vector<IPlayer> entitySeenBy) {
        this.entitySeenBy = entitySeenBy;
    }

    public void clearSeenBy() {
        entitySeenBy.clear();
    }

    /**
     * Returns true if the the given player can see this Entity, including 
     * teammates if team_vision is on.
     *  
     */
    public boolean hasSeenEntity(IPlayer p) {
        // No double blind - everyone sees everything
        if ((game == null) || !game.getOptions().booleanOption(OptionsConstants.ADVANCED_DOUBLE_BLIND)) {
            return true;
        }
        // Null players see nothing
        if (p == null) {
            return false;
        }
        // A Player can always see their own 'mechs
        if (getOwner().equals(p)) {
            return true;
        }

        // If a player can see all, it sees this
        if (p.canSeeAll()) {
            return true;
        }

        // Observers can see units spotted by an enemy
        if (p.isObserver()) {
            for (IPlayer other : entitySeenBy) {
                if (other.isEnemyOf(getOwner())) {
                    return true;
                }
            }
            return false;
        }

        if (entitySeenBy.contains(p)) {
            return true;
        }
        // If team vision, see if any players on team can see
        if (game.getOptions().booleanOption(OptionsConstants.ADVANCED_TEAM_VISION)) {
            for (IPlayer teammate : game.getPlayersVector()) {
                if ((teammate.getTeam() == p.getTeam())
                        && entitySeenBy.contains(teammate)) {
                    return true;
                }
            }
        }
        // Can't see
        return false;
    }
    
    public void addBeenDetectedBy(IPlayer p) {
        // This is for saved-game backwards compatibility
        if (entityDetectedBy == null) {
            entityDetectedBy = new Vector<IPlayer>();
        }
        if ((p != null) && !entityDetectedBy.contains(p)) {
            entityDetectedBy.add(p);
        }
    }

    public Vector<IPlayer> getWhoCanDetect() {
        return entityDetectedBy;
    }
    
    public void setWhoCanDetect(Vector<IPlayer> entityDetectedBy) {
        this.entityDetectedBy = entityDetectedBy;
    }

    public void clearDetectedBy() {
        // This is for saved-game backwards compatibility
        if (entityDetectedBy == null) {
            entityDetectedBy = new Vector<IPlayer>();
        }
        entityDetectedBy.clear();
    }

    /**
     * Returns true if the the given player can see this Entity, including 
     * teammates if team_vision is on.
     *  
     */
    public boolean hasDetectedEntity(IPlayer p) {
        // No sensors - no one detects anything
        if ((game == null)
                || !game.getOptions().booleanOption(OptionsConstants.ADVANCED_TACOPS_SENSORS)) {
            return false;
        }
        // Null players detect nothing
        if (p == null) {
            return false;
        }
        // This is for saved-game backwards compatibility
        if (entityDetectedBy == null) {
            entityDetectedBy = new Vector<IPlayer>();
        }

        // Observers can detect units detected by an enemy
        if (p.isObserver()) {
            for (IPlayer other : entityDetectedBy) {
                if (other.isEnemyOf(getOwner())) {
                    return true;
                }
            }
            return false;
        }

        if (entityDetectedBy.contains(p)) {
            return true;
        }
        // If team vision, see if any players on team can see
        if (game.getOptions().booleanOption(OptionsConstants.ADVANCED_TEAM_VISION)) {
            for (IPlayer teammate : game.getPlayersVector()) {
                if ((teammate.getTeam() == p.getTeam())
                        && entityDetectedBy.contains(teammate)) {
                    return true;
                }
            }
        }
        // Can't see
        return false;
    }  
    
    /**
     * Returns whether this Entity is a sensor return to the given player.
     * 
     * @param spotter
     *            The player trying to view this unit
     * @return True if the given player can only see this Entity as a sensor
     *         return
     */
    public boolean isSensorReturn(IPlayer spotter) {
        boolean alliedUnit = 
                !getOwner().isEnemyOf(spotter)
                || (getOwner().getTeam() == spotter.getTeam() 
                    && game.getOptions().booleanOption(OptionsConstants.ADVANCED_TEAM_VISION));
        
        boolean sensors = game.getOptions().booleanOption(
                OptionsConstants.ADVANCED_TACOPS_SENSORS);
        boolean sensorsDetectAll = game.getOptions().booleanOption(
                OptionsConstants.ADVANCED_SENSORS_DETECT_ALL);
        boolean doubleBlind = game.getOptions().booleanOption(
                OptionsConstants.ADVANCED_DOUBLE_BLIND);
        
        return sensors && doubleBlind && !alliedUnit && !sensorsDetectAll 
                && !hasSeenEntity(spotter) && hasDetectedEntity(spotter);
    }

    protected int applyGravityEffectsOnMP(int MP) {
        int result = MP;
        if (game != null) {
            float fMP = MP / game.getPlanetaryConditions().getGravity();
            fMP = (Math.abs((Math.round(fMP) - fMP)) == 0.5) ? (float) Math
                    .floor(fMP) : Math.round(fMP); // the
            // rule
            // requires
            // rounding down on .5
            result = (int) fMP;
        }
        return result;
    }

    /**
     * Whether this type of unit can perform charges
     */
    public boolean canCharge() {
        return !isImmobile() && (getWalkMP() > 0) && !isStuck() && !isProne();
    }

    /**
     * Whether this type of unit can perform DFA attacks
     */
    public boolean canDFA() {
        return !isImmobile() && (getJumpMP() > 0) && !isStuck() && !isProne();
    }

    /**
     * Whether this type of unit can perform Ramming attacks
     */
    public boolean canRam() {
        return false;
    }

    public boolean isUsingManAce() {
        return getCrew().getOptions().booleanOption(OptionsConstants.PILOT_MANEUVERING_ACE);
    }

    public Enumeration<Entity> getKills() {
        final int killer = id;
        return game.getSelectedOutOfGameEntities(new EntitySelector() {
            @Override
            public boolean accept(Entity entity) {
                if (killer == entity.killerId) {
                    return true;
                }
                return false;
            }
        });
    }

    public int getKillNumber() {
        final int killer = id;
        return game.getSelectedOutOfGameEntityCount(new EntitySelector() {
            @Override
            public boolean accept(Entity entity) {
                if (killer == entity.killerId) {
                    return true;
                }
                return false;
            }
        });
    }

    public void addKill(Entity kill) {
        kill.killerId = id;
    }

    public boolean getGaveKillCredit() {
        return killerId != Entity.NONE;
    }

    public int getKillerId() {
        return killerId;
    }

    /**
     * Determines if an entity is eligible for a phase.
     */
    public boolean isEligibleFor(IGame.Phase phase) {
        // only deploy in deployment phase
        if ((phase == IGame.Phase.PHASE_DEPLOYMENT) == isDeployed()) {
            return false;
        }

        // carcass can't do anything
        if (isCarcass()) {
            return false;
        }

        // Hidden units shouldn't be counted for turn order, unless deploying
        if (isHidden() && phase != Phase.PHASE_DEPLOYMENT
                && phase != Phase.PHASE_FIRING) {
            return false;
        }

        switch (phase) {
            case PHASE_MOVEMENT:
                return isEligibleForMovement();
            case PHASE_FIRING:
                return isEligibleForFiring();
            case PHASE_PHYSICAL:
                return isEligibleForPhysical();
            case PHASE_TARGETING:
                return isEligibleForTargetingPhase();
            case PHASE_OFFBOARD:
                return isEligibleForOffboard();
            default:
                return true;
        }
    }

    /**
     * Determines if an entity is eligible for a phase. Called only if at least
     * one entity returned true to isEligibleFor() This is for using
     * searchlights in physical&offboard phase, without forcing the phase to be
     * played when not needed. However it could be used for other things in the
     * future
     */
    public boolean canAssist(IGame.Phase phase) {
        if ((phase != IGame.Phase.PHASE_PHYSICAL)
            && (phase != IGame.Phase.PHASE_FIRING)
            && (phase != IGame.Phase.PHASE_OFFBOARD)) {
            return false;
        }
        // if you're charging or finding a club, it's already declared
        if (isUnjammingRAC() || isCharging() || isMakingDfa() || isRamming()
            || isFindingClub() || isOffBoard()) {
            return false;
        }
        // must be active
        if (!isActive()) {
            return false;
        }
        // If we have a searchlight, we can use it to assist
        if (isUsingSpotlight()) {
            return true;
        }
        return false;
    }

    /**
     * An entity is eligible if its to-hit number is anything but impossible.
     * This is only really an issue if friendly fire is turned off.
     */
    public boolean isEligibleForFiring() {
        // if you're charging, no shooting
        if (isUnjammingRAC() || isCharging() || isMakingDfa() || isRamming()) {
            return false;
        }

        // if you're offboard, no shooting
        if (isOffBoard() || isAssaultDropInProgress()) {
            return false;
        }

        // check game options
        if (!game.getOptions().booleanOption(OptionsConstants.BASE_SKIP_INELIGABLE_FIRING)) {
            return true;
        }

        // must be active
        if (!isActive()) {
            return false;
        }

        // Check for weapons. If we find them, return true. Otherwise... we
        // return false.
        // Bug 3648: No, no, no - you cannot skip units with no weapons - what
        // about spotting, unjamming, etc.?
        /*
         * for (Mounted mounted : getWeaponList()) { WeaponType wtype =
         * (WeaponType) mounted.getType(); if ((wtype != null) &&
         * (!wtype.hasFlag(WeaponType.F_AMS) && !wtype.hasFlag(WeaponType.F_TAG)
         * && mounted.isReady() && ((mounted.getLinked() == null) || (mounted
         * .getLinked().getUsableShotsLeft() > 0)))) { return true; } }
         */

        return true;
    }

    /**
     * Pretty much anybody's eligible for movement. If the game option is
     * toggled on, inactive and immobile entities are not eligible. OffBoard
     * units are always ineligible
     *
     * @return whether or not the entity is allowed to move
     */
    public boolean isEligibleForMovement() {
        // check if entity is offboard
        if (isOffBoard() || isAssaultDropInProgress()) {
            return false;
        }
        // check game options
        if (!game.getOptions().booleanOption(OptionsConstants.BASE_SKIP_INELIGABLE_MOVEMENT)) {
            return true;
        }

        // Must be active: this is slightly different  from isActive();
        //   we don't want to skip manually shutdown units (so they can restart)
        boolean isActive = (!shutDown || isManualShutdown()) && !destroyed
                && getCrew().isActive() && !unloadedThisTurn && deployed;
        if (!isActive
            || (isImmobile() && !isManualShutdown() && !canUnjamRAC() &&
                !game.getOptions().booleanOption(OptionsConstants.ADVGRNDMOV_VEHICLES_CAN_EJECT))) {
            return false;
        }

        return true;
    }

    public boolean isEligibleForOffboard() {

        // if you're charging, no shooting
        if (isUnjammingRAC() || isCharging() || isMakingDfa()) {
            return false;
        }

        // if you're offboard, no shooting
        if (isOffBoard() || isAssaultDropInProgress()) {
            return false;
        }
        for (Mounted mounted : getWeaponList()) {
            WeaponType wtype = (WeaponType) mounted.getType();
            if ((wtype != null)
                && (wtype.hasFlag(WeaponType.F_TAG) && mounted.isReady())) {
                return true;
            }
        }
        return false;// only things w/ tag are
    }

    public boolean isAttackingThisTurn() {
        List<EntityAction> actions = game.getActionsVector();
        for (EntityAction ea : actions) {
            if ((ea.getEntityId() == getId())
                && (ea instanceof AbstractAttackAction)) {
                return true;
            }
        }
        return false;
    }

    /**
     * Check if the entity has any valid targets for physical attacks.
     */
    public boolean isEligibleForPhysical() {
        boolean canHit = false;
        boolean friendlyFire = game.getOptions().booleanOption(OptionsConstants.BASE_FRIENDLY_FIRE);

        if ((this instanceof Infantry)
                && hasWorkingMisc(MiscType.F_TOOLS,
                        MiscType.S_DEMOLITION_CHARGE)) {
            IHex hex = game.getBoard().getHex(getPosition());
            return hex.containsTerrain(Terrains.BUILDING);
        }
        // only mechs and protos have physical attacks (except tank charges)
        if (!((this instanceof Mech) || (this instanceof Protomech) || (this instanceof Infantry))) {
            return false;
        }

        // if you're charging or finding a club, it's already declared
        if (isUnjammingRAC() || isCharging() || isMakingDfa()
            || isFindingClub() || isOffBoard() || isAssaultDropInProgress()
            || isDropping()) {
            return false;
        }

        // check game options
        if (game.getOptions().booleanOption(OptionsConstants.ALLOWED_NO_CLAN_PHYSICAL) && isClan()
            && !hasINarcPodsAttached() && (getSwarmAttackerId() == NONE)) {
            return false;
        }

        // Issue with Vibroblades only being turned on/off during Physical phase
        // -- Torren
        if (hasVibroblades()) {
            return true;
        }

        if (!game.getOptions().booleanOption(OptionsConstants.BASE_SKIP_INELIGABLE_PHYSICAL)) {
            return true;
        }

        // dead mek walking
        if (!isActive()) {
            return false;
        }

        // sprinted?
        if (moved == EntityMovementType.MOVE_SPRINT
                || moved == EntityMovementType.MOVE_VTOL_SPRINT) {
            return false;
        }

        if (getPosition() == null) {
            return false; // not on board?
        }

        // check if we have iNarc pods attached that can be brushed off
        if (hasINarcPodsAttached() && (this instanceof Mech)) {
            return true;
        }

        // Try to find a valid entity target.
        Iterator<Entity> e = game.getEntities();
        while (!canHit && e.hasNext()) {
            Entity target = e.next();

            // don't shoot at friendlies unless you are into that sort of thing
            // and do not shoot yourself even then
            if (!(isEnemyOf(target) || (friendlyFire && (getId() != target
                    .getId())))) {
                continue;
            }

            if (!target.isDeployed()) {
                continue;
            }
            // No physical attack works at distances > 1.
            if ((target.getPosition() != null)
                && (Compute.effectiveDistance(game, this, target) > 1)) {
                continue;
            }

            canHit |= Compute.canPhysicalTarget(game, getId(), target);
            // check if we can dodge and target can attack us,
            // then we are eligible.
            canHit |= ((this instanceof Mech) && !isProne()
                       && getCrew().getOptions().booleanOption(OptionsConstants.PILOT_DODGE_MANEUVER) && Compute
                    .canPhysicalTarget(game, target.getId(), this));
        }

        // If there are no valid Entity targets, check for add valid buildings.
        Enumeration<Building> bldgs = game.getBoard().getBuildings();
        while (!canHit && bldgs.hasMoreElements()) {
            final Building bldg = bldgs.nextElement();

            // Walk through the hexes of the building.
            Enumeration<Coords> hexes = bldg.getCoords();
            while (!canHit && hexes.hasMoreElements()) {
                final Coords coords = hexes.nextElement();

                // No physical attack works at distances > 1.
                if (getPosition().distance(coords) > 1) {
                    continue;
                }

                // Can the entity target *this* hex of the building?
                final BuildingTarget target = new BuildingTarget(coords,
                                                                 game.getBoard(), false);
                canHit |= Compute.canPhysicalTarget(game, getId(), target);

            } // Check the next hex of the building

        } // Check the next building

        return canHit;
    }

    /**
     * Determines if this Entity is eligible to pre-designate hexes as
     * auto-hits. Per TacOps pg 180, if a player has offboard artillery they get
     * 5 pre- designated hexes per mapsheet.
     *
     * @return
     */
    public boolean isEligibleForArtyAutoHitHexes() {
        return isEligibleForTargetingPhase()
               && (isOffBoard() || game.getOptions().booleanOption(
                OptionsConstants.ADVCOMBAT_ON_MAP_PREDESIGNATE));
    }

    public boolean isEligibleForTargetingPhase() {
        if (isAssaultDropInProgress()) {
            return false;
        }
        for (Mounted mounted : getWeaponList()) {
            WeaponType wtype = (WeaponType) mounted.getType();
            if ((wtype != null) && (wtype.hasFlag(WeaponType.F_ARTILLERY))) {
                return true;
            }
        }
        return false;
    }

    public double getTroopCarryingSpace() {
        double space = 0;
        for (Transporter t : transports) {
            if (t instanceof TroopSpace) {
                space += ((TroopSpace) t).totalSpace;
            }
        }
        return space;
    }

    public double getPodMountedTroopCarryingSpace() {
        double space = 0;
        for (Transporter t : omniPodTransports) {
            if (t instanceof TroopSpace) {
                space += ((TroopSpace) t).totalSpace;
            }
        }
        return space;
    }

    public boolean hasBattleArmorHandles() {
        for (Transporter t : transports) {
            if (t instanceof BattleArmorHandles) {
                return true;
            }
        }
        return false;
    }

    /**
     * Returns true if this unit has a ClampMountMech or ClampMountTank that
     * is currently unloaded.
     * @return
     */
    public boolean hasUnloadedClampMount() {
        for (Transporter t : transports) {
            if (((t instanceof ClampMountTank) || (t instanceof ClampMountMech))
                    && (t.getUnused() > 0)) {
                return true;
            }
        }
        return false;
    }

    /*
     * (non-Javadoc)
     *
     * @see megamek.common.Targetable#isOffBoard()
     */
    @Override
    public boolean isOffBoard() {
        return offBoardDistance > 0;
    }

    /**
     * Set the unit as an offboard deployment. If a non-zero distance is chosen,
     * the direction must <b>not</b> be <code>Entity.NONE</code>. If a direction
     * other than <code>Entity.NONE</code> is chosen, the distance must
     * <b>not</b> be zero (0).
     *
     * @param distance  the <code>int</code> distance in hexes that the unit will be
     *                  deployed from the board; this value must not be negative.
     * @param direction the <code>int</code> direction from the board that the unit
     *                  will be deployed; a valid value must be selected from: NONE,
     *                  NORTH, SOUTH, EAST, or WEST.
     * @throws IllegalArgumentException if a negative distance, an invalid direction is selected, or
     *                                  the distance does not match the direction.
     */
    public void setOffBoard(int distance, OffBoardDirection direction) {
        if (distance < 0) {
            throw new IllegalArgumentException(
                    "negative number given for distance offboard");
        }
        if ((0 == distance) && (OffBoardDirection.NONE != direction)) {
            throw new IllegalArgumentException(
                    "onboard unit was given an offboard direction");
        }
        if ((0 != distance) && (OffBoardDirection.NONE == direction)) {
            throw new IllegalArgumentException(
                    "offboard unit was not given an offboard direction");
        }
        switch (direction) {
            case NORTH:
                setFacing(3);
                break;
            case SOUTH:
                setFacing(0);
                break;
            case WEST:
                setFacing(2);
                break;
            case EAST:
                setFacing(4);
                break;
            default:
                break;
        }
        offBoardDistance = distance;
        offBoardDirection = direction;
    }

    /**
     * Get the distance in hexes from the board that the unit will be deployed.
     * If the unit is to be deployed onboard, the distance will be zero (0).
     *
     * @return the <code>int</code> distance from the board the unit will be
     * deployed (in hexes); this value will never be negative.
     */
    public int getOffBoardDistance() {
        return offBoardDistance;
    }

    /**
     * Get the direction the board that the unit will be deployed. If the unit
     * is to be deployed onboard, the distance will be
     * <code>IOffBoardDirections.NONE</code>, otherwise it will be one of the
     * values:
     * <ul>
     * <li><code>IOffBoardDirections.NORTH</code></li>
     * <li><code>IOffBoardDirections.SOUTH</code></li>
     * <li><code>IOffBoardDirections.EAST</code></li>
     * <li><code>IOffBoardDirections.WEST</code></li>
     * </ul>
     *
     * @return the <code>int</code> direction from the board the unit will be
     * deployed. Only valid values will be returned.
     */
    public OffBoardDirection getOffBoardDirection() {
        return offBoardDirection;
    }

    /**
     * Deploy this offboard entity at the previously specified distance and
     * direction. This should only be invoked by the <code>Server</code> after
     * the board has been selected and all the players are ready to start. The
     * side effects of this methods set the unit's position and facing as
     * appropriate (as well as deploying the unit).
     * <p/>
     * Onboard units (units with an offboard distance of zero and a direction of
     * <code>Entity.NONE</code>) will be unaffected by this method.
     */
    public void deployOffBoard() {
        if (null == game) {
            throw new IllegalStateException(
                    "game not set; possible serialization error");
        }
        // N.B. 17 / 2 = 8, but the middle of 1..17 is 9, so we
        // add a bit (because 17 % 2 == 1 and 16 % 2 == 0).
        switch (offBoardDirection) {
            case NONE:
                break;
            case NORTH:
                setPosition(new Coords((game.getBoard().getWidth() / 2)
                        + (game.getBoard().getWidth() % 2),
                        -getOffBoardDistance()));
                setFacing(3);
                setDeployed(true);
                break;
            case SOUTH:
                setPosition(new Coords((game.getBoard().getWidth() / 2)
                        + (game.getBoard().getWidth() % 2), game.getBoard()
                        .getHeight() + getOffBoardDistance()));
                setFacing(0);
                setDeployed(true);
                break;
            case EAST:
                setPosition(new Coords(game.getBoard().getWidth()
                        + getOffBoardDistance(),
                        (game.getBoard().getHeight() / 2)
                                + (game.getBoard().getHeight() % 2)));
                setFacing(5);
                setDeployed(true);
                break;
            case WEST:
                setPosition(new Coords(-getOffBoardDistance(), (game.getBoard()
                        .getHeight() / 2) + (game.getBoard().getHeight() % 2)));
                setFacing(1);
                setDeployed(true);
                break;
        }
    }

    public Vector<Integer> getPickedUpMechWarriors() {
        return pickedUpMechWarriors;
    }

    /**
     * Has this entity been captured?
     *
     * @return <code>true</code> if it has.
     */
    public boolean isCaptured() {
        return captured && !isDestroyed();
    }

    /**
     * Specify that this entity has been captured.
     *
     * @param arg the <code>boolean</code> value to assign.
     */
    public void setCaptured(boolean arg) {
        captured = arg;
    }

    public void setExternalSpotlight(boolean arg) {
        hasExternalSpotlight = arg;
    }

    /**
     * Returns state of hasExternalSpotlight, does not consider mounted
     * spotlights.
     *
     * @return
     */
    public boolean hasExternaSpotlight() {
        return hasExternalSpotlight;
    }

    /**
     * Returns true if the unit has a usable spotlight. It considers both
     * externally mounted spotlights as well as internally mounted ones.
     *
     * @return
     */
    public boolean hasSpotlight() {
        for (Mounted m : getMisc()) {
            if (m.getType().hasFlag(MiscType.F_SEARCHLIGHT)
                && !m.isInoperable()) {
                return true;
            }
        }
        return hasExternalSpotlight;
    }

    /**
     * Method to destroy a single spotlight on an entity. Spotlights can be
     * destroyed on a roll of 7+ on a torso hit on a mek or on a front/side hit
     * on a combat vehicle.
     */
    public void destroyOneSpotlight() {
        if (!hasSpotlight()) {
            return;
        }
        // A random spotlight should be destroyed, but this is easier...
        if (hasExternalSpotlight) {
            hasExternalSpotlight = false;
        }

        for (Mounted m : getMisc()) {
            if (m.getType().hasFlag(MiscType.F_SEARCHLIGHT)
                && !m.isInoperable()) {
                m.setDestroyed(true);
                break;
            }
        }

        // Turn off the light all spot lights were destroyed
        if (!hasSpotlight()) {
            setSpotlightState(false);
        }

    }

    public void setSpotlightState(boolean arg) {
        if (hasSpotlight()) {
            spotlightIsActive = arg;
            if (arg) {
                illuminated = true;
            }
        } else {
            spotlightIsActive = false;
        }
    }

    public boolean isIlluminated() {
        // Regardless of illuminated state, if we have a spotlight active we
        //  are illuminated
        return illuminated || spotlightIsActive;
    }

    public void setIlluminated(boolean arg) {
        illuminated = spotlightIsActive || arg;
    }

    public boolean isUsingSpotlight() {
        return hasSpotlight() && spotlightIsActive;
    }

    public void setUsedSearchlight(boolean arg) {
        usedSearchlight = arg;
    }

    public boolean usedSearchlight() {
        return usedSearchlight;
    }

    /**
     * Is the Entity stuck in a swamp?
     */
    public boolean isStuck() {
        return stuckInSwamp;
    }

    /**
     * Set weather this Entity is stuck in a swamp or not
     *
     * @param arg the <code>boolean</code> value to assign
     */
    public void setStuck(boolean arg) {
        stuckInSwamp = arg;
    }

    /**
     * Is the Entity stuck in a swamp?
     */
    public boolean canUnstickByJumping() {
        return canUnstickByJumping;
    }

    /**
     * Set wether this Enity is stuck in a swamp or not
     *
     * @param arg the <code>boolean</code> value to assign
     */
    public void setCanUnstickByJumping(boolean arg) {
        canUnstickByJumping = arg;
    }

    /*
     * The following methods support the eventual refactoring into the Entity
     * class of a lot of the Server logic surrounding entity damage and death.
     * They are not currently called in Server anywhere, and so may as well not
     * exist.
     */

    public String destroy(String reason, boolean survivable, boolean canSalvage) {
        StringBuffer sb = new StringBuffer();

        int condition = IEntityRemovalConditions.REMOVE_SALVAGEABLE;
        if (!canSalvage) {
            setSalvage(canSalvage);
            condition = IEntityRemovalConditions.REMOVE_DEVASTATED;
        }

        if (isDoomed() || isDestroyed()) {
            return sb.toString();
        }

        // working under the assumption that entity was neither doomed or
        // destroyed before from here on out

        setDoomed(true);

        Enumeration<Integer> iter = getPickedUpMechWarriors().elements();
        while (iter.hasMoreElements()) {
            Integer mechWarriorId = iter.nextElement();
            Entity mw = game.getEntity(mechWarriorId.intValue());
            mw.setDestroyed(true);
            game.removeEntity(mw.getId(), condition);
            sb.append("\n*** ").append(
                    mw.getDisplayName() + " died in the wreckage. ***\n");
        }
        return sb.toString();
    }

    /**
     * Add a targeting by a swarm volley from a specified entity
     *
     * @param entityId The <code>int</code> id of the shooting entity
     * @param weaponId The <code>int</code> id of the shooting lrm launcher
     */
    public void addTargetedBySwarm(int entityId, int weaponId) {
        hitBySwarmsEntity.addElement(new Integer(entityId));
        hitBySwarmsWeapon.addElement(new Integer(weaponId));
    }

    /**
     * Were we targeted by a certain swarm/swarm-i volley this turn?
     *
     * @param entityId The <code>int</code> id of the shooting entity we are checking
     * @param weaponId The <code>int</code> id of the launcher to check
     * @return a fitting <code>boolean</code> value
     */
    public boolean getTargetedBySwarm(int entityId, int weaponId) {
        for (int i = 0; i < hitBySwarmsEntity.size(); i++) {
            Integer entityIdToTest = hitBySwarmsEntity.elementAt(i);
            Integer weaponIdToTest = hitBySwarmsWeapon.elementAt(i);
            if ((entityId == entityIdToTest.intValue())
                && (weaponId == weaponIdToTest.intValue())) {
                return true;
            }
        }
        return false;
    }

    public int getShortRangeModifier() {
        int mod = 0;
        if (getCrew().getOptions().stringOption(OptionsConstants.GUNNERY_RANGE_MASTER).equals(Crew.RANGEMASTER_MEDIUM)) {
            mod = 2;
        }
        if (getCrew().getOptions().stringOption(OptionsConstants.GUNNERY_RANGE_MASTER).equals(Crew.RANGEMASTER_LONG)) {
            mod = 4;
        }
        if (getCrew().getOptions().stringOption(OptionsConstants.GUNNERY_RANGE_MASTER).equals(Crew.RANGEMASTER_EXTREME)) {
            mod = 6;
        }
        if ((getCrew().getOptions().booleanOption("sniper")) && (mod > 0)) {
            mod = mod / 2;
        }
        if (hasQuirk(OptionsConstants.QUIRK_POS_IMP_TARG_S)) {
            mod--;
        }
        if (hasQuirk(OptionsConstants.QUIRK_NEG_POOR_TARG_S)) {
            mod++;
        }
        if (hasQuirk(OptionsConstants.QUIRK_POS_VAR_RNG_TARG_L)) {
            mod++;
        }
        if (hasQuirk(OptionsConstants.QUIRK_POS_VAR_RNG_TARG_S)) {
            mod--;
        }
        return mod;
    }

    public int getMediumRangeModifier() {
        int mod = 2;
        if (getCrew().getOptions().stringOption(OptionsConstants.GUNNERY_RANGE_MASTER).equals(Crew.RANGEMASTER_MEDIUM)) {
            mod = 0;
        }
        if ((getCrew().getOptions().booleanOption(OptionsConstants.GUNNERY_SNIPER)) && (mod > 0)) {
            mod = mod / 2;
        }
        if (hasQuirk(OptionsConstants.QUIRK_POS_IMP_TARG_M)) {
            mod--;
        }
        if (hasQuirk(OptionsConstants.QUIRK_NEG_POOR_TARG_M)) {
            mod++;
        }
        return mod;
    }

    public int getLongRangeModifier() {
        int mod = 4;
        if (getCrew().getOptions().stringOption(OptionsConstants.GUNNERY_RANGE_MASTER).equals(Crew.RANGEMASTER_LONG)) {
            mod = 0;
        }
        if ((getCrew().getOptions().booleanOption(OptionsConstants.GUNNERY_SNIPER)) && (mod > 0)) {
            mod = mod / 2;
        }
        if (hasQuirk(OptionsConstants.QUIRK_POS_IMP_TARG_L)) {
            mod--;
        }
        if (hasQuirk(OptionsConstants.QUIRK_NEG_POOR_TARG_L)) {
            mod++;
        }
        if (hasQuirk(OptionsConstants.QUIRK_POS_VAR_RNG_TARG_L)) {
            mod--;
        }
        if (hasQuirk(OptionsConstants.QUIRK_POS_VAR_RNG_TARG_S)) {
            mod++;
        }
        return mod;
    }

    public int getExtremeRangeModifier() {
        int mod = 6;
        if (getCrew().getOptions().stringOption(OptionsConstants.GUNNERY_RANGE_MASTER).equals(Crew.RANGEMASTER_EXTREME)) {
            mod = 0;
        }
        if ((getCrew().getOptions().booleanOption(OptionsConstants.GUNNERY_SNIPER)) && (mod > 0)) {
            mod = mod / 2;
        }
        return mod;
    }

    public int getLOSRangeModifier() {
        int mod = 8;
        return mod;
    }

    public void setArmorType(int armType) {
        for (int i = 0; i < locations(); i++) {
            armorType[i] = armType;
        }
    }

    public void setArmorType(int armType, int loc) {
        armorType[loc] = armType;
    }

    public void setStructureType(int strucType) {
        structureType = strucType;
        structureTechLevel = getTechLevel();
    }

    public void setStructureTechLevel(int level) {
        structureTechLevel = level;
    }

    public void setArmorType(String armType) {
        if (!(armType.startsWith("Clan ") || armType.startsWith("IS "))) {
            armType = TechConstants.isClan(getArmorTechLevel(0)) ? "Clan "
                                                                   + armType : "IS " + armType;
        }
        EquipmentType et = EquipmentType.get(armType);
        if (et == null) {
            setArmorType(EquipmentType.T_ARMOR_UNKNOWN);
        } else {
            setArmorType(EquipmentType.getArmorType(et));
            // TODO: Is this needed? WTF is the point of it?
            if (et.getCriticals(this) == 0) {
                try {
                    this.addEquipment(et, LOC_NONE);
                } catch (LocationFullException e) {
                    // can't happen
                    e.printStackTrace();
                }
            }
        }
    }

    public void setArmorType(String armType, int loc) {
        if (!(armType.startsWith("Clan ") || armType.startsWith("IS "))) {
            armType = TechConstants.isClan(getArmorTechLevel(0)) ? "Clan "
                                                                   + armType : "IS " + armType;
        }
        EquipmentType et = EquipmentType.get(armType);
        if (et == null) {
            setArmorType(EquipmentType.T_ARMOR_UNKNOWN, loc);
        } else {
            setArmorType(EquipmentType.getArmorType(et), loc);
            // TODO: Is this needed? WTF is the point of it?
            if (et.getCriticals(this) == 0) {
                try {
                    this.addEquipment(et, LOC_NONE);
                } catch (LocationFullException e) {
                    // can't happen
                    e.printStackTrace();
                }
            }
        }
    }

    public void setStructureType(String strucType) {
        if (!(strucType.startsWith("Clan ") || strucType.startsWith("IS "))) {
            strucType = isClan() ? "Clan " + strucType : "IS " + strucType;
        }
        EquipmentType et = EquipmentType.get(strucType);
        setStructureType(EquipmentType.getStructureType(et));
        if (et == null) {
            structureTechLevel = TechConstants.T_TECH_UNKNOWN;
        } else {
            structureTechLevel = et.getTechLevel(year);
            // TODO: Is this needed? WTF is the point of it?
            if (et.getCriticals(this) == 0) {
                try {
                    this.addEquipment(et, LOC_NONE);
                } catch (LocationFullException e) {
                    // can't happen
                    e.printStackTrace();
                }
            }
        }

    }

    public int getArmorType(int loc) {
        return armorType[loc];
    }

    public void setArmorTechLevel(int newTL) {
        for (int i = 0; i < locations(); i++) {
            armorTechLevel[i] = newTL;
        }
    }

    public void setArmorTechLevel(int newTL, int loc) {
        armorTechLevel[loc] = newTL;
    }

    public int getArmorTechLevel(int loc) {
        return armorTechLevel[loc];
    }

    public int getStructureType() {
        return structureType;
    }

    public int getStructureTechLevel() {
        return structureTechLevel;
    }

    public void setWeaponHit(Mounted which) {
        if (weaponList.contains(which)) {
            which.setHit(true);
        }
    }

    public void setTaggedBy(int tagger) {
        taggedBy = tagger;
    }

    public int getTaggedBy() {
        return taggedBy;
    }

    public abstract double getCost(boolean ignoreAmmo);

    public long getWeaponsAndEquipmentCost(boolean ignoreAmmo) {
        // bvText = new StringBuffer();
        long cost = 0;

        NumberFormat commafy = NumberFormat.getInstance();

        for (Mounted mounted : getEquipment()) {
            if (ignoreAmmo
                && (mounted.getType() instanceof AmmoType)
                && (!(((AmmoType) mounted.getType()).getAmmoType() == AmmoType.T_COOLANT_POD))) {
                continue;
            }
            if (mounted.isWeaponGroup()) {
                continue;
            }
            long itemCost = (long) mounted.getType().getCost(this,
                                                             mounted.isArmored(), mounted.getLocation());

            cost += itemCost;
            if ((bvText != null) && (itemCost > 0)) {
                bvText.append(startRow);
                bvText.append(startColumn);
                bvText.append(mounted.getName());
                bvText.append(endColumn);

                bvText.append(startColumn);
                bvText.append(commafy.format(itemCost));
                bvText.append(endColumn);
                bvText.append(endRow);
            }
        }
        return cost;
    }

    public boolean removePartialCoverHits(int location, int cover, int side) {
        if (cover > LosEffects.COVER_NONE) {
            switch (cover) {
                case LosEffects.COVER_LOWLEFT:
                    if (location == Mech.LOC_LLEG) {
                        return true;
                    }
                    break;
                case LosEffects.COVER_LOWRIGHT:
                    if (location == Mech.LOC_RLEG) {
                        return true;
                    }
                    break;
                case LosEffects.COVER_LEFT:
                    if ((location == Mech.LOC_LLEG)
                        || (location == Mech.LOC_LARM)
                        || (location == Mech.LOC_LT)) {
                        return true;
                    }
                    break;
                case LosEffects.COVER_RIGHT:
                    if ((location == Mech.LOC_RLEG)
                        || (location == Mech.LOC_RARM)
                        || (location == Mech.LOC_RT)) {
                        return true;
                    }
                    break;
                case LosEffects.COVER_HORIZONTAL:
                    if ((location == Mech.LOC_LLEG)
                        || (location == Mech.LOC_RLEG)) {
                        return true;
                    }
                    break;
                case LosEffects.COVER_UPPER:
                    if ((location == Mech.LOC_LLEG)
                        || (location == Mech.LOC_RLEG)) {
                        return false;
                    }
                    return true;
                case LosEffects.COVER_FULL:
                    return true;
                case LosEffects.COVER_75LEFT:
                    if ((location == Mech.LOC_RARM)
                        || (location == Mech.LOC_RLEG)) {
                        return false;
                    }
                    return true;
                case LosEffects.COVER_75RIGHT:
                    if ((location == Mech.LOC_LLEG)
                        || (location == Mech.LOC_LARM)) {
                        return false;
                    }
                    return true;
            }
        }
        return false;

    }

    public abstract boolean doomedInExtremeTemp();

    public abstract boolean doomedInVacuum();

    public abstract boolean doomedOnGround();

    public abstract boolean doomedInAtmosphere();

    public abstract boolean doomedInSpace();

    /**
     * The weight of the armor in a specific location, rounded up to the nearest
     * half-ton for patchwork armor as per TacOps page 377 (Errata 3.1). Note:
     * Unless overridden, this should <em>only</em> be called on units with
     * patchwork armor, as rounding behavior is not guaranteed to be correct or
     * even the same for others and units with a single overall armor type have
     * no real reason to specifically care about weight per location anyway.
     *
     * @param loc The code value for the location in question (unit
     *            type-specific).
     * @return The weight of the armor in the location in tons.
     */
    public double getArmorWeight(int loc) {
        double armorPerTon = 16.0 * EquipmentType.getArmorPointMultiplier(
                armorType[loc], armorTechLevel[loc]);
        double points = getOArmor(loc)
                        + (hasRearArmor(loc) ? getOArmor(loc, true) : 0);
        double armorWeight = points / armorPerTon;
        return Math.ceil(armorWeight * 2.0) / 2.0;

    }

    /**
     * The total weight of the armor on this unit. This is guaranteed to be
     * rounded properly for both single-type and patchwork armor.
     *
     * @return The armor weight in tons.
     */
    public double getArmorWeight() {
        if (!hasPatchworkArmor()) {
            // this roundabout method is actually necessary to avoid rounding
            // weirdness. Yeah, it's dumb.
            double armorPerTon = 16.0 * EquipmentType.getArmorPointMultiplier(
                    armorType[0], armorTechLevel[0]);
            double points = getTotalOArmor();
            double armorWeight = points / armorPerTon;
            armorWeight = Math.ceil(armorWeight * 2.0) / 2.0;
            return armorWeight;
        }
        double total = 0;
        for (int loc = 0; loc < locations(); loc++) {
            total += getArmorWeight(loc);
        }
        return total;
    }

    public boolean hasTAG() {
        for (Mounted m : getWeaponList()) {
            WeaponType equip = (WeaponType) (m.getType());
            if ((equip != null) && (equip.hasFlag(WeaponType.F_TAG))) {
                return true;
            }
        }
        return false;
    }

    public boolean isCanon() {
        return canon;
    }

    public void setCanon(boolean canon) {
        this.canon = canon;
    }

    public boolean climbMode() {
        return climbMode;
    }

    public void setClimbMode(boolean state) {
        climbMode = state;
    }

    public boolean usedTag() {
        for (Mounted weapon : getWeaponList()) {
            WeaponType wtype = (WeaponType) weapon.getType();
            if (weapon.isUsedThisRound() && wtype.hasFlag(WeaponType.F_TAG)) {
                return true;
            }
        }
        return false;
    }

    public boolean hasEiCockpit() {
        return ((game != null) && game.getOptions().booleanOption(
                OptionsConstants.ADVANCED_ALL_HAVE_EI_COCKPIT));
    }

    public boolean hasActiveEiCockpit() {
        return (hasEiCockpit() && getCrew().getOptions().booleanOption(OptionsConstants.UNOFF_EI_IMPLANT));
    }

    public boolean isLayingMines() {
        return layingMines;
    }

    public void setLayingMines(boolean laying) {
        layingMines = laying;
    }

    public boolean canLayMine() {
        for (Object oMount : miscList) {
            Mounted mount = (Mounted) oMount;
            EquipmentType type = mount.getType();
            if (!mount.isMissing()
                && (type.hasFlag(MiscType.F_MINE) || type
                    .hasFlag(MiscType.F_VEHICLE_MINE_DISPENSER))
                && !isLayingMines()) {
                return true;
            }
        }
        return false;
    }

    @Override
    public int sideTable(Coords src) {
        return sideTable(src, false);
    }

    @Override
    public int sideTable(Coords src, boolean usePrior) {
        return sideTable(src, usePrior, facing);
    }

    public int sideTable(Coords src, boolean usePrior, int face) {
        return sideTable(src, usePrior, face, getPosition());
    }

    public int sideTable(Coords src, boolean usePrior, int face,
                         Coords effectivePos) {
        if (usePrior) {
            effectivePos = getPriorPosition();
        }

        if (src.equals(effectivePos)) {
            // most places handle 0 range explicitly,
            // this is a safe default (calculation gives SIDE_RIGHT)
            return ToHitData.SIDE_FRONT;
        }

        // calculate firing angle
        int fa = (effectivePos.degree(src) + ((6 - face) * 60)) % 360;

        int leftBetter = 2;
        // if we're right on the line, we need to special case this
        // defender would choose along which hex the LOS gets drawn, and that
        // side also determines the side we hit in
        if ((fa % 30) == 0) {
            IHex srcHex = game.getBoard().getHex(src);
            IHex curHex = game.getBoard().getHex(getPosition());
            if ((srcHex != null) && (curHex != null)) {
                LosEffects.AttackInfo ai = LosEffects.buildAttackInfo(src,
                                                                      getPosition(), 1, getElevation(), srcHex.floor(),
                                                                      curHex.floor());
                ArrayList<Coords> in = Coords.intervening(ai.attackPos,
                                                          ai.targetPos, true);
                leftBetter = LosEffects.dividedLeftBetter(in, game, ai,
                                                          Compute.isInBuilding(game, this), new LosEffects());
            }
        }

        boolean targetIsTank = (this instanceof Tank)
                               || (game.getOptions().booleanOption(
                OptionsConstants.ADVCOMBAT_TACOPS_ADVANCED_MECH_HIT_LOCATIONS) && (this instanceof QuadMech));
        if (targetIsTank) {
            if ((leftBetter == 1) && (fa == 150)) {
                return ToHitData.SIDE_REAR;
            } else if ((leftBetter == 1) && (fa == 30)) {
                return ToHitData.SIDE_RIGHT;
            } else if ((leftBetter == 0) && (fa == 330)) {
                return ToHitData.SIDE_LEFT;
            } else if ((leftBetter == 0) && (fa == 210)) {
                return ToHitData.SIDE_REAR;
            } else if ((fa > 30) && (fa <= 150)) {
                return ToHitData.SIDE_RIGHT;
            } else if ((fa > 150) && (fa < 210)) {
                return ToHitData.SIDE_REAR;
            } else if ((fa >= 210) && (fa < 330)) {
                return ToHitData.SIDE_LEFT;
            } else {
                return ToHitData.SIDE_FRONT;
            }
        }
        if (this instanceof Aero) {
            Aero a = (Aero) this;
            // Handle spheroids in atmosphere or on the ground differently
            if (a.isSpheroid() && (game != null) && !game.getBoard().inSpace()) {
                if ((fa >= 0) && (fa < 180)) {
                    return ToHitData.SIDE_RIGHT;
                }
                return ToHitData.SIDE_LEFT;
            }
            if ((leftBetter == 1) && (fa == 150)) {
                return ToHitData.SIDE_REAR;
            } else if ((leftBetter == 1) && (fa == 30)) {
                if (a.isRolled()) {
                    return ToHitData.SIDE_LEFT;
                }
                return ToHitData.SIDE_RIGHT;
            } else if ((leftBetter == 0) && (fa == 330)) {
                if (a.isRolled()) {
                    return ToHitData.SIDE_RIGHT;
                }
                return ToHitData.SIDE_LEFT;
            } else if ((leftBetter == 0) && (fa == 210)) {
                return ToHitData.SIDE_REAR;
            } else if ((fa > 30) && (fa <= 150)) {
                if (a.isRolled()) {
                    return ToHitData.SIDE_LEFT;
                }
                return ToHitData.SIDE_RIGHT;
            } else if ((fa > 150) && (fa < 210)) {
                return ToHitData.SIDE_REAR;
            } else if ((fa >= 210) && (fa < 330)) {
                if (a.isRolled()) {
                    return ToHitData.SIDE_RIGHT;
                }
                return ToHitData.SIDE_LEFT;
            } else {
                return ToHitData.SIDE_FRONT;
            }
        }
        if ((fa == 90) && (leftBetter == 1)) {
            return ToHitData.SIDE_RIGHT;
        } else if (((fa == 150) && (leftBetter == 1))
                   || ((leftBetter == 0) && (fa == 210))) {
            return ToHitData.SIDE_REAR;
        } else if ((leftBetter == 0) && (fa == 270)) {
            return ToHitData.SIDE_LEFT;
        } else if ((fa > 90) && (fa <= 150)) {
            return ToHitData.SIDE_RIGHT;
        } else if ((fa > 150) && (fa < 210)) {
            return ToHitData.SIDE_REAR;
        } else if ((fa >= 210) && (fa < 270)) {
            return ToHitData.SIDE_LEFT;
        } else {
            return ToHitData.SIDE_FRONT;
        }
    }

    /**
     * Method to determine if an entity is currently capable of going hull-down.
     * Note, this is *not* whether the entity can ever go hull-down.
     *
     * @return True if the entity is able to go hull-down, else false.
     */
    public boolean canGoHullDown() {
        return false;
    }

    public boolean canAssaultDrop() {
        return false;
    }

    public void setAssaultDropInProgress(boolean flag) {
        assaultDropInProgress = flag ? 1 : 0;
    }

    public void setLandedAssaultDrop() {
        assaultDropInProgress = 2;
        moved = EntityMovementType.MOVE_JUMP;
    }

    public boolean isAssaultDropInProgress() {
        return assaultDropInProgress != 0;
    }

    /**
     * Apply PSR modifier for difficult terrain at the specified coordinates
     *
     * @param roll the PSR to modify
     * @param c    the coordinates where the PSR happens
     */
    public void addPilotingModifierForTerrain(PilotingRollData roll, Coords c) {
        addPilotingModifierForTerrain(roll, c, false);
    }

    /**
     * Apply PSR modifier for difficult terrain at the specified coordinates
     *
     * @param roll the PSR to modify
     * @param c    the coordinates where the PSR happens
     * @param enteringRubble True if entering rubble, else false
     */
    public void addPilotingModifierForTerrain(PilotingRollData roll, Coords c,
            boolean enteringRubble) {
        if ((c == null) || (roll == null)) {
            return;
        }
        if (isOffBoard() || !(isDeployed())) {
            return;
        }
        IHex hex = game.getBoard().getHex(c);
        hex.terrainPilotingModifier(getMovementMode(), roll, enteringRubble);
    }

    /**
     * Apply PSR modifier for difficult terrain at the move step position
     *
     * @param roll the PSR to modify
     * @param step the move step the PSR occurs at
     */
    public void addPilotingModifierForTerrain(PilotingRollData roll,
            MoveStep step) {
        if (step.getElevation() > 0) {
            return;
        }
        addPilotingModifierForTerrain(roll, step.getPosition());
    }

    /**
     * Apply PSR modifier for difficult terrain in the current position
     *
     * @param roll the PSR to modify
     */
    public void addPilotingModifierForTerrain(PilotingRollData roll) {
        if (getElevation() > 0) {
            return;
        }
        addPilotingModifierForTerrain(roll, getPosition());
    }

    /**
     * defensively check and correct elevation
     */
    public boolean fixElevation() {
        if (!isDeployed() || isOffBoard()
            || !game.getBoard().contains(getPosition())) {
            return false;
        }
        if (!isElevationValid(getElevation(),
                              game.getBoard().getHex(getPosition()))) {
            System.err.println(getDisplayName() + " in hex "
                               + HexTarget.coordsToId(getPosition())
                               + " is at invalid elevation: " + getElevation());
            setElevation(0 - game.getBoard()
                                 .getHex(getPosition()).depth());
            System.err.println("   moved to elevation " + getElevation());
            return true;
        }
        return false;
    }

    public Engine getEngine() {
        return engine;
    }
    
    public boolean hasEngine() {
        return (null != engine);
    }
    
    public void setEngine(Engine e) {
        engine = e;
    }

    public boolean itemOppositeTech(String s) {
        if (isClan()) { // Clan base
            if ((s.toLowerCase().indexOf("(is)") != -1)
                || (s.toLowerCase().indexOf("inner sphere") != -1)) {
                return true;
            }
            return false;
        }
        if ((s.toLowerCase().indexOf("(c)") != -1)
            || (s.toLowerCase().indexOf("clan") != -1)) {
            return true;
        }
        return false;
    }

    /**
     * @return Returns the retreatedDirection.
     */
    public OffBoardDirection getRetreatedDirection() {
        return retreatedDirection;
    }

    /**
     * @param retreatedDirection The retreatedDirection to set.
     */
    public void setRetreatedDirection(OffBoardDirection retreatedDirection) {
        this.retreatedDirection = retreatedDirection;
    }

    public void setLastTarget(int id) {
        lastTarget = id;
    }

    public int getLastTarget() {
        return lastTarget;
    }
    
    public void setLastTargetDisplayName(String name) {
        lastTargetDisplayName = name;
    }

    public String getLastTargetDisplayName() {
        return lastTargetDisplayName;
    }

    /**
     * @returns whether or not the unit is suffering from Electromagnetic
     * Interference
     */
    public boolean isSufferingEMI() {
        return _isEMId;
    }

    public void setEMI(boolean inVal) {
        _isEMId = inVal;
    }
    
    /**
     * The attack direction modifier for rolls on the motive system hits table
     * for the given side (as defined in {@link ToHitData}). This will return 0
     * if Tactical Operations vehicle effectiveness rules are in effect or if
     * the side parameter falls outside ToHitData's range of "fixed" side
     * values; in particular, it will return 0 if handed
     * {@link ToHitData#SIDE_RANDOM}.
     *
     * @param side
     *            The attack direction as specified above.
     * @return The appropriate directional roll modifier.
     */
    public int getMotiveSideMod(int side) {
        if (game.getOptions().booleanOption(OptionsConstants.ADVCOMBAT_TACOPS_VEHICLE_EFFECTIVE)) {
            return 0;
        }
        switch (side) {
            case ToHitData.SIDE_LEFT:
            case ToHitData.SIDE_RIGHT:
            case ToHitData.SIDE_FRONTLEFT:
            case ToHitData.SIDE_FRONTRIGHT:
            case ToHitData.SIDE_REARLEFT:
            case ToHitData.SIDE_REARRIGHT:
                return 2;
            case ToHitData.SIDE_REAR:
                return 1;
            default:
                return 0;
        }
    }

    /**
     * Checks if the unit is hardened agaist nuclear strikes.
     *
     * @return true if this is a hardened unit.
     */
    public abstract boolean isNuclearHardened();

    /**
     * Set the isHidden state of this entity (used for hidden units rules, TW
     * pg 259).
     * @param inVal
     */
    public void setHidden(boolean inVal) {
        isHidden = inVal;
    }

    public void setMadePointblankShot(boolean inVal) {
        madePointblankShot = inVal;
    }

    /**
     * Set a phase for this hidden unit to become active in.
     *
     * @param phase
     */
    public void setHiddeActivationPhase(IGame.Phase phase) {
        hiddenActivationPhase = phase;
    }

    /**
     * Returns true if this unit is currently hidden (hidden units, TW pg 259).
     * @return
     */
    public boolean isHidden() {
        return isHidden;
    }

    /**
     * Returns true if this unit has already made a pointblank shot this round.
     * @return
     */
    public boolean madePointblankShot() {
        return madePointblankShot;
    }

    /**
     * Returns true if this unit should be considering a hidden unit that is
     * activating.
     * @return
     */
    public boolean isHiddenActivating() {
        return getHiddenActivationPhase() != null;
    }

    /**
     * Get the phase that this hidden unit will activate in (generally this
     * will be null, indicating that the unit isn't activating).
     * @return
     */
    @Nullable
    public IGame.Phase getHiddenActivationPhase() {
        return hiddenActivationPhase;
    }

    /**
     * Is this unit a carcass, a carcass can take no action
     */
    public boolean isCarcass() {
        return carcass;
    }

    /**
     * Sets if this unit is a carcass.
     *
     * @param carcass true if this unit should be a carcass, false otherwise.
     * @see megamek.common.Entity#isCarcass
     */
    public void setCarcass(boolean carcass) {
        this.carcass = carcass;
    }

    /**
     * Marks all equipment in a location on this entity as destroyed.
     *
     * @param loc The location that is destroyed.
     */

    public void destroyLocation(int loc) {
        destroyLocation(loc, false);
    }

    /**
     * Marks all equipment in a location on this entity as destroyed.
     *
     * @param loc      The location that is destroyed.
     * @param blownOff true if the location was blown off
     */
    public void destroyLocation(int loc, boolean blownOff) {
        // if it's already marked as destroyed, don't bother
        if (getInternal(loc) < 0) {
            return;
        }
        if (blownOff) {
            setLocationBlownOff(loc, true);
            setLocationBlownOffThisPhase(loc, true);
        } else {
            // mark armor, internal as doomed
            setArmor(IArmorState.ARMOR_DOOMED, loc, false);
            setInternal(IArmorState.ARMOR_DOOMED, loc);
            if (hasRearArmor(loc)) {
                setArmor(IArmorState.ARMOR_DOOMED, loc, true);
            }
        }
        // equipment marked missing
        for (Mounted mounted : getEquipment()) {
            if (((mounted.getLocation() == loc) && mounted.getType()
                                                          .isHittable())
                || (mounted.isSplit() && (mounted.getSecondLocation() == loc))) {
                if (blownOff) {
                    mounted.setMissing(true);
                } else {
                    mounted.setHit(true);
                }
            }
        }
        // all critical slots set as missing
        for (int i = 0; i < getNumberOfCriticals(loc); i++) {
            final CriticalSlot cs = getCritical(loc, i);
            if (cs != null) {
                // count engine hits for maxtech engine explosions
                if ((cs.getType() == CriticalSlot.TYPE_SYSTEM)
                    && (cs.getIndex() == Mech.SYSTEM_ENGINE)
                    && !cs.isDamaged()) {
                    engineHitsThisPhase++;
                }
                if (blownOff) {
                    cs.setMissing(true);
                } else {
                    cs.setHit(true);
                }
            }
        }
        // dependent locations destroyed, unless they are already destroyed
        if ((getDependentLocation(loc) != Entity.LOC_NONE)
            && !(getInternal(getDependentLocation(loc)) < 0)) {
            destroyLocation(getDependentLocation(loc), true);
        }
    }

    /**
     * Iterates over all Narc and iNarc pods attached to this entity and removes
     * those still 'stuck' to destroyed or missing locations.
     */
    public void clearDestroyedNarcPods() {
        for (Iterator<NarcPod> i = pendingNarcPods.iterator(); i.hasNext(); ) {
            if (!locationCanHoldNarcPod(i.next().getLocation())) {
                i.remove();
            }
        }
        for (Iterator<NarcPod> i = narcPods.iterator(); i.hasNext(); ) {
            if (!locationCanHoldNarcPod(i.next().getLocation())) {
                i.remove();
            }
        }
        for (Iterator<INarcPod> i = pendingINarcPods.iterator(); i.hasNext(); ) {
            if (!locationCanHoldNarcPod(i.next().getLocation())) {
                i.remove();
            }
        }
        for (Iterator<INarcPod> i = iNarcPods.iterator(); i.hasNext(); ) {
            if (!locationCanHoldNarcPod(i.next().getLocation())) {
                i.remove();
            }
        }
    }

    private boolean locationCanHoldNarcPod(int location) {
        return (getInternal(location) > 0)
               && !isLocationBlownOff(location)
               && !isLocationBlownOffThisPhase(location);
    }

    public PilotingRollData checkSideSlip(EntityMovementType moveType,
                                          IHex prevHex, EntityMovementType overallMoveType,
                                          MoveStep prevStep, int prevFacing, int curFacing, Coords lastPos,
                                          Coords curPos, int distance) {
        PilotingRollData roll = getBasePilotingRoll(overallMoveType);

        if ((moveType != EntityMovementType.MOVE_JUMP)
            && (prevHex != null)
            && (distance > 1)
            && ((overallMoveType == EntityMovementType.MOVE_RUN)
                    || (overallMoveType == EntityMovementType.MOVE_VTOL_RUN)
                    || (overallMoveType == EntityMovementType.MOVE_SPRINT)
                    || (overallMoveType == EntityMovementType.MOVE_VTOL_SPRINT))
            && (prevFacing != curFacing) && !lastPos.equals(curPos)
            && !(this instanceof Infantry)) {
            roll.append(new PilotingRollData(getId(), 0, "flanking and turning"));
            if (isUsingManAce()) {
                roll.addModifier(-1, "Maneuvering Ace");
            }
            if ((getMovementMode() == EntityMovementMode.VTOL) && isMASCUsed()
                && hasWorkingMisc(MiscType.F_JET_BOOSTER)) {
                roll.addModifier(3, "used VTOL Jet Booster");
            }
        } else if (moveType != EntityMovementType.MOVE_JUMP
                && prevFacing == curFacing && !lastPos.equals(curPos)
                && lastPos.direction(curPos) % 3 != curFacing % 3
                && !(isUsingManAce() && (overallMoveType == EntityMovementType.MOVE_WALK
                || overallMoveType == EntityMovementType.MOVE_VTOL_WALK))) {
            roll.append(new PilotingRollData(getId(), 0, "controlled sideslip"));
        } else {
            roll.addModifier(TargetRoll.CHECK_FALSE,
                             "Check false: not apparently sideslipping");
        }

        return roll;
    }

    @Override
    public boolean isAirborneVTOLorWIGE() {
        // stuff that moves like a VTOL is flying unless at elevation 0 or on
        // top of/in a building,
        if ((getMovementMode() == EntityMovementMode.VTOL)
                || (getMovementMode() == EntityMovementMode.WIGE)) {
            if ((game != null)
                    && (game.getBoard() != null)
                    && (getPosition() != null)
                    && (game.getBoard().getHex(getPosition()) != null)
                    && ((game.getBoard().getHex(getPosition())
                            .terrainLevel(Terrains.BLDG_ELEV) >= getElevation()) || (game
                            .getBoard().getHex(getPosition())
                            .terrainLevel(Terrains.BRIDGE_ELEV) >= getElevation()))) {
                return false;
            }
            return getElevation() > 0;
        }
        return false;
    }

    public void setSpotTargetId(int targetId) {
        spotTargetId = targetId;
    }

    public int getSpotTargetId() {
        return spotTargetId;
    }

    public void setCommander(boolean arg) {
        isCommander = arg;
    }

    public boolean isCommander() {
        return isCommander;
    }

    public boolean hasLinkedMGA(Mounted mounted) {
        for (Mounted m : getWeaponList()) {
            if ((m.getLocation() == mounted.getLocation())
                && m.getType().hasFlag(WeaponType.F_MGA)
                && !(m.isDestroyed() || m.isBreached())
                && m.getBayWeapons().contains(getEquipmentNum(mounted))
                && m.getType().hasModes() && m.curMode().equals("Linked")) {
                return true;
            }
        }
        return false;
    }

    public void setReckless(boolean b) {
        reckless = b;
    }

    public boolean isReckless() {
        return reckless;
    }

    /**
     * Helper function to test whether an entity should be treated as an Aero unit (includes
     * LAMs in fighter mode)
     */
    public boolean isAero() {
        return false;
    }
    
    /**
     * Helper function to determine whether an entity is an aero unit but not Small Craft/
     * DropShip/JumpShip/WarShip.
     */
    public boolean isFighter() {
        return isAero();
    }

    public boolean isCapitalFighter() {
        return isCapitalFighter(false);
    }

    public boolean isCapitalFighter(boolean lounge) {
        if (null == game) {
            return false;
        }

        // If we're using the unofficial option for single fighters staying
        // standard scale & we're not a member of a squadron... then false.
        if (!lounge && isFighter()
            && game.getOptions().booleanOption(OptionsConstants.ADVAERORULES_SINGLE_NO_CAP)
            && !isPartOfFighterSquadron()) {
            return false;
        }

        return game.getOptions().booleanOption(OptionsConstants.ADVAERORULES_STRATOPS_CAPITAL_FIGHTER)
               && isFighter();
    }

    /**
     * a function that let's us know if this entity has capital-scale armor
     *
     * @return
     */
    public boolean isCapitalScale() {

        if ((this instanceof Jumpship) || (this instanceof FighterSquadron)
            || isCapitalFighter()) {
            return true;
        }

        return false;

    }

    /**
     * a function that let's us know if this entity is using weapons bays
     *
     * @return
     */
    public boolean usesWeaponBays() {
        return false;
    }

    /**
     * return the bay of the current weapon
     *
     * @param bayID
     * @return
     */
    public Mounted whichBay(int bayID) {

        for (Mounted m : getWeaponBayList()) {
            for (int wId : m.getBayWeapons()) {
                // find the weapon and determine if it is there
                if (wId == bayID) {
                    return m;
                }
            }
        }
        return null;
    }

    /**
     * return the first bay of the right type in the right location with enough
     * damage to spare
     *
     * @param wtype
     * @param loc
     * @param rearMount
     * @return
     */
    public Mounted getFirstBay(WeaponType wtype, int loc, boolean rearMount) {

        int weapDamage = wtype.getRoundShortAV();
        if (wtype.isCapital()) {
            weapDamage *= 10;
        }

        for (Mounted m : getWeaponBayList()) {
            BayWeapon bay = (BayWeapon) m.getType();
            int damage = bay.getRoundShortAV() + weapDamage;
            if ((bay.getAtClass() == wtype.getAtClass())
                && (m.getLocation() == loc)
                && (m.isRearMounted() == rearMount) && (damage <= 700)) {
                return m;
            }

        }
        return null;
    }

    public int getHeatInArc(int location, boolean rearMount) {

        int arcHeat = 0;

        for (Mounted mounted : getTotalWeaponList()) {
            // is the weapon usable?
            if (mounted.isDestroyed() || mounted.isJammed()) {
                continue;
            }

            if ((mounted.getLocation() == location)
                && (mounted.isRearMounted() == rearMount)) {
                arcHeat += mounted.getCurrentHeat();
            }
        }
        return arcHeat;
    }

    public int[] getVectors() {
        return vectors;
    }

    public void setVectors(int[] v) {
        if ((v == null) || (v.length != 6)) {
            return;
        }

        vectors = v;
    }

    public int getVector(int vectorFacing) {
        if (vectorFacing < 6) {
            return vectors[vectorFacing];
        }
        return 0;
    }

    public int getVelocity() {

        int total = 0;
        for (int dir = 0; dir < 6; dir++) {
            total += getVector(dir);
        }

        return total;
    }

    public int chooseSide(Coords attackPos, boolean usePrior) {
        // loop through directions and if we have a non-zero vector, then
        // compute
        // the targetsidetable. If we come to a higher vector, then replace. If
        // we come to an equal vector then take it if it is better
        int thrust = 0;
        int high = -1;
        int side = -1;
        for (int dir = 0; dir < 6; dir++) {
            thrust = getVector(dir);
            if (thrust == 0) {
                continue;
            }

            if (thrust > high) {
                high = thrust;
                side = sideTable(attackPos, usePrior, dir);
            }

            // what if they tie
            if (thrust == high) {
                int newside = sideTable(attackPos, usePrior, dir);
                // choose the best
                if ((newside == ToHitData.SIDE_LEFT)
                    || (newside == ToHitData.SIDE_RIGHT)) {
                    newside = side;
                }
                // that should be the only case, because it can't shift you from
                // front
                // to aft or vice-versa
            }

        }
        return side;
    }

    /**
     * return the heading of the unit based on its active vectors if vectors are
     * tied then return two headings
     */
    public Vector<Integer> getHeading() {

        Vector<Integer> heading = new Vector<Integer>();
        int high = 0;
        int curDir = getFacing();
        for (int dir = 0; dir < 6; dir++) {
            int thrust = getVector(dir);
            if ((thrust >= high) && (thrust > 0)) {
                // if they were equal then add the last direction to the
                // vector before moving on
                if (thrust == high) {
                    heading.addElement(curDir);
                }
                high = getVector(dir);
                curDir = dir;
            }
        }
        heading.addElement(curDir);
        return heading;
    }
    
    public void setPlayerPickedPassThrough(int attackerId, Coords c) {
        if (playerPickedPassThrough == null) {
            playerPickedPassThrough = new HashMap<>();
        }
        playerPickedPassThrough.put(attackerId, c);
    }
    
    public Coords getPlayerPickedPassThrough(int attackerId) {
        if (playerPickedPassThrough == null) {
            playerPickedPassThrough = new HashMap<>();
        }
        return playerPickedPassThrough.get(attackerId);
    }

    public void setPassedThrough(Vector<Coords> pass) {
        passedThrough = pass;
    }

    public Vector<Coords> getPassedThrough() {
        return passedThrough;
    }
    
    public void setPassedThroughFacing(List<Integer> passFacing) {
        passedThroughFacing = passFacing;
    }

    public List<Integer> getPassedThroughFacing() {
        return passedThroughFacing;
    }

    public void addPassedThrough(Coords c) {
        passedThrough.add(c);
    }

    /**
     * Method that determines if this Entity passed over another entity during
     * its current path
     *
     * @param t
     * @return
     */
    public boolean passedOver(Targetable t) {
        for (Coords crd : passedThrough) {
            if (crd.equals(t.getPosition())) {
                return true;
            }
            for (Coords secondary : t.getSecondaryPositions().values()) {
                if (crd.equals(secondary)) {
                    return true;
                }
            }
        }
        return false;
    }

    public boolean passedThrough(Coords c) {
        for (Coords crd : passedThrough) {
            if (crd.equals(c)) {
                return true;
            }
        }
        return false;
    }

    /**
     * Did the entity pass within a certain number of hexes of these coords?
     */
    public boolean passedWithin(Coords c, int dist) {
        for (Coords crd : passedThrough) {
            if (crd.distance(c) <= dist) {
                return true;
            }
        }
        return false;
    }

    /**
     * What coords were passed through previous to the given one
     */
    public Coords passedThroughPrevious(Coords c) {
        if (passedThrough.size() == 0) {
            return getPosition();
        }
        Coords prevCrd = passedThrough.get(0);
        for (Coords crd : passedThrough) {
            if (crd.equals(c)) {
                break;
            }
            prevCrd = crd;
        }
        return prevCrd;
    }

    public void setRamming(boolean b) {
        ramming = b;
    }

    public boolean isRamming() {
        return ramming;
    }

    public void resetFiringArcs() {
        frontArcFired = new boolean[locations()];
        rearArcFired = new boolean[locations()];
        for (int i = 0; i < locations(); i++) {
            frontArcFired[i] = false;
            rearArcFired[i] = false;
        }
    }

    public boolean hasArcFired(int location, boolean rearMount) {
        if ((null == frontArcFired) || (null == rearArcFired)) {
            resetFiringArcs();
        }
        if ((location > locations()) || (location < 0)) {
            return false;
        }

        if (rearMount) {
            return rearArcFired[location];
        }
        return frontArcFired[location];
    }

    public void setArcFired(int location, boolean rearMount) {
        if ((null == frontArcFired) || (null == rearArcFired)) {
            resetFiringArcs();
        }
        if ((location > locations()) || (location < 0)) {
            return;
        }

        if (rearMount) {
            rearArcFired[location] = true;
        } else {
            frontArcFired[location] = true;
        }
    }

    /**
     * Force rapid fire mode to the highest level on RAC and UAC - this is for
     * aeros
     */
    public void setRapidFire() {
        for (Mounted m : getTotalWeaponList()) {
            WeaponType wtype = (WeaponType) m.getType();
            if (wtype.getAmmoType() == AmmoType.T_AC_ROTARY) {
                m.setMode("6-shot");
                m.setModeSwitchable(false);
            } else if (wtype.getAmmoType() == AmmoType.T_AC_ULTRA) {
                m.setMode("Ultra");
                m.setModeSwitchable(false);
            }
        }
    }

    /**
     * Set the retractable blade in the given location as extended Takes the
     * first piece of appropriate equipment
     */
    public void extendBlade(int loc) {
        for (Mounted m : getEquipment()) {
            if ((m.getLocation() == loc) && !m.isDestroyed() && !m.isBreached()
                && (m.getType() instanceof MiscType)
                && m.getType().hasFlag(MiscType.F_CLUB)
                && m.getType().hasSubType(MiscType.S_RETRACTABLE_BLADE)) {
                m.setMode("extended");
                return;
            }
        }
    }

    /**
     * destroys the first retractable blade critical slot found
     */
    public void destroyRetractableBlade(int loc) {
        // check critical slots
        for (int i = 0; i < this.getNumberOfCriticals(loc); i++) {
            CriticalSlot slot = getCritical(loc, i);
            // ignore empty & system slots
            if ((slot == null)
                || (slot.getType() != CriticalSlot.TYPE_EQUIPMENT)) {
                continue;
            }
            Mounted m = slot.getMount();
            if ((m.getLocation() == loc) && !m.isHit() && !m.isBreached()
                && (m.getType() instanceof MiscType)
                && m.getType().hasFlag(MiscType.F_CLUB)
                && m.getType().hasSubType(MiscType.S_RETRACTABLE_BLADE)) {
                slot.setHit(true);
                m.setHit(true);
                return;
            }
        }
    }

    public TeleMissileTracker getTMTracker() {
        return tmTracker;
    }

    public void setGrappled(int id, boolean attacker) {
        // This is implemented in subclasses.  Do nothing in general.
    }

    public boolean isGrappleAttacker() {
        return false;
    }

    public int getGrappled() {
        return Entity.NONE;
    }
    
    public boolean isChainWhipGrappled() {
        return getGrappleSide() != Entity.GRAPPLE_BOTH;
    }
    
    public boolean isGrappledThisRound() {
        return false;
    }
    
    public void setGrappledThisRound(boolean grappled) {
        // Do nothing here, set in base classes
    }

    public void setGameOptions() {

        if (game == null) {
            return;
        }

        final GameOptions gameOpts = game.getOptions();

        // if the small craft does not already have ECM, then give them a single
        // hex ECM so they can change the mode
        // FIXME: This is a really hacky way to to do it that results in small
        // craft having
        // ECM when the rule is not in effect and in non-space maps
        if ((this instanceof SmallCraft) && !(this instanceof Dropship)
            && !hasActiveECM() && isMilitary()) {
            try {
                String prefix = "IS";
                if (isClan()) {
                    prefix = "CL";
                }
                this.addEquipment(
                        EquipmentType.get(prefix + BattleArmor.SINGLE_HEX_ECM),
                        Aero.LOC_NOSE, false);
            } catch (LocationFullException ex) {
                // ignore
            }
        }

        for (Mounted mounted : getWeaponList()) {
            if ((mounted.getType() instanceof GaussWeapon)
                && gameOpts.booleanOption(OptionsConstants.ADVCOMBAT_TACOPS_GAUSS_WEAPONS)) {
                String[] modes = {"Powered Up", "Powered Down"};
                ((WeaponType) mounted.getType()).setModes(modes);
                ((WeaponType) mounted.getType()).setInstantModeSwitch(false);
            } else if ((mounted.getType() instanceof ACWeapon)
                       && gameOpts.booleanOption(OptionsConstants.ADVCOMBAT_TACOPS_RAPID_AC)) {
                String[] modes = {"", "Rapid"};
                ((WeaponType) mounted.getType()).setModes(modes);
                if (gameOpts.booleanOption(OptionsConstants.ADVCOMBAT_KIND_RAPID_AC)) {
                    mounted.setKindRapidFire(true);
                }
            } else if (mounted.getType() instanceof ISBombastLaser) {
                int damage = 12;
                ArrayList<String> modes = new ArrayList<String>();
                String[] stringArray = {};

                for (; damage >= 7; damage--) {
                    modes.add("Damage " + damage);
                }
                ((WeaponType) mounted.getType()).setModes(modes
                                                                  .toArray(stringArray));
            } else if (((WeaponType) mounted.getType()).isCapital()
                       && (((WeaponType) mounted.getType()).getAtClass()
                           != WeaponType.CLASS_CAPITAL_MISSILE)
                       && (((WeaponType) mounted.getType()).getAtClass()
                           != WeaponType.CLASS_AR10)) {
                ArrayList<String> modes = new ArrayList<String>();
                String[] stringArray = {};
                modes.add("");
                if (gameOpts.booleanOption(OptionsConstants.ADVAERORULES_STRATOPS_BRACKET_FIRE)) {
                    modes.add("Bracket 80%");
                    modes.add("Bracket 60%");
                    modes.add("Bracket 40%");
                }
                if (((mounted.getType() instanceof CapitalLaserBayWeapon)
                     || (mounted.getType() instanceof SCLBayWeapon))
                    && gameOpts.booleanOption(OptionsConstants.ADVAERORULES_STRATOPS_AAA_LASER)) {
                    modes.add("AAA");
                    ((WeaponType) mounted.getType()).addEndTurnMode("AAA");
                }
                if (modes.size() > 1) {
                    ((WeaponType) mounted.getType()).setModes(modes
                                                                      .toArray(stringArray));
                }
            } else if (mounted.getType().hasFlag(WeaponType.F_AMS)
                       && !gameOpts.booleanOption(OptionsConstants.BASE_AUTO_AMS)) {
                Enumeration<EquipmentMode> modeEnum = mounted.getType().getModes();
                ArrayList<String> newModes = new ArrayList<>();
                while (modeEnum.hasMoreElements()) {
                    newModes.add(modeEnum.nextElement().getName());
                }
                if (!newModes.contains("Automatic")) {
                    newModes.add("Automatic");
                }
                String modes[] = new String[newModes.size()];
                newModes.toArray(modes);
                ((WeaponType) mounted.getType()).setModes(modes);
                ((WeaponType) mounted.getType()).setInstantModeSwitch(false);
            }

        }

        for (Mounted misc : getMisc()) {
            if (misc.getType().hasFlag(MiscType.F_BAP)
                && (this instanceof Aero)
                && gameOpts.booleanOption(OptionsConstants.ADVAERORULES_STRATOPS_ECM)) {
                ArrayList<String> modes = new ArrayList<String>();
                String[] stringArray = {};
                modes.add("Short");
                modes.add("Medium");
                ((MiscType) misc.getType())
                        .setModes(modes.toArray(stringArray));
                ((MiscType) misc.getType()).setInstantModeSwitch(false);
            }
            if (misc.getType().hasFlag(MiscType.F_ECM)) {
                ArrayList<String> modes = new ArrayList<String>();
                modes.add("ECM");
                String[] stringArray = {};
                if (gameOpts.booleanOption(OptionsConstants.ADVANCED_TACOPS_ECCM)) {
                    modes.add("ECCM");
                    if (misc.getType().hasFlag(MiscType.F_ANGEL_ECM)) {
                        modes.add("ECM & ECCM");
                    }
                } else if (gameOpts.booleanOption(OptionsConstants.ADVAERORULES_STRATOPS_ECM)
                           && (this instanceof Aero)) {
                    modes.add("ECCM");
                    if (misc.getType().hasFlag(MiscType.F_ANGEL_ECM)) {
                        modes.add("ECM & ECCM");
                    }
                }
                if (gameOpts.booleanOption(OptionsConstants.ADVANCED_TACOPS_GHOST_TARGET)) {
                    if (misc.getType().hasFlag(MiscType.F_ANGEL_ECM)) {
                        modes.add("ECM & Ghost Targets");
                        if (gameOpts.booleanOption(OptionsConstants.ADVANCED_TACOPS_ECCM)) {
                            modes.add("ECCM & Ghost Targets");
                        }
                    } else {
                        modes.add("Ghost Targets");
                    }
                }
                ((MiscType) misc.getType())
                        .setModes(modes.toArray(stringArray));
            }
        }

    }

    public void setGrappleSide(int side) {
        // This is implemented in subclasses, do nothing in general
    }

    public int getGrappleSide() {
        return Entity.NONE;
    }

    public boolean hasFunctionalArmAES(int location) {
        return false;
    }

    public boolean hasFunctionalLegAES() {
        return false;
    }

    public boolean isEvading() {
        return evading;
    }

    public void setEvading(boolean evasion) {
        evading = evasion;
    }

    public int getEvasionBonus() {
        if (isProne()) {
            return 0;
        }

        if (this instanceof SmallCraft) {
            return 2;
        } else if (this instanceof Jumpship) {
            return 1;
        } else if (this instanceof Aero) {
            return 3;
        } else {
            if (game.getOptions().booleanOption(OptionsConstants.ADVGRNDMOV_TACOPS_SKILLED_EVASION)) {
                int piloting = crew.getPiloting();
                if (piloting < 2) {
                    return 3;
                } else if (piloting < 4) {
                    return 2;
                } else if (piloting < 6) {
                    return 1;
                }
            } else {
                return 1;
            }
        }
        return 0;
    }

    public void setCarefulStand(boolean stand) {
        isCarefulStanding = stand;
    }

    public boolean isCarefulStand() {
        return false;
    }

    public Vector<Sensor> getSensors() {
        return sensors;
    }

    public Sensor getActiveSensor() {
        return activeSensor;
    }

    public Sensor getNextSensor() {
        return nextSensor;
    }

    public void setNextSensor(Sensor s) {
        nextSensor = s;
    }

    public int getSensorCheck() {
        return sensorCheck;
    }

    public boolean hasModularArmor() {
        return hasModularArmor(-1);
    }

    public boolean hasModularArmor(int loc) {
        for (Mounted mount : this.getEquipment()) {
            if ((loc == -1) || (mount.getLocation() == loc)) {
                if (!mount.isDestroyed()
                    && (mount.getType() instanceof MiscType)
                    && ((MiscType) mount.getType())
                        .hasFlag(MiscType.F_MODULAR_ARMOR)) {
                    return true;
                }
            }
        }

        return false;
    }

    public int getDamageReductionFromModularArmor(HitData hit, int damage,
                                                  Vector<Report> vDesc) {
        int loc = hit.getLocation();
        if (!hasModularArmor(loc)) {
            return damage;
        }
        for (Mounted mount : this.getEquipment()) {
            if ((mount.getLocation() == loc)
                && !mount.isDestroyed()
                && (mount.getType() instanceof MiscType)
                && ((MiscType) mount.getType())
                    .hasFlag(MiscType.F_MODULAR_ARMOR)
                // On 'Mech torsos only, modular armor covers either front
                // or rear, as mounted.
                && (!(this instanceof Mech)
                    || !((loc == Mech.LOC_CT) || (loc == Mech.LOC_LT) || (loc == Mech.LOC_RT)) || (hit
                                                                                                           .isRear()
                                                                                                   == mount
                    .isRearMounted()))) {

                int damageAbsorption = mount.getBaseDamageCapacity()
                                       - mount.getDamageTaken();
                if (damageAbsorption > damage) {
                    mount.damageTaken += damage;
                    Report r = new Report(3535);
                    r.subject = getId();
                    r.add(damage);
                    r.indent(1);
                    r.newlines = 0;
                    vDesc.addElement(r);
                    Report.addNewline(vDesc);

                    return 0;
                }

                if (damageAbsorption == damage) {
                    Report.addNewline(vDesc);
                    Report r = new Report(3535);
                    r.subject = getId();
                    r.add(damage);
                    r.indent(1);
                    r.newlines = 0;
                    vDesc.addElement(r);
                    r = new Report(3536);
                    r.subject = getId();
                    r.indent();
                    vDesc.addElement(r);

                    mount.damageTaken += damage;
                    mount.setHit(true);
                    return 0;
                }

                if (damageAbsorption < damage) {
                    Report.addNewline(vDesc);
                    Report r = new Report(3535);
                    r.subject = getId();
                    r.add(damageAbsorption);
                    r.indent(1);
                    r.newlines = 0;
                    vDesc.addElement(r);
                    r = new Report(3536);
                    r.subject = getId();
                    r.indent(1);
                    vDesc.addElement(r);

                    damage -= mount.baseDamageAbsorptionRate
                              - mount.damageTaken;
                    mount.damageTaken = mount.baseDamageAbsorptionRate;
                    mount.setDestroyed(true);
                    mount.setHit(true);
                }
            }

        }

        return damage;
    }

    public int getGhostTargetRoll() {
        return ghostTargetRoll;
    }

    public int getGhostTargetRollMoS() {
        return ghostTargetRoll - (getCrew().getSensorOps() + 2);
    }

    public int getGhostTargetOverride() {
        return ghostTargetOverride;
    }

    public int getCoolantFailureAmount() {
        return 0;
    }

    public void addCoolantFailureAmount(int amount) {
        // This is implemented in subclasses, do nothing in general
    }

    public void resetCoolantFailureAmount() {
        // This is implemented in subclasses, do nothing in general
    }

    /**
     * @return the tonnage of additional mounted communications equipment
     */
    public int getExtraCommGearTons() {
        int i = 0;
        for (Mounted mounted : miscList) {
            if (mounted.getType().hasFlag(MiscType.F_COMMUNICATIONS)
                && !mounted.isInoperable()) {
                i += mounted.getType().getTonnage(this);
            }
        }
        return i;
    }

    /**
     * Returns information (range, location, strength) about ECM if the unit
     * has active ECM or null if it doesn't.  In the case of multiple ECCM
     * system, the best one takes precendence, as a unit can only have one
     * active ECCM at a time.
     *
     * @return
     */
    public ECMInfo getECMInfo() {
        // If we don't have a position, ECM doesn't have an effect
        if ((getPosition() == null) || isShutDown() || isStealthOn()
            || (getTransportId() != Entity.NONE)) {
            return null;
        }

        // E(C)CM operates differently in space (SO pg 110)
        if (game.getBoard().inSpace()) {
            // No ECM in space unless SO rule is on
            if (!game.getOptions().booleanOption(OptionsConstants.ADVAERORULES_STRATOPS_ECM)) {
                return null;
            }
            int range = getECMRange();
            if ((range >= 0) && hasActiveECM()) {
                return new ECMInfo(range, 1, this);
            } else {
                return null;
            }
        }

        // ASF ECM only has an effect if the unit is NOE
        if (isAirborne() && !isNOE()) {
            return null;
        }

        ECMInfo bestInfo = null;
        Comparator<ECMInfo> ecmComparator;
        ecmComparator = new ECMInfo.ECCMComparator();
        for (Mounted m : getMisc()) {
            // Ignore if inoperable
            if (m.isInoperable()) {
                continue;
            }
            ECMInfo newInfo = null;
            // Angel ECM
            if (m.getType().hasFlag(MiscType.F_ANGEL_ECM)) {
                if (m.curMode().equals("ECM")) {
                    newInfo = new ECMInfo(6, 0, this);
                    newInfo.setAngelECMStrength(1);
                } else if (m.curMode().equals("ECM & ECCM")
                           || m.curMode().equals("ECM & Ghost Targets")) {
                    newInfo = new ECMInfo(6, 1, this);
                    // Doesn't count as Angel ECM
                }
                // BA Angel ECM has a shorter range
                if ((newInfo != null) && (this instanceof BattleArmor)) {
                    newInfo.setRange(2);
                }
                // Anything that's not Angel ECM
            } else if (m.getType().hasFlag(MiscType.F_ECM)
                       && m.curMode().equals("ECM")) {
                int range = 6;
                if (m.getType().hasFlag(MiscType.F_SINGLE_HEX_ECM)) {
                    range = 0;
                } else if (m.getType().hasFlag(MiscType.F_EW_EQUIPMENT)
                           || m.getType().hasFlag(MiscType.F_NOVA)
                           || m.getType().hasFlag(MiscType.F_WATCHDOG)) {
                    range = 3;
                }
                newInfo = new ECMInfo(range, 1, this);
                newInfo.setECMNova(m.getType().hasFlag(MiscType.F_NOVA));
            }
            // In some type of ECM mode...
            if (newInfo != null) {
                if ((bestInfo == null)
                    || (ecmComparator.compare(newInfo, bestInfo) > 0)) {
                    bestInfo = newInfo;
                }
            }
        }
        return bestInfo;
    }

    /**
     * Returns information (range, location, strength) about ECCM if the unit
     * has active ECCM or null if it doesn't.  In the case of multiple ECCM
     * system, the best one takes precendence, as a unit can only have one
     * active ECCM at a time.
     *
     * @return
     */
    public ECMInfo getECCMInfo() {
        // If we don't have a position, ECM doesn't have an effect
        if ((getPosition() == null) || isShutDown() || isStealthOn()
            || (getTransportId() != Entity.NONE)) {
            return null;
        }
        // E(C)CM operates differently in space (SO pg 110)
        if (game.getBoard().inSpace()) {
            // No ECCM in space unless SO rule is on
            if (!game.getOptions().booleanOption(OptionsConstants.ADVAERORULES_STRATOPS_ECM)) {
                return null;
            }
            int bapRange = getBAPRange();
            int range = getECMRange();
            ECMInfo eccmInfo = new ECMInfo(0, 0, this);
            eccmInfo.setECCMStrength(1);
            if (bapRange > 0) {
                eccmInfo.setRange(bapRange);
                // Medium range band only effects the nose, so set direction
                if (bapRange > 6) {
                    eccmInfo.setDirection(getFacing());
                }
            } else if ((range >= 0) && hasActiveECCM()) {
                eccmInfo.setRange(range);
            } else {
                eccmInfo = null;
            }
            return eccmInfo;
        }

        ECMInfo bestInfo = null;
        Comparator<ECMInfo> ecmComparator;
        ecmComparator = new ECMInfo.ECCMComparator();
        for (Mounted m : getMisc()) {
            ECMInfo newInfo = null;
            if (m.getType().hasFlag(MiscType.F_COMMUNICATIONS)
                && m.curMode().equals("ECCM")) {
                if ((getTotalCommGearTons() > 3)) {
                    newInfo = new ECMInfo(6, 0.5, this);
                }
                if ((getTotalCommGearTons() > 6)) {
                    newInfo = new ECMInfo(6, 1, this);
                }
            }
            // Angel ECM
            if (m.getType().hasFlag(MiscType.F_ANGEL_ECM)) {
                if (m.curMode().equals("ECCM")) {
                    newInfo = new ECMInfo(6, 0, this);
                    newInfo.setAngelECCMStrength(1);
                } else if (m.curMode().equals("ECM & ECCM")
                           || m.curMode().equals("ECCM & Ghost Targets")) {
                    newInfo = new ECMInfo(6, 1, this);
                    // Doesn't count as Angel
                }
                // BA Angel ECM has a shorter range
                if ((newInfo != null) && (this instanceof BattleArmor)) {
                    newInfo.setRange(2);
                }
                // Anything that's not Angel ECM
            } else if (m.getType().hasFlag(MiscType.F_ECM)
                       && m.curMode().equals("ECCM")) {
                int range = 6;
                if (m.getType().hasFlag(MiscType.F_SINGLE_HEX_ECM)) {
                    range = 0;
                } else if (m.getType().hasFlag(MiscType.F_EW_EQUIPMENT)
                           || m.getType().hasFlag(MiscType.F_NOVA)
                           || m.getType().hasFlag(MiscType.F_WATCHDOG)) {
                    range = 3;
                }
                newInfo = new ECMInfo(range, 0, this);
                newInfo.setECCMStrength(1);
            }
            // In some type of ECCM mode...
            if (newInfo != null) {
                if ((bestInfo == null)
                    || (ecmComparator.compare(newInfo, bestInfo) > 0)) {
                    bestInfo = newInfo;
                }
            }
        }
        return bestInfo;
    }

    /**
     * @return the strength of the ECM field this unit emits
     */
    public double getECMStrength() {
        int strength = 0;
        for (Mounted m : getMisc()) {
            if (m.getType().hasFlag(MiscType.F_ANGEL_ECM)) {
                if (m.curMode().equals("ECM")) {
                    strength = 2;
                } else if ((strength < 1)
                           && (m.curMode().equals("ECM & ECCM") || m.curMode()
                                                                    .equals("ECM & Ghost Targets"))) {
                    strength = 1;
                }
            } else if (m.getType().hasFlag(MiscType.F_ECM)
                       && m.curMode().equals("ECM") && (strength < 1)) {
                strength = 1;
            }
        }
        return strength;
    }

    /**
     * @return the strength of the ECCM field this unit emits
     */
    public double getECCMStrength() {
        double strength = 0;
        for (Mounted m : getMisc()) {
            if (m.getType().hasFlag(MiscType.F_COMMUNICATIONS)) {
                if ((getTotalCommGearTons() > 3) && (strength < 0.5)) {
                    strength = 0.5;
                }
                if ((getTotalCommGearTons() > 6) && (strength < 1)) {
                    strength = 1;
                }
            }
            if (m.getType().hasFlag(MiscType.F_ANGEL_ECM)) {
                if (m.curMode().equals("ECM")) {
                    strength = 2;
                } else if ((strength < 1)
                           && (m.curMode().equals("ECM & ECCM") || m.curMode()
                                                                    .equals("ECCM & Ghost Targets"))) {
                    strength = 1;
                }
            } else if (m.getType().hasFlag(MiscType.F_ECM)
                       && m.curMode().equals("ECCM") && (strength < 1)) {
                strength = 1;
            }
        }
        return strength;
    }

    /**
     * @return the total tonnage of communications gear in this entity
     */
    public abstract int getTotalCommGearTons();

    /**
     * @return the initiative bonus this Entity grants for HQ
     */
    public int getHQIniBonus() {
        int bonus = 0;
        for (Mounted misc : getMisc()) {
            if (misc.getType().hasFlag(MiscType.F_COMMUNICATIONS)
                && misc.curMode().equals("Default") && !misc.isInoperable()) {
                if (getTotalCommGearTons() >= 3) {
                    bonus += 1;
                }
                if (getTotalCommGearTons() >= 7) {
                    bonus += 1;
                }
                break;
            }
        }
        return bonus;
    }

    /**
     * @return the initiative bonus this Entity grants for MD implants
     */
	/*
	 * This has been removed in IO see pg 78
	 * 
	 * public int getMDIniBonus() { if
	 * (crew.getOptions().booleanOption(OptionsConstants.MD_COMM_IMPLANT) ||
	 * crew.getOptions().booleanOption(OptionsConstants.MD_BOOST_COMM_IMPLANT))
	 * { return 1; } return 0; }
	 */

    /**
     * @return the initiative bonus this Entity grants for quirks
     */
    public int getQuirkIniBonus() {
        // command battlemech and and battle computer are not cumulative
        if (hasQuirk(OptionsConstants.QUIRK_POS_BATTLE_COMP) && !getCrew().isDead()
            && !getCrew().isUnconscious()) {
            return 2;
        } else if (hasQuirk(OptionsConstants.QUIRK_POS_COMMAND_MECH) && !getCrew().isDead()
                   && !getCrew().isUnconscious()) {
            return 1;
        }
        return 0;
    }

    /**
     * Apply any pending Santa Anna allocations to Killer Whale ammo bins
     * effectively "splitting" the ammo bins in two This is a hack that I should
     * really creat a general method of "splitting" ammo bins for
     */
    public void applySantaAnna() {

        // I can't add the ammo while I am iterating through the ammo list
        // so collect vectors containing number of shots and location
        Vector<Integer> locations = new Vector<Integer>();
        Vector<Integer> ammo = new Vector<Integer>();
        Vector<Mounted> baymounts = new Vector<Mounted>();
        Vector<String> name = new Vector<String>();

        for (Mounted amounted : getAmmo()) {
            if (amounted.getNSantaAnna() > 0) {
                // first reduce the current ammo load by number of santa annas
                int nSantaAnna = amounted.getNSantaAnna();
                amounted.setShotsLeft(Math.max(amounted.getBaseShotsLeft()
                                               - nSantaAnna, 0));
                // save the new ammo information
                locations.add(amounted.getLocation());
                ammo.add(nSantaAnna);
                // name depends on type
                if (amounted.getType().getInternalName().indexOf("AR10") != -1) {
                    name.add("AR10 SantaAnna Ammo");
                } else {
                    name.add("SantaAnna Ammo");
                }
                if (null == getBayByAmmo(amounted)) {
                    System.err
                            .println("cannot find the right bay for Santa Anna ammo");
                    return;
                }
                baymounts.add(getBayByAmmo(amounted));
                // now make sure santa anna loadout is reset
                amounted.setNSantaAnna(0);
            }
        }

        // now iterate through to get new mounts
        if ((ammo.size() != locations.size()) || (ammo.size() != name.size())
            || (ammo.size() != baymounts.size())) {
            // this shouldn't happen
            System.err.println("cannot load santa anna ammo");
            return;
        }
        for (int i = 0; i < ammo.size(); i++) {
            try {
                Mounted newmount = addEquipment(
                        EquipmentType.get(name.elementAt(i)),
                        locations.elementAt(i), false, ammo.elementAt(i));
                // add this mount to the ammo for the bay
                baymounts.elementAt(i).addAmmoToBay(getEquipmentNum(newmount));
            } catch (LocationFullException ex) {
                // throw new LocationFullException(ex.getMessage());
            }
        }
    }

    /**
     * get the bay that ammo is associated with
     *
     * @param mammo
     * @return
     */
    public Mounted getBayByAmmo(Mounted mammo) {

        for (Mounted m : getWeaponBayList()) {
            for (int bayAmmoId : m.getBayAmmo()) {
                Mounted bayammo = getEquipment(bayAmmoId);
                if (bayammo == mammo) {
                    return m;
                }
            }
        }
        return null;
    }

    /**
     * Return how many BA vibroclaws this <code>Entity</code> is equipped with
     */
    public int getVibroClaws() {
        // generic entities can't carry vibroclaws
        return 0;
    }

    /**
     * shut this unit down due to a Taser attack
     *
     * @param turns   - the amount of rounds for which this Entity should be
     *                shutdown
     * @param baTaser - was this due to a BA taser?
     */
    public void taserShutdown(int turns, boolean baTaser) {
        setShutDown(true);
        taserShutdownRounds = turns;
        shutdownByBATaser = baTaser;
    }

    /**
     * get the number of rounds for which this unit should be shutdown by taser
     *
     * @return
     */
    public int getTaserShutdownRounds() {
        return taserShutdownRounds;
    }

    public void setTaserShutdownRounds(int rounds) {
        taserShutdownRounds = rounds;
    }

    public boolean isBATaserShutdown() {
        return shutdownByBATaser;
    }

    public void setBATaserShutdown(boolean value) {
        shutdownByBATaser = value;
    }

    public boolean getTaserInterferenceHeat() {
        return taserInterferenceHeat;
    }

    /**
     * set this entity to suffer from taser feedback
     *
     * @param rounds - the number of rounds to suffer from taserfeedback
     */
    public void setTaserFeedback(int rounds) {
        taserFeedBackRounds = rounds;
    }

    /**
     * get the rounds for which this entity suffers from taser feedback
     *
     * @return
     */
    public int getTaserFeedBackRounds() {
        return taserFeedBackRounds;
    }

    public void setTaserInterference(int value, int rounds, boolean heat) {
        taserInterference = value;
        taserInterferenceRounds = rounds;
        taserInterferenceHeat = heat;
    }

    public int getTaserInterference() {
        return taserInterference;
    }

    public int getTaserInterferenceRounds() {
        return taserInterferenceRounds;
    }

    public void addIMPHits(int missiles) {
        // effects last for only one turn.
        impThisTurn += missiles;
        int heatAdd = missiles + impThisTurnHeatHelp;
        impThisTurnHeatHelp = heatAdd % 3;
        heatAdd = heatAdd - impThisTurnHeatHelp;
        heatAdd = heatAdd / 3;
        heatFromExternal += heatAdd;
    }

    private void doNewRoundIMP() {
        impLastTurn = impThisTurn;
        impThisTurn = 0;
    }

    public int getIMPMoveMod() {
        // this function needs to be added to the MP
        // calculating functions
        //however, since no function calls super, it seems unneccesary complicated
        // really.
        int max = 2;
        int modifier = impThisTurn + impLastTurn;
        modifier = modifier - (modifier % 3);
        modifier = modifier / 3;
        return (modifier > max) ? -max : -modifier;
    }

    public int getIMPTHMod() {
        int max = 2;
        int modifier = impThisTurn + impLastTurn;
        modifier = modifier - (modifier % 3);
        modifier = modifier / 3;
        return (modifier > max) ? max : modifier;
    }

    /**
     * returns whether the unit is a military unit (as opposed to a civilian
     * unit).
     */
    public boolean isMilitary() {
        return military;
    }

    /**
     * is this entity a large craft? (dropship, jumpship, warship, or space
     * station)
     */
    public boolean isLargeCraft() {
        return (this instanceof Dropship) || (this instanceof Jumpship);
    }

    /**
     * Do units loaded onto this entity still have active ECM/ECCM/etc.?
     */
    public boolean loadedUnitsHaveActiveECM() {
        return false;
    }

    /**
     * is this entity loaded into a fighter squadron?
     */
    public boolean isPartOfFighterSquadron() {
        if (game == null) {
            return false;
        }
        if (conveyance == Entity.NONE) {
            return false;
        }
        return game.getEntity(conveyance) instanceof FighterSquadron;
    }

    /**
     * Return a HTML string that describes the BV calculations
     *
     * @return a <code>String</code> explaining the BV calculation
     */
    public String getBVText() {
        if (bvText == null) {
            return "";
        }

        return bvText.toString();
    }

    /**
     * Return the BAR-rating of this Entity's armor
     *
     * @return the BAR rating
     */
    public int getBARRating(int loc) {
        // normal armor has a BAR rating of 10
        return 10;
    }

    /**
     * does this Entity have BAR armor?
     *
     * @return
     */
    public boolean hasBARArmor(int loc) {
        return getBARRating(loc) < 10;
    }

    /**
     * does this entity have an armored chassis?
     *
     * @return
     */
    public boolean hasArmoredChassis() {
        // normal entities don't, subclasses should
        // override
        return false;
    }

    /**
     * does this <code>Entity</code> have Environmental sealing? (only Support
     * Vehicles or IndustrialMechs should mount this)
     *
     * @return
     */
    public boolean hasEnvironmentalSealing() {
        for (Mounted misc : miscList) {
            if (misc.getType().hasFlag(MiscType.F_ENVIRONMENTAL_SEALING)) {
                return true;
            }
        }
        return false;
    }

    /**
     * Possibly do a ICE-Engine stall PSR (only intended for Mechs, both
     * Industrial and Battle).
     *
     * @param vPhaseReport the <code>Vector<Report></code> containing the phase reports
     * @return a Vector<Report> containing the passed in reports, and any
     * additional ones
     */
    public Vector<Report> doCheckEngineStallRoll(Vector<Report> vPhaseReport) {
        return vPhaseReport;
    }

    /**
     * Check for unstalling of this Entity's engine (only used for ICE-powered
     * 'Mechs).
     *
     * @param vPhaseReport the <code>Vector<Report></code> containing the phase reports
     */
    public void checkUnstall(Vector<Report> vPhaseReport) {
        return;
    }

    public boolean hasArmoredEngine() {
        return false;
    }

    /**
     * Is this Entity's ICE Engine stalled?
     *
     * @return if this Entity's ICE engine is stalled
     */
    public boolean isStalled() {
        return false;
    }

    /**
     * is this a naval vessel on the surface of the water?
     */
    public boolean isSurfaceNaval() {
        // TODO: assuming submarines on the surface act like surface naval
        // vessels until rules clarified
        // http://www.classicbattletech.com/forums/index.php/topic,48987.0.html
        return (getElevation() == 0)
               && ((getMovementMode() == EntityMovementMode.NAVAL)
                   || (getMovementMode() == EntityMovementMode.HYDROFOIL) || (getMovementMode() == EntityMovementMode
                .SUBMARINE));
    }

    /**
     * used to set the source of the creation of this entity, i.e RS PPU Custom
     * what not Fluff for MMLab
     *
     * @param source
     */
    public void setSource(String source) {
        if (source != null) {
            this.source = source;
        }
    }

    public String getSource() {
        if (source == null) {
            return "";
        }
        return source;
    }

    public synchronized void setQuirks(Quirks quirks) {
        this.quirks = quirks;
    }

    /**
     * Retrieves the quirks object for entity. DO NOT USE this to check boolean
     * options, as it will not check game options for quirks. Use
     * entity#hasQuirk instead
     *
     * @return
     */
    public synchronized Quirks getQuirks() {
        return quirks;
    }

    public boolean hasQuirk(String name) {
        if ((null == game)
            || !game.getOptions().booleanOption(OptionsConstants.ADVANCED_STRATOPS_QUIRKS)) {
            return false;
        }
        return quirks.booleanOption(name);
    }

    public PartialRepairs getPartialRepairs() {
        return partReps;
    }

    public void clearPartialRepairs() {
        for (Enumeration<IOptionGroup> i = partReps.getGroups(); i
                .hasMoreElements(); ) {
            IOptionGroup group = i.nextElement();
            for (Enumeration<IOption> j = group.getOptions(); j
                    .hasMoreElements(); ) {
                IOption option = j.nextElement();
                option.clearValue();
            }
        }

    }

    /**
     * count all the quirks for this unit, positive and negative
     */
    public int countQuirks() {
        int count = 0;

        if ((null == game)
            || !game.getOptions().booleanOption(OptionsConstants.ADVANCED_STRATOPS_QUIRKS)) {
            return count;
        }

        for (Enumeration<IOptionGroup> i = quirks.getGroups(); i
                .hasMoreElements(); ) {
            IOptionGroup group = i.nextElement();
            for (Enumeration<IOption> j = group.getOptions(); j
                    .hasMoreElements(); ) {
                IOption quirk = j.nextElement();

                if (quirk.booleanValue()) {
                    count++;
                }
            }
        }

        return count;
    }
    
    public int countWeaponQuirks() {
        int count = 0;

        if ((null == game)
            || !game.getOptions().booleanOption(OptionsConstants.ADVANCED_STRATOPS_QUIRKS)) {
            return count;
        }
        
        for (Mounted m : getEquipment()) {
            count += m.countQuirks();
        }
        return count;
    }

    public int countPartialRepairs() {
        int count = 0;
        for (Enumeration<IOptionGroup> i = partReps.getGroups(); i
                .hasMoreElements(); ) {
            IOptionGroup group = i.nextElement();
            for (Enumeration<IOption> j = group.getOptions(); j
                    .hasMoreElements(); ) {
                IOption partRep = j.nextElement();

                if (partRep.booleanValue()) {
                    count++;
                }
            }
        }
        return count;
    }

    /**
     * count the quirks for this unit, for a given group name
     */
    public int countQuirks(String grpKey) {
        int count = 0;

        if ((null == game)
            || !game.getOptions().booleanOption(OptionsConstants.ADVANCED_STRATOPS_QUIRKS)) {
            return count;
        }

        for (Enumeration<IOptionGroup> i = quirks.getGroups(); i
                .hasMoreElements(); ) {
            IOptionGroup group = i.nextElement();
            if (!group.getKey().equalsIgnoreCase(grpKey)) {
                continue;
            }
            for (Enumeration<IOption> j = group.getOptions(); j
                    .hasMoreElements(); ) {
                IOption quirk = j.nextElement();

                if (quirk.booleanValue()) {
                    count++;
                }
            }
        }

        return count;
    }

    /**
     * Returns a string of all the quirk "codes" for this entity, using sep as
     * the separator
     */
    public String getQuirkList(String sep) {
        StringBuffer qrk = new StringBuffer();

        if ((null == game)
            || !game.getOptions().booleanOption(OptionsConstants.ADVANCED_STRATOPS_QUIRKS)) {
            return qrk.toString();
        }

        if (null == sep) {
            sep = "";
        }

        for (Enumeration<IOptionGroup> i = quirks.getGroups(); i
                .hasMoreElements(); ) {
            IOptionGroup group = i.nextElement();
            for (Enumeration<IOption> j = group.getOptions(); j
                    .hasMoreElements(); ) {
                IOption quirk = j.nextElement();
                if (quirk.booleanValue()) {
                    if (qrk.length() > 0) {
                        qrk.append(sep);
                    }
                    qrk.append(quirk.getName());
                    if ((quirk.getType() == IOption.STRING)
                        || (quirk.getType() == IOption.CHOICE)
                        || (quirk.getType() == IOption.INTEGER)) {
                        qrk.append(" ").append(quirk.stringValue());
                    }
                }
            }
        }
        return qrk.toString();
    }

    /**
     * Returns the forward firing arc for this entity - overrided by some units
     */
    public int getForwardArc() {
        return Compute.ARC_FORWARD;
    }

    /**
     * Returns the rear firing arc for this entity - overrided by some units
     */
    public int getRearArc() {
        return Compute.ARC_REAR;
    }

    /**
     * returns a description to the current sensing range of the active sensor
     */
    public String getSensorDesc() {
        if (null == getActiveSensor()) {
            return "none";
        }
        int bracket = Compute.getSensorBracket(getSensorCheck());
        int range = getActiveSensor().getRangeByBracket();
        int maxSensorRange = bracket * range;
        int minSensorRange = Math.max((bracket - 1) * range, 0);
        if (game.getOptions().booleanOption(OptionsConstants.ADVANCED_INCLUSIVE_SENSOR_RANGE)) {
            minSensorRange = 0;
        }
        return getActiveSensor().getDisplayName() + " (" + minSensorRange + "-"
               + maxSensorRange + ")";
    }

    @Override
    public boolean isAirborne() {
        return (getAltitude() > 0)
               || (getMovementMode() == EntityMovementMode.AERODYNE)
               || (getMovementMode() == EntityMovementMode.SPHEROID);
    }

    public boolean isSpaceborne() {
        // for now if you are in space, you are spaceborne, but this will become
        // more complicated when
        // we start adding multiple maps to the same game and so I should try to
        // replace most calls to
        // game.getBoard().inSpace() with this one
        return game.getBoard().inSpace();
    }

    /**
     * is the unit flying Nape of the Earth? (i.e. one elevation above ground)
     */
    public boolean isNOE() {

        if (!isAirborne()) {
            return false;
        }
        if (game.getBoard().inAtmosphere()) {
            return (1 == (getAltitude() - game.getBoard().getHex(getPosition())
                    .ceiling(true)));
        }
        if (game.getBoard().onGround()) {
            return 1 == getAltitude();
        }
        return false;
    }

    public int getStartingPos() {
        return getStartingPos(true);
    }
    
    public int getStartingPos(boolean inheritFromOwner) {
        if (inheritFromOwner && startingPos == Board.START_NONE) {
            return owner.getStartingPos();
        }
        return startingPos;
    }

    public void setStartingPos(int i) {
        startingPos = i;
    }

    @Override
    public int getAltitude() {
        return altitude;
    }

    public void setAltitude(int a) {
        altitude = a;
    }

    public boolean getUseManualBV() {
        return useManualBV;
    }

    public void setUseManualBV(boolean bv) {
        useManualBV = bv;
    }

    public int getManualBV() {
        return manualBV;
    }

    public void setManualBV(int bv) {
        manualBV = bv;
    }

    /**
     * produce an int array of the number of bombs of each type based on the
     * current bomblist
     *
     * @return
     */
    public int[] getBombLoadout() {
        int[] loadout = new int[BombType.B_NUM];
        for (Mounted bomb : getBombs()) {
            if ((bomb.getUsableShotsLeft() > 0)
                && (bomb.getType() instanceof BombType)) {
                int type = ((BombType) bomb.getType()).getBombType();
                loadout[type] = loadout[type] + 1;
            }
        }
        return loadout;
    }

    /**
     * Start of Battle Force Conversion Methods
     */

    public int getBattleForcePoints() {
    	double bv = calculateBattleValue(true, true);
    	int points = (int) Math.round(bv / 100);
    	return Math.max(1, points);
    }

    /**
     * Get the movement mode of the entity and return it as a battle force
     * string.
     */
    public String getMovementModeAsBattleForceString() {
    	switch (getMovementMode()) {
    	case NONE:
    	case BIPED:
    	case BIPED_SWIM:
    	case QUAD:
    	case QUAD_SWIM:
    		return "";
    	case TRACKED:
    		return "t";
    	case WHEELED:
    		return "w";
    	case HOVER:
    		return "h";
    	case VTOL:
    		return "v";
    	case NAVAL:
    	case HYDROFOIL:
    		return "n";
    	case SUBMARINE:
    	case INF_UMU:
    		return "s";
    	case INF_LEG:
    		return "f";
    	case INF_MOTORIZED:
    		return "m";
    	case INF_JUMP:
    		return "j";
    	case WIGE:
    		return "g";
    	case AERODYNE:
    		return "a";
    	case SPHEROID:
    		return "p";
    	default:
    		return "ERROR";
    	}
    }

    /**
     * Certain unit types can increase this with MASC, supercharger, or jet booster.
     * AlphaStrike needs the fraction retained because it doubles the movement for ground units,
     * while BattleForce rounds this to the nearest integer.
     */
    public double getBaseBattleForceMovement() {
    	return getOriginalWalkMP();
    }

    /**
     * Handles base, jump, and underwater movement.
     * 
     * @return
     */
    public void setBattleForceMovement(Map<String,Integer> movement) {
    	int baseMove = (int)Math.round(getBaseBattleForceMovement());
    	int jumpMove = getOriginalJumpMP();
    	if (jumpMove == baseMove && getMovementModeAsBattleForceString().length() == 0) {
    		movement.put("j", baseMove);
    	} else {
    		movement.put(getMovementModeAsBattleForceString(), baseMove);
    		if (jumpMove >= baseMove) {
    			movement.put("j", jumpMove);
    		} else if (jumpMove > 0) {
    			movement.put("j", (int)Math.round(jumpMove * 0.66));
    		}
    	}
    	int umu = getAllUMUCount();
    	if (umu > 0) {
    		movement.put("s", umu);
    	}
    }

    /**
     * Doubles base movement. Aero overrides this.
     */
    public void setAlphaStrikeMovement(Map<String,Integer> movement) {
    	int baseMove = (int)Math.round(getBaseBattleForceMovement() * 2);
    	int jumpMove = getOriginalJumpMP();
    	if (jumpMove == baseMove) {
    		movement.put("j", baseMove);
    	} else {
    		movement.put(getMovementModeAsBattleForceString(), baseMove);
    		if (jumpMove > 0) {
    			movement.put("j", (int)Math.round(jumpMove * 2));
    		}
    	}
    	int umu = getAllUMUCount();
    	if (umu > 0) {
    		movement.put("s", umu * 2);
    	}
    }

    public int getBattleForceArmorPoints() {
    	return (int)Math.round(getBattleForceArmorPointsRaw());
    }

    /**
     * Calculates the intermediate value for armor points (retaining fractional amounts)
     * and adds any special abilities conferred by armor.
     * 
     * @param spas  BattleForce special abilities and their values. Can be null.
     * @return      The armor value of this entity
     */
    public double getBattleForceArmorPointsRaw() {
    	double armorPoints = 0;

    	for (int loc = 0; loc < locations(); loc++) {
    		double armorMod = 1;
    		switch (getArmorType(loc)) {
    		case EquipmentType.T_ARMOR_COMMERCIAL:
    			armorMod = .5;
    			break;
    		case EquipmentType.T_ARMOR_INDUSTRIAL:
    		case EquipmentType.T_ARMOR_HEAVY_INDUSTRIAL:
    			armorMod = getBARRating(0) / 10;
    			break;
    		case EquipmentType.T_ARMOR_FERRO_LAMELLOR:
    			armorMod = 1.2;
    			break;
    		case EquipmentType.T_ARMOR_HARDENED:
    			armorMod = 1.5;
    			break;
    		case EquipmentType.T_ARMOR_REFLECTIVE:
    		case EquipmentType.T_ARMOR_REACTIVE:
    			armorMod = .75;
    			break;
    		}
    		armorPoints += Math.ceil(getArmor(loc) * armorMod);

    	}
    	if (this.hasModularArmor()) {
    		// Modular armor is always "regular" armor
    		for (Mounted mount : this.getEquipment()) {
    			if (!mount.isDestroyed()
    					&& (mount.getType() instanceof MiscType)
    					&& ((MiscType) mount.getType())
    					.hasFlag(MiscType.F_MODULAR_ARMOR)) {
    				armorPoints += 10;
    			}
    		}
    	}

    	if (isCapitalScale()) {
    		return (int)Math.round(armorPoints * 0.33);
    	}
    	return (int) Math.round(armorPoints / 30);
    }

    /**
     * only used for Aerospace and Dropships
     *
     * @return
     */
    public String getBattleForceDamageThresholdString() {
    	return "";
    }

    /**
     * this will be unit specific
     *
     * @return
     */
    public int getBattleForceStructurePoints() {
    	return 0;
    }

    /**
     * Some units have separate damage values for various locations (turrets, large craft firing arcs)
     * @return
     */
    public int getNumBattleForceWeaponsLocations() {
    	return 1;
    }

    public int getNumAlphaStrikeWeaponsLocations() {
    	return getNumBattleForceWeaponsLocations();
    }

    /**
     * @param index - indicates which set of damage values is being calculated
     * @param location - one of the entity's LOC_* constants
     * @return - the damage multiplier for this location; 0 for exclusion
     */
    public double getBattleForceLocationMultiplier(int index, int location, boolean rearMounted) {
    	return 1.0; 
    }

    /**
     * Weapon calculations are the same for BF and AS except for turrets, which are not separated
     * in AS, and warships, which have only four arcs in AS.
     */
    public double getAlphaStrikeLocationMultiplier(int index, int location, boolean rearMounted) {
    	return getBattleForceLocationMultiplier(index, location, rearMounted);
    }

    public boolean isBattleForceTurretLocation(int index) {
    	return false;
    }

    public boolean isBattleForceRearLocation(int index) {
    	return false;
    }

    /**
     * Units with separate weapon locations (turrets or firing arcs) return the name of the location
     * @param index
     * @return
     */
    public String getBattleForceLocationName(int index) {
    	if (isBattleForceTurretLocation(index)) {
    		return "TUR";
    	}
    	return "";
    }

    public String getAlphaStrikeLocationName(int index) {
    	return getBattleForceLocationName(index);
    }

    public boolean useForAlphaStrikePointCalc(int loc) {
    	return loc == 0 || isBattleForceTurretLocation(loc);
    }

    /**
     * Only used by Mechs and ASFs, which require different approaches to determining rear mountings
     * @param allowRear - Use rear-mounted weapons instead of forward
     * @return - total heat generated by firing all weapons
     */
    public int getBattleForceTotalHeatGeneration(boolean allowRear) {
    	return 0;
    }

    /**
     * Used by small craft, dropships, jumpships, and warships to compute heat for a specific firing arc
     * 
     * @param location
     * @return
     */
    public int getBattleForceTotalHeatGeneration(int location) {
    	return 0;
    }

    public void addBattleForceSpecialAbilities(Map<BattleForceSPA,Integer> specialAbilities) {
    	for (Mounted m : getEquipment()) {
    		if (!(m.getType() instanceof MiscType)) {
    			continue;
    		}
    		if (m.getType().hasFlag(MiscType.F_BAP)) {
    			specialAbilities.put(BattleForceSPA.RCN, null);
    			if (m.getType().hasFlag(MiscType.F_BLOODHOUND)) {
    				specialAbilities.put(BattleForceSPA.BH, null);                        
    			} else if (m.getType().hasFlag(MiscType.F_BA_EQUIPMENT)) {
    				specialAbilities.put(BattleForceSPA.LPRB, null);                        
    			} else if (m.getType().hasFlag(MiscType.F_WATCHDOG)) {
    				specialAbilities.put(BattleForceSPA.WAT, null);                        
    				specialAbilities.put(BattleForceSPA.LPRB, null);                        
    				specialAbilities.put(BattleForceSPA.ECM, null);                        
    			} else {
    				specialAbilities.put(BattleForceSPA.PRB, null);
    			}
    			if (m.getType().hasFlag(MiscType.F_NOVA)) {
    				specialAbilities.put(BattleForceSPA.NOVA, null);
    				specialAbilities.put(BattleForceSPA.ECM, null);
    				specialAbilities.put(BattleForceSPA.MHQ, 3); // count half-tons
    			}
    		} else if (m.getType().hasFlag(MiscType.F_ECM)) {
    			if (m.getType().hasFlag(MiscType.F_ANGEL_ECM)) {
    				specialAbilities.put(BattleForceSPA.AECM, null);
    			} else if (m.getType().hasFlag(MiscType.F_SINGLE_HEX_ECM)) {
    				specialAbilities.put(BattleForceSPA.LECM, null);
    			} else {
    				specialAbilities.put(BattleForceSPA.ECM, null);
    			}
    		} else if (m.getType().hasFlag(MiscType.F_BOOBY_TRAP)) {
    			specialAbilities.put(BattleForceSPA.BT, null);
    		} else if (m.getType().hasFlag(MiscType.F_LIGHT_BRIDGE_LAYER)
    				|| m.getType().hasFlag(MiscType.F_MEDIUM_BRIDGE_LAYER)
    				|| m.getType().hasFlag(MiscType.F_HEAVY_BRIDGE_LAYER)) {
    			specialAbilities.put(BattleForceSPA.BRID, null);
    		} else if (m.getType().hasFlag(MiscType.F_C3S)) {
    			if (m.getType().hasFlag(MiscType.F_C3SBS)) {
    				specialAbilities.put(BattleForceSPA.C3BSS, null);
    				specialAbilities.merge(BattleForceSPA.MHQ, 4, Integer::sum);
    			} else if (m.getType().hasFlag(MiscType.F_C3EM)) {
    				specialAbilities.merge(BattleForceSPA.C3EM, 1, Integer::sum);
    				specialAbilities.merge(BattleForceSPA.MHQ, 4, Integer::sum);
    			} else {
    				specialAbilities.put(BattleForceSPA.C3S, null);
    				specialAbilities.merge(BattleForceSPA.MHQ, 2, Integer::sum);
    			}
    		} else if (m.getType().hasFlag(MiscType.F_C3I)) {
    			if ((getEntityType() & ETYPE_AERO) == ETYPE_AERO) {
    				specialAbilities.put(BattleForceSPA.NC3, null);
    			} else {
    				specialAbilities.put(BattleForceSPA.C3I, null);
    				if (m.getType().hasFlag(MiscType.F_BA_EQUIPMENT)) {
    					specialAbilities.merge(BattleForceSPA.MHQ, 4, Integer::sum);                            
    				} else {
    					specialAbilities.merge(BattleForceSPA.MHQ, 5, Integer::sum);                            
    				}
    			}
    		} else if (m.getType().hasFlag(MiscType.F_CASE)) {
    			specialAbilities.put(BattleForceSPA.CASE, null);
    		} else if (m.getType().hasFlag(MiscType.F_CASEII)) {
    			specialAbilities.put(BattleForceSPA.CASEII, null);
    		} else if (m.getType().hasFlag(MiscType.F_DRONE_OPERATING_SYSTEM)) {
    			specialAbilities.put(BattleForceSPA.DRO, null);
    		} else if (m.getType().hasFlag(MiscType.F_DRONE_EXTRA)) {
    			specialAbilities.merge(BattleForceSPA.DCC, 1, Integer::sum);
    		} else if (m.getType().hasFlag(MiscType.F_EJECTION_SEAT)) {
    			specialAbilities.put(BattleForceSPA.ES, null);
    		} else if (m.getType().hasFlag(MiscType.F_ECM)) {
    			specialAbilities.put(BattleForceSPA.ECM, null);
    		} else if (m.getType().hasFlag(MiscType.F_BULLDOZER)) {
    			specialAbilities.put(BattleForceSPA.ENG, null);
    		} else if (m.getType().hasFlag(MiscType.F_CLUB)) {
    			specialAbilities.put(BattleForceSPA.MEL, null);
    			if ((m.getType().getSubType() &
    					(MiscType.S_BACKHOE | MiscType.S_PILE_DRIVER
    							| MiscType.S_MINING_DRILL | MiscType.S_ROCK_CUTTER
    							| MiscType.S_WRECKING_BALL)) != 0) {
    				specialAbilities.put(BattleForceSPA.ENG, null);
    			} else if ((m.getType().getSubType() &
    					(MiscType.S_DUAL_SAW | MiscType.S_CHAINSAW
    							| MiscType.S_BUZZSAW)) != 0) {
    				specialAbilities.put(BattleForceSPA.SAW, null);
    			}
    		} else if (m.getType().hasFlag(MiscType.F_FIRE_RESISTANT)) {
    			specialAbilities.put(BattleForceSPA.FR, null);
    		} else if (m.getType().hasFlag(MiscType.F_MOBILE_HPG)) {
    			specialAbilities.put(BattleForceSPA.HPG, null);
    		} else if (m.getType().hasFlag(MiscType.F_COMMUNICATIONS)) {
    			specialAbilities.merge(BattleForceSPA.MHQ, (int)m.getType().getTonnage(this) * 2, 
    					Integer::sum);
    			if (m.getType().getTonnage(this) >= getWeight() / 20.0) {
    				specialAbilities.put(BattleForceSPA.RCN, null);
    			}
    		} else if (m.getType().hasFlag(MiscType.F_SENSOR_DISPENSER)) {
    			specialAbilities.merge(BattleForceSPA.RSD, 1, Integer::sum);
    			specialAbilities.put(BattleForceSPA.RCN, null);
    		} else if (m.getType().hasFlag(MiscType.F_LOOKDOWN_RADAR)
    				|| m.getType().hasFlag(MiscType.F_RECON_CAMERA)
    				|| m.getType().hasFlag(MiscType.F_HIRES_IMAGER)
    				|| m.getType().hasFlag(MiscType.F_HYPERSPECTRAL_IMAGER)
    				|| m.getType().hasFlag(MiscType.F_INFRARED_IMAGER)) {
    		} else if (m.getType().hasFlag(MiscType.F_SEARCHLIGHT)) {
    			specialAbilities.put(BattleForceSPA.SRCH, null);
    		} else if (m.getType().hasFlag(MiscType.F_RADICAL_HEATSINK)) {
    			specialAbilities.put(BattleForceSPA.RHS, null);
    		} else if (m.getType().hasFlag(MiscType.F_EMERGENCY_COOLANT_SYSTEM)) {
    			specialAbilities.put(BattleForceSPA.ECS, null);
    		} else if (m.getType().hasFlag(MiscType.F_VIRAL_JAMMER_DECOY)) {
    			specialAbilities.put(BattleForceSPA.DJ, null);
    		} else if (m.getType().hasFlag(MiscType.F_VIRAL_JAMMER_HOMING)) {
    			specialAbilities.put(BattleForceSPA.HJ, null);
    		}                
    	}

    	if (isOmni()) {
    		specialAbilities.put(BattleForceSPA.OMNI, null);
    	}

    	//TODO: Variable Range targeting is not implemented

    	if (!hasPatchworkArmor()) {
    		switch (getArmorType(0)) {
    		case EquipmentType.T_ARMOR_COMMERCIAL:
    		case EquipmentType.T_ARMOR_INDUSTRIAL:
    		case EquipmentType.T_ARMOR_HEAVY_INDUSTRIAL:
    			specialAbilities.put(BattleForceSPA.BAR, null);
    			break;
    		case EquipmentType.T_ARMOR_FERRO_LAMELLOR:
    			specialAbilities.put(BattleForceSPA.CR, null);
    			break;
    		case EquipmentType.T_ARMOR_STEALTH:
    		case EquipmentType.T_ARMOR_STEALTH_VEHICLE:
    			specialAbilities.put(BattleForceSPA.STL, null);
    			specialAbilities.put(BattleForceSPA.ECM, null);
    			break;
    		case EquipmentType.T_ARMOR_BA_STEALTH:
    		case EquipmentType.T_ARMOR_BA_STEALTH_BASIC:
    		case EquipmentType.T_ARMOR_BA_STEALTH_IMP:
    		case EquipmentType.T_ARMOR_BA_STEALTH_PROTOTYPE:
    			specialAbilities.put(BattleForceSPA.STL, null);
    			specialAbilities.put(BattleForceSPA.LECM, null);
    			break;
    		case EquipmentType.T_ARMOR_ANTI_PENETRATIVE_ABLATION:
    			specialAbilities.put(BattleForceSPA.ABA, null);
    			break;
    		case EquipmentType.T_ARMOR_BALLISTIC_REINFORCED:
    			specialAbilities.put(BattleForceSPA.BRA, null);
    			break;
    		case EquipmentType.T_ARMOR_BA_FIRE_RESIST:
    			specialAbilities.put(BattleForceSPA.FR, null);
    			break;
    		case EquipmentType.T_ARMOR_IMPACT_RESISTANT:
    			specialAbilities.put(BattleForceSPA.IRA, null);
    			break;
    		case EquipmentType.T_ARMOR_REACTIVE:
    			specialAbilities.put(BattleForceSPA.RCA, null);
    			break;
    		case EquipmentType.T_ARMOR_REFLECTIVE:
    			specialAbilities.put(BattleForceSPA.RFA, null);
    			break;
    		}                
    	}

    	if (getAmmo().size() > 0) {
    		if (isClan()) {
    			specialAbilities.put(BattleForceSPA.CASE, null);
    		}
    	} else {
    		specialAbilities.put(BattleForceSPA.ENE, null);
    	}

    	if (getAmmo().stream().map(m -> (AmmoType)m.getType())
    			.anyMatch(at -> at.hasFlag(AmmoType.F_TELE_MISSILE))) {
    		specialAbilities.put(BattleForceSPA.TELE, null);                
    	}

    	if (hasEngine()) {
    		if (getEngine().getEngineType() == Engine.STEAM
    				&& getEngine().getEngineType() == Engine.FUEL_CELL) {
    			specialAbilities.put(BattleForceSPA.EE, null);
    		} else if (getEngine().getEngineType() == Engine.STEAM) {
    			specialAbilities.put(BattleForceSPA.FC, null);
    		} else {
    			specialAbilities.put(BattleForceSPA.EEE, null);
    		}
    	}

    	for (Transporter t : getTransports()) {
    		if (t instanceof ASFBay) {
    			specialAbilities.merge(BattleForceSPA.AT, (int)((ASFBay)t).getCapacity(), Integer::sum);                
    			specialAbilities.merge(BattleForceSPA.ATxD, ((ASFBay)t).getDoors(), Integer::sum);
    			specialAbilities.put(BattleForceSPA.MFB, null);
    		} else if (t instanceof CargoBay) {
    			specialAbilities.merge(BattleForceSPA.CT, (int)((CargoBay)t).getCapacity(), Integer::sum);                
    			specialAbilities.merge(BattleForceSPA.CTxD, ((CargoBay)t).getDoors(), Integer::sum);
    		} else if (t instanceof DockingCollar) {
    			specialAbilities.merge(BattleForceSPA.DT, 1, Integer::sum);                
    		} else if (t instanceof InfantryBay) {
    			// We do not record number of doors for infantry
    			specialAbilities.merge(BattleForceSPA.IT, (int)((InfantryBay)t).getCapacity(), Integer::sum);                
    		} else if (t instanceof MechBay) {
    			specialAbilities.merge(BattleForceSPA.MT, (int)((MechBay)t).getCapacity(), Integer::sum);
    			specialAbilities.merge(BattleForceSPA.MTxD, ((MechBay)t).getDoors(), Integer::sum);
    			specialAbilities.put(BattleForceSPA.MFB, null);
    		} else if (t instanceof ProtomechBay) {
    			specialAbilities.merge(BattleForceSPA.PT, (int)((ProtomechBay)t).getCapacity(), Integer::sum);
    			specialAbilities.merge(BattleForceSPA.PTxD, ((ProtomechBay)t).getDoors(), Integer::sum);
    			specialAbilities.put(BattleForceSPA.MFB, null);
    		} else if (t instanceof SmallCraftBay) {
    			specialAbilities.merge(BattleForceSPA.ST, (int)((SmallCraftBay)t).getCapacity(), Integer::sum);
    			specialAbilities.merge(BattleForceSPA.STxD, ((SmallCraftBay)t).getDoors(), Integer::sum);
    			specialAbilities.put(BattleForceSPA.MFB, null);
    		} else if (t instanceof LightVehicleBay) {
    			specialAbilities.merge(BattleForceSPA.VTM, (int)((LightVehicleBay)t).getCapacity(), Integer::sum);
    			specialAbilities.merge(BattleForceSPA.VTMxD, ((LightVehicleBay)t).getDoors(), Integer::sum);
    			specialAbilities.put(BattleForceSPA.MFB, null);
    		} else if (t instanceof HeavyVehicleBay) {
    			specialAbilities.merge(BattleForceSPA.VTH, (int)((HeavyVehicleBay)t).getCapacity(), Integer::sum);
    			specialAbilities.merge(BattleForceSPA.VTHxD, ((HeavyVehicleBay)t).getDoors(), Integer::sum);
    			specialAbilities.put(BattleForceSPA.MFB, null);
    		}
    	}

    	topLoop: for (int location = 0; location < locations(); location++) {
    		for (int slot = 0; slot < getNumberOfCriticals(location); slot++) {
    			CriticalSlot crit = getCritical(location, slot);
    			if (null != crit) {
    				if (crit.isArmored()) {
    					specialAbilities.put(BattleForceSPA.ARM, null);
    					break topLoop;
    				} else if (crit.getType() == CriticalSlot.TYPE_EQUIPMENT) {
    					Mounted mount = crit.getMount();
    					if (mount.isArmored()) {
    						specialAbilities.put(BattleForceSPA.ARM, null);
    						break topLoop;
    					}
    				}
    			}
    		}
    	}
    }

    public int getBattleForceSize() {
    	// the default BF Size is for ground Combat elements. Other types will
    	// need to override this
    	// The tables are on page 356 of StartOps
    	if (getWeight() < 40) {
    		return 1;
    	}
    	if (getWeight() < 60) {
    		return 2;
    	}
    	if (getWeight() < 80) {
    		return 3;
    	}

    	return 4;
    }

    @Override
    public Map<Integer, Coords> getSecondaryPositions() {
        return secondaryPositions;
    }

    /**
     * Checks to see if this unit has a functional Blue Shield Particle Field
     * Damper that is turned on
     *
     * @return <code>true</code> if the entity has a working, switched on blue
     * field <code>false</code> otherwise
     */
    public boolean hasActiveBlueShield() {
        if (!isShutDown()) {
            for (Mounted m : getMisc()) {
                EquipmentType type = m.getType();
                if ((type instanceof MiscType)
                    && type.hasFlag(MiscType.F_BLUE_SHIELD)
                    && m.curMode().equals("On")) {
                    return !(m.isDestroyed() || m.isMissing() || m.isBreached() || isShutDown());
                }
            }
        }
        return false;
    }

    public int getBlueShieldRounds() {
        return blueShieldRounds;
    }

    public boolean isDropping() {
        return isAirborne() && !(this instanceof Aero);
    }

    /**
     * does this unit have stealth armor?
     *
     * @return
     */
    public boolean hasStealth() {
        // only non-patchwork stealth actually works as stealth
        if (((getArmorType(1) == EquipmentType.T_ARMOR_STEALTH) || (getArmorType(1) == EquipmentType
                .T_ARMOR_STEALTH_VEHICLE))
            && !hasPatchworkArmor()) {
            return true;
        }
        return false;
    }

    /**
     * Computes and returns the power amplifier weight for this entity, if any.
     * Returns 0.0 if the entity needs no amplifiers due to engine type or not
     * carrying any weapons requiring them.
     *
     * @return the power amplifier weight in tons.
     */
    public double getPowerAmplifierWeight() {
        // If we're fusion- or fission-powered, we need no amplifiers to begin
        // with.
        if(hasEngine() && (getEngine().isFusion() || (getEngine().getEngineType() == Engine.FISSION))) {
            return 0.0;
        }
        // Otherwise we need to iterate over our weapons, find out which of them
        // require amplification, and keep a running weight total of those.
        double total = 0.0;
        for (Mounted m : getWeaponList()) {
            WeaponType wt = (WeaponType) m.getType();
            if ((wt.hasFlag(WeaponType.F_LASER) && (wt.getAmmoType() == AmmoType.T_NA))
                || wt.hasFlag(WeaponType.F_PPC)
                || wt.hasFlag(WeaponType.F_PLASMA)
                || wt.hasFlag(WeaponType.F_PLASMA_MFUK)
                || (wt.hasFlag(WeaponType.F_FLAMER) && (wt.getAmmoType() == AmmoType.T_NA))) {
                total += wt.getTonnage(this);
            }
        }
        // Finally use that total to compute and return the actual power
        // amplifier weight.
        return Math.ceil(total / 5) / 2;
    }

    public class EntityFluff implements Serializable {
        /**
         *
         */
        private static final long serialVersionUID = -8018098140016149185L;
        private String capabilities = "";
        private String overview = "";
        private String deployment = "";
        private String history = "";
        private String mmlImageFilePath = "";

        public EntityFluff() {
            // Constructor
        }

        public String getCapabilities() {
            return capabilities;
        }

        public void setCapabilities(String newCapabilities) {
            capabilities = newCapabilities;
        }

        public String getOverview() {
            return overview;
        }

        public void setOverview(String newOverview) {
            overview = newOverview;
        }

        public String getDeployment() {
            return deployment;
        }

        public void setDeployment(String newDeployment) {
            deployment = newDeployment;
        }

        public void setHistory(String newHistory) {
            history = newHistory;
        }

        public String getHistory() {
            return history;
        }

        public String getMMLImagePath() {
            return mmlImageFilePath;
        }

        public void setMMLImagePath(String filePath) {
            mmlImageFilePath = filePath;
        }


    }

    public Vector<Integer> getLoadedKeepers() {
        return loadedKeepers;
    }

    public void setLoadedKeepers(Vector<Integer> v) {
        loadedKeepers = v;
    }

    public int getExtraC3BV(int baseBV) {
        // extra from c3 networks. a valid network requires at least 2 members
        // some hackery and magic numbers here. could be better
        // also, each 'has' loops through all equipment. inefficient to do it 3
        // times
        int xbv = 0;
        if ((game != null)
            && ((hasC3MM() && (calculateFreeC3MNodes() < 2))
                || (hasC3M() && (calculateFreeC3Nodes() < 3))
                || (hasC3S() && (c3Master > NONE)) || (hasC3i() && (calculateFreeC3Nodes() < 5)))) {
            int totalForceBV = 0;
            totalForceBV += baseBV;
            for (Entity e : game.getC3NetworkMembers(this)) {
                if (!equals(e) && onSameC3NetworkAs(e)) {
                    totalForceBV += e.calculateBattleValue(true, true);
                }
            }
            double multiplier = 0.05;
            if (hasBoostedC3()) {
                multiplier = 0.07;
            }
            xbv += totalForceBV * multiplier;
        }
        return xbv;
    }

    public boolean hasUnloadedUnitsFromBays() {
        for (Transporter next : transports) {
            if ((next instanceof Bay)
                && (((Bay) next).getNumberUnloadedThisTurn() > 0)) {
                return true;
            }
        }
        return false;
    }

    public boolean getMovedBackwards() {
        return movedBackwards;
    }

    public void setMovedBackwards(boolean back) {
        movedBackwards = back;
    }

    public boolean isPowerReverse() {
        return isPowerReverse;
    }

    public void setPowerReverse(boolean isPowerReverse) {
        this.isPowerReverse = isPowerReverse;
    }
    
    /**
     * Tracks whether a WiGE lifted off this turn (or a LAM hovered). Needed to track state
     * in case movement is continued from an interruption, so that the unit does not have a minimum
     * movement for the turn.
     * 
     * @return whether a WiGE lifted off during this turn's movement
     */
    public boolean wigeLiftedOff() {
        return wigeLiftedOff;
    }
    
    public void setWigeLiftedOff(boolean lifted) {
        wigeLiftedOff = lifted;
    }

    public void setHardenedArmorDamaged(HitData hit, boolean damaged) {
        hardenedArmorDamaged[hit.getLocation()] = damaged;
    }

    /**
     * do we have a half-hit hardened armor point in the location struck by
     * this?
     *
     * @param hit
     * @return
     */
    public boolean isHardenedArmorDamaged(HitData hit) {
        return hardenedArmorDamaged[hit.getLocation()];
    }

    public void setLocationBlownOff(int loc, boolean damaged) {
        locationBlownOff[loc] = damaged;
    }

    public boolean isLocationBlownOff(int loc) {
        return locationBlownOff[loc];
    }

    /**
     * Marks the location as blown off in the current phase. This should be
     * called together with {@link #setLocationBlownOff(int, boolean) } whenever
     * a location gets blown off <em>during play</em>, to allow relevant methods
     * (notably {@link #isLocationBad(int) }) to distinguish between fresh and
     * preexisting damage. A location's "newly blown off" status resets with the
     * next call to {@link #applyDamage() }.
     *
     * @param loc     Subclass-dependent code for the location.
     * @param damaged The location's "recently blown off" status.
     */
    public void setLocationBlownOffThisPhase(int loc, boolean damaged) {
        locationBlownOffThisPhase[loc] = damaged;
    }

    /**
     * Has the indicated location been blown off this phase (as opposed to
     * either earlier or not at all)?
     *
     * @param loc Subclass-dependent code for the location.
     * @return The locations "recently blown off" status.
     */
    public boolean isLocationBlownOffThisPhase(int loc) {
        return locationBlownOffThisPhase[loc];
    }

    /**
     * does this entity have patchwork armor?
     *
     * @return
     */
    public boolean hasPatchworkArmor() {
        int type = armorType[0];
        int level = armorTechLevel[0];
        for (int i = 1; i < locations(); i++) {
            if ((armorType[i] != type) || (armorTechLevel[i] != level)) {
                return true;
            }
        }
        return false;
    }

    public boolean hasHardenedArmor() {
        for (int i = 0; i < locations(); i++) {
            if ((armorType[i] == EquipmentType.T_ARMOR_HARDENED)) {
                return true;
            }
        }
        return false;
    }

    /**
     * Get the number of turns MASC has been used continuously.
     * <p/>
     * This method should <strong>only</strong> be used during serialization.
     *
     * @return the <code>int</code> number of turns MASC has been used.
     */
    public int getMASCTurns() {
        return nMASCLevel;
    }

    /**
     * Set the number of turns MASC has been used continuously.
     * <p/>
     * This method should <strong>only</strong> be used during deserialization.
     *
     * @param turns The <code>int</code> number of turns MASC has been used.
     */
    public void setMASCTurns(int turns) {
        nMASCLevel = turns;
    }

    /**
     * Determine if MASC has been used this turn.
     *
     * @return <code>true</code> if MASC has been used.
     */
    public boolean isMASCUsed() {
        return usedMASC;
    }

    /**
     * Set whether MASC has been used.
     * <p/>
     * This method should <strong>only</strong> be used during deserialization.
     *
     * @param used The <code>boolean</code> whether MASC has been used.
     */
    public void setMASCUsed(boolean used) {
        usedMASC = used;
    }

    public int getMASCTarget() {
        if (game.getOptions().booleanOption(OptionsConstants.ADVANCED_ALTERNATE_MASC_ENHANCED)) {
            return ALTERNATE_MASC_FAILURE_ENHANCED[nMASCLevel];
        } else if (game.getOptions().booleanOption(OptionsConstants.ADVANCED_ALTERNATE_MASC)) {
            return ALTERNATE_MASC_FAILURE[nMASCLevel];
        } else {
            return MASC_FAILURE[nMASCLevel];
        }
    }

    /**
     * This function cheks for masc failure.
     *
     * @param md         the movement path.
     * @param vDesc      the description off the masc failure. used as output.
     * @param vCriticals contains tuple of intiger and critical slot. used as output.
     * @return true if there was a masc failure.
     */
    public boolean checkForMASCFailure(MovePath md, Vector<Report> vDesc,
                                       HashMap<Integer, List<CriticalSlot>> vCriticals) {
        if (md.hasActiveMASC()) {
            boolean bFailure = false;

            // If usedMASC is already set, then we've already checked MASC
            // this turn. If we succeded before, return false.
            // If we failed before, the MASC was destroyed, and we wouldn't
            // have gotten here (hasActiveMASC would return false)
            if (!usedMASC) {
                Mounted masc = getMASC();
                Mounted superCharger = getSuperCharger();
                bFailure = doMASCCheckFor(masc, vDesc, vCriticals);
                boolean bSuperChargeFailure = doMASCCheckFor(superCharger,
                                                             vDesc, vCriticals);
                usedMASC = true;
                return bFailure || bSuperChargeFailure;
            }
        }
        return false;
    }

    /**
     * check one masc system for failure
     *
     * @param masc
     * @param vDesc
     * @param vCriticals
     * @return
     */
    private boolean doMASCCheckFor(Mounted masc, Vector<Report> vDesc,
                                   HashMap<Integer, List<CriticalSlot>> vCriticals) {
        if (masc != null) {
            boolean bFailure = false;
            int nRoll = Compute.d6(2);
            if (masc.getType().hasSubType(MiscType.S_SUPERCHARGER)
                && (((this instanceof Mech) && ((Mech) this).isIndustrial())
                    || (this instanceof SupportTank) || (this instanceof SupportVTOL))) {
                nRoll -= 1;
            }
            usedMASC = true;
            Report r = new Report(2365);
            r.subject = getId();
            r.addDesc(this);
            r.add(masc.getName());
            vDesc.addElement(r);
            r = new Report(2370);
            r.subject = getId();
            r.indent();
            r.add(getMASCTarget());
            r.add(nRoll);

            if (nRoll < getMASCTarget()) {
                // uh oh
                bFailure = true;
                r.choose(false);
                vDesc.addElement(r);

                if (((MiscType) (masc.getType()))
                        .hasSubType(MiscType.S_SUPERCHARGER)) {
                    if (masc.getType().hasFlag(MiscType.F_MASC)) {
                        masc.setHit(true);
                        masc.setMode("Off");
                    }
                    // do the damage - engine crits
                    int hits = 0;
                    int roll = Compute.d6(2);
                    r = new Report(6310);
                    r.subject = getId();
                    r.add(roll);
                    r.newlines = 0;
                    vDesc.addElement(r);
                    if (roll <= 7) {
                        // no effect
                        r = new Report(6005);
                        r.subject = getId();
                        r.newlines = 0;
                        vDesc.addElement(r);
                    } else if ((roll >= 8) && (roll <= 9)) {
                        hits = 1;
                        r = new Report(6315);
                        r.subject = getId();
                        r.newlines = 0;
                        vDesc.addElement(r);
                    } else if ((roll >= 10) && (roll <= 11)) {
                        hits = 2;
                        r = new Report(6320);
                        r.subject = getId();
                        r.newlines = 0;
                        vDesc.addElement(r);
                    } else if (roll == 12) {
                        hits = 3;
                        r = new Report(6325);
                        r.subject = getId();
                        r.newlines = 0;
                        vDesc.addElement(r);
                    }
                    if (this instanceof Mech) {
                        vCriticals.put(new Integer(Mech.LOC_CT),
                                       new LinkedList<CriticalSlot>());
                        for (int i = 0; (i < 12) && (hits > 0); i++) {
                            CriticalSlot cs = getCritical(Mech.LOC_CT, i);
                            if ((cs.getType() == CriticalSlot.TYPE_SYSTEM)
                                && (cs.getIndex() == Mech.SYSTEM_ENGINE)
                                && cs.isHittable()) {
                                vCriticals.get(new Integer(Mech.LOC_CT))
                                          .add(cs);
                                hits--;
                            }
                        }
                    } else {
                        // this must be a Tank
                        Tank tank = (Tank) this;
                        boolean vtolStabilizerHit = (this instanceof VTOL)
                                                    && tank.isStabiliserHit(VTOL.LOC_ROTOR);
                        boolean minorMovementDamage = tank
                                .hasMinorMovementDamage();
                        boolean moderateMovementDamage = tank
                                .hasModerateMovementDamage();
                        boolean heavyMovementDamage = tank
                                .hasHeavyMovementDamage();
                        vCriticals.put(new Integer(Tank.LOC_BODY),
                                       new LinkedList<CriticalSlot>());
                        vCriticals.put(new Integer(-1),
                                       new LinkedList<CriticalSlot>());
                        if (tank instanceof VTOL) {
                            vCriticals.put(new Integer(VTOL.LOC_ROTOR),
                                           new LinkedList<CriticalSlot>());
                        }
                        for (int i = 0; i < hits; i++) {
                            if (tank instanceof VTOL) {
                                if (vtolStabilizerHit) {
                                    vCriticals.get(new Integer(Tank.LOC_BODY))
                                              .add(new CriticalSlot(
                                                      CriticalSlot.TYPE_SYSTEM,
                                                      Tank.CRIT_ENGINE));
                                } else {
                                    vCriticals
                                            .get(new Integer(VTOL.LOC_ROTOR))
                                            .add(new CriticalSlot(
                                                    CriticalSlot.TYPE_SYSTEM,
                                                    VTOL.CRIT_FLIGHT_STABILIZER));
                                    vtolStabilizerHit = true;
                                }
                            } else {
                                if (heavyMovementDamage) {
                                    vCriticals.get(new Integer(Tank.LOC_BODY))
                                              .add(new CriticalSlot(
                                                      CriticalSlot.TYPE_SYSTEM,
                                                      Tank.CRIT_ENGINE));
                                } else if (moderateMovementDamage) {
                                    // HACK: we abuse the criticalslot item to
                                    // signify the calling function to deal
                                    // movement damage
                                    vCriticals
                                            .get(new Integer(-1))
                                            .add(new CriticalSlot(
                                                    CriticalSlot.TYPE_SYSTEM, 3));
                                    heavyMovementDamage = true;
                                } else if (minorMovementDamage) {
                                    // HACK: we abuse the criticalslot item to
                                    // signify the calling function to deal
                                    // movement damage
                                    vCriticals
                                            .get(new Integer(-1))
                                            .add(new CriticalSlot(
                                                    CriticalSlot.TYPE_SYSTEM, 2));
                                    moderateMovementDamage = true;
                                } else {
                                    // HACK: we abuse the criticalslot item to
                                    // signify the calling function to deal
                                    // movement damage
                                    vCriticals
                                            .get(new Integer(-1))
                                            .add(new CriticalSlot(
                                                    CriticalSlot.TYPE_SYSTEM, 1));
                                    minorMovementDamage = true;
                                }
                            }
                        }
                    }

                } else {
                    // do the damage.
                    // random crit on each leg, but MASC is not destroyed
                    for (int loc = 0; loc < locations(); loc++) {
                        if (locationIsLeg(loc)
                            && (getHittableCriticals(loc) > 0)) {
                            CriticalSlot slot = null;
                            do {
                                int slotIndex = Compute
                                        .randomInt(getNumberOfCriticals(loc));
                                slot = getCritical(loc, slotIndex);
                            } while ((slot == null) || !slot.isHittable());
                            vCriticals.put(new Integer(loc),
                                           new LinkedList<CriticalSlot>());
                            vCriticals.get(new Integer(loc)).add(slot);
                        }
                    }
                }
                // failed a PSR, check for stalling
                doCheckEngineStallRoll(vDesc);
            } else {
                r.choose(true);
                vDesc.addElement(r);
            }
            return bFailure;
        }
        return false;
    }

    /**
     * get non-supercharger MASC mounted on this entity
     *
     * @return
     */
    public Mounted getMASC() {
        for (Mounted m : getMisc()) {
            MiscType mtype = (MiscType) m.getType();
            if (mtype.hasFlag(MiscType.F_MASC) && m.isReady()
                && !mtype.hasSubType(MiscType.S_SUPERCHARGER)
                && !mtype.hasSubType(MiscType.S_JETBOOSTER)) {
                return m;
            }
        }
        return null;
    }

    /**
     * get a supercharger mounted on this mech
     *
     * @return
     */
    public Mounted getSuperCharger() {
        for (Mounted m : getMisc()) {
            MiscType mtype = (MiscType) m.getType();
            if (mtype.hasFlag(MiscType.F_MASC) && m.isReady()
                && mtype.hasSubType(MiscType.S_SUPERCHARGER)) {
                return m;
            }
        }
        return null;
    }

    public abstract int getEngineHits();

    /**
     * Returns the number of destroyed jump jets.
     */
    public int damagedJumpJets() {
        int jumpJets = 0;
        for (Mounted mounted : getMisc()) {
            EquipmentType etype = mounted.getType();
            if (!mounted.isDestroyed()) {
                continue;
            }
            if (etype.hasFlag(MiscType.F_JUMP_JET)) {
                jumpJets++;
            }
        }
        return jumpJets;
    }

    public abstract String getLocationDamage(int loc);

    /**
     * This method returns a true if the unit can reasonably escape from the
     * board. It can be used to determine whether some non-destroyed units
     * should be considered possible salvage. 
     *
     * @return
     */
    public boolean canEscape() {        
        if(null == getCrew()) {
            return false;
        }
        //if the crew is unconscious, dead, or ejected, no escape
        if(getCrew().isUnconscious() 
                || getCrew().isDead() 
                || (getCrew().isEjected() && !(this instanceof EjectedCrew))) {
            return false;
        }
        
        //what else? If its permaneantly immobilized or shutdown it can't escape
        //TODO: should stalled and stuck be here?
        return !isPermanentlyImmobilized(false) && !isShutDown();
    }

    /**
     * Returns TRUE if the entity meets the requirements for crippling damage as
     * detailed in TW pg 258.
     *
     * @return boolean
     */
    public abstract boolean isCrippled();

    /**
     * Returns TRUE if the entity meets the requirements for crippling damage as
     * detailed in TW pg 258. Excepting dead or non-existing crew issues
     *
     * @return boolean
     */
    public abstract boolean isCrippled(boolean checkCrew);

    /**
     * Returns TRUE if the entity has been heavily damaged.
     *
     * @return boolean
     */
    public abstract boolean isDmgHeavy();

    /**
     * Returns TRUE if the entity has been moderately damaged.
     *
     * @return boolean
     */
    public abstract boolean isDmgModerate();

    /**
     * Returns TRUE if the entity has been lightly damaged.
     *
     * @return boolean
     */
    public abstract boolean isDmgLight();

    /**
     * Returns the entity's current damage level.
     *
     * @return DMG_CRIPLED, DMG_HEAVY, DMG_MODERATE, DMG_LIGHT or DMG_NONE.
     */
    public int getDamageLevel() {
        return getDamageLevel(true);
    }

    /**
     * Returns the entity's current damage level.
     *
     * @return DMG_CRIPLED, DMG_HEAVY, DMG_MODERATE, DMG_LIGHT or DMG_NONE.
     */
    public int getDamageLevel(boolean checkCrew) {
        if (isCrippled(checkCrew)) {
            return DMG_CRIPPLED;
        }
        if (isDmgHeavy()) {
            return DMG_HEAVY;
        }
        if (isDmgModerate()) {
            return DMG_MODERATE;
        }
        if (isDmgLight()) {
            return DMG_LIGHT;
        }
        return DMG_NONE;
    }

    // Make a UUID for this entity and assign it to entity's String c3UUID
    public void setC3UUID() {
        UUID id = UUID.randomUUID();
        // check for the very rare chance of getting same id
        /*
         * while(null != unitIds.get(id)) { id = UUID.randomUUID(); }
         */

        setC3UUIDAsString(id.toString());
    }

    public void setC3UUIDAsString(String c3id) {
        c3UUID = c3id;
    }

    public String getC3UUIDAsString() {
        return c3UUID;
    }

    public void setC3MasterIsUUIDAsString(String c3id) {
        c3MasterIsUUID = c3id;
    }

    public String getC3MasterIsUUIDAsString() {
        return c3MasterIsUUID;
    }

    public void setC3iNextUUIDAsString(int pos, String c3id) {
        c3iUUIDs[pos] = c3id;
    }

    public String getC3iNextUUIDAsString(int pos) {
        return c3iUUIDs[pos];
    }

    public int getFreeC3iUUID() {
        int pos = 0;
        while (c3iUUIDs[pos] != null) {
            pos++;
            if (pos >= MAX_C3i_NODES) {
                return -1;
            }
        }
        return pos;
    }

    /**
     * Indicates if a unit was physically struck (punch, kick, DFA, etc).
     *
     * @return
     */
    public boolean wasStruck() {
        return struck;
    }

    /**
     * Indicates if a unit was physically struck (punch, kick, DFA, etc).
     *
     * @return
     */
    public void setStruck(boolean struck) {
        this.struck = struck;
    }

    /**
     * Indicates if a unit has falling in the current phase.
     *
     * @return
     */
    public boolean hasFallen() {
        return fell;
    }

    /**
     * Indicates if a unit has falling in the current phase.
     *
     * @return
     */
    public void setFallen(boolean fell) {
        this.fell = fell;
    }

    /**
     * This is used to get an alternative cost that will be added to the
     * MechSummaryCache - at the moment it is primarily used to rework infantry
     * costs for MekHQ, but it could be applied to other unit types as well -
     * defaults to -1, so there is no confusion
     *
     * @return
     */
    public double getAlternateCost() {
        return -1;
    }

    /**
     * Are we trapped inside of a destroyed transport? If so we shouldn't count
     * for BV, which is why we have this check.
     */
    public boolean isTrapped() {
        if (getTransportId() != Entity.NONE) {
            Entity transport = game.getEntity(getTransportId());
            if (transport == null) {
                transport = game.getOutOfGameEntity(getTransportId());
            }
            if (transport.isDestroyed()) {
                return true;
            }
        }
        return false;
    }

    // Deal with per entity camo
    public void setCamoCategory(String name) {
        camoCategory = name;
    }

    public String getCamoCategory() {
        return camoCategory;
    }

    public void setCamoFileName(String name) {
        camoFileName = name;
    }

    public String getCamoFileName() {
        return camoFileName;
    }

    public boolean getSelfDestructing() {
        return selfDestructing;
    }

    public void setSelfDestructing(boolean tf) {
        selfDestructing = tf;
    }

    public boolean getSelfDestructInitiated() {
        return selfDestructInitiated;
    }

    public void setSelfDestructInitiated(boolean tf) {
        selfDestructInitiated = tf;
    }

    public boolean getSelfDestructedThisTurn() {
        return selfDestructedThisTurn;
    }

    public void setSelfDestructedThisTurn(boolean tf) {
        selfDestructedThisTurn = tf;
    }

    public void setIsJumpingNow(boolean jumped) {
        isJumpingNow = jumped;
    }

    public boolean getIsJumpingNow() {
        return isJumpingNow;
    }
    
    public void setConvertingNow(boolean converting) {
        convertingNow = converting;
    }
    
    public boolean isConvertingNow() {
        return convertingNow;
    }
    
    /**
     * Entities that can convert movement modes (LAMs, QuadVees) report the next mode to assume
     * when a convert movement command is processed. This provides a set order for cycling through
     * available modes.
     *
     * @param afterMode The movement mode to convert from.
     * @return          The next movement mode in the sequence.
     */
    public EntityMovementMode nextConversionMode(EntityMovementMode afterMode) {
        return movementMode;
    }
    
    /**
     * Sets the movement mode to the next in the conversion sequence for QuadVees, LAMs, and Mechs
     * with tracks. In most cases this switches between two available modes, but LAMs that start
     * the turn in AirMech mode have three available.
     */
    public void toggleConversionMode() {
        movementMode = nextConversionMode(movementMode);
    }
    
    /**
     * Only applicable to Mechs, but here for convenience. Mechs that are already prone, or
     * QuadVees and LAMs in non-leg mode are not subject to PSRs for falling. Note that PSRs
     * are sometimes required for other reasons.
     * 
     * @param gyroLegDamage Whether the potential fall is due to damage to gyro or leg actuators,
     *                      in which case Mechs using tracks are not subject to falls.
     * @return              Whether the <code>Entity</code> is required to make PSRs to avoid falling.
     */
    public boolean canFall(boolean gyroLegDamage) {
        return false;
    }
    
    /**
     * Only applicable to Mechs, but here for convenience. Mechs that are already prone, or
     * QuadVees and LAMs in fighter mode are not subject to PSRs for falling. Note that PSRs
     * are sometimes required for other reasons.
     * 
     * @return Whether the <code>Entity</code> is required to make PSRs to avoid falling.
     */
    public boolean canFall() {
        return canFall(false);
    }
    
    public void setTraitorId(int id) {
        traitorId = id;
    }

    public int getTraitorId() {
        return traitorId;
    }

    /**
     * Used to determine net velocity of ramming attack
     */
    public int sideTableRam(Coords src) {
        return sideTableRam(src, facing);
    }

    public int sideTableRam(Coords src, int facing) {
        int fa = (getPosition().degree(src) + ((6 - facing) * 60)) % 360;
        if (((fa > 30) && (fa <= 90)) || ((fa < 330) && (fa >= 270))) {
            return Aero.RAM_TOWARD_OBL;
        } else if ((fa > 150) && (fa < 210)) {
            return Aero.RAM_AWAY_DIR;
        } else if (((fa > 90) && (fa <= 150)) || ((fa < 270) && (fa >= 210))) {
            return Aero.RAM_AWAY_OBL;
        } else {
            return Aero.RAM_TOWARD_DIR;
        }
    }

    public void setArmorTonnage(double ton) {
        armorTonnage = ton;
    }

    public double getLabArmorTonnage() {
        return armorTonnage;
    }

    public int getLabTotalArmorPoints() {
        double armorPerTon = 16.0 * EquipmentType.getArmorPointMultiplier(
                armorType[0], armorTechLevel[0]);
        return (int) Math.floor(armorPerTon * armorTonnage);
    }

    public void loadDefaultCustomWeaponOrder() {
        WeaponOrderHandler.WeaponOrder weapOrder = WeaponOrderHandler.getWeaponOrder(
                getChassis(), getModel());

        if (weapOrder != null) {
            setWeaponSortOrder(weapOrder.orderType);
            setCustomWeaponOrder(weapOrder.customWeaponOrderMap);
        }
    }

    public void loadDefaultQuirks() {

        // Get a list of quirks for this entity.
        List<QuirkEntry> quirks = QuirksHandler.getQuirks(this);

        // If this unit has no quirks, we do not need to proceed further.
        if ((quirks == null) || quirks.isEmpty()) {
            return;
        }

        // System.out.println("Loading quirks for " + getChassis() + " " +
        // getModel());

        // Load all the unit's quirks.
        for (QuirkEntry q : quirks) {

            // System.out.print("  " + q.toLog() + "... ");

            // If the quirk doesn't have a location, then it is a unit quirk,
            // not a weapon quirk.
            if (StringUtil.isNullOrEmpty(q.getLocation())) {

                // Activate the unit quirk.
                if (getQuirks().getOption(q.getQuirk()) == null) {
                    System.out.println(q.toLog() + " failed for "
                                       + getChassis() + " " + getModel()
                                       + " - Invalid quirk!");
                    continue;
                }
                getQuirks().getOption(q.getQuirk()).setValue(true);
                // System.out.println("Loaded.");
                continue;
            }

            // Get the weapon in the indicated location and slot.
            // System.out.print("Getting CriticalSlot... ");
            CriticalSlot cs = getCritical(getLocationFromAbbr(q.getLocation()),
                                          q.getSlot());
            if (cs == null) {
                System.out.println(q.toLog() + " failed for " + getChassis()
                                   + " " + getModel() + " - Critical slot ("
                                   + q.getLocation() + "-" + q.getSlot()
                                   + ") did not load!");
                continue;
            }
            Mounted m = cs.getMount();
            if (m == null) {
                System.out.println(q.toLog() + " failed for " + getChassis()
                                   + " " + getModel() + " - Critical slot ("
                                   + q.getLocation() + "-" + q.getSlot() + ") is empty!");
                continue;
            }

            // Make sure this is a weapon.
            // System.out.print("Getting WeaponType... ");
            if (!(m.getType() instanceof WeaponType) 
                    && !(m.getType().hasFlag(MiscType.F_CLUB))) {
                System.out.println(q.toLog() + " failed for " + getChassis()
                                   + " " + getModel() + " - " + m.getName()
                                   + " is not a weapon!");
                continue;
            }

            // Make sure it is the weapon we expect.
            // System.out.print("Matching weapon... ");
            boolean matchFound = false;
            Enumeration<String> typeNames = m.getType().getNames();
            while (typeNames.hasMoreElements()) {
                String typeName = typeNames.nextElement();
                // System.out.print(typeName + "... ");
                if (typeName.equals(q.getWeaponName())) {
                    matchFound = true;
                    break;
                }
            }
            if (!matchFound) {
                System.out.println(q.toLog() + " failed for " + getChassis()
                                   + " " + getModel() + " - " + m.getType().getName()
                                   + " != " + q.getWeaponName());
                continue;
            }

            // Activate the weapon quirk.
            // System.out.print("Activating quirk... ");
            if (m.getQuirks().getOption(q.getQuirk()) == null) {
                System.out.println(q.toLog() + " failed for " + getChassis()
                                   + " " + getModel() + " - Invalid quirk!");
                continue;
            }
            m.getQuirks().getOption(q.getQuirk()).setValue(true);
            // System.out.println("Loaded.");
        }
    }

    @Override
    public void newPhase(IGame.Phase phase) {
        for (Mounted m : getEquipment()) {
            m.newPhase(phase);
        }
        if (getCrew().isDoomed()) {
            getCrew().setDoomed(false);
            getCrew().setDead(true);
            if (this instanceof Tank) {
                setCarcass(true);
                ((Tank) this).immobilize();
            } else {
                setDestroyed(true);
            }
        }
        setIsJumpingNow(false);
    }

    /**
     * Checks to see if the entities' elevation is below the surface of a water
     * hex.
     *
     * @return True if the entity is underwater, else false.
     */
    public boolean isUnderwater() {
        IHex occupiedHex = game.getBoard().getHex(getPosition());
        if (occupiedHex.containsTerrain(Terrains.WATER)
            && (relHeight() < occupiedHex.surface())) {
            return true;
        }
        return false;
    }

    public int getTechLevelYear() {
        if (game != null) {
            return game.getOptions().intOption(OptionsConstants.ALLOWED_YEAR);
        }
        return year;
    }

    public int getTargetBay() {
        return targetBay;
    }

    public void setTargetBay(int tb) {
        targetBay = tb;
    }

    public abstract long getEntityType();

    /**
     * Given an Entity type, return the name of the major class it belongs to
     * (eg: Mech, Aero, Tank, Infantry).
     *
     * @param typeId The type Id to get a major name for
     * @return The major class name for the given type id
     */
    public static String getEntityMajorTypeName(long typeId) {
        if ((typeId & ETYPE_MECH) == ETYPE_MECH) {
            return "Mech";
        } else if ((typeId & ETYPE_AERO) == ETYPE_AERO) {
            return "Aero";
        } else if ((typeId & ETYPE_VTOL) == ETYPE_VTOL) {
            return "VTOL";
        } else if ((typeId & ETYPE_TANK) == ETYPE_TANK) {
            return "Tank";
        } else if ((typeId & ETYPE_INFANTRY) == ETYPE_INFANTRY) {
            return "Infantry";
        } else if ((typeId & ETYPE_PROTOMECH) == ETYPE_PROTOMECH) {
            return "Protomech";
        } else {
            return "Unknown";
        }
    }

    /**
     * Returns the specific entity type name for the given type id
     * (eg: Biped Mech, Conventional Fighter, VTOL).
     *
     * @param typeId
     * @return
     */
    public static String getEntityTypeName(long typeId) {

        if ((typeId & ETYPE_BIPED_MECH) == ETYPE_BIPED_MECH) {
            return "Biped Mech";
        } else if ((typeId & ETYPE_LAND_AIR_MECH) == ETYPE_LAND_AIR_MECH) {
            return "Landair Mech";
        } else if ((typeId & ETYPE_QUAD_MECH) == ETYPE_QUAD_MECH) {
            return "Quad Mech";
        } else if ((typeId & ETYPE_TRIPOD_MECH) == ETYPE_TRIPOD_MECH) {
            return "Tripod Mech";
        } else if ((typeId & ETYPE_ARMLESS_MECH) == ETYPE_ARMLESS_MECH) {
            return "Armless Mech";
        } else if ((typeId & ETYPE_MECH) == ETYPE_MECH) {
            return "Mech";
        } else if ((typeId & ETYPE_JUMPSHIP) == ETYPE_JUMPSHIP) {
            return "Jumpship";
        } else if ((typeId & ETYPE_WARSHIP) == ETYPE_WARSHIP) {
            return "Warship";
        } else if ((typeId & ETYPE_SPACE_STATION) == ETYPE_SPACE_STATION) {
            return "Space station";
        } else if ((typeId & ETYPE_CONV_FIGHTER) == ETYPE_CONV_FIGHTER) {
            return "Convetional Fighter";
        } else if ((typeId & ETYPE_FIXED_WING_SUPPORT) == ETYPE_FIXED_WING_SUPPORT) {
            return "Fixed Wing Support";
        } else if ((typeId & ETYPE_FIGHTER_SQUADRON) == ETYPE_FIGHTER_SQUADRON) {
            return "Fighter squadron";
        } else if ((typeId & ETYPE_SMALL_CRAFT) == ETYPE_SMALL_CRAFT) {
            return "Small craft";
        } else if ((typeId & ETYPE_DROPSHIP) == ETYPE_DROPSHIP) {
            return "Dropship";
        } else if ((typeId & ETYPE_TELEMISSILE) == ETYPE_TELEMISSILE) {
            return "Telemissile";
        } else if ((typeId & ETYPE_AERO) == ETYPE_AERO) {
            return "Aerospace fighter";
        } else if ((typeId & ETYPE_BATTLEARMOR) == ETYPE_BATTLEARMOR) {
            return "Battlearmor";
        } else if ((typeId & ETYPE_MECHWARRIOR) == ETYPE_MECHWARRIOR) {
            return "Mechwarrior";
        } else if ((typeId & ETYPE_PROTOMECH) == ETYPE_PROTOMECH) {
            return "Protomech";
        } else if ((typeId & ETYPE_INFANTRY) == ETYPE_INFANTRY) {
            return "Infantry";
        } else if ((typeId & ETYPE_GUN_EMPLACEMENT) == ETYPE_GUN_EMPLACEMENT) {
            return "Gun Emplacement";
        } else if ((typeId & ETYPE_SUPER_HEAVY_TANK) == ETYPE_SUPER_HEAVY_TANK) {
            return "Superheavy Tank";
        } else if ((typeId & ETYPE_SUPPORT_TANK) == ETYPE_SUPPORT_TANK) {
            return "Support Tank";
        } else if ((typeId & ETYPE_LARGE_SUPPORT_TANK) == ETYPE_LARGE_SUPPORT_TANK) {
            return "Large Support Tank";
        } else if ((typeId & ETYPE_VTOL) == ETYPE_VTOL) {
            return "VTOL";
        } else if ((typeId & ETYPE_SUPPORT_VTOL) == ETYPE_SUPPORT_VTOL) {
            return "Support VTOL";
        } else if ((typeId & ETYPE_TANK) == ETYPE_TANK) {
            return "Tank";
        } else {
            return "Unknown";
        }
    }

    public void damageSystem(int type, int slot, int hits) {
        for (int loc = 0; loc < locations(); loc++) {
            damageSystem(type, slot, loc, hits);
        }
    }

    public void damageSystem(int type, int slot, int loc, int hits) {
        int nhits = 0;
        for (int i = 0; i < getNumberOfCriticals(loc); i++) {
            CriticalSlot cs = getCritical(loc, i);
            // ignore empty & system slots
            if ((cs == null) || (cs.getType() != type)) {
                continue;
            }
            Mounted m = null;
            if (type == CriticalSlot.TYPE_EQUIPMENT) {
                m = getEquipment(slot);
            }
            if (((type == CriticalSlot.TYPE_SYSTEM) && (cs.getIndex() == slot))
                || ((type == CriticalSlot.TYPE_EQUIPMENT)
                    && (m.equals(cs.getMount()) || m.equals(cs.getMount2())))) {
                if (nhits < hits) {
                    cs.setHit(true);
                    cs.setDestroyed(true);
                    nhits++;
                } else {
                    cs.setHit(false);
                    cs.setDestroyed(false);
                    cs.setRepairable(true);
                }
            }
        }
    }

    // Most units cannot eject.
    // ToDo Look up ejection rules for ASF.
    public boolean isEjectionPossible() {
        return false;
    }

    public int getAllowedPhysicalAttacks() {
        if ((null != crew) && crew.getOptions().booleanOption(OptionsConstants.PILOT_MELEE_MASTER)) {
            return 2;
        }
        return 1;
    }

    public int getMaxWeaponRange() {
        // Aeros on the ground map must shoot along their flight path, giving
        // them effectively 0 range
        if (((ETYPE_AERO & getEntityType()) == ETYPE_AERO) && isAirborne() 
                && game.getBoard().onGround()) {
            return 0;
        }
        
        int maxRange = 0;
        if ((ETYPE_MECH == getEntityType())
                || (ETYPE_INFANTRY == getEntityType())
                || (ETYPE_PROTOMECH == getEntityType())) {
            // account for physical attacks.
            maxRange = 1;
        }

        for (Mounted weapon : getWeaponList()) {
            if (!weapon.isReady()) {
                continue;
            }

            WeaponType type = (WeaponType) weapon.getType();
            int range = (game.getOptions().booleanOption(
                    OptionsConstants.ADVCOMBAT_TACOPS_RANGE) ? type.getExtremeRange()
                    : type.getLongRange());
            if (range > maxRange) {
                maxRange = range;
            }
        }
        return maxRange;
    }

    public int getHeat() {
        return heat;
    }

    public int getTsempHitsThisTurn() {
        return tsempHitsThisTurn;
    }

    public void addTsempHitThisTurn() {
        tsempHitsThisTurn++;
    }

    public int getTsempEffect() {
        return tsempEffect;
    }

    public void setTsempEffect(int tsempEffect) {
        this.tsempEffect = tsempEffect;
    }

    public boolean isFiredTsempThisTurn() {
        return firedTsempThisTurn;
    }

    public void setFiredTsempThisTurn(boolean firedTsempThisTurn) {
        this.firedTsempThisTurn = firedTsempThisTurn;
    }

    public boolean hasFiredTsemp() {
        return hasFiredTsemp;
    }

    public void setHasFiredTsemp(boolean hasFiredTSEMP) {
        hasFiredTsemp = hasFiredTSEMP;
    }

    public boolean hasActivatedRadicalHS() {
        for (Mounted m : getMisc()) {
            if (m.getType().hasFlag(MiscType.F_RADICAL_HEATSINK)
                && m.curMode().equals("On")) {
                return true;
            }
        }
        return false;
    }

    public void deactivateRadicalHS() {
        for (Mounted m : getMisc()) {
            if (m.getType().hasFlag(MiscType.F_RADICAL_HEATSINK)) {
                m.setMode("Off");
                // Can only have one radical heat sink
                break;
            }
        }
    }

    public int getConsecutiveRHSUses() {
        return consecutiveRHSUses;
    }

    public void setConsecutiveRHSUses(int consecutiveRHSUses) {
        this.consecutiveRHSUses = consecutiveRHSUses;
    }

    public boolean hasDamagedRHS() {
        return hasDamagedRHS;
    }

    public void setHasDamagedRHS(boolean hasDamagedRHS) {
        this.hasDamagedRHS = hasDamagedRHS;
    }

    public boolean isUseGeometricBV() {
        return useGeometricBV;
    }

    public void setUseGeometricBV(boolean useGeometricBV) {
        this.useGeometricBV = useGeometricBV;
    }

    public boolean isUseReducedOverheatModifierBV() {
        return useReducedOverheatModifierBV;
    }

    public void setUseReducedOverheatModifierBV(boolean useReducedOverheatModifierBV) {
        this.useReducedOverheatModifierBV = useReducedOverheatModifierBV;
    }

    public void addAttackedByThisTurn(int entityId) {
        attackedByThisTurn.add(entityId);
    }

    public void clearAttackedByThisTurn() {
        attackedByThisTurn.clear();
    }

    public Collection<Integer> getAttackedByThisTurn() {
        return new HashSet<>(attackedByThisTurn);
    }

    public WeaponSortOrder getWeaponSortOrder() {
        if (weaponSortOrder == null) {
            return WeaponSortOrder.DEFAULT;
        }
        return weaponSortOrder;
    }

    public void setWeaponSortOrder(WeaponSortOrder weaponSortOrder) {
        if (weaponSortOrder != this.weaponSortOrder) {
            setWeapOrderChanged(true);
        }
        // If sort mode is custom, and the custom order is null, create it
        // and make the order the same as default (based on eqId)
        if ((weaponSortOrder == WeaponSortOrder.CUSTOM)
            && (customWeapOrder == null)) {
            customWeapOrder = new HashMap<Integer, Integer>();
            for (Mounted weap : weaponList) {
                int eqId = getEquipmentNum(weap);
                customWeapOrder.put(eqId, eqId);
            }
        }
        this.weaponSortOrder = weaponSortOrder;
    }

    public Map<Integer, Integer> getCustomWeaponOrder() {
        return customWeapOrder;
    }

    public void setCustomWeaponOrder(Map<Integer, Integer> customWeapOrder) {
        this.customWeapOrder = customWeapOrder;
    }

    public int getCustomWeaponOrder(Mounted weapon) {
        int eqId = getEquipmentNum(weapon);
        if (customWeapOrder == null) {
            return eqId;
        }
        Integer order = customWeapOrder.get(eqId);
        if (order == null) {
            return -1;
        } else {
            return order;
        }
    }

    public void setCustomWeaponOrder(Mounted weapon, int order) {
        setWeapOrderChanged(true);
        int eqId = getEquipmentNum(weapon);
        if (eqId == -1) {
            return;
        }
        customWeapOrder.put(eqId, order);
    }

    public boolean isWeapOrderChanged() {
        return weapOrderChanged;
    }

    public void setWeapOrderChanged(boolean weapOrderChanged) {
        this.weapOrderChanged = weapOrderChanged;
    }

    public int getMpUsedLastRound() {
        return mpUsedLastRound;
    }

    public void setMpUsedLastRound(int mpUsedLastRound) {
        this.mpUsedLastRound = mpUsedLastRound;
    }
    
    /**
     * Flag that determines if the Entity is a support vehicle.
     * @return
     */
    public boolean isSupportVehicle() {
        return false;
    }

    public int getStructuralTechRating() {
        return structuralTechRating;
    }

    public void setStructuralTechRating(int structuralTechRating) {
        this.structuralTechRating = structuralTechRating;
    }
    
    /**
     * Returns the base engine value for support vehicles, see TM pg 120.  Non
     * support vehicle Entities will return 0.
     * 
     * @return
     */
    public double getBaseEngineValue() {
        return 0;
    }

    /**
     * Returns the base chassis value for support vehicles, see TM pg 120.  Non
     * support vehicle Entities will return 0.
     * 
     * @return
     */
    public double getBaseChassisValue() {
        return 0;
    }

    public int getArmorTechRating() {
        if (armorTechRating == USE_STRUCTURAL_RATING) {
            return structuralTechRating;
        }
        return armorTechRating;
    }

    public void setArmorTechRating(int armorTechRating) {
        this.armorTechRating = armorTechRating;
    }

    public int getEngineTechRating() {
        if (engineTechRating == USE_STRUCTURAL_RATING) {
            return structuralTechRating;
        }
        return engineTechRating;
    }

    public void setEngineTechRating(int engineTechRating) {
        this.engineTechRating = engineTechRating;
    }

    /**
     * This method (and getActiveSubEntities()) is meant for groups of entities handled as a
     * singular one. Examples include fighter squadrons on space maps or lances in BattleForce
     * game modes.
     * <p>
     * To check if a given entity consists of multiple sub-entities, use
     * <pre>
     * if(entity.getSubEntities().isPresent()) {
     *     ...
     * }
     * </pre>
     * To iterate over entities (if present), use:
     * <pre>
     * entity.getSubEntities().ifPresent(entities -> entities.forEach(
     *     subEntity -> {
     *         ...
     *     });
     * </pre>
     * 
     * @return an optional collection of sub-entities, if this entity is considered a grouping of them.
     */
    public Optional<List<Entity>> getSubEntities() {
        return Optional.empty();
    }
    
    /**
     * The default implementation calls getSubEntities(), then filters them. This might not be
     * the optimal code for many applications, so feel free to override both if needed.
     * 
     * @return an optional collection of sub-entities, if this entity is considered a grouping of them,
     *         pre-filtered to only contain active (non-destroyed and non-doomed) entities.
     */
    public Optional<List<Entity>> getActiveSubEntities() {
        return getSubEntities().map(
            ents -> ents.stream().filter(
                ent -> !(ent.isDestroyed() || ent.isDoomed())).collect(Collectors.toList()));
    }
    
    /**
     * Used to determine the draw priority of different Entity subclasses.
     * This allows different unit types to always be draw above/below other
     * types.
     *
     * @return
     */
    public int getSpriteDrawPriority() {
        return 0;
    }

    /**
     * Entities that use different sprites for different modes should override this
     * @return a code identifying the mode, or an empty string for the default sprite
     */
    public String getTilesetModeString() {
        return "";
    }
}<|MERGE_RESOLUTION|>--- conflicted
+++ resolved
@@ -1599,15 +1599,6 @@
                 && next.containsTerrain(Terrains.WATER) && current
                 .containsTerrain(Terrains.WATER))
             || (getMovementMode() == EntityMovementMode.VTOL)
-<<<<<<< HEAD
-            // a WIGE in climb mode or that ended climb mode in the previous
-            // hex stays at the same flight level, like a VTOL
-            // (unless the next hex is a higher elevation
-            || ((getMovementMode() == EntityMovementMode.WIGE)
-                && (climb || wigeEndClimbPrevious) && (assumedElevation > 0)
-                && (next.surface() < current.surface()))
-=======
->>>>>>> 22ed1d87
             || ((getMovementMode() == EntityMovementMode.QUAD_SWIM) && hasUMU())
             || ((getMovementMode() == EntityMovementMode.BIPED_SWIM) && hasUMU())) {
             retVal += current.surface();
@@ -1785,7 +1776,7 @@
                 // else fall through
             case VTOL:
                 minAlt = hex.ceiling();
-                if (inWaterOrWoods && !hex.containsTerrain(Terrains.WATER)) {
+                if (inWaterOrWoods) {
                     minAlt++; // can't land here
                 }
                 break;
@@ -6139,7 +6130,7 @@
     public boolean entityIsQuad() {
         return (getMovementMode() == EntityMovementMode.QUAD);
     }
-    
+
     /**
      * Returns true is the entity needs a roll to stand up
      */
@@ -6441,17 +6432,10 @@
      */
     public PilotingRollData checkGunningIt (EntityMovementType overallMoveType) {
         PilotingRollData roll = getBasePilotingRoll(overallMoveType);
-<<<<<<< HEAD
-        
-        if (this instanceof Tank
-                || (this instanceof QuadVee && ((QuadVee)this).isInVehicleMode())) {
-=======
 
         if (game.getOptions().booleanOption(OptionsConstants.ADVGRNDMOV_VEHICLE_ACCELERATION)
                 && (this instanceof Tank
-                        || (this instanceof QuadVee && ((QuadVee)this).isInVehicleMode())
-                        || movementMode == EntityMovementMode.AIRMECH)) {
->>>>>>> 22ed1d87
+                        || (this instanceof QuadVee && ((QuadVee)this).isInVehicleMode()))) {
             if (((overallMoveType == EntityMovementType.MOVE_SPRINT
                     || overallMoveType == EntityMovementType.MOVE_VTOL_SPRINT)
                     && (movedLastRound == EntityMovementType.MOVE_WALK
@@ -6461,9 +6445,9 @@
                             && (movedLastRound == EntityMovementType.MOVE_NONE
                             || movedLastRound == EntityMovementType.MOVE_JUMP
                             || movedLastRound == EntityMovementType.MOVE_SKID))) {
-            roll.append(new PilotingRollData(getId(), 0, "gunning it"));
-            return roll;
-        }
+                roll.append(new PilotingRollData(getId(), 0, "gunning it"));
+                return roll;
+            }
         }
         roll.addModifier(TargetRoll.CHECK_FALSE,
                 "Check false: Entity is not gunning it");            
