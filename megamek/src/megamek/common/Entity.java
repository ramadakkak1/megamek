--- conflicted
+++ resolved
@@ -84,7 +84,7 @@
  * Entity is a master class for basically anything on the board except terrain.
  */
 public abstract class Entity extends TurnOrdered implements Transporter,
-Targetable, RoundUpdated, PhaseUpdated {
+        Targetable, RoundUpdated, PhaseUpdated {
     /**
      *
      */
@@ -155,7 +155,7 @@
     public static final int DMG_MODERATE = 2;
     public static final int DMG_HEAVY = 3;
     public static final int DMG_CRIPPLED = 4;
-
+    
     public static final int USE_STRUCTURAL_RATING = -1;
 
     // Weapon sort order defines
@@ -583,7 +583,7 @@
      * Check to see who has seen this Entity Used for Double Blind Reports.
      */
     private Vector<IPlayer> entitySeenBy = new Vector<IPlayer>();
-
+    
     /**
      * Check to see what players have detected this entity with sensors, for
      * double blind play.
@@ -704,9 +704,9 @@
 
     protected static int[] MASC_FAILURE = {3, 5, 7, 11, 13, 13, 13};
     protected static int[] ALTERNATE_MASC_FAILURE = {0, 3, 5, 7, 11, 13, 13,
-        13};
+                                                     13};
     protected static int[] ALTERNATE_MASC_FAILURE_ENHANCED = {0, 3, 3, 5, 7,
-        11, 13, 13, 13};
+                                                              11, 13, 13, 13};
 
     // MASCLevel is the # of turns MASC has been used previously
     protected int nMASCLevel = 0;
@@ -806,8 +806,8 @@
         impLastTurn = 0;
 
         weaponSortOrder = WeaponSortOrder.values()[GUIPreferences.getInstance()
-                                                   .getDefaultWeaponSortOrder()];
-
+                .getDefaultWeaponSortOrder()];
+        
         //set a random UUID for external ID, this will help us sort enemy salvage and prisoners in MHQ
         //and should have no effect on MM (but need to make sure it doesnt screw up MekWars)
         externalId = UUID.randomUUID().toString();
@@ -1029,7 +1029,7 @@
 
     public void performManualShutdown() {
         if (isManualShutdown() || (getTaserShutdownRounds() != 0)
-                || isShutDown()) {
+            || isShutDown()) {
             return;
         }
         setShutDown(true);
@@ -1043,7 +1043,7 @@
         setManualShutdown(false);
         // Can't startup if a taser shutdown or a TSEMP shutdown
         if ((getTaserShutdownRounds() == 0)
-                && (getTsempEffect() != TSEMPWeapon.TSEMP_EFFECT_SHUTDOWN)) {
+            && (getTsempEffect() != TSEMPWeapon.TSEMP_EFFECT_SHUTDOWN)) {
             setShutDown(false);
             setStartupThisPhase(true);
         }
@@ -1068,7 +1068,7 @@
         return ((getArmorTechLevel(loc) == TechConstants.T_CLAN_TW)
                 || (getArmorTechLevel(loc) == TechConstants.T_CLAN_ADVANCED)
                 || (getArmorTechLevel(loc) == TechConstants.T_CLAN_EXPERIMENTAL) || (getArmorTechLevel(loc) ==
-                TechConstants.T_CLAN_UNOFFICIAL));
+                                                                                     TechConstants.T_CLAN_UNOFFICIAL));
     }
 
     public boolean isMixedTech() {
@@ -1159,7 +1159,7 @@
             return ((id != other.getId()) && (ownerId != other.ownerId));
         }
         return (id != other.getId())
-                && ((null == other.getOwner()) || owner.isEnemyOf(other.getOwner()));
+            && ((null == other.getOwner()) || owner.isEnemyOf(other.getOwner()));
     }
 
     public Crew getCrew() {
@@ -1266,7 +1266,7 @@
 
     public boolean isActive(int turn) {
         boolean isActive = !shutDown && !isManualShutdown() && !destroyed
-                && getCrew().isActive() && !unloadedThisTurn;
+                           && getCrew().isActive() && !unloadedThisTurn;
 
         if ((turn > -1) && isActive) {
             isActive = !deployed && shouldDeploy(turn);
@@ -1283,7 +1283,7 @@
      */
     public boolean isSelectableThisTurn() {
         return !done && (conveyance == Entity.NONE) && !unloadedThisTurn
-                && !isClearingMinefield() && !isCarcass();
+               && !isClearingMinefield() && !isCarcass();
     }
 
     /**
@@ -1292,7 +1292,7 @@
      */
     public boolean isLoadableThisTurn() {
         return (delta_distance == 0) && (conveyance == Entity.NONE)
-                && !unloadedThisTurn && !isClearingMinefield();
+               && !unloadedThisTurn && !isClearingMinefield();
     }
 
     /**
@@ -1316,8 +1316,8 @@
      */
     public boolean isTargetable() {
         return !destroyed && !doomed && deployed && !isOffBoard()
-                && (conveyance == Entity.NONE) && !captured
-                && (getPosition() != null);
+               && (conveyance == Entity.NONE) && !captured
+               && (getPosition() != null);
     }
 
     public boolean isProne() {
@@ -1345,9623 +1345,690 @@
     /**
      * Is this entity shut down or is the crew unconscious?
      */
-     @Override
-     public boolean isImmobile() {
+    @Override
+    public boolean isImmobile() {
         return isShutDown() || ((crew != null) && crew.isUnconscious());
-     }
-
-     /**
-      * This method returns true if a unit is permanently immobilized either
-      * because its crew is dead/gone or because of damage
-      *
-      * @return true if unit is permanently immobile
-      */
-     public boolean isPermanentlyImmobilized(boolean checkCrew) {
-         if (checkCrew && ((getCrew() == null) || getCrew().isDead())) {
-             return true;
-         } else if (((getOriginalWalkMP() > 0) || (getOriginalRunMP() > 0) || (getOriginalJumpMP() > 0))
-                 /*
-                  * Need to make sure here that we're ignoring heat because
-                  * that's not actually "permanent":
-                  */
-                 && ((getWalkMP(true, true, false) == 0)
-                         && (getRunMP(true, true, false) == 0) && (getJumpMP() == 0))) {
-             return true;
-         } else {
-             return false;
-         }
-     }
-
-     public boolean isCharging() {
-         return displacementAttack instanceof ChargeAttackAction;
-     }
-
-     public boolean isPushing() {
-         return displacementAttack instanceof PushAttackAction;
-     }
-
-     public boolean isMakingDfa() {
-         return displacementAttack instanceof DfaAttackAction;
-     }
-
-     public boolean hasDisplacementAttack() {
-         return displacementAttack != null;
-     }
-
-     public DisplacementAttackAction getDisplacementAttack() {
-         return displacementAttack;
-     }
-
-     public void setDisplacementAttack(
-             DisplacementAttackAction displacementAttack) {
-         this.displacementAttack = displacementAttack;
-     }
-
-     /**
-      * Returns true if any other entities this entity knows of are making a
-      * displacement attack on this entity.
-      */
-     public boolean isTargetOfDisplacementAttack() {
-         return findTargetedDisplacement() != null;
-     }
-
-     /**
-      * Returns any known displacement attacks (should only be one) that this
-      * entity is a target of.
-      */
-     public DisplacementAttackAction findTargetedDisplacement() {
-         for (Entity other : game.getEntitiesVector()) {
-             if (other.hasDisplacementAttack()
-                     && (other.getDisplacementAttack().getTargetId() == id)) {
-                 return other.getDisplacementAttack();
-             }
-         }
-         return null;
-     }
-
-     public boolean isUnjammingRAC() {
-         return unjammingRAC;
-     }
-
-     public void setUnjammingRAC(boolean u) {
-         unjammingRAC = u;
-     }
-
-     public boolean isFindingClub() {
-         return findingClub;
-     }
-
-     public void setFindingClub(boolean findingClub) {
-         this.findingClub = findingClub;
-     }
-
-     /**
-      * Set whether or not the mech's arms are flipped to the rear
-      */
-     public void setArmsFlipped(boolean armsFlipped) {
-         this.armsFlipped = armsFlipped;
-         game.processGameEvent(new GameEntityChangeEvent(this, this));
-     }
-
-     /**
-      * Returns true if the mech's arms are flipped to the rear
-      */
-     public boolean getArmsFlipped() {
-         return armsFlipped;
-     }
-
-     /**
-      * Returns the current position of this entity on the board. This is not
-      * named getLocation(), since I want the word location to refer to hit
-      * locations on a mech or vehicle.
-      */
-     @Override
-     public Coords getPosition() {
-         return position;
-     }
-
-     /**
-      * Returns a set of the coords this Entity occupies
-      *
-      * @return
-      */
-     public HashSet<Coords> getOccupiedCoords() {
-         HashSet<Coords> positions = new HashSet<Coords>();
-         if ((getSecondaryPositions() != null)
-                 && (getSecondaryPositions().size() != 0)) {
-             for (int key : getSecondaryPositions().keySet()) {
-                 positions.add(getSecondaryPositions().get(key));
-             }
-         } else if (getPosition() != null) {
-             positions.add(getPosition());
-         }
-         return positions;
-     }
-
-     public void setPosition(Coords position) {
-         setPosition(position, true);
-     }
-
-     /**
-      * Sets the current position of this entity on the board.
-      *
-      * @param position the new position.
-      */
-     public void setPosition(Coords position, boolean gameUpdate) {
-         HashSet<Coords> oldPositions = null;
-         if ((game != null) && gameUpdate) {
-             oldPositions = getOccupiedCoords();
-         }
-         this.position = position;
-         if ((game != null) && gameUpdate) {
-             game.updateEntityPositionLookup(this, oldPositions);
-         }
-     }
-
-     /**
-      * @return the coords of the second to last position on the passed through
-      * vector or the current position if too small
-      */
-
-     public Coords getPriorPosition() {
-         if (passedThrough.size() < 2) {
-             return getPosition();
-         }
-         return passedThrough.elementAt(passedThrough.size() - 2);
-     }
-
-     /**
-      * Sets the current elevation of this entity above the ground.  This is the
-      * number of levels the unit is above the level of the hex.
-      *
-      * @param elevation an <code>int</code> representing the new elevation.
-      */
-     public void setElevation(int elevation) {
-         this.elevation = elevation;
-     }
-
-     /**
-      * A helper function for fiddling with elevation. Takes the current hex, a
-      * hex being moved to, returns the elevation the Entity will be considered
-      * to be at w/r/t it's new hex.
-      */
-     public int calcElevation(IHex current, IHex next, int assumedElevation,
-             boolean climb, boolean wigeEndClimbPrevious) {
-         int retVal = assumedElevation;
-         if (this instanceof Aero) {
-             return retVal;
-         }
-         if ((getMovementMode() == EntityMovementMode.SUBMARINE)
-                 || ((getMovementMode() == EntityMovementMode.INF_UMU)
-                         && next.containsTerrain(Terrains.WATER) && current
-                         .containsTerrain(Terrains.WATER))
-                         || (getMovementMode() == EntityMovementMode.VTOL)
-                         // a WIGE in climb mode or that ended climb mode in the previous
-                         // hex stays at the same flight level, like a VTOL
-                         || ((getMovementMode() == EntityMovementMode.WIGE)
-                                 && (climb || wigeEndClimbPrevious) && (assumedElevation > 0))
-                                 || ((getMovementMode() == EntityMovementMode.QUAD_SWIM) && hasUMU())
-                                 || ((getMovementMode() == EntityMovementMode.BIPED_SWIM) && hasUMU())) {
-             retVal += current.surface();
-             retVal -= next.surface();
-         } else {
-             if ((getMovementMode() != EntityMovementMode.HOVER)
-                     && (getMovementMode() != EntityMovementMode.NAVAL)
-                     && (getMovementMode() != EntityMovementMode.HYDROFOIL)
-                     && (getMovementMode() != EntityMovementMode.WIGE)) {
-                 int prevWaterLevel = 0;
-                 if (current.containsTerrain(Terrains.WATER)) {
-                     prevWaterLevel = current.terrainLevel(Terrains.WATER);
-                     if (!(current.containsTerrain(Terrains.ICE))
-                             || (assumedElevation < 0)) {
-                         // count water, only if the entity isn't on ice surface
-                         retVal += current.terrainLevel(Terrains.WATER);
-                     }
-                 }
-                 if (next.containsTerrain(Terrains.WATER)) {
-                     int waterLevel = next.terrainLevel(Terrains.WATER);
-                     if (next.containsTerrain(Terrains.ICE)) {
-                         // a mech can only climb out onto ice in depth 2 or
-                         // shallower water
-                         // mech on the surface will stay on the surface
-
-                         if (((waterLevel == 1) && (prevWaterLevel == 1))
-                                 || ((prevWaterLevel <= 2) && climb)
-                                 || (assumedElevation >= 0)) {
-                             retVal += waterLevel;
-                         }
-                     }
-                     retVal -= waterLevel;
-                 }
-             }
-
-             // Airborne WiGEs remain 1 elevation above underlying terrain
-             if ((getMovementMode() == EntityMovementMode.WIGE) 
-                     && (assumedElevation > 0)) {
-                 if ((next.ceiling() - assumedElevation) 
-                         <= getMaxElevationChange()) {
-                     retVal = 1 + next.maxTerrainFeatureElevation(game
-                             .getBoard().inAtmosphere());
-                 }
-             }
-
-             if ((next.containsTerrain(Terrains.BUILDING)
-                     || current.containsTerrain(Terrains.BUILDING))
-                     && (getMovementMode() != EntityMovementMode.WIGE)) {
-                 int bldcur = Math.max(-current.depth(true),
-                         current.terrainLevel(Terrains.BLDG_ELEV));
-                 int bldnex = Math.max(-next.depth(true),
-                         next.terrainLevel(Terrains.BLDG_ELEV));
-                 if (((assumedElevation == bldcur)
-                         && (climb || isJumpingNow) && (this instanceof Mech))
-                         || (retVal > bldnex)) {
-                     retVal = bldnex;
-                 } else if ((bldnex + next.surface())
-                         > (bldcur + current.surface())) {
-                     int nextBasement =
-                             next.terrainLevel(Terrains.BLDG_BASEMENT_TYPE);
-                     int collapsedBasement =
-                             next.terrainLevel(Terrains.BLDG_BASE_COLLAPSED);
-                     if (climb || isJumpingNow) {
-                         retVal = bldnex + next.surface();
-                         // If the basement is collapsed, there is no level 0
-                     } else if ((assumedElevation == 0)
-                             && (nextBasement > BasementType.NONE.getValue())
-                             && (collapsedBasement > 0)) {
-                         retVal -= BasementType.getType(
-                                 next.terrainLevel(Terrains.BLDG_BASEMENT_TYPE))
-                                 .getDepth();
-                     } else {
-                         retVal += current.surface();
-                         retVal -= next.surface();
-                     }
-                 } else if (elevation == -(current.depth(true))) {
-                     if (climb || isJumpingNow) {
-                         retVal = bldnex + next.surface();
-                     } else if ((current
-                             .terrainLevel(Terrains.BLDG_BASEMENT_TYPE) > BasementType.NONE
-                             .getValue())
-                             && (assumedElevation == -BasementType
-                             .getType(
-                                     current.terrainLevel(Terrains.BLDG_BASEMENT_TYPE))
-                                     .getDepth())) {
-                         retVal = -BasementType.getType(
-                                 next.terrainLevel(Terrains.BLDG_BASEMENT_TYPE))
-                                 .getDepth();
-                     } else {
-                         retVal += current.surface();
-                         retVal -= next.surface();
-                     }
-                 }
-             }
-             if ((getMovementMode() != EntityMovementMode.NAVAL)
-                     && (getMovementMode() != EntityMovementMode.HYDROFOIL)
-                     && (next.containsTerrain(Terrains.BRIDGE) || current
-                             .containsTerrain(Terrains.BRIDGE))) {
-                 int bridgeElev;
-                 if (next.containsTerrain(Terrains.BRIDGE)) {
-                     bridgeElev = next.terrainLevel(Terrains.BRIDGE_ELEV);
-                 } else {
-                     bridgeElev = 0;
-                 }
-                 int elevDiff = Math.abs((next.surface() + bridgeElev)
-                         - (current.surface() + assumedElevation)); 
-                 if (elevDiff <= getMaxElevationChange()) {
-                     // bridge is reachable at least
-                     if (climb || !isElevationValid(retVal, next)) {
-                         // use bridge if you can't use the base terrain or if
-                         // you prefer to by climb mode
-                         retVal = bridgeElev;
-                     }
-                 }
-             }
-         }
-
-         return retVal;
-     }
-
-     public int calcElevation(IHex current, IHex next) {
-         return calcElevation(current, next, elevation, false, false);
-     }
-
-     /**
-      * Returns the elevation of this entity, relative to the current Hex's
-      * surface
-      */
-     @Override
-     public int getElevation() {
-         if (Entity.NONE != getTransportId()) {
-             return game.getEntity(getTransportId()).getElevation();
-         }
-
-         if ((null == getPosition()) && (isDeployed())) {
-             throw new IllegalStateException("Entity #" + getId()
-                     + " does not know its position.");
-         }
-
-         if (isOffBoard()) {
-             return 0;
-         }
-
-         return elevation;
-     }
-
-     public boolean canGoDown() {
-         return canGoDown(elevation, getPosition());
-     }
-
-     /**
-      * is it possible to go down, or are we landed/just above the
-      * water/treeline? assuming passed elevation.
-      */
-     public boolean canGoDown(int assumedElevation, Coords assumedPos) {
-         if (!getGame().getBoard().contains(assumedPos)) {
-             return false;
-         }
-         boolean inWaterOrWoods = false;
-         IHex hex = getGame().getBoard().getHex(assumedPos);
-         int assumedAlt = assumedElevation + hex.surface();
-         int minAlt = hex.surface();
-         if (hex.containsTerrain(Terrains.WOODS)
-                 || hex.containsTerrain(Terrains.WATER)
-                 || hex.containsTerrain(Terrains.JUNGLE)) {
-             inWaterOrWoods = true;
-         }
-         switch (getMovementMode()) {
-         case INF_JUMP:
-         case INF_LEG:
-         case INF_MOTORIZED:
-             minAlt -= Math.max(
-                     0,
-                     BasementType.getType(
-                             hex.terrainLevel(Terrains.BLDG_BASEMENT_TYPE))
-                             .getDepth());
-             break;
-         case VTOL:
-         case WIGE:
-             minAlt = hex.ceiling();
-             if (inWaterOrWoods) {
-                 minAlt++; // can't land here
-             }
-             break;
-         case AERODYNE:
-         case SPHEROID:
-             assumedAlt = assumedElevation;
-             if (game.getBoard().inAtmosphere()) {
-                 minAlt = hex.ceiling(true) + 1;
-             } else if (game.getBoard().onGround() && isAirborne()) {
-                 minAlt = 1;
-             }
-             // if sensors are damaged then, one higher
-             if ((this instanceof Aero)
-                     && (((Aero) this).getSensorHits() > 0)) {
-                 minAlt++;
-             }
-             break;
-         case SUBMARINE:
-         case INF_UMU:
-         case BIPED_SWIM:
-         case QUAD_SWIM:
-             minAlt = hex.floor();
-             break;
-         case BIPED:
-         case QUAD:
-             if (this instanceof Protomech) {
-                 minAlt -= Math
-                         .max(0,
-                                 BasementType
-                                 .getType(
-                                         hex.terrainLevel(Terrains.BLDG_BASEMENT_TYPE))
-                                         .getDepth());
-             } else {
-                 return false;
-             }
-             break;
-         default:
-             return false;
-         }
-         return (assumedAlt > minAlt);
-     }
-
-     /**
-      * is it possible to go up, or are we at maximum altitude? assuming passed
-      * elevation.
-      */
-     public boolean canGoUp(int assumedElevation, Coords assumedPos) {
-         // Could have a hex off the board
-         if (!getGame().getBoard().contains(assumedPos)) {
-             return false;
-         }
-         IHex hex = getGame().getBoard().getHex(assumedPos);
-         int assumedAlt = assumedElevation + hex.surface();
-         int maxAlt = hex.surface();
-         switch (getMovementMode()) {
-         case INF_JUMP:
-         case INF_LEG:
-         case INF_MOTORIZED:
-             maxAlt += Math.max(0, hex.terrainLevel(Terrains.BLDG_ELEV));
-             break;
-         case VTOL:
-             maxAlt = hex.surface() + 50;
-             break;
-         case AERODYNE:
-         case SPHEROID:
-             if (!game.getBoard().inSpace()) {
-                 assumedAlt = assumedElevation;
-                 maxAlt = 10;
-             }
-             break;
-         case SUBMARINE:
-             maxAlt = hex.surface() - getHeight();
-             break;
-         case INF_UMU:
-         case BIPED_SWIM:
-         case QUAD_SWIM:
-             // UMU's won't allow the entity to break the surface of the
-             // water
-             maxAlt = hex.surface() - (getHeight() + 1);
-             break;
-         case WIGE:
-             maxAlt = hex.surface() + 1;
-             break;
-         case BIPED:
-         case QUAD:
-             if (this instanceof Protomech) {
-                 maxAlt += Math.max(0, hex.terrainLevel(Terrains.BLDG_ELEV));
-             } else {
-                 return false;
-             }
-             break;
-         default:
-             return false;
-         }
-         return (assumedAlt < maxAlt);
-     }
-
-     /**
-      * Check if this entity can legally occupy the requested elevation. Does not
-      * check stacking, only terrain limitations
-      */
-     public boolean isElevationValid(int assumedElevation, IHex hex) {
-         int assumedAlt = assumedElevation + hex.surface();
-         if (getMovementMode() == EntityMovementMode.VTOL) {
-             if ((this instanceof Infantry)
-                     && (hex.containsTerrain(Terrains.BUILDING)
-                             || hex.containsTerrain(Terrains.WOODS) || hex
-                             .containsTerrain(Terrains.JUNGLE))) {
-                 // VTOL BA (sylph) can move as ground unit as well
-                 return ((assumedElevation <= 50) && (assumedAlt >= hex.floor()));
-             } else if (hex.containsTerrain(Terrains.WOODS)
-                     || hex.containsTerrain(Terrains.WATER)
-                     || hex.containsTerrain(Terrains.JUNGLE)) {
-                 return ((assumedElevation <= 50) && (assumedAlt > hex.ceiling()));
-             }
-             return ((assumedElevation <= 50) && (assumedAlt >= hex.ceiling()));
-         } else if ((getMovementMode() == EntityMovementMode.SUBMARINE)
-                 || ((getMovementMode() == EntityMovementMode.INF_UMU) && hex
-                         .containsTerrain(Terrains.WATER))
-                         || ((getMovementMode() == EntityMovementMode.QUAD_SWIM) && hasUMU())
-                         || ((getMovementMode() == EntityMovementMode.BIPED_SWIM) && hasUMU())) {
-             return ((assumedAlt >= hex.floor()) && (assumedAlt <= hex.surface()));
-         } else if ((getMovementMode() == EntityMovementMode.HYDROFOIL)
-                 || (getMovementMode() == EntityMovementMode.NAVAL)) {
-             return assumedAlt == hex.surface();
-         } else if (getMovementMode() == EntityMovementMode.WIGE) {
-             // WiGEs can possibly be at any location above or on the surface
-             return (assumedAlt >= hex.floor());
-         } else {
-             // regular ground units
-             if (hex.containsTerrain(Terrains.ICE)
-                     || ((getMovementMode() == EntityMovementMode.HOVER) && hex
-                             .containsTerrain(Terrains.WATER))) {
-                 // surface of ice is OK, surface of water is OK for hovers
-                 if (assumedAlt == hex.surface()) {
-                     return true;
-                 }
-             }
-             // only mechs can move underwater
-             if (hex.containsTerrain(Terrains.WATER)
-                     && (assumedAlt < hex.surface()) && !(this instanceof Mech)
-                     && !(this instanceof Protomech)) {
-                 return false;
-             }
-             // can move on the ground unless its underwater
-             if (assumedAlt == hex.floor()) {
-                 return true;
-             }
-
-             if (hex.containsTerrain(Terrains.BRIDGE)) {
-                 // can move on top of a bridge
-                 if (assumedElevation == hex.terrainLevel(Terrains.BRIDGE_ELEV)) {
-                     return true;
-                 }
-             }
-             if (hex.containsTerrain(Terrains.BUILDING)) {
-                 // Any unit can fall into a basement
-                 if ((assumedAlt < 0) && (hex.depth(true) > 0)) {
-                     return true;
-                 }
-                 // Mechs, protos and infantry can occupy any floor in the
-                 // building
-                 if ((this instanceof Mech) || (this instanceof Protomech)
-                         || (this instanceof Infantry)) {
-                     if ((assumedAlt >= (hex.surface() - hex.depth(true)))
-                             && (assumedAlt <= hex.ceiling())) {
-                         return true;
-                     }
-                 }
-             }
-         }
-         return false;
-     }
-
-     /**
-      * Returns the height of the unit, that is, how many levels above its
-      * elevation it is for LOS purposes. Default is 0.
-      */
-     public int height() {
-         return 0;
-     }
-
-     /**
-      * Returns the elevation of the entity's highest point relative to
-      * the surface of the hex the entity is in , i.e.
-      * relHeight() == getElevation() + getHeight()
-      */
-     @Override
-     public int relHeight() {
-         return getElevation() + height();
-     }
-
-     /**
-      * Returns the display name for this entity.
-      */
-     @Override
-     public String getDisplayName() {
-         if (displayName == null) {
-             generateDisplayName();
-         }
-         return displayName;
-     }
-
-     /**
-      * Generates the display name for this entity.
-      * <p/>
-      * Sub-classes are allowed to override this method. The display name is in
-      * the format [Chassis] [Model] ([Player Name]).
-      */
-     public void generateDisplayName() {
-         StringBuffer nbuf = new StringBuffer();
-         nbuf.append(chassis);
-         if ((model != null) && (model.length() > 0)) {
-             nbuf.append(" ").append(model);
-         }
-         // if show unit id is on, append the id
-         if (PreferenceManager.getClientPreferences().getShowUnitId()) {
-             nbuf.append(" ID:").append(getId());
-         } else if (duplicateMarker > 1) {
-             // if not, and a player has more than one unit with the same name,
-             // append "#N" after the model to differentiate.
-             nbuf.append(" #" + duplicateMarker);
-         }
-         if (getOwner() != null) {
-             nbuf.append(" (").append(getOwner().getName()).append(")");
-         }
-         if (PreferenceManager.getClientPreferences().getShowUnitId()) {
-             nbuf.append(" ID:").append(getId());
-         }
-
-         displayName = nbuf.toString();
-     }
-
-     /**
-      * A short name, suitable for displaying above a unit icon. The short name
-      * is basically the same as the display name, minus the player name.
-      */
-     public String getShortName() {
-         if (shortName == null) {
-             generateShortName();
-         }
-         return shortName;
-     }
-
-     /**
-      * Generate the short name for a unit
-      * <p/>
-      * Sub-classes are allowed to override this method. The display name is in
-      * the format [Chassis] [Model].
-      */
-     public void generateShortName() {
-         StringBuffer nbuf = new StringBuffer();
-         nbuf.append(chassis);
-         if ((model != null) && (model.length() > 0)) {
-             nbuf.append(" ").append(model);
-         }
-         // if show unit id is on, append the id
-         if (PreferenceManager.getClientPreferences().getShowUnitId()) {
-             nbuf.append(" ID:").append(getId());
-         } else if (duplicateMarker > 1) {
-             // if not, and a player has more than one unit with the same name,
-             // append "#N" after the model to differentiate.
-             nbuf.append(" #" + duplicateMarker);
-         }
-
-         shortName = nbuf.toString();
-     }
-
-     public String getShortNameRaw() {
-         StringBuffer nbuf = new StringBuffer();
-         nbuf.append(chassis);
-         if ((model != null) && (model.length() > 0)) {
-             nbuf.append(" ").append(model);
-         }
-         return nbuf.toString();
-     }
-
-     /**
-      * Returns the primary facing, or -1 if n/a
-      */
-     public int getFacing() {
-         if (Entity.NONE != conveyance) {
-             Entity transporter = game.getEntity(conveyance);
-             if (transporter == null) {
-                 transporter = game.getOutOfGameEntity(conveyance);
-             }
-             return transporter.getFacing();
-         }
-         return facing;
-     }
-
-     /**
-      * Sets the primary facing.
-      */
-     public void setFacing(int facing) {
-         this.facing = facing;
-         if (game != null) {
-             game.processGameEvent(new GameEntityChangeEvent(this, this));
-         }
-     }
-
-     /**
-      * Returns the secondary facing, or -1 if n/a
-      */
-     public int getSecondaryFacing() {
-         return sec_facing;
-     }
-
-     /**
-      * Sets the secondary facing.
-      */
-     public void setSecondaryFacing(int sec_facing) {
-         this.sec_facing = sec_facing;
-         if (game != null) {
-             game.processGameEvent(new GameEntityChangeEvent(this, this));
-         }
-     }
-
-     /**
-      * Can this entity change secondary facing at all?
-      */
-     public abstract boolean canChangeSecondaryFacing();
-
-     /**
-      * Can this entity torso/turret twist the given direction?
-      */
-     public abstract boolean isValidSecondaryFacing(int dir);
-
-     /**
-      * Returns the closest valid secondary facing to the given direction.
-      *
-      * @return the the closest valid secondary facing.
-      */
-     public abstract int clipSecondaryFacing(int dir);
-
-     /**
-      * Returns true if the entity has an RAC which is jammed and not destroyed
-      * As of 5/22/2012 also returns true if there is a jammed and not destroyed
-      * Ultra AC and the unofficial options is enabled.  Jammed ACs and LACs can
-      * also be unjammed if rapid-fire ACs is turned on.
-      */
-     public boolean canUnjamRAC() {
-         for (Mounted mounted : getTotalWeaponList()) {
-             WeaponType wtype = (WeaponType) mounted.getType();
-             if ((wtype.getAmmoType() == AmmoType.T_AC_ROTARY)
-                     && mounted.isJammed() && !mounted.isDestroyed()) {
-                 return true;
-             }
-             if (((wtype.getAmmoType() == AmmoType.T_AC_ULTRA)
-                     || (wtype.getAmmoType() == AmmoType.T_AC_ULTRA_THB)
-                     || (wtype.getAmmoType() == AmmoType.T_AC)
-                     || (wtype.getAmmoType() == AmmoType.T_LAC))
-                     && mounted.isJammed()
-                     && !mounted.isDestroyed()
-                     && game.getOptions().booleanOption("unjam_uac")) {
-                 return true;
-             }
-         }
-         return false;
-     }
-
-     /**
-      * Returns true if the entity can flip its arms
-      */
-     public boolean canFlipArms() {
-         return false;
-     }
-
-     /**
-      * Returns this entity's original walking movement points
-      */
-     public int getOriginalWalkMP() {
-         return walkMP;
-     }
-
-     /**
-      * Sets this entity's original walking movement points
-      */
-     public void setOriginalWalkMP(int walkMP) {
-         this.walkMP = walkMP;
-     }
-
-     /**
-      * Returns this entity's walking/cruising mp, factored for heat and gravity.
-      */
-
-     public int getWalkMP() {
-         return getWalkMP(true, false);
-     }
-
-     /**
-      * Returns this entity's walking/cruising mp, factored for heat and possibly
-      * gravity.
-      *
-      * @param gravity    Should the movement be factored for gravity
-      * @param ignoreheat Should heat be ignored?
-      */
-     public int getWalkMP(boolean gravity, boolean ignoreheat) {
-         return getWalkMP(gravity, ignoreheat, false);
-     }
-
-     public int getWalkMP(boolean gravity, boolean ignoreheat,
-             boolean ignoremodulararmor) {
-         int mp = getOriginalWalkMP();
-
-         if (!ignoreheat) {
-             mp = Math.max(0, mp - getHeatMPReduction());
-         }
-         mp = Math.max(mp - getCargoMpReduction(), 0);
-         if (null != game) {
-             int weatherMod = game.getPlanetaryConditions()
-                     .getMovementMods(this);
-             if (weatherMod != 0) {
-                 mp = Math.max(mp + weatherMod, 0);
-             }
-         }
-         if (gravity) {
-             mp = applyGravityEffectsOnMP(mp);
-         }
-         return mp;
-     }
-
-     /**
-      * This returns how much MP is removed due to heat
-      *
-      * @return
-      */
-      public int getHeatMPReduction() {
-          int minus;
-
-          if ((game != null) && game.getOptions().booleanOption("tacops_heat")) {
-              if (heat < 30) {
-                  minus = (heat / 5);
-              } else if (heat >= 49) {
-                  minus = 9;
-              } else if (heat >= 43) {
-                  minus = 8;
-              } else if (heat >= 37) {
-                  minus = 7;
-              } else if (heat >= 31) {
-                  minus = 6;
-              } else {
-                  minus = 5;
-              }
-          } else {
-              minus = heat / 5;
-          }
-
-          return minus;
-      }
-
-      /**
-       * get the heat generated by this Entity when standing still
-       */
-      public int getStandingHeat() {
-          return 0;
-      }
-
-      /**
-       * get the heat generated by this Entity when walking/cruising
-       */
-      public int getWalkHeat() {
-          return 0;
-      }
-
-      /**
-       * Returns this entity's unmodified running/flank mp.
-       */
-      protected int getOriginalRunMP() {
-          return (int) Math.ceil(getOriginalWalkMP() * 1.5);
-      }
-
-      /**
-       * Returns this entity's running/flank mp modified for heat and gravity.
-       */
-      public int getRunMP() {
-          return getRunMP(true, false, false);
-      }
-
-      public int getRunMP(boolean gravity, boolean ignoreheat,
-              boolean ignoremodulararmor) {
-          return (int) Math.ceil(getWalkMP(gravity, ignoreheat,
-                  ignoremodulararmor) * 1.5);
-      }
-
-      /**
-       * Returns run MP without considering MASC
-       */
-      public int getRunMPwithoutMASC() {
-          return getRunMPwithoutMASC(true, false, false);
-      }
-
-      /**
-       * Returns run MP without considering MASC, optionally figuring in gravity
-       * and possibly ignoring heat
-       */
-      public abstract int getRunMPwithoutMASC(boolean gravity,
-              boolean ignoreheat, boolean ignoremodulararmor);
-
-      /**
-       * Returns this entity's running/flank mp as a string.
-       */
-      public String getRunMPasString() {
-          return Integer.toString(getRunMP());
-      }
-
-      /**
-       * get the heat generated by this Entity when running/flanking
-       */
-      public int getRunHeat() {
-          return 0;
-      }
-
-      /**
-       * Returns this entity's unmodified sprint mp.
-       */
-      protected int getOriginalSprintMP() {
-          return getOriginalRunMP();
-      }
-
-      /**
-       * Returns this entity's running/flank mp modified for heat and gravity.
-       */
-      public int getSprintMP() {
-          return getRunMP();
-      }
-
-      public int getSprintMP(boolean gravity, boolean ignoreheat,
-              boolean ignoremodulararmor) {
-          return getRunMP(gravity, ignoreheat, ignoremodulararmor);
-      }
-
-      /**
-       * Returns sprint MP without considering MASC
-       */
-      public int getSprintMPwithoutMASC() {
-          return getRunMPwithoutMASC();
-      }
-
-      /**
-       * Returns sprint MP without considering MASC, optionally figuring in
-       * gravity and possibly ignoring heat
-       */
-      public int getSprintMPwithoutMASC(boolean gravity, boolean ignoreheat,
-              boolean ignoremodulararmor) {
-          return getRunMPwithoutMASC(gravity, ignoreheat, ignoremodulararmor);
-      }
-
-      /**
-       * Returns this entity's sprint mp as a string.
-       */
-      public String getSprintMPasString() {
-          return Integer.toString(getSprintMP());
-      }
-
-      /**
-       * get the heat generated by this Entity when sprinting
-       */
-      public int getSprintHeat() {
-          return 3;
-      }
-
-      /**
-       * get the gravity limit for ground movement
-       */
-      public int getRunningGravityLimit() {
-          return getRunMP(false, false, false);
-      }
-
-      /**
-       * Returns this entity's original jumping mp.
-       */
-      public int getOriginalJumpMP() {
-
-          if (hasModularArmor()) {
-              return Math.max(0, jumpMP - 1);
-          }
-
-          return jumpMP;
-      }
-
-      /**
-       * Sets this entity's original jump movement points
-       */
-      public void setOriginalJumpMP(int jumpMP) {
-          this.jumpMP = jumpMP;
-      }
-
-      /**
-       * Returns this entity's current jumping MP, not affected by terrain,
-       * factored for gravity.
-       */
-      public int getJumpMP() {
-          return getJumpMP(true);
-      }
-
-      /**
-       * return this entity's current jump MP, possibly affected by gravity
-       *
-       * @param gravity
-       * @return
-       */
-      public int getJumpMP(boolean gravity) {
-          if (gravity) {
-              return applyGravityEffectsOnMP(getOriginalJumpMP());
-          }
-          return getOriginalJumpMP();
-      }
-
-      public int getJumpType() {
-          return 0;
-      }
-
-      /**
-       * get the heat generated by this Entity when jumping for a certain amount
-       * of MP
-       *
-       * @param movedMP the number of movement points spent
-       */
-      public int getJumpHeat(int movedMP) {
-          return 0;
-      }
-
-      /**
-       * Returns this entity's current jumping MP, affected by terrain (like
-       * water.)
-       */
-      public int getJumpMPWithTerrain() {
-          return getJumpMP();
-      }
-
-      /**
-       * Returns the absolute elevation above ground level 0 that this entity
-       * would be on if it were placed into the specified hex.
-       * Hovercraft, naval vessels, and hydrofoils move on the
-       * surface of the water
-       */
-      public int elevationOccupied(IHex hex) {
-          return elevationOccupied(hex, getElevation());
-      }
-
-      public int elevationOccupied(IHex hex, int elevation) {
-          if (hex == null) {
-              return 0;
-          }
-          if ((movementMode == EntityMovementMode.VTOL)
-                  || (movementMode == EntityMovementMode.WIGE)) {
-              return hex.surface() + elevation;
-          } else if (((movementMode == EntityMovementMode.HOVER)
-                  || (movementMode == EntityMovementMode.NAVAL)
-                  || (movementMode == EntityMovementMode.HYDROFOIL) 
-                  || hex.containsTerrain(Terrains.ICE))
-                  && hex.containsTerrain(Terrains.WATER)) {
-              return hex.surface();
-          } else {
-              return hex.floor();
-          }
-      }
-
-      /**
-       * Returns true if the specified hex contains some sort of prohibited
-       * terrain.
-       */
-      public boolean isLocationProhibited(Coords c) {
-          return isLocationProhibited(c, elevation);
-      }
-
-      /**
-       * Returns true if the specified hex contains some sort of prohibited 
-       * terrain if the Entity is at the specified elevation.  Elevation generally
-       * only matters for units like WiGEs or VTOLs.
-       * 
-       * @param c
-       * @param currElevation
-       * @return
-       */
-      public boolean isLocationProhibited(Coords c, int currElevation) {
-          IHex hex = game.getBoard().getHex(c);
-          if (hex.containsTerrain(Terrains.IMPASSABLE)) {
-              return true;
-          }
-
-          if (hex.containsTerrain(Terrains.SPACE) && doomedInSpace()) {
-              return true;
-          }
-
-          // Additional restrictions for hidden units
-          if (isHidden()) {
-              // Can't deploy in paved hexes
-              if (hex.containsTerrain(Terrains.PAVEMENT)
-                      || hex.containsTerrain(Terrains.ROAD)) {
-                  return true;
-              }
-              // Can't deploy on a bridge
-              if ((hex.terrainLevel(Terrains.BRIDGE_ELEV) == currElevation)
-                      && hex.containsTerrain(Terrains.BRIDGE)) {
-                  return true;
-              }
-              // Can't deploy on the surface of water
-              if (hex.containsTerrain(Terrains.WATER) && (currElevation == 0)) {
-                  return true;
-              }
-          }
-
-          return false;
-      }
-
-      /**
-       * Returns true if the the given board is prohibited
-       */
-      public boolean isBoardProhibited(int mapType) {
-
-          if ((mapType == Board.T_GROUND) && doomedOnGround()) {
-              return true;
-          }
-
-          if ((mapType == Board.T_ATMOSPHERE) && doomedInAtmosphere()) {
-              return true;
-          }
-
-          if ((mapType == Board.T_SPACE) && doomedInSpace()) {
-              return true;
-          }
-
-          return false;
-      }
-
-      /**
-       * Returns the name of the type of movement used.
-       */
-      public abstract String getMovementString(EntityMovementType mtype);
-
-      /**
-       * Returns the abbreviation of the name of the type of movement used.
-       */
-      public abstract String getMovementAbbr(EntityMovementType mtype);
-
-      /**
-       * Returns the name of the location specified.
-       */
-      public String getLocationName(HitData hit) {
-          return getLocationName(hit.getLocation());
-      }
-
-      public abstract String[] getLocationNames();
-
-      /**
-       * Returns the name of the location specified.
-       */
-      public String getLocationName(int loc) {
-          String[] locationNames = getLocationNames();
-
-          if ((null == locationNames) || (loc >= locationNames.length)) {
-              return "";
-          }
-
-          if (loc < 0) {
-              return "None";
-          }
-
-          return locationNames[loc];
-      }
-
-      public abstract String[] getLocationAbbrs();
-
-      /**
-       * Returns the abbreviated name of the location specified.
-       */
-      public String getLocationAbbr(HitData hit) {
-          return getLocationAbbr(hit.getLocation())
-                  + (hit.isRear() && hasRearArmor(hit.getLocation()) ? "R" : "")
-                  + (((hit.getEffect() & HitData.EFFECT_CRITICAL) == HitData.EFFECT_CRITICAL) ? " (critical)"
-                          : "");
-      }
-
-      /**
-       * Returns the abbreviated name of the location specified.
-       */
-      public String getLocationAbbr(int loc) {
-          String[] locationAbbrs = getLocationAbbrs();
-
-          if ((null == locationAbbrs) || (loc >= locationAbbrs.length)) {
-              return "";
-          }
-          if (loc == Entity.LOC_NONE) {
-              return "None";
-          }
-          return locationAbbrs[loc];
-      }
-
-      /**
-       * Returns the location that the specified abbreviation indicates
-       */
-      public int getLocationFromAbbr(String abbr) {
-          for (int i = 0; i < locations(); i++) {
-              if (getLocationAbbr(i).equalsIgnoreCase(abbr)) {
-                  return i;
-              }
-          }
-          return Entity.LOC_NONE;
-      }
-
-      /**
-       * Rolls the to-hit number
-       */
-      public abstract HitData rollHitLocation(int table, int side,
-              int aimedLocation, int aimingMode, int cover);
-
-      /**
-       * Rolls up a hit location
-       */
-      public abstract HitData rollHitLocation(int table, int side);
-
-      /**
-       * Gets the location that excess damage transfers to. That is, one location
-       * inwards.
-       */
-      public abstract HitData getTransferLocation(HitData hit);
-
-      /**
-       * int version
-       */
-      public int getTransferLocation(int loc) {
-          return getTransferLocation(new HitData(loc)).getLocation();
-      }
-
-      /**
-       * Gets the location that is destroyed recursively. That is, one location
-       * outwards.
-       */
-      public abstract int getDependentLocation(int loc);
-
-      /**
-       * Does this location have rear armor?
-       */
-      public abstract boolean hasRearArmor(int loc);
-
-      /**
-       * Returns the amount of armor in the location specified, or ARMOR_NA, or
-       * ARMOR_DESTROYED. Only works on front locations.
-       */
-      public int getArmor(int loc) {
-          return getArmor(loc, false);
-      }
-
-      /**
-       * Returns the amount of armor in the location hit, or IArmorState.ARMOR_NA,
-       * or IArmorState.ARMOR_DESTROYED.
-       */
-      public int getArmor(HitData hit) {
-          return getArmor(hit.getLocation(), hit.isRear());
-      }
-
-      /**
-       * Returns the amount of armor in the location specified, or
-       * IArmorState.ARMOR_NA, or IArmorState.ARMOR_DESTROYED.
-       */
-      public int getArmor(int loc, boolean rear) {
-          if (loc >= armor.length) {
-              return IArmorState.ARMOR_NA;
-          }
-          return getArmorForReal(loc, rear);
-      }
-
-      public int getArmorForReal(int loc, boolean rear) {
-          return armor[loc];
-      }
-
-      public int getArmorForReal(int loc) {
-          return getArmorForReal(loc, false);
-      }
-
-      /**
-       * Returns the original amount of armor in the location specified. Only
-       * works on front locations.
-       */
-      public int getOArmor(int loc) {
-          return getOArmor(loc, false);
-      }
-
-      /**
-       * Returns the original amount of armor in the location hit.
-       */
-      public int getOArmor(HitData hit) {
-          return getOArmor(hit.getLocation(), hit.isRear());
-      }
-
-      /**
-       * Returns the original amount of armor in the location specified, or
-       * ARMOR_NA, or ARMOR_DESTROYED.
-       *
-       * @param loc  the location to check.
-       * @param rear if true inspect the rear armor, else check the front.
-       */
-      public int getOArmor(int loc, boolean rear) {
-          return orig_armor[loc];
-      }
-
-      /**
-       * Sets the amount of armor in the location specified.
-       */
-      public void setArmor(int val, HitData hit) {
-          setArmor(val, hit.getLocation(), hit.isRear());
-      }
-
-      /**
-       * Sets the amount of armor in the front location specified.
-       */
-      public void setArmor(int val, int loc) {
-          setArmor(val, loc, false);
-      }
-
-      /**
-       * Sets the amount of armor in the location specified.
-       *
-       * @param val  the value of the armor (eg how many armor points)
-       * @param loc  the location of the armor
-       * @param rear true iff the armor is rear mounted.
-       */
-      public void setArmor(int val, int loc, boolean rear) {
-          armor[loc] = val;
-      }
-
-      public void refreshLocations() {
-          armor = new int[locations()];
-          internal = new int[locations()];
-          orig_armor = new int[locations()];
-          orig_internal = new int[locations()];
-          crits = new CriticalSlot[locations()][];
-          exposure = new int[locations()];
-          for (int i = 0; i < locations(); i++) {
-              crits[i] = new CriticalSlot[getNumberOfCriticals(i)];
-          }
-      }
-
-      /**
-       * Initializes the armor on the unit. Sets the original and starting point
-       * of the armor to the same number.
-       */
-      public void initializeArmor(int val, int loc) {
-          orig_armor[loc] = val;
-          setArmor(val, loc);
-      }
-
-      /**
-       * Returns the total amount of armor on the entity.
-       */
-      public int getTotalArmor() {
-          int totalArmor = 0;
-          for (int i = 0; i < locations(); i++) {
-              if (getArmor(i) > 0) {
-                  totalArmor += getArmor(i);
-              }
-              if (hasRearArmor(i) && (getArmor(i, true) > 0)) {
-                  totalArmor += getArmor(i, true);
-              }
-          }
-          return totalArmor;
-      }
-
-      /**
-       * Returns the total amount of armor on the entity.
-       */
-      public int getTotalOArmor() {
-          int totalArmor = 0;
-          for (int i = 0; i < locations(); i++) {
-              if (getOArmor(i) > 0) {
-                  totalArmor += getOArmor(i);
-              }
-              if (hasRearArmor(i) && (getOArmor(i, true) > 0)) {
-                  totalArmor += getOArmor(i, true);
-              }
-          }
-          return totalArmor;
-      }
-
-      /**
-       * Returns the percent of the armor remaining
-       */
-      public double getArmorRemainingPercent() {
-          if (getTotalOArmor() == 0) {
-              return IArmorState.ARMOR_NA;
-          }
-          return ((double) getTotalArmor() / (double) getTotalOArmor());
-      }
-
-      /**
-       * Returns the amount of internal structure in the location hit.
-       */
-      public int getInternal(HitData hit) {
-          return getInternal(hit.getLocation());
-      }
-
-      /**
-       * Returns the amount of internal structure in the location specified, or
-       * ARMOR_NA, or ARMOR_DESTROYED.
-       */
-      public int getInternal(int loc) {
-          return getInternalForReal(loc);
-      }
-
-      public int getInternalForReal(int loc) {
-          if ((this instanceof GunEmplacement) && (loc == Tank.LOC_TURRET)) {
-              return Tank.LOC_TURRET;
-          }
-          return internal[loc];
-      }
-
-      /**
-       * Returns the original amount of internal structure in the location hit.
-       */
-      public int getOInternal(HitData hit) {
-          return getOInternal(hit.getLocation());
-      }
-
-      /**
-       * Returns the original amount of internal structure in the location
-       * specified, or ARMOR_NA, or ARMOR_DESTROYED.
-       */
-      public int getOInternal(int loc) {
-          return orig_internal[loc];
-      }
-
-      /**
-       * Sets the amount of armor in the location specified.
-       */
-      public void setInternal(int val, HitData hit) {
-          setInternal(val, hit.getLocation());
-      }
-
-      /**
-       * Sets the amount of armor in the location specified.
-       */
-      public void setInternal(int val, int loc) {
-          internal[loc] = val;
-      }
-
-      /**
-       * Initializes the internal structure on the unit. Sets the original and
-       * starting point of the internal structure to the same number.
-       */
-      public void initializeInternal(int val, int loc) {
-          orig_internal[loc] = val;
-          setInternal(val, loc);
-      }
-
-      /**
-       * Set the internal structure to the appropriate value for the mech's weight
-       * class
-       */
-      public abstract void autoSetInternal();
-
-      /**
-       * Returns the total amount of internal structure on the entity.
-       */
-      public int getTotalInternal() {
-          int totalInternal = 0;
-          for (int i = 0; i < locations(); i++) {
-              if (getInternal(i) > 0) {
-                  totalInternal += getInternal(i);
-              }
-          }
-          return totalInternal;
-      }
-
-      /**
-       * Returns the total original amount of internal structure on the entity.
-       */
-      public int getTotalOInternal() {
-          int totalInternal = 0;
-          for (int i = 0; i < locations(); i++) {
-              if (getOInternal(i) > 0) {
-                  totalInternal += getOInternal(i);
-              }
-          }
-          return totalInternal;
-      }
-
-      /**
-       * Returns the percent of the armor remaining
-       */
-      public double getInternalRemainingPercent() {
-          return ((double) getTotalInternal() / (double) getTotalOInternal());
-      }
-
-      /**
-       * Is this location destroyed or breached?
-       */
-      public boolean isLocationBad(int loc) {
-          return (getInternal(loc) == IArmorState.ARMOR_DESTROYED)
-                  || (isLocationBlownOff(loc) && !isLocationBlownOffThisPhase(loc));
-      }
-
-      public boolean isLocationTrulyDestroyed(int loc) {
-          return internal[loc] == IArmorState.ARMOR_DESTROYED;
-      }
-
-      /**
-       * Is this location destroyed or breached?
-       */
-      public boolean isLocationDoomed(int loc) {
-          return (getInternal(loc) == IArmorState.ARMOR_DOOMED)
-                  || isLocationBlownOff(loc);
-      }
-
-      /**
-       * returns exposure or breached flag for location
-       */
-      public int getLocationStatus(int loc) {
-          return exposure[loc];
-      }
-
-      /**
-       * sets location exposure
-       *
-       * @param loc    the location who's exposure is to be set
-       * @param status the status to set
-       */
-      public void setLocationStatus(int loc, int status) {
-          setLocationStatus(loc, status, false);
-      }
-
-      /**
-       * sets location exposure
-       *
-       * @param loc         the location who's exposure is to be set
-       * @param status      the status to set
-       * @param allowChange allow change of breached locations
-       */
-      public void setLocationStatus(int loc, int status, boolean allowChange) {
-          if (allowChange || (exposure[loc] > ILocationExposureStatus.BREACHED)) { // can't
-              // change
-              // BREACHED
-              // status
-              exposure[loc] = status;
-          }
-      }
-
-      /**
-       * Returns true is the location is a leg
-       *
-       * @param loc the location to check.
-       */
-      public boolean locationIsLeg(int loc) {
-          return false;
-      }
-
-      /**
-       * Returns a string representing the armor in the location
-       */
-      public String getArmorString(int loc) {
-          return getArmorString(loc, false);
-      }
-
-      /**
-       * Returns a string representing the armor in the location
-       */
-      public String getArmorString(int loc, boolean rear) {
-          return Entity.armorStringFor(getArmor(loc, rear));
-      }
-
-      /**
-       * Returns a string representing the internal structure in the location
-       */
-      public String getInternalString(int loc) {
-          return Entity.armorStringFor(getInternal(loc));
-      }
-
-      /**
-       * Parses the game's internal armor representation into a human-readable
-       * string.
-       */
-      public static String armorStringFor(int value) {
-          if (value == IArmorState.ARMOR_NA) {
-              return "N/A";
-          } else if ((value == IArmorState.ARMOR_DOOMED)
-                  || (value == IArmorState.ARMOR_DESTROYED)) {
-              return "***";
-          } else {
-              return Integer.toString(value);
-          }
-      }
-
-      /**
-       * Returns the modifier to weapons fire due to heat.
-       */
-      public int getHeatFiringModifier() {
-          int mod = 0;
-          if (heat >= 8) {
-              mod++;
-          }
-          if (heat >= 13) {
-              mod++;
-          }
-          if (heat >= 17) {
-              mod++;
-          }
-          if (heat >= 24) {
-              mod++;
-          }
-          boolean mtHeat = game.getOptions().booleanOption("tacops_heat");
-          if (mtHeat && (heat >= 33)) {
-              mod++;
-          }
-          if (mtHeat && (heat >= 41)) {
-              mod++;
-          }
-          if (mtHeat && (heat >= 48)) {
-              mod++;
-          }
-          if ((mod > 0) && (getCrew() != null)
-                  && getCrew().getOptions().booleanOption("some_like_it_hot")) {
-              mod--;
-          }
-
-          return mod;
-      }
-
-      /**
-       * Creates a new mount for this equipment and adds it in.
-       */
-      public Mounted addEquipment(EquipmentType etype, int loc)
-              throws LocationFullException {
-          return addEquipment(etype, loc, false);
-      }
-
-      /**
-       * Creates a new mount for this equipment and adds it in.
-       */
-      public Mounted addEquipment(EquipmentType etype, int loc,
-              boolean rearMounted) throws LocationFullException {
-          return addEquipment(etype, loc, rearMounted,
-                  BattleArmor.MOUNT_LOC_NONE, false, false);
-      }
-
-      /**
-       * Creates a new mount for this equipment and adds it in.
-       */
-      public Mounted addEquipment(EquipmentType etype, int loc,
-              boolean rearMounted, int baMountLoc, boolean isArmored,
-              boolean isTurreted) throws LocationFullException {
-          return addEquipment(etype, loc, rearMounted, baMountLoc, isArmored,
-                  isTurreted, false);
-      }
-
-      public Mounted addEquipment(EquipmentType etype, int loc,
-              boolean rearMounted, int baMountLoc, boolean isArmored,
-              boolean isTurreted, boolean isSponsonTurreted)
-                      throws LocationFullException {
-          return addEquipment(etype, loc, rearMounted, baMountLoc, isArmored,
-                  isTurreted, isSponsonTurreted, false);
-      }
-
-      public Mounted addEquipment(EquipmentType etype, int loc,
-              boolean rearMounted, int baMountLoc, boolean isArmored,
-              boolean isTurreted, boolean isSponsonTurreted,
-              boolean isPintleTurreted) throws LocationFullException {
-          Mounted mounted = new Mounted(this, etype);
-          mounted.setArmored(isArmored);
-          mounted.setBaMountLoc(baMountLoc);
-          mounted.setMechTurretMounted(isTurreted);
-          mounted.setSponsonTurretMounted(isSponsonTurreted);
-          mounted.setPintleTurretMounted(isPintleTurreted);
-          addEquipment(mounted, loc, rearMounted);
-          return mounted;
-      }
-
-      /**
-       * mounting weapons needs to take account of ammo
-       *
-       * @param etype
-       * @param loc
-       * @param rearMounted
-       * @param nAmmo
-       * @return
-       * @throws LocationFullException
-       */
-      public Mounted addEquipment(EquipmentType etype, int loc,
-              boolean rearMounted, int nAmmo) throws LocationFullException {
-          Mounted mounted = new Mounted(this, etype);
-          addEquipment(mounted, loc, rearMounted, nAmmo);
-          return mounted;
-
-      }
-
-      /**
-       * indicate whether this is a bomb mount
-       */
-      public Mounted addBomb(EquipmentType etype, int loc)
-              throws LocationFullException {
-          Mounted mounted = new Mounted(this, etype);
-          addBomb(mounted, loc);
-          return mounted;
-      }
-
-      protected void addBomb(Mounted mounted, int loc)
-              throws LocationFullException {
-          mounted.setBombMounted(true);
-          addEquipment(mounted, loc, false);
-      }
-
-      public Mounted addWeaponGroup(EquipmentType etype, int loc)
-              throws LocationFullException {
-          Mounted mounted = new Mounted(this, etype);
-          addEquipment(mounted, loc, false, true);
-          return mounted;
-      }
-
-      /**
-       * indicate whether this is bodymounted for BAs
-       */
-      public Mounted addEquipment(EquipmentType etype, int loc,
-              boolean rearMounted, int baMountLoc, boolean dwpMounted)
-                      throws LocationFullException {
-          Mounted mounted = new Mounted(this, etype);
-          mounted.setBaMountLoc(baMountLoc);
-          mounted.setDWPMounted(dwpMounted);
-          addEquipment(mounted, loc, rearMounted);
-          return mounted;
-      }
-
-      protected void addEquipment(Mounted mounted, int loc, boolean rearMounted,
-              int nAmmo) throws LocationFullException {
-          if ((mounted.getType() instanceof AmmoType) && (nAmmo > 1)) {
-              mounted.setByShot(true);
-              mounted.setShotsLeft(nAmmo);
-              mounted.setOriginalShots(nAmmo);
-          }
-
-          addEquipment(mounted, loc, rearMounted);
-      }
-
-      protected void addEquipment(Mounted mounted, int loc, boolean rearMounted,
-              boolean isWeaponGroup) throws LocationFullException {
-          mounted.setWeaponGroup(true);
-
-          addEquipment(mounted, loc, rearMounted);
-      }
-
-      public void addEquipment(Mounted mounted, int loc, boolean rearMounted)
-              throws LocationFullException {
-          mounted.setLocation(loc, rearMounted);
-          equipmentList.add(mounted);
-
-          // add it to the proper sub-list
-          if (mounted.getType() instanceof WeaponType) {
-              totalWeaponList.add(mounted);
-              if (mounted.isWeaponGroup()) {
-                  weaponGroupList.add(mounted);
-              } else if (mounted.getType() instanceof BayWeapon) {
-                  weaponBayList.add(mounted);
-              } else {
-                  weaponList.add(mounted);
-              }
-              if (mounted.getType().hasFlag(WeaponType.F_ARTILLERY)) {
-                  aTracker.addWeapon(mounted);
-              }
-
-              // one-shot launchers need their single shot of ammo added.
-              if (mounted.getType().hasFlag(WeaponType.F_ONESHOT)
-                      && (AmmoType.getOneshotAmmo(mounted) != null)) {
-                  Mounted m = new Mounted(this, AmmoType.getOneshotAmmo(mounted));
-                  m.setShotsLeft(1);
-                  mounted.setLinked(m);
-                  // Oneshot ammo will be identified by having a location
-                  // of null. Other areas in the code will rely on this.
-                  addEquipment(m, Entity.LOC_NONE, false);
-              }
-          }
-          if (mounted.getType() instanceof AmmoType) {
-              ammoList.add(mounted);
-          }
-          if (mounted.getType() instanceof BombType) {
-              bombList.add(mounted);
-          }
-          if (mounted.getType() instanceof MiscType) {
-              miscList.add(mounted);
-          }
-      }
-
-      public void addFailedEquipment(String s) {
-          failedEquipmentList.add(s);
-      }
-
-      /**
-       * Returns the equipment number of the specified equipment, or -1 if
-       * equipment is not present.
-       */
-      public int getEquipmentNum(Mounted mounted) {
-          if (mounted != null) {
-              return equipmentList.indexOf(mounted);
-          }
-          return -1;
-      }
-
-      /**
-       * Returns an enumeration of all equipment
-       */
-      public ArrayList<Mounted> getEquipment() {
-          return equipmentList;
-      }
-
-      /**
-       * Returns the equipment, specified by number
-       */
-      public Mounted getEquipment(int index) {
-          try {
-              return equipmentList.get(index);
-          } catch (IndexOutOfBoundsException ex) {
-              return null;
-          }
-      }
-
-      public EquipmentType getEquipmentType(CriticalSlot cs) {
-          if (cs.getType() != CriticalSlot.TYPE_EQUIPMENT) {
-              return null;
-          }
-          Mounted m = cs.getMount();
-          return m.getType();
-      }
-
-      /**
-       * Returns an enumeration which contains the name of each piece of equipment
-       * that failed to load.
-       */
-      public Iterator<String> getFailedEquipment() {
-          return failedEquipmentList.iterator();
-      }
-
-      public int getTotalAmmoOfType(EquipmentType et) {
-          int totalShotsLeft = 0;
-          for (Mounted amounted : getAmmo()) {
-              if ((amounted.getType() == et) && !amounted.isDumping()) {
-                  totalShotsLeft += amounted.getUsableShotsLeft();
-              }
-          }
-          return totalShotsLeft;
-      }
-
-      /**
-       * Determine how much ammunition (of all munition types) remains which is
-       * compatable with the given ammo.
-       *
-       * @param et - the <code>EquipmentType</code> of the ammo to be found. This
-       *           value may be <code>null</code>.
-       * @return the <code>int</code> count of the amount of shots of all
-       * munitions equivalent to the given ammo type.
-       */
-      public int getTotalMunitionsOfType(EquipmentType et) {
-          int totalShotsLeft = 0;
-          for (Mounted amounted : getAmmo()) {
-              if (amounted.getType().equals(et) && !amounted.isDumping()) {
-                  totalShotsLeft += amounted.getUsableShotsLeft();
-              }
-          }
-          return totalShotsLeft;
-      }
-
-      /**
-       * Returns the Rules.ARC that the weapon, specified by number, fires into.
-       */
-      public abstract int getWeaponArc(int wn);
-
-      /**
-       * Returns true if this weapon fires into the secondary facing arc. If
-       * false, assume it fires into the primary.
-       */
-      public abstract boolean isSecondaryArcWeapon(int weaponId);
-
-      public Iterator<Mounted> getWeapons() {
-          if (usesWeaponBays()) {
-              return weaponBayList.iterator();
-          }
-          if (isCapitalFighter()) {
-              return weaponGroupList.iterator();
-          }
-
-          return weaponList.iterator();
-      }
-
-      public ArrayList<Mounted> getWeaponList() {
-          if (usesWeaponBays()) {
-              return weaponBayList;
-          }
-          if (isCapitalFighter()) {
-              return weaponGroupList;
-          }
-
-          return weaponList;
-      }
-
-      public List<Mounted> getTotalWeaponList() {
-          // return full weapon list even bay mounts and weapon groups
-                  return totalWeaponList;
-      }
-
-      public ArrayList<Mounted> getWeaponBayList() {
-          return weaponBayList;
-      }
-
-      public ArrayList<Mounted> getWeaponGroupList() {
-          return weaponGroupList;
-      }
-
-      /**
-       * Returns the first ready weapon
-       *
-       * @return the index number of the first available weapon, or -1 if none are
-       * ready.
-       */
-      public int getFirstWeapon() {
-          // Now phase appropriate, since we don't really care to select weapons
-          // we can't use during this phase... do we?
-          for (Mounted mounted : getWeaponList()) {
-              // TAG only in the correct phase...
-              if ((mounted.getType().hasFlag(WeaponType.F_TAG) && (game
-                      .getPhase() != IGame.Phase.PHASE_OFFBOARD))
-                      || (!mounted.getType().hasFlag(WeaponType.F_TAG) && (game
-                              .getPhase() == IGame.Phase.PHASE_OFFBOARD))
-                              || mounted.getType().hasFlag(WeaponType.F_AMS)) {
-                  continue;
-              }
-
-              // Artillery only in the correct phase...
-              if (!mounted.getType().hasFlag(WeaponType.F_ARTILLERY)
-                      && (game.getPhase() == IGame.Phase.PHASE_TARGETING)) {
-                  continue;
-              }
-
-              // No linked MGs...
-              if (mounted.getType().hasFlag(WeaponType.F_MG)) {
-                  if (hasLinkedMGA(mounted)) {
-                      continue;
-                  }
-              }
-
-              // It must be ready to be used...
-              if (mounted.isReady()) {
-                  return getEquipmentNum(mounted);
-              }
-          }
-          return -1;
-      }
-
-      /**
-       * Returns true if the weapon, specified as a weapon id, is valid for the
-       * current phase.
-       *
-       * @param weapNum
-       * @return True if valid, else false
-       */
-      public boolean isWeaponValidForPhase(int weapNum) {
-          return isWeaponValidForPhase(equipmentList.get(weapNum));
-      }
-
-      /**
-       * Returns true if the weapon, specified as a <code>Mounted</code>, is
-       * valid for the current phase.
-       *
-       * @param mounted
-       * @return True if valid, else false
-       */
-      public boolean isWeaponValidForPhase(Mounted mounted) {
-          // Start reached, now we can attempt to pick a weapon.
-          if ((mounted != null)
-                  && (mounted.isReady())
-                  && (!mounted.getType().hasFlag(WeaponType.F_AMS))
-                  && ((mounted.getLinked() == null)
-                          || mounted.getLinked().getType().hasFlag(MiscType.F_AP_MOUNT)
-                          || (mounted.getLinked().getUsableShotsLeft() > 0))) {
-
-              // TAG only in the correct phase...
-              if ((mounted.getType().hasFlag(WeaponType.F_TAG)
-                      && (game.getPhase() != IGame.Phase.PHASE_OFFBOARD))
-                      || (!mounted.getType().hasFlag(WeaponType.F_TAG)
-                              && (game.getPhase()
-                                      == IGame.Phase.PHASE_OFFBOARD))) {
-                  return false;
-              }
-
-              // Artillery only in the correct phase...
-              if (!mounted.getType().hasFlag(WeaponType.F_ARTILLERY)
-                      && (game.getPhase() == IGame.Phase.PHASE_TARGETING)) {
-                  return false;
-              }
-
-              // No linked MGs...
-              if (mounted.getType().hasFlag(WeaponType.F_MG)) {
-                  if (hasLinkedMGA(mounted)) {
-                      return false;
-                  }
-              }
-              return true;
-          } else {
-              return false;
-          }
-      }
-
-      /**
-       * Attempts to load all weapons with ammo
-       */
-      public void loadAllWeapons() {
-          for (Mounted mounted : getTotalWeaponList()) {
-              WeaponType wtype = (WeaponType) mounted.getType();
-              if (wtype.getAmmoType() != AmmoType.T_NA) {
-                  loadWeapon(mounted);
-              }
-          }
-      }
-
-      /**
-       * Tries to load the specified weapon with the first available ammo
-       */
-      public void loadWeapon(Mounted mounted) {
-          for (Mounted mountedAmmo : getAmmo()) {
-              if (loadWeapon(mounted, mountedAmmo)) {
-                  break;
-              }
-          }
-      }
-
-      /**
-       * Tries to load the specified weapon with the first available ammo of the
-       * same munition type as currently in use. If this fails, use first ammo.
-       */
-      public void loadWeaponWithSameAmmo(Mounted mounted) {
-          for (Mounted mountedAmmo : getAmmo()) {
-              if (loadWeaponWithSameAmmo(mounted, mountedAmmo)) {
-                  return;
-              }
-          }
-          // fall back to use any ammo
-          loadWeapon(mounted);
-      }
-
-      /**
-       * Tries to load the specified weapon with the specified ammo. Returns true
-       * if successful, false otherwise.
-       */
-      public boolean loadWeapon(Mounted mounted, Mounted mountedAmmo) {
-          boolean success = false;
-          WeaponType wtype = (WeaponType) mounted.getType();
-          AmmoType atype = (AmmoType) mountedAmmo.getType();
-
-          if (mountedAmmo.isAmmoUsable() && !wtype.hasFlag(WeaponType.F_ONESHOT)
-                  && (atype.getAmmoType() == wtype.getAmmoType())
-                  && (atype.getRackSize() == wtype.getRackSize())) {
-              mounted.setLinked(mountedAmmo);
-              success = true;
-          }
-          return success;
-      }
-
-      /**
-       * Tries to load the specified weapon with the specified ammo. Returns true
-       * if successful, false otherwise.
-       */
-      public boolean loadWeaponWithSameAmmo(Mounted mounted, Mounted mountedAmmo) {
-          AmmoType atype = (AmmoType) mountedAmmo.getType();
-          Mounted oldammo = mounted.getLinked();
-
-          if ((oldammo != null)
-                  && (!((AmmoType) oldammo.getType()).equals(atype) || (((AmmoType) oldammo
-                          .getType()).getMunitionType() != atype
-                          .getMunitionType()))) {
-              return false;
-          }
-
-          return loadWeapon(mounted, mountedAmmo);
-      }
-
-      /**
-       * Checks whether a weapon has been fired on this unit this turn
-       *
-       * @return
-       */
-      public boolean weaponFired() {
-          boolean fired = false;
-          for (int loc = 0; (loc < locations()) && !fired; loc++) {
-              fired |= weaponFiredFrom(loc);
-          }
-          return fired;
-      }
-
-      /**
-       * Checks whether a weapon has been fired from the specified location this
-       * turn
-       */
-      public boolean weaponFiredFrom(int loc) {
-          // check critical slots for used weapons
-          for (int i = 0; i < this.getNumberOfCriticals(loc); i++) {
-              CriticalSlot slot = getCritical(loc, i);
-              // ignore empty & system slots
-              if ((slot == null)
-                      || (slot.getType() != CriticalSlot.TYPE_EQUIPMENT)) {
-                  continue;
-              }
-              Mounted mounted = slot.getMount();
-              if ((mounted.getType() instanceof WeaponType)
-                      && mounted.isUsedThisRound()) {
-                  return true;
-              }
-          }
-          return false;
-      }
-
-      public ArrayList<Mounted> getAmmo() {
-          return ammoList;
-      }
-
-      public ArrayList<Mounted> getMisc() {
-          return miscList;
-      }
-
-      public ArrayList<Mounted> getBombs() {
-          return bombList;
-      }
-
-      public Vector<Mounted> getBombs(BigInteger flag) {
-          Vector<Mounted> bombs = new Vector<Mounted>();
-          for (Mounted bomb : getBombs()) {
-              BombType btype = (BombType) bomb.getType();
-              if (!bomb.isInoperable() && (bomb.getUsableShotsLeft() > 0)
-                      && btype.hasFlag(flag)) {
-                  bombs.add(bomb);
-              }
-          }
-          return bombs;
-      }
-
-      /**
-       * Removes the first misc eq. whose name equals the specified string. Used
-       * for removing broken tree clubs.
-       */
-      public void removeMisc(String toRemove) {
-          for (Mounted mounted : getMisc()) {
-              if (mounted.getName().equals(toRemove)) {
-                  miscList.remove(mounted);
-                  equipmentList.remove(mounted);
-                  break;
-              }
-          }
-      }
-
-      public void removeWeapon(String toRemove) {
-          for (Mounted mounted : getMisc()) {
-              if (mounted.getName().equals(toRemove)) {
-                  weaponList.remove(mounted);
-                  equipmentList.remove(mounted);
-                  break;
-              }
-          }
-      }
-
-      /**
-       * Clear all bombs and bomb attacks
-       */
-      public void clearBombs() {
-          bombList.clear();
-          for (Iterator<Mounted> i = equipmentList.iterator(); i.hasNext(); ) {
-              Mounted m = i.next();
-              if ((m.getType() instanceof BombType)
-                      || (m.getType() instanceof DiveBombAttack)
-                      || (m.getType() instanceof SpaceBombAttack)
-                      || (m.getType() instanceof AltitudeBombAttack)
-                      || (m.getType() instanceof ISAAAMissileWeapon)
-                      || (m.getType() instanceof CLAAAMissileWeapon)
-                      || (m.getType() instanceof ASMissileWeapon)
-                      || (m.getType() instanceof ASEWMissileWeapon)
-                      || (m.getType() instanceof ISLAAMissileWeapon)
-                      || (m.getType() instanceof CLLAAMissileWeapon)
-                      || (m.getType() instanceof BombArrowIV)
-                      /*|| m.getType() instanceof CLBombArrowIV*/
-                      || (m.getType() instanceof BombTAG)
-                      || (m.getType() instanceof BombISRL10)
-                      || (m.getType() instanceof AlamoMissileWeapon)) {
-                  i.remove();
-              }
-          }
-          for (Iterator<Mounted> i = weaponList.iterator(); i.hasNext(); ) {
-              Mounted m = i.next();
-              if ((m.getType() instanceof DiveBombAttack)
-                      || (m.getType() instanceof SpaceBombAttack)
-                      || (m.getType() instanceof AltitudeBombAttack)
-                      || (m.getType() instanceof ISAAAMissileWeapon)
-                      || (m.getType() instanceof CLAAAMissileWeapon)
-                      || (m.getType() instanceof ASMissileWeapon)
-                      || (m.getType() instanceof ASEWMissileWeapon)
-                      || (m.getType() instanceof ISLAAMissileWeapon)
-                      || (m.getType() instanceof CLLAAMissileWeapon)
-                      || (m.getType() instanceof BombArrowIV)
-                      /*|| m.getType() instanceof CLBombArrowIV*/
-                      || (m.getType() instanceof BombTAG)
-                      || (m.getType() instanceof BombISRL10)
-                      || (m.getType() instanceof AlamoMissileWeapon)) {
-                  i.remove();
-              }
-          }
-          for (Iterator<Mounted> i = ammoList.iterator(); i.hasNext(); ) {
-              Mounted m = i.next();
-              if (m.getType() instanceof BombType) {
-                  i.remove();
-              }
-          }
-      }
-
-      public List<Mounted> getClubs() {
-          List<Mounted> rv = new ArrayList<Mounted>();
-          for (Mounted m : getMisc()) {
-              if (m.getType().hasFlag(MiscType.F_CLUB)) {
-                  rv.add(m);
-              }
-          }
-          return rv;
-      }
-
-      /**
-       * Check if the entity has an arbitrary type of misc equipment
-       *
-       * @param flag A MiscType.F_XXX
-       * @return true if at least one ready item.
-       */
-      public boolean hasWorkingMisc(BigInteger flag) {
-          return hasWorkingMisc(flag, -1);
-      }
-
-      /**
-       * Check if the entity has an arbitrary type of misc equipment
-       *
-       * @param flag      A MiscType.F_XXX
-       * @param secondary A MiscType.S_XXX or -1 for don't care
-       * @return true if at least one ready item.
-       */
-      public boolean hasWorkingMisc(BigInteger flag, long secondary) {
-          for (Mounted m : miscList) {
-              if ((m.getType() instanceof MiscType) && m.isReady()) {
-                  MiscType type = (MiscType) m.getType();
-                  if (type.hasFlag(flag)
-                          && ((secondary == -1) || type.hasSubType(secondary))) {
-                      return true;
-                  }
-              }
-          }
-          return false;
-      }
-
-      public boolean hasMisc(BigInteger flag) {
-          for (Mounted m : miscList) {
-              if ((m.getType() instanceof MiscType)) {
-                  MiscType type = (MiscType) m.getType();
-                  if (type.hasFlag(flag)) {
-                      return true;
-                  }
-              }
-          }
-          return false;
-      }
-
-      /**
-       * return how many misc equipments with the specified flag the unit has
-       *
-       * @param flag
-       * @return
-       */
-      public int countWorkingMisc(BigInteger flag) {
-          return countWorkingMisc(flag, -1);
-      }
-
-      public int countWorkingMisc(BigInteger flag, int location) {
-          int count = 0;
-          for (Mounted m : getMisc()) {
-              if (!m.isInoperable() && m.getType().hasFlag(flag)
-                      && (!m.getType().hasModes() || m.curMode().equals("On"))) { //$NON-NLS-1$
-                  if ((location == -1) || (m.getLocation() == location)) {
-                      count++;
-                  }
-              }
-          }
-          return count;
-      }
-
-      /**
-       * Check if the entity has an arbitrary type of misc equipment
-       *
-       * @param name MiscType internal name
-       * @return true if at least one ready item.
-       */
-      public boolean hasWorkingMisc(String name) {
-          for (Mounted m : miscList) {
-              if ((m.getType() instanceof MiscType) && m.isReady()) {
-                  MiscType type = (MiscType) m.getType();
-                  if (type.internalName.equalsIgnoreCase(name)) {
-                      return true;
-                  }
-              }
-          }
-          return false;
-      }
-
-      /**
-       * Check if the entity has an arbitrary type of misc equipment
-       *
-       * @param flag      A MiscType.F_XXX
-       * @param secondary A MiscType.S_XXX or -1 for don't care
-       * @param location  The location to check e.g. Mech.LOC_LARM
-       * @return true if at least one ready item.
-       */
-      public boolean hasWorkingMisc(BigInteger flag, long secondary, int location) {
-          // go through the location slot by slot, because of misc equipment that
-          // is spreadable
-          for (int slot = 0; slot < getNumberOfCriticals(location); slot++) {
-              CriticalSlot crit = getCritical(location, slot);
-              if ((null != crit)
-                      && (crit.getType() == CriticalSlot.TYPE_EQUIPMENT)) {
-                  Mounted mount = crit.getMount();
-                  if (mount == null) {
-                      continue;
-                  }
-                  if ((mount.getType() instanceof MiscType) && mount.isReady()) {
-                      MiscType type = (MiscType) mount.getType();
-                      if (type.hasFlag(flag)
-                              && ((secondary == -1) || type.hasSubType(secondary))) {
-                          return true;
-                      }
-                  }
-              }
-          }
-          return false;
-      }
-
-      /**
-       * Check if the entity has an arbitrary type of weapon
-       *
-       * @param flag A WeaponType.F_XXX
-       */
-      public boolean hasWorkingWeapon(BigInteger flag) {
-          return hasWorkingWeapon(flag, -1);
-      }
-
-      /**
-       * Check if the entity has an arbitrary type of weapon
-       *
-       * @param flag      A WeaponType.F_XXX
-       * @param secondary A WeaponType.S_XXX or -1 for don't care
-       * @return true if at least one ready item.
-       */
-      public boolean hasWorkingWeapon(BigInteger flag, long secondary) {
-          for (Mounted m : weaponList) {
-              if ((m.getType() instanceof WeaponType) && m.isReady()) {
-                  WeaponType type = (WeaponType) m.getType();
-                  if (type.hasFlag(flag)
-                          && ((secondary == -1) || type.hasSubType(secondary))) {
-                      return true;
-                  }
-              }
-          }
-          return false;
-      }
-
-      /**
-       * Check if the entity has an arbitrary type of weapon
-       *
-       * @param name internal name of the weapon.
-       * @return true if at least one ready item.
-       */
-      public boolean hasWorkingWeapon(String name) {
-          for (Mounted m : weaponList) {
-              if ((m.getType() instanceof WeaponType) && m.isReady()) {
-                  WeaponType type = (WeaponType) m.getType();
-                  if (type.getInternalName().equalsIgnoreCase(name)) {
-                      return true;
-                  }
-              }
-          }
-          return false;
-      }
-
-      /**
-       * Check if the entity has an arbitrary type of weapon
-       *
-       * @param flag      A WeaponType.F_XXX
-       * @param secondary A WeaponType.S_XXX or -1 for don't care
-       * @param location  The location to check e.g. Mech.LOC_LARM
-       * @return true if at least one ready item.
-       */
-      public boolean hasWorkingWeapon(BigInteger flag, int secondary, int location) {
-          // go through the location slot by slot, because of misc equipment that
-          // is spreadable
-          for (int slot = 0; slot < getNumberOfCriticals(location); slot++) {
-              CriticalSlot crit = getCritical(location, slot);
-              if ((null != crit)
-                      && (crit.getType() == CriticalSlot.TYPE_EQUIPMENT)) {
-                  Mounted mount = crit.getMount();
-                  if (mount == null) {
-                      continue;
-                  }
-                  if ((mount.getType() instanceof WeaponType) && mount.isReady()) {
-                      WeaponType type = (WeaponType) mount.getType();
-                      if (type.hasFlag(flag)
-                              && ((secondary == -1) || type.hasSubType(secondary))) {
-                          return true;
-                      }
-                  }
-              }
-          }
-          return false;
-      }
-
-      /**
-       * Returns the amount of heat that the entity can sink each turn.
-       */
-      public abstract int getHeatCapacity();
-
-      /**
-       * Returns the amount of heat that the entity can sink each turn, factoring
-       * in whether the entity is standing in water.
-       */
-      public abstract int getHeatCapacityWithWater();
-
-      /**
-       * Returns extra heat generated by engine crits
-       */
-      public abstract int getEngineCritHeat();
-
-      /**
-       * Returns a critical hit slot
-       */
-      public CriticalSlot getCritical(int loc, int slot) {
-          return crits[loc][slot];
-      }
-
-      /**
-       * Sets a critical hit slot
-       */
-      public void setCritical(int loc, int slot, CriticalSlot cs) {
-          crits[loc][slot] = cs;
-      }
-
-      /**
-       * Adds a critical to the first available slot in the location.
-       *
-       * @return true if there was room for the critical
-       */
-      public boolean addCritical(int loc, CriticalSlot cs) {
-          for (int i = 0; i < getNumberOfCriticals(loc); i++) {
-              if (getCritical(loc, i) == null) {
-                  crits[loc][i] = cs;
-                  return true;
-              }
-          }
-          return false; // no slot available :(
-      }
-
-      /**
-       * Adds a critical to a critical slot, first trying the supplied slot
-       * number, and continuing from there if it's full
-       *
-       * @return true if there was room for the critical
-       */
-      public boolean addCritical(int loc, CriticalSlot cs, int slotNumber) {
-          for (int i = 0; i < getNumberOfCriticals(loc); i++) {
-              if (getCritical(loc, slotNumber) == null) {
-                  crits[loc][slotNumber] = cs;
-                  return true;
-              }
-              slotNumber = (slotNumber + 1) % getNumberOfCriticals(loc);
-          }
-          return false; // no slot available :(
-      }
-
-      /**
-       * Attempts to set the given slot to the given critical. If the desired slot
-       * is full, adds the critical to the first available slot.
-       *
-       * @return true if the crit was succesfully added to any slot
-       */
-      public boolean addCritical(int loc, int slot, CriticalSlot cs) {
-          if (getCritical(loc, slot) == null) {
-              setCritical(loc, slot, cs);
-              return true;
-          }
-          return addCritical(loc, cs);
-      }
-
-      /**
-       * Removes all matching critical slots from the location
-       */
-      public void removeCriticals(int loc, CriticalSlot cs) {
-          for (int i = 0; i < getNumberOfCriticals(loc); i++) {
-              if ((getCritical(loc, i) != null) && getCritical(loc, i).equals(cs)) {
-                  setCritical(loc, i, null);
-              }
-          }
-      }
-
-      /**
-       * Returns the number of empty critical slots in a location
-       */
-      public int getEmptyCriticals(int loc) {
-          int empty = 0;
-
-          for (int i = 0; i < getNumberOfCriticals(loc); i++) {
-              if (getCritical(loc, i) == null) {
-                  empty++;
-              }
-          }
-          return empty;
-      }
-
-      /**
-       * Returns the number of operational critical slots remaining in a location
-       */
-      public int getHittableCriticals(int loc) {
-          int hittable = 0;
-
-          for (int i = 0; i < getNumberOfCriticals(loc); i++) {
-              CriticalSlot crit = getCritical(loc, i);
-              if ((crit != null) && getCritical(loc, i).isHittable()) {
-                  hittable++;
-              }
-              // Reactive armor criticals in a location with armor should count
-              // as hittable, evne though they aren't actually hittable
-              else if ((crit != null)
-                      && (crit.getType() == CriticalSlot.TYPE_EQUIPMENT)
-                      && (crit.getMount() != null)
-                      && crit.getMount().getType().hasFlag(MiscType.F_REACTIVE)
-                      && (getArmor(loc) > 0)) {
-                  hittable++;
-              }
-          }
-          return hittable;
-      }
-
-      /**
-       * Returns true if this location should transfer criticals to the next
-       * location inwards. Checks to see that every critical in this location is
-       * either already totally destroyed (not just hit) or was never hittable to
-       * begin with.
-       */
-      public boolean canTransferCriticals(int loc) {
-          for (int i = 0; i < getNumberOfCriticals(loc); i++) {
-              CriticalSlot crit = getCritical(loc, i);
-              if ((crit != null) && !crit.isDestroyed() && crit.isEverHittable()) {
-                  return false;
-              }
-          }
-          return true;
-      }
-
-      /**
-       * Only Mechs have Gyros but this helps keep the code a bit cleaner.
-       *
-       * @return <code>-1</code>
-       */
-      public int getGyroType() {
-          return -1;
-      }
-
-      /**
-       * Returns the number of operational critical slots of the specified type in
-       * the location
-       */
-      public int getGoodCriticals(CriticalSlot cs, int loc) {
-          return getGoodCriticals(cs.getType(), cs.getIndex(), loc);
-      }
-
-      /**
-       * Returns the number of operational critical slots of the specified type in
-       * the location
-       */
-      public int getGoodCriticals(int type, int index, int loc) {
-          int operational = 0;
-          Mounted m = null;
-          if (type == CriticalSlot.TYPE_EQUIPMENT) {
-              m = getEquipment(index);
-          }
-
-          int numberOfCriticals = getNumberOfCriticals(loc);
-          for (int i = 0; i < numberOfCriticals; i++) {
-              CriticalSlot ccs = getCritical(loc, i);
-
-              //  Check to see if this crit mounts the supplied item
-              //  For systems, we can compare the index, but for equipment we
-              //  need to get the Mounted that is mounted in that index and
-              //  compare types.  Superheavies may have two Mounted in each crit
-              if ((ccs != null) && (ccs.getType() == type)) {
-                  if (!ccs.isDestroyed() && !ccs.isBreached()) {
-                      if ((type == CriticalSlot.TYPE_SYSTEM) && (ccs.getIndex() == index)) {
-                          operational++;
-                      } else if ((type == CriticalSlot.TYPE_EQUIPMENT) && (m.equals(ccs.getMount()) || m.equals(ccs
-                              .getMount2()))) {
-                          operational++;
-                      }
-                  }
-              }
-          }
-          return operational;
-      }
-
-      /**
-       * The number of critical slots that are destroyed or breached in the
-       * location or missing along with it (if it was blown off).
-       */
-      public int getBadCriticals(int type, int index, int loc) {
-          int hits = 0;
-          Mounted m = null;
-          if (type == CriticalSlot.TYPE_EQUIPMENT) {
-              m = getEquipment(index);
-          }
-
-          int numberOfCriticals = getNumberOfCriticals(loc);
-          for (int i = 0; i < numberOfCriticals; i++) {
-              CriticalSlot ccs = getCritical(loc, i);
-
-              //  Check to see if this crit mounts the supplied item
-              //  For systems, we can compare the index, but for equipment we
-              //  need to get the Mounted that is mounted in that index and
-              //  compare types.  Superheavies may have two Mounted in each crit
-              if ((ccs != null) && (ccs.getType() == type)) {
-                  if (ccs.isDestroyed() || ccs.isBreached() || ccs.isMissing()) {
-                      if ((type == CriticalSlot.TYPE_SYSTEM) && (ccs.getIndex() == index)) {
-                          hits++;
-                      } else if ((type == CriticalSlot.TYPE_EQUIPMENT) && (m.equals(ccs.getMount()) || m.equals(ccs
-                              .getMount2()))) {
-                          hits++;
-                      }
-                  }
-              }
-          }
-          return hits;
-      }
-
-      /**
-       * Number of slots damaged (but not breached) in a location
-       */
-      public int getDamagedCriticals(int type, int index, int loc) {
-          int hits = 0;
-          Mounted m = null;
-          if (type == CriticalSlot.TYPE_EQUIPMENT) {
-              m = getEquipment(index);
-          }
-
-          int numberOfCriticals = getNumberOfCriticals(loc);
-          for (int i = 0; i < numberOfCriticals; i++) {
-              CriticalSlot ccs = getCritical(loc, i);
-
-              //  Check to see if this crit mounts the supplied item
-              //  For systems, we can compare the index, but for equipment we
-              //  need to get the Mounted that is mounted in that index and
-              //  compare types.  Superheavies may have two Mounted in each crit
-              if ((ccs != null) && (ccs.getType() == type)) {
-                  if (ccs.isDamaged()) {
-                      if ((type == CriticalSlot.TYPE_SYSTEM) && (ccs.getIndex() == index)) {
-                          hits++;
-                      } else if ((type == CriticalSlot.TYPE_EQUIPMENT) && (m.equals(ccs.getMount()) || m.equals(ccs
-                              .getMount2()))) {
-                          hits++;
-                      }
-                  }
-              }
-          }
-          return hits;
-      }
-
-      /**
-       * Number of slots doomed, missing or destroyed in a location
-       */
-      public int getHitCriticals(int type, int index, int loc) {
-          int hits = 0;
-          Mounted m = null;
-          if (type == CriticalSlot.TYPE_EQUIPMENT) {
-              m = getEquipment(index);
-          }
-
-          int numberOfCriticals = getNumberOfCriticals(loc);
-          for (int i = 0; i < numberOfCriticals; i++) {
-              CriticalSlot ccs = getCritical(loc, i);
-
-              //  Check to see if this crit mounts the supplied item
-              //  For systems, we can compare the index, but for equipment we
-              //  need to get the Mounted that is mounted in that index and
-              //  compare types.  Superheavies may have two Mounted in each crit
-              if ((ccs != null) && (ccs.getType() == type)) {
-                  if (ccs.isDamaged() || ccs.isBreached() || ccs.isMissing()) {
-                      if ((type == CriticalSlot.TYPE_SYSTEM) && (ccs.getIndex() == index)) {
-                          hits++;
-                      } else if ((type == CriticalSlot.TYPE_EQUIPMENT) && (m.equals(ccs.getMount()) || m.equals(ccs
-                              .getMount2()))) {
-                          hits++;
-                      }
-                  }
-              }
-          }
-          return hits;
-      }
-
-      protected abstract int[] getNoOfSlots();
-
-      /**
-       * Returns the number of total critical slots in a location
-       */
-      public int getNumberOfCriticals(int loc) {
-          int[] noOfSlots = getNoOfSlots();
-          if ((null == noOfSlots) || (loc >= noOfSlots.length)
-                  || (loc == LOC_NONE)) {
-              return 0;
-          }
-          return noOfSlots[loc];
-      }
-
-      /**
-       * Returns the number of critical slots present in the section, destroyed or
-       * not.
-       */
-      public int getNumberOfCriticals(int type, int index, int loc) {
-          int num = 0;
-          int numCrits = getNumberOfCriticals(loc);
-          for (int i = 0; i < numCrits; i++) {
-              CriticalSlot ccs = getCritical(loc, i);
-              if ((ccs != null) && (ccs.getType() == type)
-                      && (ccs.getIndex() == index)) {
-                  num++;
-              }
-          }
-          return num;
-      }
-
-      /**
-       * Returns the number of critical slots present in the section, destroyed or
-       * not.
-       */
-      public int getNumberOfCriticals(EquipmentType etype, int loc) {
-          int num = 0;
-          int numberOfCriticals = getNumberOfCriticals(loc);
-          for (int i = 0; i < numberOfCriticals; i++) {
-              CriticalSlot ccs = getCritical(loc, i);
-              if ((ccs != null) && (getEquipmentType(ccs) != null)
-                      && getEquipmentType(ccs).equals(etype)) {
-                  num++;
-              }
-          }
-          return num;
-      }
-
-      /**
-       * Returns the number of critical slots present in the mech, destroyed or
-       * not.
-       */
-      public int getNumberOfCriticals(EquipmentType etype) {
-          int num = 0;
-          int locations = locations();
-          for (int l = 0; l < locations; l++) {
-              num += getNumberOfCriticals(etype, l);
-          }
-          return num;
-      }
-
-      /**
-       * Returns how many of the given equipment are present in the mech,
-       * destroyed or not.
-       */
-      public int getNumberOf(EquipmentType etype) {
-          int total = 0;
-          for (Mounted m : equipmentList) {
-              if (m.getType().equals(etype)) {
-                  total++;
-              }
-          }
-          return total;
-      }
-
-      /**
-       * Returns true if the entity has a hip crit. Overridden by sub-classes.
-       */
-      public boolean hasHipCrit() {
-          return false;
-      }
-
-      /**
-       * Returns true if the entity has a leg actuator crit
-       */
-      public boolean hasLegActuatorCrit() {
-          boolean hasCrit = false;
-
-          for (int i = 0; i < locations(); i++) {
-              if (locationIsLeg(i)) {
-                  if ((getBadCriticals(CriticalSlot.TYPE_SYSTEM,
-                          Mech.ACTUATOR_HIP, i) > 0)
-                          || (getBadCriticals(CriticalSlot.TYPE_SYSTEM,
-                                  Mech.ACTUATOR_UPPER_LEG, i) > 0)
-                                  || (getBadCriticals(CriticalSlot.TYPE_SYSTEM,
-                                          Mech.ACTUATOR_LOWER_LEG, i) > 0)
-                                          || (getBadCriticals(CriticalSlot.TYPE_SYSTEM,
-                                                  Mech.ACTUATOR_FOOT, i) > 0)) {
-                      hasCrit = true;
-                      break;
-                  }
-              }
-          }
-          return hasCrit;
-      }
-
-      /**
-       * Returns true if there is at least 1 functional system of the type
-       * specified in the location
-       */
-      public boolean hasWorkingSystem(int system, int loc) {
-          for (int i = 0; i < getNumberOfCriticals(loc); i++) {
-              CriticalSlot ccs = getCritical(loc, i);
-              if ((ccs != null) && (ccs.getType() == CriticalSlot.TYPE_SYSTEM)
-                      && (ccs.getIndex() == system) && !ccs.isDamaged()
-                      && !ccs.isBreached()) {
-                  return true;
-              }
-          }
-          return false;
-      }
-
-      /**
-       * Returns false if there is at least one non-repairable critical slot for
-       * this system in the given location
-       */
-      public boolean isSystemRepairable(int system, int loc) {
-          for (int i = 0; i < getNumberOfCriticals(loc); i++) {
-              CriticalSlot ccs = getCritical(loc, i);
-              if ((ccs != null) && (ccs.getType() == CriticalSlot.TYPE_SYSTEM)
-                      && (ccs.getIndex() == system) && !ccs.isRepairable()) {
-                  return false;
-              }
-          }
-          return true;
-      }
-
-      /**
-       * Returns true if the the location has a system of the type, whether is
-       * destroyed or not
-       */
-      public boolean hasSystem(int system, int loc) {
-          for (int i = 0; i < getNumberOfCriticals(loc); i++) {
-              CriticalSlot ccs = getCritical(loc, i);
-              if ((ccs != null) && (ccs.getType() == CriticalSlot.TYPE_SYSTEM)
-                      && (ccs.getIndex() == system)) {
-                  return true;
-              }
-          }
-          return false;
-      }
-
-      /**
-       * Checks to see if this entity is wielding any vibroblades
-       *
-       * @return always returns <code>false</code> as Only biped mechs can wield
-       * vibroblades
-       */
-      public boolean hasVibroblades() {
-          return false;
-      }
-
-      /**
-       * Checks to see if any heat is given off by an active vibro blade
-       *
-       * @param location
-       * @return always returns <code>0</code> as Only biped mechs can wield
-       * vibroblades
-       */
-      public int getActiveVibrobladeHeat(int location) {
-          return 0;
-      }
-
-      public int getActiveVibrobladeHeat(int location, boolean ignoreMode) {
-          return 0;
-      }
-
-      /**
-       * Does the mech have any shields. a mech can have up to 2 shields.
-       *
-       * @return <code>true</code> if <code>shieldCount</code> is greater than 0
-       * else <code>false</code>
-       */
-      public boolean hasShield() {
-          return false;
-      }
-
-      /**
-       * Check to see how many shields of a certian size a mek has. you can have
-       * up to shields per mech. However they can be of different size and each
-       * size has its own draw backs. So check each size and add modifers based on
-       * the number shields of that size.
-       */
-      public int getNumberOfShields(long size) {
-          return 0;
-      }
-
-      /**
-       * Does the mech have an active shield This should only be called after
-       * hasShield has been called.
-       */
-      public boolean hasActiveShield(int location, boolean rear) {
-          return true;
-      }
-
-      /**
-       * Does the mech have an active shield This should only be called by
-       * hasActiveShield(location,rear)
-       */
-      public boolean hasActiveShield(int location) {
-          return false;
-      }
-
-      /**
-       * Does the mech have a passive shield This should only be called after
-       * hasShield has been called.
-       */
-      public boolean hasPassiveShield(int location, boolean rear) {
-          return false;
-      }
-
-      /**
-       * Does the mech have a passive shield This should only be called by
-       * hasPassiveShield(location,rear)
-       */
-      public boolean hasPassiveShield(int location) {
-          return false;
-      }
-
-      /**
-       * Does the mech have an shield in no defense mode
-       */
-      public boolean hasNoDefenseShield(int location) {
-          return false;
-      }
-
-      /**
-       * This method checks to see if a unit has Underwater Maneuvering Units Only
-       * Battle Mechs may have UMU's
-       *
-       * @return <code>boolean</code> if the entity has usable UMU crits.
-       */
-      public boolean hasUMU() {
-          if (!(this instanceof Mech) && !(this instanceof BattleArmor)) {
-              return false;
-          }
-
-          int umuCount = getActiveUMUCount();
-
-          return umuCount > 0;
-      }
-
-      /**
-       * This counts the number of UMU's a Mech has that are still viable
-       *
-       * @return number <code>int</code>of useable UMU's
-       */
-      public int getActiveUMUCount() {
-          int count = 0;
-
-          if ((this instanceof BattleArmor)
-                  && (getMovementMode() == EntityMovementMode.INF_UMU)) {
-              // UMU MP for BA is stored in jumpMP
-              return jumpMP;
-          }
-
-          if (hasShield() && (getNumberOfShields(MiscType.S_SHIELD_LARGE) > 0)) {
-              return 0;
-          }
-
-          for (Mounted m : getMisc()) {
-              EquipmentType type = m.getType();
-              if ((type instanceof MiscType) && type.hasFlag(MiscType.F_UMU)
-                      && !(m.isDestroyed() || m.isMissing() || m.isBreached())) {
-                  count++;
-              }
-          }
-
-          return count;
-      }
-
-      /**
-       * This returns all UMU a mech has.
-       *
-       * @return <code>int</code>Total number of UMUs a mech has.
-       */
-      public int getAllUMUCount() {
-          int count = 0;
-
-          if ((this instanceof BattleArmor)
-                  && (getMovementMode() == EntityMovementMode.INF_UMU)) {
-              // UMU MP for BA is stored in jumpMP
-              return jumpMP;
-          }
-
-          if (!(this instanceof Mech)) {
-              return 0;
-          }
-
-          if (hasShield() && (getNumberOfShields(MiscType.S_SHIELD_LARGE) > 0)) {
-              return 0;
-          }
-
-          for (Mounted m : getMisc()) {
-              EquipmentType type = m.getType();
-              if ((type instanceof MiscType) && type.hasFlag(MiscType.F_UMU)) {
-                  count++;
-              }
-          }
-
-          return count;
-      }
-
-      /**
-       * Does the mech have a functioning ECM unit?
-       */
-      public boolean hasActiveECM() {
-          return hasActiveECM(false);
-      }
-
-      /**
-       * check if we have an active ECM unit for stealth armor purposes
-       *
-       * @param stealth
-       * @return
-       */
-      public boolean hasActiveECM(boolean stealth) {
-          // no ECM in space unless strat op option enabled
-          if (game.getBoard().inSpace()
-                  && !game.getOptions().booleanOption("stratops_ecm")) {
-              return false;
-          }
-          if (!isShutDown()) {
-              for (Mounted m : getMisc()) {
-                  EquipmentType type = m.getType();
-                  // EQ equipment does not count for stealth armor
-                  if (stealth && type.hasFlag(MiscType.F_EW_EQUIPMENT)) {
-                      continue;
-                  }
-                  // TacOps p. 100 Angle ECM can have 1 ECM and 1 ECCM at the same
-                  // time
-                  if ((type instanceof MiscType)
-                          && type.hasFlag(MiscType.F_ECM)
-                          && (m.curMode().equals("ECM")
-                                  || m.curMode().equals("ECM & ECCM") || m
-                                  .curMode().equals("ECM & Ghost Targets"))) {
-                      return !(m.isInoperable());
-                  }
-              }
-          }
-          return false;
-      }
-
-      /**
-       * Does the mech have a functioning ECM unit?
-       */
-      public boolean hasActiveAngelECM() {
-          // no ECM in space unless strat op option enabled
-          if (game.getBoard().inSpace()
-                  && !game.getOptions().booleanOption("stratops_ecm")) {
-              return false;
-          }
-          if (game.getOptions().booleanOption("tacops_angel_ecm")
-                  && !isShutDown()) {
-              for (Mounted m : getMisc()) {
-                  EquipmentType type = m.getType();
-                  if ((type instanceof MiscType)
-                          && type.hasFlag(MiscType.F_ANGEL_ECM)
-                          && (m.curMode().equals("ECM")
-                                  || m.curMode().equals("ECM & ECCM") || m
-                                  .curMode().equals("ECM & Ghost Targets"))) {
-                      return !(m.isInoperable());
-                  }
-              }
-          }
-          return false;
-      }
-
-      /**
-       * WOR Does the mech have a functioning ECM unit?
-       */
-      public boolean hasActiveNovaECM() {
-          // no ECM in space unless strat op option enabled
-          if (game.getBoard().inSpace()
-                  && !game.getOptions().booleanOption("stratops_ecm")) {
-              return false;
-          }
-          if (!isShutDown()) {
-              for (Mounted m : getMisc()) {
-                  EquipmentType type = m.getType();
-                  if ((type instanceof MiscType) && type.hasFlag(MiscType.F_NOVA)
-                          && m.curMode().equals("ECM")) {
-                      return !(m.isInoperable());
-                  }
-              }
-          }
-          return false;
-      }
-
-      /**
-       * Does the mech have a functioning ECM unit, tuned to ghost target
-       * generation?
-       */
-
-      /**
-       * Does the mech have a functioning ECM unit, tuned to ghost target
-       * generation?
-       */
-      public boolean hasGhostTargets(boolean active) {
-          // no Ghost Targets in space unless strat op option enabled
-          if (game.getBoard().inSpace()) {
-              return false;
-          }
-
-          // if you failed your ghost target PSR, then it doesn't matter
-          if ((active && (getGhostTargetRollMoS() < 0)) || isShutDown()) {
-              return false;
-          }
-          boolean hasGhost = false;
-          for (Mounted m : getMisc()) {
-              EquipmentType type = m.getType();
-              // TacOps p. 100 Angle ECM can have ECM/ECCM and Ghost Targets at
-              // the same time
-              if ((type instanceof MiscType)
-                      && type.hasFlag(MiscType.F_ECM)
-                      && (m.curMode().equals("Ghost Targets")
-                              || m.curMode().equals("ECM & Ghost Targets") || m
-                              .curMode().equals("ECCM & Ghost Targets"))
-                              && !(m.isInoperable() || getCrew().isUnconscious())) {
-                  hasGhost = true;
-              }
-              if ((type instanceof MiscType)
-                      && type.hasFlag(MiscType.F_COMMUNICATIONS)
-                      && m.curMode().equals("Ghost Targets")
-                      && (getTotalCommGearTons() >= 7)
-                      && !(m.isInoperable() || getCrew().isUnconscious())) {
-                  hasGhost = true;
-              }
-          }
-          return hasGhost;
-      }
-
-      /**
-       * Checks to see if this entity has a functional ECM unit that is using
-       * ECCM.
-       *
-       * @return <code>true</code> if the entity has angelecm and it is in ECCM
-       * mode <code>false</code> if the entity does not have angel ecm or
-       * it is not in eccm mode or it is damaged.
-       */
-      public boolean hasActiveECCM() {
-          // no ECM in space unless strat op option enabled
-          if (game.getBoard().inSpace()
-                  && !game.getOptions().booleanOption("stratops_ecm")) {
-              return false;
-          }
-          if ((game.getOptions().booleanOption("tacops_eccm") || game
-                  .getOptions().booleanOption("stratops_ecm")) && !isShutDown()) {
-              for (Mounted m : getMisc()) {
-                  EquipmentType type = m.getType();
-                  // TacOps p. 100 Angle ECM can have 1 ECM and 1 ECCM at the same
-                  // time
-                  if ((type instanceof MiscType)
-                          && ((type.hasFlag(MiscType.F_ECM) && (m.curMode()
-                                  .equals("ECCM")
-                                  || m.curMode().equals("ECM & ECCM") || m
-                                  .curMode().equals("ECCM & Ghost Targets"))) || (type
-                                          .hasFlag(MiscType.F_COMMUNICATIONS) && m
-                                          .curMode().equals("ECCM")))) {
-                      return !m.isInoperable();
-                  }
-              }
-          }
-          return false;
-      }
-
-      /**
-       * Checks to see if this unit has a functional AngelECM unit that is using
-       * ECCM.
-       *
-       * @return <code>true</code> if the entity has angelecm and it is in ECCM
-       * mode <code>false</code> if the entity does not have angel ecm or
-       * it is not in eccm mode or it is damaged.
-       */
-      public boolean hasActiveAngelECCM() {
-          if (game.getOptions().booleanOption("tacops_angel_ecm")
-                  && game.getOptions().booleanOption("tacops_eccm")
-                  && !isShutDown()) {
-              for (Mounted m : getMisc()) {
-                  EquipmentType type = m.getType();
-                  if ((type instanceof MiscType)
-                          && type.hasFlag(MiscType.F_ANGEL_ECM)
-                          && (m.curMode().equals("ECCM")
-                                  || m.curMode().equals("ECM & ECCM") || m
-                                  .curMode().equals("ECCM & Ghost Targets"))) {
-                      return !(m.isDestroyed() || m.isMissing() || m.isBreached() || isShutDown());
-                  }
-              }
-          }
-          return false;
-      }
-
-      /**
-       * What's the range of the ECM equipment? Infantry can have ECM that just
-       * covers their own hex.
-       *
-       * @return the <code>int</code> range of this unit's ECM. This value will be
-       * <code>Entity.NONE</code> if no ECM is active.
-       */
-      public int getECMRange() {
-          // no ECM in space unless strat op option enabled
-          if (game.getBoard().inSpace()
-                  && !game.getOptions().booleanOption("stratops_ecm")) {
-              return Entity.NONE;
-          }
-          // If we have stealth up and running, there's no bubble.
-          if (isStealthOn()) {
-              return Entity.NONE;
-          }
-
-          if (!isShutDown()) {
-              for (Mounted m : getMisc()) {
-                  EquipmentType type = m.getType();
-                  if ((type instanceof MiscType) && type.hasFlag(MiscType.F_ECM)
-                          && !m.isInoperable()) {
-                      if (type.hasFlag(MiscType.F_SINGLE_HEX_ECM)) {
-                          return 0;
-                      }
-                      int toReturn = 6;
-                      if (type.hasFlag(MiscType.F_ANGEL_ECM)
-                              && (this instanceof BattleArmor)) {
-                          toReturn = 2;
-                      }
-                      if (type.hasFlag(MiscType.F_EW_EQUIPMENT)
-                              || type.hasFlag(MiscType.F_NOVA)
-                              || type.hasFlag(MiscType.F_WATCHDOG)) {
-                          toReturn = 3;
-                      }
-                      if (game.getPlanetaryConditions().hasEMI()) {
-                          return toReturn * 2;
-                      }
-                      return toReturn;
-                  }
-              }
-          }
-          return Entity.NONE;
-      }
-
-      /**
-       * Does the mech have a functioning BAP? This is just for the basic BAP for
-       * Beagle BloodHound WatchDog Clan Active or Light.
-       */
-      public boolean hasBAP() {
-          return hasBAP(true);
-      }
-
-      public boolean hasBAP(boolean checkECM) {
-          if (((game != null) && game.getPlanetaryConditions().hasEMI())
-                  || isShutDown()) {
-              return false;
-          }
-          for (Mounted m : getMisc()) {
-              EquipmentType type = m.getType();
-              if ((type instanceof MiscType) && type.hasFlag(MiscType.F_BAP)) {
-
-                  if (!m.isInoperable()) {
-                      // Beagle Isn't affected by normal ECM
-                      if (type.getName().equals("Beagle Active Probe")) {
-
-                          if ((game != null)
-                                  && checkECM
-                                  && ComputeECM.isAffectedByAngelECM(this,
-                                          getPosition(), getPosition())) {
-                              return false;
-                          }
-                          return true;
-                      }
-                      return !checkECM
-                              || (game == null)
-                              || !ComputeECM.isAffectedByECM(this, getPosition(),
-                                      getPosition());
-                  }
-              }
-          }
-          // check for Manei Domini implants
-          if (((crew.getOptions().booleanOption("cyber_eye_im") || crew
-                  .getOptions().booleanOption("mm_eye_im"))
-                  && (this instanceof Infantry) && !(this instanceof BattleArmor))
-                  || (crew.getOptions().booleanOption("mm_eye_im") && (crew
-                          .getOptions().booleanOption("vdni") || crew
-                          .getOptions().booleanOption("bvdni")))) {
-              return !checkECM
-                      || !ComputeECM.isAffectedByECM(this, getPosition(),
-                              getPosition());
-          }
-          // check for quirk
-          if (hasQuirk(OptionsConstants.QUIRK_POS_IMPROVED_SENSORS)) {
-              return !checkECM
-                      || !ComputeECM.isAffectedByECM(this, getPosition(),
-                              getPosition());
-          }
-          // check for SPA
-          if (crew.getOptions().booleanOption("eagle_eyes")) {
-              return !checkECM
-                      || !ComputeECM.isAffectedByECM(this, getPosition(),
-                              getPosition());
-          }
-
-          return false;
-      }
-
-      /**
-       * What's the range of the BAP equipment?
-       *
-       * @return the <code>int</code> range of this unit's BAP. This value will be
-       * <code>Entity.NONE</code> if no BAP is active.
-       */
-      public int getBAPRange() {
-          if (game.getPlanetaryConditions().hasEMI() || isShutDown()) {
-              return Entity.NONE;
-          }
-          // check for Manei Domini implants
-          int cyberBonus = 0;
-          if (((crew.getOptions().booleanOption("cyber_eye_im") || crew
-                  .getOptions().booleanOption("mm_eye_im"))
-                  && (this instanceof Infantry) && !(this instanceof BattleArmor))
-                  || (crew.getOptions().booleanOption("mm_eye_im") && (crew
-                          .getOptions().booleanOption("vdni") || crew
-                          .getOptions().booleanOption("bvdni")))) {
-              cyberBonus = 1;
-          }
-
-          // check for quirks
-          // TODO: assuming the range of this active probe is 2
-          // http://www.classicbattletech.com/forums/index.php/topic,52961.new.html#new
-          int quirkBonus = 0;
-          if (hasQuirk(OptionsConstants.QUIRK_POS_IMPROVED_SENSORS)) {
-              quirkBonus = 2;
-          }
-
-          // check for SPA
-          int spaBonus = 0;
-          if (crew.getOptions().booleanOption("eagle_eyes")) {
-              spaBonus = 1;
-          }
-
-          for (Mounted m : getMisc()) {
-              EquipmentType type = m.getType();
-              if ((type instanceof MiscType) && type.hasFlag(MiscType.F_BAP)
-                      && !m.isInoperable()) {
-                  // System.err.println("BAP type name: "+m.getName()+"
-                  // internalName: "+((MiscType)m.getType()).internalName);
-                  // in space the range of all BAPs is given by the mode
-                  if (game.getBoard().inSpace()) {
-                      if (m.curMode().equals("Medium")) {
-                          return 12;
-                      }
-                      return 6;
-                  }
-
-                  if (m.getName().equals("Bloodhound Active Probe (THB)")
-                          || m.getName().equals(Sensor.BAP)) {
-                      return 8 + cyberBonus + quirkBonus + spaBonus;
-                  }
-                  if ((m.getType()).getInternalName().equals(Sensor.CLAN_AP)
-                          || (m.getType()).getInternalName().equals(
-                                  Sensor.WATCHDOG)
-                                  || (m.getType()).getInternalName().equals(Sensor.NOVA)) {
-                      return 5 + cyberBonus + quirkBonus + spaBonus;
-                  }
-                  if ((m.getType()).getInternalName().equals(Sensor.LIGHT_AP)
-                          || (m.getType().getInternalName()
-                                  .equals(Sensor.CLBALIGHT_AP))
-                                  || (m.getType().getInternalName()
-                                          .equals(Sensor.ISBALIGHT_AP))) {
-                      return 3 + cyberBonus + quirkBonus + spaBonus;
-                  }
-                  if (m.getType().getInternalName().equals(Sensor.ISIMPROVED)
-                          || (m.getType().getInternalName()
-                                  .equals(Sensor.CLIMPROVED))) {
-                      return 2 + cyberBonus + quirkBonus + spaBonus;
-                  }
-                  return 4 + cyberBonus + quirkBonus + spaBonus;// everthing else should be
-                  // range 4
-              }
-          }
-          if ((cyberBonus + quirkBonus + spaBonus) > 0) {
-              return cyberBonus + quirkBonus + spaBonus;
-          }
-
-          return Entity.NONE;
-      }
-
-      /**
-       * Returns wether or not this entity has a Targeting Computer.
-       */
-      public boolean hasTargComp() {
-          for (Mounted m : getMisc()) {
-              if ((m.getType() instanceof MiscType)
-                      && m.getType().hasFlag(MiscType.F_TARGCOMP)) {
-                  return !m.isInoperable();
-              }
-          }
-          return false;
-      }
-
-      /**
-       * Returns wether or not this entity has a Targeting Computer that is in
-       * aimed shot mode.
-       */
-      public boolean hasAimModeTargComp() {
-          if (hasActiveEiCockpit()) {
-              if (this instanceof Mech) {
-                  if (((Mech) this).getCockpitStatus() == Mech.COCKPIT_AIMED_SHOT) {
-                      return true;
-                  }
-              } else {
-                  return true;
-              }
-          }
-          for (Mounted m : getMisc()) {
-              if ((m.getType() instanceof MiscType)
-                      && m.getType().hasFlag(MiscType.F_TARGCOMP)
-                      && m.curMode().equals("Aimed shot")) {
-                  return !m.isInoperable();
-              }
-          }
-          return false;
-      }
-
-      /**
-       * Returns whether this 'mech has a C3 Slave or not.
-       */
-      public boolean hasC3S() {
-          if (isShutDown() || isOffBoard()) {
-              return false;
-          }
-          for (Mounted m : getEquipment()) {
-              if ((m.getType() instanceof MiscType)
-                      && (m.getType().hasFlag(MiscType.F_C3S) || m.getType()
-                              .hasFlag(MiscType.F_C3SBS)) && !m.isInoperable()) {
-                  return true;
-              }
-          }
-          return false;
-      }
-
-      /**
-       * Only Meks can have CASE II so all other entites return false.
-       *
-       * @return true iff the mech has CASE II.
-       */
-      public boolean hasCASEII() {
-          return false;
-      }
-
-      /**
-       * Only Meks have CASE II so all other entites return false.
-       *
-       * @param location
-       * @return true iff the mech has CASE II at this location.
-       */
-      public boolean hasCASEII(int location) {
-          return false;
-      }
-
-      /**
-       * Does this entity have an undamaged HarJel system in this location?
-       * (Type-dependent, defaults to false.)
-       * Does not include Harjel II or Harjel III, as they do not prevent breach
-       * checks like Harjel does.
-       *
-       * @param location the <code>int</code> location to check
-       * @return a <code>boolean</code> value indicating a present HarJel system
-       */
-      public boolean hasHarJelIn(int location) {
-          for (Mounted mounted : getMisc()) {
-              if ((mounted.getLocation() == location)
-                      && mounted.isReady()
-                      && (mounted.getType().hasFlag(MiscType.F_HARJEL))) {
-                  return true;
-              }
-          }
-          return false;
-      }
-
-      public boolean hasBoostedC3() {
-          if (isShutDown() || isOffBoard()) {
-              return false;
-          }
-          for (Mounted m : getEquipment()) {
-              if ((m.getType().hasFlag(MiscType.F_C3SBS) || m.getType().hasFlag(
-                      WeaponType.F_C3MBS))
-                      && !m.isInoperable()) {
-                  return true;
-              }
-          }
-          return false;
-      }
-
-      /**
-       * Checks if the entity has a C3 Master.
-       *
-       * @return true if it has a working C3M computer and has a master.
-       */
-      public boolean hasC3M() {
-          if (isShutDown() || isOffBoard()) {
-              return false;
-          }
-          for (Mounted m : getEquipment()) {
-              if ((m.getType() instanceof WeaponType)
-                      && (m.getType().hasFlag(WeaponType.F_C3M) || m.getType()
-                              .hasFlag(WeaponType.F_C3MBS)) && !m.isInoperable()) {
-                  // If this unit is configured as a company commander,
-                  // and if this computer is the company master, then
-                  // this unit does not have a lance master computer.
-                  if (C3MasterIs(this)
-                          && (c3CompanyMasterIndex == getEquipmentNum(m))) {
-                      return false;
-                  }
-                  return true;
-              }
-          }
-          return false;
-      }
-
-      public boolean hasC3MM() {
-          if (isShutDown() || isOffBoard()) {
-              return false;
-          }
-
-          // Have we already determined that there's no company command master?
-          if (c3CompanyMasterIndex == LOC_NONE) {
-              return false;
-          }
-
-          // Do we need to determine that there's no company command master?
-          if (c3CompanyMasterIndex == LOC_DESTROYED) {
-              Iterator<Mounted> e = getEquipment().iterator();
-              while ((c3CompanyMasterIndex == LOC_DESTROYED) && e.hasNext()) {
-                  Mounted m = e.next();
-                  if ((m.getType() instanceof WeaponType)
-                          && (m.getType().hasFlag(WeaponType.F_C3M) || m
-                                  .getType().hasFlag(WeaponType.F_C3MBS))
-                                  && !m.isInoperable()) {
-                      // Now look for the company command master.
-                      while ((c3CompanyMasterIndex == LOC_DESTROYED)
-                              && e.hasNext()) {
-                          m = e.next();
-                          if ((m.getType() instanceof WeaponType)
-                                  && (m.getType().hasFlag(WeaponType.F_C3M) || m
-                                          .getType().hasFlag(WeaponType.F_C3MBS))
-                                          && !m.isInoperable()) {
-                              // Found the comany command master
-                              c3CompanyMasterIndex = getEquipmentNum(m);
-                          }
-                      }
-                  }
-              }
-              // If we haven't found the company command master, there is none.
-              if (c3CompanyMasterIndex == LOC_DESTROYED) {
-                  c3CompanyMasterIndex = LOC_NONE;
-                  return false;
-              }
-          }
-
-          Mounted m = getEquipment(c3CompanyMasterIndex);
-          if (!m.isDestroyed() && !m.isBreached()) {
-              return true;
-          }
-          return false;
-      }
-
-      /**
-       * Checks if it has any type of C3 computer.
-       *
-       * @return true iff it has a C3 computer.
-       */
-      public boolean hasC3() {
-          return hasC3S() || hasC3M() || hasC3MM();
-      }
-
-      /**
-       * Checks if we have nova CEWS that is not offline.
-       *
-       * @return
-       */
-      public boolean hasActiveNovaCEWS() {
-          if (isShutDown() || isOffBoard()) {
-              return false;
-          }
-          for (Mounted m : getEquipment()) {
-              if ((m.getType() instanceof MiscType)
-                      && m.getType().hasFlag(MiscType.F_NOVA)
-                      && !m.isInoperable() && !m.curMode().equals("Off")) {
-                  return true;
-              }
-          }
-          return false;
-      }
-
-      public boolean hasNovaCEWS() {
-          for (Mounted m : getEquipment()) {
-              if ((m.getType() instanceof MiscType)
-                      && m.getType().hasFlag(MiscType.F_NOVA)
-                      && !m.isInoperable()) {
-                  return true;
-              }
-          }
-          return false;
-      }
-
-      public boolean hasC3i() {
-          if (isShutDown() || isOffBoard()) {
-              return false;
-          }
-          for (Mounted m : getEquipment()) {
-              if ((m.getType() instanceof MiscType)
-                      && m.getType().hasFlag(MiscType.F_C3I) && !m.isInoperable()) {
-                  return true;
-              }
-          }
-          // check for Manei Domini implants
-          if ((this instanceof Infantry) && (null != crew)
-                  && crew.getOptions().booleanOption("mm_eye_im")
-                  && crew.getOptions().booleanOption("boost_comm_implant")) {
-              return true;
-          }
-          return false;
-      }
-
-      public String getC3NetId() {
-          if (c3NetIdString == null) {
-              if (hasC3()) {
-                  c3NetIdString = "C3." + getId();
-              } else if (hasC3i()) {
-                  c3NetIdString = "C3i." + getId();
-              } else if (hasActiveNovaCEWS()) {
-                  c3NetIdString = "C3Nova." + getId();
-              }
-          }
-          return c3NetIdString;
-      }
-
-      public String getOriginalNovaC3NetId() {
-          return "C3Nova." + getId();
-      }
-
-      /**
-       * Switches the C3 network Id to the new network ID.
-       */
-      public void newRoundNovaNetSwitch() {
-          if (hasNovaCEWS()) {
-              // FIXME: no check for network limit of 3 units
-              c3NetIdString = newC3NetIdString;
-          }
-      }
-
-      /**
-       * Set the C3 network ID to be used on the next turn. Used for reconfiguring
-       * a C3 network with Nova CEWS.
-       *
-       * @param str
-       */
-      public void setNewRoundNovaNetworkString(String str) {
-          // Only allow Nova CEWS to change
-          if (hasNovaCEWS()) {
-              newC3NetIdString = str;
-          } else {
-              newC3NetIdString = getOriginalNovaC3NetId();
-          }
-      }
-
-      /**
-       * Returns the C3 network id that will be switched to on the next turn.
-       *
-       * @return
-       */
-      public String getNewRoundNovaNetworkString() {
-          if ((newC3NetIdString == null) || (newC3NetIdString == "")) {
-              newC3NetIdString = getOriginalNovaC3NetId();
-          }
-          return newC3NetIdString;
-      }
-
-      public void setC3NetId(Entity e) {
-          if ((e == null) || isEnemyOf(e)) {
-              return;
-          }
-          c3NetIdString = e.c3NetIdString;
-      }
-
-      public void setC3NetIdSelf() {
-          if (hasActiveNovaCEWS()) {
-              c3NetIdString = "C3Nova." + getId();
-          } else {
-              c3NetIdString = "C3i." + getId();
-          }
-      }
-
-      /**
-       * Determine the remaining number of other C3 Master computers that can
-       * connect to this <code>Entity</code>.
-       * <p/>
-       * Please note, if this <code>Entity</code> does not have two C3 Master
-       * computers, then it must first be identified as a company commander;
-       * otherwise the number of free nodes will be zero.
-       *
-       * @return a non-negative <code>int</code> value.
-       */
-      public int calculateFreeC3MNodes() {
-          int nodes = 0;
-          if (hasC3MM()) {
-              nodes = 2;
-              if (game != null) {
-                  for (Entity e : game.getEntitiesVector()) {
-                      if (e.hasC3M() && (e != this)) {
-                          final Entity m = e.getC3Master();
-                          if (equals(m)) {
-                              nodes--;
-                          }
-                          if (nodes <= 0) {
-                              return 0;
-                          }
-                      }
-                  }
-              }
-          } else if (hasC3M() && C3MasterIs(this)) {
-              nodes = 3;
-              if (game != null) {
-                  for (Entity e : game.getEntitiesVector()) {
-                      if (e.hasC3() && (e != this)) {
-                          final Entity m = e.getC3Master();
-                          if (equals(m)) {
-                              nodes--;
-                          }
-                          if (nodes <= 0) {
-                              return 0;
-                          }
-                      }
-                  }
-              }
-          }
-          return nodes;
-      }
-
-      /**
-       * Determine the remaining number of other C3 computers that can connect to
-       * this <code>Entity</code>.
-       * <p/>
-       * Please note, if this <code>Entity</code> has two C3 Master computers,
-       * then this function only returns the remaining number of <b>C3 Slave</b>
-       * computers that can connect.
-       *
-       * @return a non-negative <code>int</code> value.
-       */
-      public int calculateFreeC3Nodes() {
-          int nodes = 0;
-          if (hasC3i()) {
-              nodes = 5;
-              if (game != null) {
-                  for (Entity e : game.getEntitiesVector()) {
-                      if (!equals(e) && onSameC3NetworkAs(e)) {
-                          nodes--;
-                          if (nodes <= 0) {
-                              return 0;
-                          }
-                      }
-                  }
-              }
-          } else if (hasC3M()) {
-              nodes = 3;
-              if (game != null) {
-                  for (Entity e : game.getEntitiesVector()) {
-                      if (e.hasC3() && !equals(e)) {
-                          final Entity m = e.getC3Master();
-                          if (equals(m)) {
-                              // If this unit is a company commander, and has two
-                              // C3 Master computers, only count C3 Slaves here.
-                              if (!C3MasterIs(this) || !hasC3MM() || e.hasC3S()) {
-                                  nodes--;
-                              }
-                          }
-                          if (nodes <= 0) {
-                              return 0;
-                          }
-                      }
-                  }
-              }
-          } else if (hasActiveNovaCEWS()) {
-              nodes = 2;
-              if (game != null) {
-                  for (Entity e : game.getEntitiesVector()) {
-                      if (!equals(e) && onSameC3NetworkAs(e)) {
-                          nodes--;
-                          if (nodes <= 0) {
-                              return 0;
-                          }
-                      }
-                  }
-              }
-          }
-          return nodes;
-      }
-
-      /**
-       * @return the entity "above" this entity in our c3 network, or this entity
-       * itself, if none is above this
-       */
-      public Entity getC3Top() {
-          Entity m = this;
-          Entity master = m.getC3Master();
-          while ((master != null)
-                  && !master.equals(m)
-                  && master.hasC3()
-                  && ((m.hasBoostedC3() && !ComputeECM.isAffectedByAngelECM(m,
-                          m.getPosition(),
-                          master.getPosition())) || !(ComputeECM
-                                  .isAffectedByECM(m, m.getPosition(),
-                                          master.getPosition())))
-                                          && ((master.hasBoostedC3() && !ComputeECM.isAffectedByAngelECM(
-                                                  master, master.getPosition(), master.getPosition())) || !(ComputeECM
-                                                          .isAffectedByECM(master, master.getPosition(),
-                                                                  master.getPosition())))) {
-              m = master;
-              master = m.getC3Master();
-          }
-          return m;
-      }
-
-      /**
-       * Return the unit that is current master of this unit's C3 network. If the
-       * master unit has been destroyed or had it's C3 master computer damaged,
-       * then this unit is out of the C3 network for the rest of the game. If the
-       * master unit has shut down, then this unit may return to the C3 network at
-       * a later time.
-       *
-       * @return the <code>Entity</code> that is the master of this unit's C3
-       * network. This value may be <code>null</code>. If the value master
-       * unit has shut down, then the value will be non-<code>null</code>
-       * after the master unit restarts.
-       */
-      public Entity getC3Master() {
-          if (c3Master == NONE) {
-              return null;
-          }
-          if (hasC3S() && (c3Master > NONE)) {
-              // since we can't seem to get the check working in setC3Master(),
-              // I'll just do it here, every time. This sucks.
-              Entity eMaster = game.getEntity(c3Master);
-              // Have we lost our C3Master?
-              if (eMaster == null) {
-                  c3Master = NONE;
-              }
-              // If our master is shut down, don't clear this slave's setting.
-              else if (eMaster.isShutDown()) {
-                  return null;
-              }
-              // Slave computers can't connect to single-computer company masters.
-              else if (eMaster.C3MasterIs(eMaster) && !eMaster.hasC3MM()) {
-                  c3Master = NONE;
-              }
-              // Has our lance master lost its computer?
-              else if (!eMaster.hasC3M()) {
-                  c3Master = NONE;
-              }
-          } else if (hasC3M() && (c3Master > NONE)) {
-              Entity eMaster = game.getEntity(c3Master);
-              // Have we lost our C3Master?
-              if (eMaster == null) {
-                  c3Master = NONE;
-              }
-              // If our master is shut down, don't clear this slave's setting.
-              else if (eMaster.isShutDown()) {
-                  return null;
-              }
-              // Has our company commander lost his company command computer?
-              else if (((eMaster.c3CompanyMasterIndex > LOC_NONE) && !eMaster
-                      .hasC3MM())
-                      || ((eMaster.c3CompanyMasterIndex <= LOC_NONE) && !eMaster
-                              .hasC3M())) {
-                  c3Master = NONE;
-              }
-              // maximum depth of a c3 network is 2 levels.
-              else if (eMaster != this) {
-                  Entity eCompanyMaster = eMaster.getC3Master();
-                  if ((eCompanyMaster != null)
-                          && (eCompanyMaster.getC3Master() != eCompanyMaster)) {
-                      c3Master = NONE;
-                  }
-              }
-          }
-          // If we aren't shut down, and if we don't have a company master
-          // computer, but have a C3Master, then we must have lost our network.
-          else if (!isShutDown() && !hasC3MM() && (c3Master > NONE)) {
-              c3Master = NONE;
-          }
-          if (c3Master == NONE) {
-              return null;
-          }
-          return game.getEntity(c3Master);
-      }
-
-      /**
-       * Get the ID of the master unit in this unit's C3 network. If the master
-       * unit has shut down, then the ID will still be returned. The only times
-       * when the value, <code>Entity.NONE</code> is returned is when this unit is
-       * permanently out of the C3 network, or when it was never in a C3 network.
-       *
-       * @return the <code>int</code> ID of the unit that is the master of this
-       * unit's C3 network, or <code>Entity.NONE</code>.
-       */
-      public int getC3MasterId() {
-          // Make sure that this unit is still on a C3 network.
-          // N.B. this call may set this.C3Master to NONE.
-          getC3Master();
-          return c3Master;
-      }
-
-      /**
-       * Determines if the passed <code>Entity</code> is the C3 Master of this
-       * unit.
-       * <p/>
-       * Please note, that when an <code>Entity</code> is it's own C3 Master, then
-       * it is a company commander.
-       * <p/>
-       * Also note that when <code>null</code> is the master for this
-       * <code>Entity</code>, then it is an independent master.
-       *
-       * @param e - the <code>Entity</code> that may be this unit's C3 Master.
-       * @return a <code>boolean</code> that is <code>true</code> when the passed
-       * <code>Entity</code> is this unit's commander. If the passed unit
-       * isn't this unit's commander, this routine returns
-       * <code>false</code>.
-       */
-      public boolean C3MasterIs(Entity e) {
-          if (e == null) {
-              if (c3Master == NONE) {
-                  return true;
-              }
-
-              return false; // if this entity has a C3Master then null is not
-              // it's master.
-          }
-          return (e.id == c3Master);
-      }
-
-      /**
-       * Set another <code>Entity</code> as our C3 Master
-       *
-       * @param e - the <code>Entity</code> that should be set as our C3 Master.
-       */
-      public void setC3Master(Entity e, boolean reset) {
-          if (e == null) {
-              setC3Master(NONE, reset);
-          } else {
-              if (isEnemyOf(e)) {
-                  return;
-              }
-              setC3Master(e.id, reset);
-          }
-      }
-
-      /**
-       * @param entityId
-       */
-      public void setC3Master(int entityId, boolean reset) {
-          if (reset && ((id == entityId) != (id == c3Master))) {
-              // this just changed from a company-level to lance-level (or vice
-              // versa); have to disconnect all slaved units to maintain
-              // integrity.
-              for (Entity e : game.getEntitiesVector()) {
-                  if (e.C3MasterIs(this) && !equals(e)) {
-                      e.setC3Master(NONE, reset);
-                  }
-              }
-          }
-          if (hasC3()) {
-              c3Master = entityId;
-          }
-          if (hasC3() && (entityId == NONE)) {
-              c3NetIdString = "C3." + id;
-          } else if (hasC3i() && (entityId == NONE)) {
-              c3NetIdString = "C3i." + id;
-          } else if (hasC3() || hasC3i()) {
-              c3NetIdString = game.getEntity(entityId).getC3NetId();
-          }
-          for (Entity e : game.getEntitiesVector()) {
-              if (e.C3MasterIs(this) && !equals(e)) {
-                  e.c3NetIdString = c3NetIdString;
-              }
-          }
-      }
-
-      public boolean onSameC3NetworkAs(Entity e) {
-          return onSameC3NetworkAs(e, false);
-      }
-
-      /**
-       * Checks if another entity is on the same c3 network as this entity
-       *
-       * @param e         The <code>Entity</code> to check against this entity
-       * @param ignoreECM a <code>boolean</code> indicating if ECM should be ignored, we
-       *                  need this for c3i
-       * @return a <code>boolean</code> that is <code>true</code> if the given
-       * entity is on the same network, <code>false</code> if not.
-       */
-      public boolean onSameC3NetworkAs(Entity e, boolean ignoreECM) {
-          if (isEnemyOf(e) || isShutDown() || e.isShutDown()) {
-              return false;
-          }
-
-          // Active Mek Stealth prevents entity from participating in C3.
-          // Turn off the stealth, and your back in the network.
-          if (((this instanceof Mech) || (this instanceof Tank))
-                  && isStealthActive()) {
-              return false;
-          }
-          if (((e instanceof Mech) || (e instanceof Tank)) && e.isStealthActive()) {
-              return false;
-          }
-
-          // C3i is easy - if they both have C3i, and their net ID's match,
-          // they're on the same network!
-          if (hasC3i() && e.hasC3i() && getC3NetId().equals(e.getC3NetId())) {
-              if (ignoreECM) {
-                  return true;
-              }
-              return !(ComputeECM.isAffectedByECM(e, e.getPosition(),
-                      e.getPosition()))
-                      && !(ComputeECM.isAffectedByECM(this, getPosition(),
-                              getPosition()));
-          }
-
-          // Nova is easy - if they both have Nova, and their net ID's match,
-          // they're on the same network!
-          // At least I hope thats how it works.
-          if (hasActiveNovaCEWS() && e.hasActiveNovaCEWS()
-                  && getC3NetId().equals(e.getC3NetId())) {
-              if (ignoreECM) {
-                  return true;
-              }
-              ECMInfo srcInfo = ComputeECM.getECMEffects(e, e.getPosition(),
-                      e.getPosition(), true, null);
-              ECMInfo dstInfo = ComputeECM.getECMEffects(this, getPosition(),
-                      getPosition(), true, null);
-              return !((srcInfo != null) && srcInfo.isNovaECM()) 
-                      && !((dstInfo != null) && dstInfo.isNovaECM());
-          }
-
-          // simple sanity check - do they both have C3, and are they both on the
-          // same network?
-          if (!hasC3() || !e.hasC3()) {
-              return false;
-          }
-          if ((getC3Top() == null) || (e.getC3Top() == null)) {
-              return false;
-          }
-          // got the easy part out of the way, now we need to verify that the
-          // network isn't down
-          return (getC3Top().equals(e.getC3Top()));
-      }
-
-      /**
-       * Returns whether there is CASE protecting the location.
-       */
-      public boolean locationHasCase(int loc) {
-          for (Mounted mounted : getMisc()) {
-              if ((mounted.getLocation() == loc)
-                      && mounted.getType().hasFlag(MiscType.F_CASE)) {
-                  return true;
-              }
-          }
-          return false;
-      }
-
-      /**
-       * Returns whether there is CASE anywhere on this {@code Entity}.
-       */
-      public boolean hasCase() {
-          // Clan Mechs always have CASE!
-          if (isClan()) {
-              return true;
-          }
-          for (Mounted mounted : getMisc()) {
-              if (mounted.getType().hasFlag(MiscType.F_CASE)) {
-                  return true;
-              }
-          }
-          return false;
-      }
-
-      /**
-       * Hits all criticals of the system occupying the specified critical slot.
-       * Used, for example, in a gauss rifle capacitor discharge. Does not apply
-       * any special effect of hitting the criticals, like ammo explosion.
-       */
-      public void hitAllCriticals(int loc, int slot) {
-          CriticalSlot orig = getCritical(loc, slot);
-          for (int i = 0; i < getNumberOfCriticals(loc); i++) {
-              CriticalSlot cs = getCritical(loc, i);
-              if ((cs != null) && (cs.getType() == orig.getType())) {
-                  Mounted csMount = cs.getMount();
-                  if ((csMount != null) && csMount.equals(orig.getMount())) {
-                      cs.setHit(true);
-                  }
-              }
-          }
-      }
-
-      /**
-       * Start a new round
-       *
-       * @param roundNumber the <code>int</code> number of the new round
-       */
-      @Override
-      public void newRound(int roundNumber) {
-          fell = false;
-          struck = false;
-          unloadedThisTurn = false;
-          loadedThisTurn = false;
-          done = false;
-          delta_distance = 0;
-          mpUsedLastRound = mpUsed;
-          mpUsed = 0;
-          isJumpingNow = false;
-          damageThisRound = 0;
-          if (assaultDropInProgress == 2) {
-              assaultDropInProgress = 0;
-          }
-          moved = EntityMovementType.MOVE_NONE;
-          movedBackwards = false;
-          isPowerReverse = false;
-          gotPavementBonus = false;
-          hitThisRoundByAntiTSM = false;
-          inReverse = false;
-          hitBySwarmsEntity.clear();
-          hitBySwarmsWeapon.clear();
-          setTaggedBy(-1);
-          setLayingMines(false);
-          setArmsFlipped(false);
-          setDisplacementAttack(null);
-          setFindingClub(false);
-          setSpotting(false);
-          spotTargetId = Entity.NONE;
-          setClearingMinefield(false);
-          setUnjammingRAC(false);
-          crew.setKoThisRound(false);
-          m_lNarcedBy |= m_lPendingNarc;
-          if (pendingINarcPods.size() > 0) {
-              iNarcPods.addAll(pendingINarcPods);
-              pendingINarcPods = new ArrayList<INarcPod>();
-          }
-          if (pendingNarcPods.size() > 0) {
-              narcPods.addAll(pendingNarcPods);
-              pendingNarcPods.clear();
-          }
-
-          // update the number of turns we used a blue shield
-          if (hasActiveBlueShield()) {
-              blueShieldRounds++;
-          }
-
-          // for dropping troops, check to see if they are going to land
-          // this turn, if so, then set their assault drop status to true
-          if (isAirborne()
-                  && !(this instanceof Aero)
-                  && (getAltitude() <= game.getPlanetaryConditions()
-                  .getDropRate())) {
-              setAssaultDropInProgress(true);
-          }
-
-          for (Mounted m : getEquipment()) {
-              m.newRound(roundNumber);
-          }
-
-          newRoundNovaNetSwitch();
-          doNewRoundIMP();
-
-          // reset hexes passed through
-          setPassedThrough(new Vector<Coords>());
-          setPassedThroughFacing(new ArrayList<Integer>());
-          if (playerPickedPassThrough == null) {
-              playerPickedPassThrough = new HashMap<>();
-          } else {
-              playerPickedPassThrough.clear();
-          }
-
-          resetFiringArcs();
-
-          resetBays();
-
-          // reset evasion
-          setEvading(false);
-
-          // make sensor checks
-          sensorCheck = Compute.d6(2);
-          // if the current sensor is BAP and BAP is critted, then switch to the
-          // first
-          // thing that works
-          if ((null != nextSensor) && nextSensor.isBAP() && !hasBAP(false)) {
-              for (Sensor sensor : getSensors()) {
-                  if (!sensor.isBAP()) {
-                      nextSensor = sensor;
-                      break;
-                  }
-              }
-          }
-          // change the active sensor, if requested
-          if (null != nextSensor) {
-              activeSensor = nextSensor;
-          }
-
-          // ghost target roll
-          ghostTargetRoll = Compute.d6(2);
-          ghostTargetOverride = Compute.d6(2);
-
-          // update fatigue count
-          if ((null != crew) && isDeployed()) {
-              crew.incrementFatigueCount();
-          }
-
-          // Update the inferno tracker.
-          infernos.newRound(roundNumber);
-          if (taserShutdownRounds > 0) {
-              taserShutdownRounds--;
-              if (taserShutdownRounds == 0) {
-                  shutdownByBATaser = false;
-              }
-          }
-          if (taserInterferenceRounds > 0) {
-              taserInterferenceRounds--;
-              if (taserInterferenceRounds == 0) {
-                  taserInterference = 0;
-                  taserInterferenceHeat = false;
-              }
-          }
-          if (taserFeedBackRounds > 0) {
-              taserFeedBackRounds--;
-          }
-
-          // If we are affected by the TSEMP Shutdown effect, we should remove
-          // it now, so we can startup during the end phase
-          if (getTsempEffect() == TSEMPWeapon.TSEMP_EFFECT_SHUTDOWN) {
-              setTsempEffect(TSEMPWeapon.TSEMP_EFFECT_NONE);
-              // The TSEMP interference effect shouldn't be removed until the start
-              //  of a round where we didn't have any TSEMP hits and didn't fire a
-              //  TSEMP, since we need the effect active during the firing phase
-          } else if ((getTsempHitsThisTurn() == 0) && !isFiredTsempThisTurn()) {
-              setTsempEffect(TSEMPWeapon.TSEMP_EFFECT_NONE);
-          }
-
-          // TSEMPs can fire every other round, so if we didn't fire last
-          //  round and the TSEMP isn't one-shot, reset it's fired state
-          if (hasFiredTsemp()) {
-              for (Mounted m : getWeaponList()) {
-                  if (m.getType().hasFlag(WeaponType.F_TSEMP)
-                          && !m.getType().hasFlag(WeaponType.F_ONESHOT)) {
-                      if (m.isTSEMPDowntime()) {
-                          m.setFired(false);
-                          m.setTSEMPDowntime(false);
-                      } else if (m.isFired()) {
-                          m.setTSEMPDowntime(true);
-                      }
-                  }
-              }
-          }
-
-          // Reset TSEMP hits
-          tsempHitsThisTurn = 0;
-          // Reset TSEMP firing flag
-          setFiredTsempThisTurn(false);
-
-          // Decrement the number of consecutive turns if not used last turn
-          if (!hasActivatedRadicalHS()) {
-              setConsecutiveRHSUses(Math.max(0, getConsecutiveRHSUses() - 1));
-          }
-          // Reset used RHS flag
-          deactivateRadicalHS();
-
-          clearAttackedByThisTurn();
-
-          setMadePointblankShot(false);
-
-          setSelfDestructedThisTurn(false);
-      }
-
-      /**
-       * Applies any damage that the entity has suffered. When anything gets hit
-       * it is simply marked as "hit" but does not stop working until this is
-       * called.
-       */
-      public void applyDamage() {
-          // mark all damaged equipment destroyed
-          for (Mounted mounted : getEquipment()) {
-              if (mounted.isHit()) {
-                  mounted.setDestroyed(true);
-              }
-          }
-
-          // destroy criticals that were hit last phase
-          for (int i = 0; i < locations(); i++) {
-              for (int j = 0; j < getNumberOfCriticals(i); j++) {
-                  final CriticalSlot cs = getCritical(i, j);
-                  if ((cs != null) && cs.isHit()) {
-                      cs.setDestroyed(true);
-                  }
-              }
-          }
-
-          // Reset any "blown off this phase" markers.
-          for (int i = 0; i < locations(); i++) {
-              setLocationBlownOffThisPhase(i, false);
-          }
-
-          // destroy armor/internals if the section was removed
-          for (int i = 0; i < locations(); i++) {
-              if (getInternal(i) == IArmorState.ARMOR_DOOMED) {
-                  setArmor(IArmorState.ARMOR_DESTROYED, i);
-                  setArmor(IArmorState.ARMOR_DESTROYED, i, true);
-                  setInternal(IArmorState.ARMOR_DESTROYED, i);
-                  // destroy any Narc beacons
-                  for (Iterator<NarcPod> iter = narcPods.iterator(); iter
-                          .hasNext(); ) {
-                      NarcPod p = iter.next();
-                      if (p.getLocation() == i) {
-                          iter.remove();
-                      }
-                  }
-                  for (Iterator<INarcPod> iter = iNarcPods.iterator(); iter
-                          .hasNext(); ) {
-                      INarcPod p = iter.next();
-                      if (p.getLocation() == i) {
-                          iter.remove();
-                      }
-                  }
-                  for (Iterator<NarcPod> iter = pendingNarcPods.iterator(); iter
-                          .hasNext(); ) {
-                      NarcPod p = iter.next();
-                      if (p.getLocation() == i) {
-                          iter.remove();
-                      }
-                  }
-                  for (Iterator<INarcPod> iter = pendingINarcPods.iterator(); iter
-                          .hasNext(); ) {
-                      INarcPod p = iter.next();
-                      if (p.getLocation() == i) {
-                          iter.remove();
-                      }
-                  }
-              }
-          }
-      }
-
-      /**
-       * Attempts to reload any empty weapons with the first ammo found
-       */
-      public void reloadEmptyWeapons() {
-          // try to reload weapons
-          for (Mounted mounted : getTotalWeaponList()) {
-              WeaponType wtype = (WeaponType) mounted.getType();
-
-              if (wtype.getAmmoType() != AmmoType.T_NA) {
-                  if ((mounted.getLinked() == null)
-                          || (mounted.getLinked().getUsableShotsLeft() <= 0)
-                          || mounted.getLinked().isDumping()) {
-                      loadWeaponWithSameAmmo(mounted);
-                  }
-              }
-          }
-      }
-
-      /**
-       * Return the currently operable AMS mounted in this Entity.
-       *
-       * @return
-       */
-      public List<Mounted> getActiveAMS() {
-          ArrayList<Mounted> ams = new ArrayList<>();
-          for (Mounted weapon : getWeaponList()) {
-              // Skip anything that's not AMS
-              if (!weapon.getType().hasFlag(WeaponType.F_AMS)) {
-                  continue;
-              }
-
-              // Make sure the AMS is good to go
-              if (!weapon.isReady() || weapon.isMissing()
-                      || weapon.curMode().equals("Off")) {
-                  continue;
-              }
-
-              // AMS blocked by transported units can not fire
-              if (isWeaponBlockedAt(weapon.getLocation(),
-                      weapon.isRearMounted())) {
-                  continue;
-              }
-
-              // Make sure ammo is loaded
-              boolean baAPDS = (this instanceof BattleArmor)
-                      && (weapon.getType().getInternalName().equals("ISBAAPDS"));
-              Mounted ammo = weapon.getLinked();
-              if (!(weapon.getType().hasFlag(WeaponType.F_ENERGY)) && !baAPDS
-                      && ((ammo == null) || (ammo.getUsableShotsLeft() == 0)
-                              || ammo.isDumping())) {
-                  loadWeapon(weapon);
-                  ammo = weapon.getLinked();
-              }
-
-              // try again
-              if (!(weapon.getType().hasFlag(WeaponType.F_ENERGY)) && !baAPDS
-                      && ((ammo == null) || (ammo.getUsableShotsLeft() == 0)
-                              || ammo.isDumping())) {
-                  // No ammo for this AMS.
-                  continue;
-              }
-              ams.add(weapon);
-          }
-          return ams;
-      }
-
-      /**
-       * Assign AMS systems to the most dangerous incoming missile attacks. This
-       * should only be called once per turn, or AMS will get extra attacks
-       */
-      public void assignAMS(Vector<WeaponHandler> vAttacks) {
-
-          HashSet<WeaponAttackAction> targets = new HashSet<WeaponAttackAction>();
-          for (Mounted ams : getActiveAMS()) {
-              // Ignore APDS, it gets assigned elsewhere
-              if (ams.isAPDS()) {
-                  continue;
-              }
-              // make a new vector of only incoming attacks in arc
-              Vector<WeaponAttackAction> vAttacksInArc = new Vector<WeaponAttackAction>(
-                      vAttacks.size());
-              for (WeaponHandler wr : vAttacks) {
-                  if (!targets.contains(wr.waa)
-                          && Compute.isInArc(game, getId(), getEquipmentNum(ams),
-                                  game.getEntity(wr.waa.getEntityId()))) {
-                      vAttacksInArc.addElement(wr.waa);
-                  }
-              }
-              // find the most dangerous salvo by expected damage
-              WeaponAttackAction waa = Compute.getHighestExpectedDamage(game,
-                      vAttacksInArc, true);
-              if (waa != null) {
-                  waa.addCounterEquipment(ams);
-                  targets.add(waa);
-              }
-          }
-      }
-
-      /**
-       * has the team attached a narc pod to me?
-       */
-      public boolean isNarcedBy(int nTeamID) {
-          for (NarcPod p : narcPods) {
-              if (p.getTeam() == nTeamID) {
-                  return true;
-              }
-          }
-          return false;
-      }
-
-      /**
-       * add a narc pod from this team to the mech. Unremovable
-       *
-       * @param pod The <code>NarcPod</code> to be attached.
-       */
-      public void attachNarcPod(NarcPod pod) {
-          pendingNarcPods.add(pod);
-      }
-
-      /**
-       * attach an iNarcPod
-       *
-       * @param pod The <code>INarcPod</code> to be attached.
-       */
-      public void attachINarcPod(INarcPod pod) {
-          pendingINarcPods.add(pod);
-      }
-
-      /**
-       * Have we been iNarced with a homing pod from that team?
-       *
-       * @param nTeamID The id of the team that we are wondering about.
-       * @return true if the Entity is narced by that team.
-       */
-      public boolean isINarcedBy(int nTeamID) {
-          for (INarcPod pod : iNarcPods) {
-              if ((pod.getTeam() == nTeamID)
-                      && (pod.getType() == INarcPod.HOMING)) {
-                  return true;
-              }
-          }
-          return false;
-      }
-
-      /**
-       * Have we been iNarced with the named pod from any team?
-       *
-       * @param type the <code>int</code> type of iNarc pod.
-       * @return <code>true</code> if we have.
-       */
-      public boolean isINarcedWith(long type) {
-          for (INarcPod pod : iNarcPods) {
-              if (pod.getType() == type) {
-                  return true;
-              }
-          }
-          return false;
-      }
-
-      /**
-       * Remove all attached iNarc Pods
-       */
-      public void removeAllINarcPods() {
-          iNarcPods.clear();
-      }
-
-      /**
-       * Do we have any iNarc Pods attached?
-       *
-       * @return true iff one or more iNarcPods are attached.
-       */
-      public boolean hasINarcPodsAttached() {
-          if (iNarcPods.size() > 0) {
-              return true;
-          }
-          return false;
-      }
-
-      /**
-       * Get an <code>Enumeration</code> of <code>INarcPod</code>s that are
-       * attached to this entity.
-       *
-       * @return an <code>Enumeration</code> of <code>INarcPod</code>s.
-       */
-      public Iterator<INarcPod> getINarcPodsAttached() {
-          return iNarcPods.iterator();
-      }
-
-      /**
-       * Remove an <code>INarcPod</code> from this entity.
-       *
-       * @param pod the <code>INarcPod</code> to be removed.
-       * @return <code>true</code> if the pod was removed, <code>false</code> if
-       * the pod was not attached to this entity.
-       */
-      public boolean removeINarcPod(INarcPod pod) {
-          return iNarcPods.remove(pod);
-      }
-
-      /**
-       * Calculates the battle value of this entity
-       */
-      public abstract int calculateBattleValue();
-
-      public boolean useGeometricMeanBV() {
-          return useGeometricBV || ((game != null)
-                  && game.getOptions().booleanOption("geometric_mean_bv"));
-      }
-
-      public boolean useReducedOverheatModifierBV() {
-          return (useReducedOverheatModifierBV || ((game != null)
-                  && game.getOptions().booleanOption("reduced_overheat_modifier_bv")));
-      }
-
-      /**
-       * Calculates the battle value of this mech. If the parameter is true, then
-       * the battle value for c3 will be added whether the mech is currently part
-       * of a network or not. This should be overwritten if necessary
-       *
-       * @param ignoreC3    if the contribution of the C3 computer should be ignored when
-       *                    calculating BV.
-       * @param ignorePilot if the extra BV due to piloting skill should be ignore, needed
-       *                    for c3 bv
-       */
-      public int calculateBattleValue(boolean ignoreC3, boolean ignorePilot) {
-          if (useManualBV) {
-              return manualBV;
-          }
-          return calculateBattleValue();
-      }
-
-      /**
-       * Generates a vector containing reports on all useful information about
-       * this entity.
-       */
-      public abstract Vector<Report> victoryReport();
-
-      /**
-       * Two entities are equal if their ids are equal
-       */
-      @Override
-      public boolean equals(Object obj) {
-          if(this == obj) {
-              return true;
-          }
-          if((null == obj) || (getClass() != obj.getClass())) {
-              return false;
-          }
-          final Entity other = (Entity) obj;
-          return (id == other.id);
-      }
-
-      @Override
-      public int hashCode() {
-          return id;
-      }
-
-      /**
-       * Get the movement mode of the entity
-       */
-      public EntityMovementMode getMovementMode() {
-          return movementMode;
-      }
-
-      /**
-       * Get the movement mode of the entity as a String.
-       */
-      public String getMovementModeAsString() {
-          switch (getMovementMode()) {
-          case NONE:
-              return "None";
-          case BIPED:
-          case BIPED_SWIM:
-              return "Biped";
-          case QUAD:
-          case QUAD_SWIM:
-              return "Quad";
-          case TRACKED:
-              return "Tracked";
-          case WHEELED:
-              return "Wheeled";
-          case HOVER:
-              return "Hover";
-          case VTOL:
-              return "VTOL";
-          case NAVAL:
-              return "Naval";
-          case HYDROFOIL:
-              return "Hydrofoil";
-          case SUBMARINE:
-              return "Submarine";
-          case INF_UMU:
-              return "UMU";
-          case INF_LEG:
-              return "Leg";
-          case INF_MOTORIZED:
-              return "Motorized";
-          case INF_JUMP:
-              return "Jump";
-          case WIGE:
-              return "WiGE";
-          case AERODYNE:
-              return "Aerodyne";
-          case SPHEROID:
-              return "Spheroid";
-          case RAIL:
-              return "Rail";
-          case MAGLEV:
-              return "MagLev";
-          default:
-              return "ERROR";
-          }
-      }
-
-      /**
-       * Set the movement type of the entity
-       */
-      public void setMovementMode(EntityMovementMode movementMode) {
-          this.movementMode = movementMode;
-      }
-
-      /**
-       * Helper function to determine if a entity is a biped
-       */
-      public boolean entityIsBiped() {
-          return (getMovementMode() == EntityMovementMode.BIPED);
-      }
-
-      /**
-       * Helper function to determine if a entity is a quad
-       */
-      public boolean entityIsQuad() {
-          return (getMovementMode() == EntityMovementMode.QUAD);
-      }
-
-      /**
-       * Returns true is the entity needs a roll to stand up
-       */
-      public boolean needsRollToStand() {
-          return true;
-      }
-
-      /**
-       * Returns an entity's base piloting skill roll needed Only use this version
-       * if the entity is through processing movement
-       */
-      public PilotingRollData getBasePilotingRoll() {
-          return getBasePilotingRoll(moved);
-      }
-
-      /**
-       * Returns an entity's base piloting skill roll needed
-       */
-      public PilotingRollData getBasePilotingRoll(EntityMovementType moveType) {
-          final int entityId = getId();
-
-          PilotingRollData roll;
-
-          // Crew dead?
-          if (getCrew().isDead() || getCrew().isDoomed()
-                  || (getCrew().getHits() >= 6)) {
-              // Following line switched from impossible to automatic failure
-              // -- bug fix for dead units taking PSRs
-              return new PilotingRollData(entityId, TargetRoll.AUTOMATIC_FAIL,
-                      "Pilot dead");
-          }
-          // pilot awake?
-          else if (!getCrew().isActive()) {
-              return new PilotingRollData(entityId, TargetRoll.IMPOSSIBLE,
-                      "Pilot unconscious");
-          }
-          // gyro operational?
-          if ((getBadCriticals(CriticalSlot.TYPE_SYSTEM, Mech.SYSTEM_GYRO,
-                  Mech.LOC_CT) > 1) && (getGyroType() != Mech.GYRO_HEAVY_DUTY)) {
-              return new PilotingRollData(entityId, TargetRoll.AUTOMATIC_FAIL,
-                      getCrew().getPiloting() + 6, "Gyro destroyed");
-          }
-
-          // Takes 3+ hits to kill an HD Gyro.
-          if ((getBadCriticals(CriticalSlot.TYPE_SYSTEM, Mech.SYSTEM_GYRO,
-                  Mech.LOC_CT) > 2) && (getGyroType() == Mech.GYRO_HEAVY_DUTY)) {
-              return new PilotingRollData(entityId, TargetRoll.AUTOMATIC_FAIL,
-                      getCrew().getPiloting() + 6, "Gyro destroyed");
-          }
-
-          // both legs present?
-          if (this instanceof BipedMech) {
-              if (((BipedMech) this).countBadLegs() == 2) {
-                  return new PilotingRollData(entityId,
-                          TargetRoll.AUTOMATIC_FAIL,
-                          getCrew().getPiloting() + 10, "Both legs destroyed");
-              }
-          } else if (this instanceof QuadMech) {
-              if (((QuadMech) this).countBadLegs() >= 3) {
-                  return new PilotingRollData(entityId,
-                          TargetRoll.AUTOMATIC_FAIL, getCrew().getPiloting()
-                          + (((Mech) this).countBadLegs() * 5),
-                          ((Mech) this).countBadLegs() + " legs destroyed");
-              }
-          }
-          // entity shut down?
-          if (isShutDown() && isShutDownThisPhase()) {
-              return new PilotingRollData(entityId, TargetRoll.AUTOMATIC_FAIL,
-                      getCrew().getPiloting() + 3, "Reactor shut down");
-          } else if (isShutDown()) {
-              return new PilotingRollData(entityId, TargetRoll.AUTOMATIC_FAIL,
-                      TargetRoll.IMPOSSIBLE, "Reactor shut down");
-          }
-
-          // okay, let's figure out the stuff then
-          roll = new PilotingRollData(entityId, getCrew().getPiloting(),
-                  "Base piloting skill");
-
-          // Let's see if we have a modifier to our piloting skill roll. We'll
-          // pass in the roll
-          // object and adjust as necessary
-          roll = addEntityBonuses(roll);
-
-          // add planetary condition modifiers
-          roll = addConditionBonuses(roll, moveType);
-
-          if (isCarefulStand() && ((getWalkMP() - mpUsed) > 2)) {
-              roll.addModifier(-2, "careful stand");
-          }
-
-          if (hasQuirk(OptionsConstants.QUIRK_NEG_HARD_PILOT)) {
-              roll.addModifier(+1, "hard to pilot");
-          }
-
-          if (getPartialRepairs() != null) {
-              if (getPartialRepairs().booleanOption("mech_gyro_1_crit")) {
-                  roll.addModifier(+1, "Partial repair of Gyro (+1)");
-              }
-              if (getPartialRepairs().booleanOption("mech_gyro_2_crit")) {
-                  roll.addModifier(+1, "Partial repair of Gyro (+2)");
-              }
-          }
-
-          if (game.getOptions().booleanOption("tacops_fatigue")
-                  && crew.isPilotingFatigued()) {
-              roll.addModifier(1, "fatigue");
-          }
-
-          if (taserInterference > 0) {
-              roll.addModifier(taserInterference, "taser interference");
-          }
-
-          if ((game.getPhase() == Phase.PHASE_MOVEMENT) && isPowerReverse()) {
-              roll.addModifier(1, "power reverse");
-          }
-
-          return roll;
-      }
-
-      /**
-       * Add in any piloting skill mods
-       */
-      public abstract PilotingRollData addEntityBonuses(PilotingRollData roll);
-
-      /**
-       * Add in any modifiers due to global conditions like light/weather/etc.
-       */
-      public PilotingRollData addConditionBonuses(PilotingRollData roll,
-              EntityMovementType moveType) {
-
-          if (moveType == EntityMovementType.MOVE_SPRINT) {
-              roll.addModifier(2, "Sprinting");
-          }
-
-          PlanetaryConditions conditions = game.getPlanetaryConditions();
-          // check light conditions for "running" entities
-          if ((moveType == EntityMovementType.MOVE_RUN)
-                  || (moveType == EntityMovementType.MOVE_SPRINT)
-                  || (moveType == EntityMovementType.MOVE_VTOL_RUN)
-                  || (moveType == EntityMovementType.MOVE_OVER_THRUST)) {
-              int lightPenalty = conditions.getLightPilotPenalty();
-              if (lightPenalty > 0) {
-                  roll.addModifier(lightPenalty,
-                          conditions.getLightDisplayableName());
-              }
-          }
-
-          // check weather conditions for all entities
-          int weatherMod = conditions.getWeatherPilotPenalty();
-          if ((weatherMod != 0)
-                  && !game.getBoard().inSpace()
-                  && ((null == crew) || !crew.getOptions().booleanOption(
-                          "allweather"))) {
-              roll.addModifier(weatherMod, conditions.getWeatherDisplayableName());
-          }
-
-          // check wind conditions for all entities
-          int windMod = conditions.getWindPilotPenalty(this);
-          if ((windMod != 0)
-                  && !game.getBoard().inSpace()
-                  && ((null == crew) || !crew.getOptions().booleanOption(
-                          "allweather"))) {
-              roll.addModifier(windMod, conditions.getWindDisplayableName());
-          }
-
-          return roll;
-      }
-
-      /**
-       * Checks if the entity is getting up. If so, returns the target roll for
-       * the piloting skill check.
-       */
-      public PilotingRollData checkGetUp(MoveStep step,
-              EntityMovementType moveType) {
-
-          if ((step == null)
-                  || ((step.getType() != MoveStepType.GET_UP) 
-                          && (step.getType() != MoveStepType.CAREFUL_STAND))) {
-              return new PilotingRollData(id, TargetRoll.CHECK_FALSE,
-                      "Check false: Entity is not attempting to get up.");
-          }
-
-          PilotingRollData roll = getBasePilotingRoll(moveType);
-
-          if (this instanceof BipedMech) {
-              if ((((Mech) this).countBadLegs() >= 1)
-                      && (isLocationBad(Mech.LOC_LARM) 
-                              && isLocationBad(Mech.LOC_RARM))) {
-                  roll.addModifier(TargetRoll.IMPOSSIBLE,
-                          "can't get up with destroyed leg and arms");
-                  return roll;
-              }
-          }
-
-          if (isHullDown() && (this instanceof QuadMech)) {
-              roll.addModifier(TargetRoll.AUTOMATIC_SUCCESS,
-                      "getting up from hull down");
-              return roll;
-          }
-
-          if (!needsRollToStand()
-                  && (getBadCriticals(CriticalSlot.TYPE_SYSTEM, Mech.SYSTEM_GYRO,
-                          Mech.LOC_CT) < 2)) {
-              roll.addModifier(TargetRoll.AUTOMATIC_SUCCESS, "\n"
-                      + getDisplayName()
-                      + " does not need to make a piloting skill check "
-                      + "to stand up because it has all four of " + "its legs.");
-              return roll;
-          }
-
-          // append the reason modifier
-          roll.append(new PilotingRollData(getId(), 0, "getting up"));
-          addPilotingModifierForTerrain(roll, step);
-          return roll;
-      }
-
-      /**
-       * Checks if the entity is attempting to run with damage that would force a
-       * PSR. If so, returns the target roll for the piloting skill check.
-       */
-      public PilotingRollData checkRunningWithDamage(
-              EntityMovementType overallMoveType) {
-          PilotingRollData roll = getBasePilotingRoll(overallMoveType);
-
-          int gyroDamage = getBadCriticals(CriticalSlot.TYPE_SYSTEM,
-                  Mech.SYSTEM_GYRO, Mech.LOC_CT);
-          if (getGyroType() == Mech.GYRO_HEAVY_DUTY) {
-              gyroDamage--; // HD gyro ignores 1st damage
-          }
-          if (((overallMoveType == EntityMovementType.MOVE_RUN) || (overallMoveType == EntityMovementType.MOVE_SPRINT))
-                  && !isProne() && ((gyroDamage > 0) || hasHipCrit())) {
-              // append the reason modifier
-              roll.append(new PilotingRollData(getId(), 0,
-                      "running with damaged hip actuator or gyro"));
-          } else {
-              roll.addModifier(TargetRoll.CHECK_FALSE,
-                      "Check false: Entity is not attempting to run with damage");
-          }
-          addPilotingModifierForTerrain(roll);
-          return roll;
-      }
-
-      /**
-       * Checks if the entity is attempting to sprint with MASC engaged. If so,
-       * returns the target roll for the piloting skill check.
-       */
-      public PilotingRollData checkSprintingWithMASC(
-              EntityMovementType overallMoveType, int used) {
-          PilotingRollData roll = getBasePilotingRoll(overallMoveType);
-
-          if ((overallMoveType == EntityMovementType.MOVE_SPRINT)
-                  && (used > ((int) Math.ceil(2.0 * this.getWalkMP())))) {
-              roll.append(new PilotingRollData(getId(), 0,
-                      "sprinting with active MASC/Supercharger"));
-          } else {
-              roll.addModifier(TargetRoll.CHECK_FALSE,
-                      "Check false: Entity is not attempting to sprint with MASC");
-          }
-
-          addPilotingModifierForTerrain(roll);
-          return roll;
-      }
-
-      /**
-       * Checks if the entity is attempting to sprint with supercharger engaged.
-       * If so, returns the target roll for the piloting skill check.
-       */
-      public PilotingRollData checkSprintingWithSupercharger(
-              EntityMovementType overallMoveType, int used) {
-          PilotingRollData roll = getBasePilotingRoll(overallMoveType);
-
-          if ((overallMoveType == EntityMovementType.MOVE_SPRINT)
-                  && (used > ((int) Math.ceil(2.5 * this.getWalkMP())))) {
-              roll.append(new PilotingRollData(getId(), 0,
-                      "sprinting with active MASC/Supercharger"));
-          } else {
-              roll.addModifier(TargetRoll.CHECK_FALSE,
-                      "Check false: Entity is not attempting to sprint with Supercharger");
-          }
-
-          addPilotingModifierForTerrain(roll);
-          return roll;
-      }
-
-      /**
-       * Checks if an entity is passing through certain terrain while not moving
-       * carefully
-       */
-      public PilotingRollData checkRecklessMove(MoveStep step,
-              EntityMovementType moveType, IHex curHex, Coords lastPos,
-              Coords curPos, IHex prevHex) {
-          PilotingRollData roll = getBasePilotingRoll(moveType);
-          // no need to go further if movement is careful
-          if (step.isCareful()) {
-              roll.addModifier(TargetRoll.CHECK_FALSE, "moving carefully");
-              return roll;
-          }
-
-          // this only applies in fog, night conditions, or if a hex along the
-          // move path has ice
-          boolean isFoggy = game.getPlanetaryConditions().getFog() != PlanetaryConditions.FOG_NONE;
-          boolean isDark = game.getPlanetaryConditions().getLight() > PlanetaryConditions.L_DUSK;
-
-          // if we are jumping, then no worries
-          if (moveType == EntityMovementType.MOVE_JUMP) {
-              roll.addModifier(TargetRoll.CHECK_FALSE, "jumping is not reckless?");
-              return roll;
-          }
-
-          // we need to make this check on the first move forward and anytime the
-          // hex is not clear or is a level change
-          if ((isFoggy || isDark) && !lastPos.equals(curPos)
-                  && lastPos.equals(step.getEntity().getPosition())) {
-              roll.append(new PilotingRollData(getId(), 0, "moving recklessly"));
-          }
-          // FIXME: no perfect solution in the current code to determine if hex is
-          // clear. I will use movement costs
-          else if ((isFoggy || isDark)
-                  && !lastPos.equals(curPos)
-                  && ((curHex.movementCost(this) > 0) || ((null != prevHex) && (prevHex
-                          .getLevel() != curHex
-                          .getLevel())))) {
-              roll.append(new PilotingRollData(getId(), 0, "moving recklessly"));
-              // ice conditions
-          } else if (curHex.containsTerrain(Terrains.ICE)) {
-              roll.append(new PilotingRollData(getId(), 4, "moving recklessly"));
-          } else {
-              roll.addModifier(TargetRoll.CHECK_FALSE, "not moving recklessly");
-          }
-
-          adjustDifficultTerrainPSRModifier(roll);
-
-          return roll;
-      }
-
-      /**
-       * Checks if the entity is landing (from a jump) with damage that would
-       * force a PSR. If so, returns the target roll for the piloting skill check.
-       */
-      public PilotingRollData checkLandingWithDamage(
-              EntityMovementType overallMoveType) {
-          PilotingRollData roll = getBasePilotingRoll(overallMoveType);
-
-          if (((getBadCriticals(CriticalSlot.TYPE_SYSTEM, Mech.SYSTEM_GYRO,
-                  Mech.LOC_CT) > 0) && (getGyroType() != Mech.GYRO_HEAVY_DUTY))
-                  || ((getBadCriticals(CriticalSlot.TYPE_SYSTEM,
-                          Mech.SYSTEM_GYRO, Mech.LOC_CT) > 1) && (getGyroType() == Mech.GYRO_HEAVY_DUTY))
-                          || hasLegActuatorCrit()) {
-              // append the reason modifier
-              roll.append(new PilotingRollData(getId(), 0,
-                      "landing with damaged leg actuator or gyro"));
-              addPilotingModifierForTerrain(roll);
-          } else {
-              roll.addModifier(
-                      TargetRoll.CHECK_FALSE,
-                      "Entity does not have gyro or leg actuator damage -- checking for purposes of determining PSR " +
-                      "after jump.");
-          }
-          return roll;
-      }
-
-      /**
-       * Checks if the entity is landing (from a jump) with a prototype JJ If so,
-       * returns the target roll for the piloting skill check.
-       */
-      public PilotingRollData checkLandingWithPrototypeJJ(
-              EntityMovementType overallMoveType) {
-          PilotingRollData roll = getBasePilotingRoll(overallMoveType);
-
-          if (getJumpType() == Mech.JUMP_PROTOTYPE) {
-              // append the reason modifier
-              roll.append(new PilotingRollData(getId(), 3,
-                      "landing with prototype jump jets"));
-              addPilotingModifierForTerrain(roll);
-          } else {
-              roll.addModifier(
-                      TargetRoll.CHECK_FALSE,
-                      "Entity does not have protype jump jets -- checking for purposes of determining PSR after jump.");
-          }
-          return roll;
-      }
-
-      /**
-       * Checks if an entity is landing (from a jump) in heavy woods.
-       */
-      public PilotingRollData checkLandingInHeavyWoods(
-              EntityMovementType overallMoveType, IHex curHex) {
-          PilotingRollData roll = getBasePilotingRoll(overallMoveType);
-          if (curHex.containsTerrain(Terrains.WOODS, 2)) {
-              roll.append(new PilotingRollData(getId(), 0,
-                      "landing in heavy woods"));
-              addPilotingModifierForTerrain(roll);
-          } else if (curHex.containsTerrain(Terrains.WOODS, 3)) {
-              roll.append(new PilotingRollData(getId(), 0,
-                      "landing in ultra woods"));
-              addPilotingModifierForTerrain(roll);
-          } else {
-              roll.addModifier(TargetRoll.CHECK_FALSE,
-                      "hex does not contain heavy or ultra woods");
-          }
-          return roll;
-      }
-
-      /**
-       * Checks if the entity is landing (from a jump) on ice-covered water.
-       */
-      public PilotingRollData checkLandingOnIce(
-              EntityMovementType overallMoveType, IHex curHex) {
-          PilotingRollData roll = getBasePilotingRoll(overallMoveType);
-
-          if (curHex.containsTerrain(Terrains.ICE)
-                  && (curHex.terrainLevel(Terrains.WATER) > 0)) {
-              roll.append(new PilotingRollData(getId(), 0,
-                      "landing on ice-covered water"));
-              addPilotingModifierForTerrain(roll);
-              adjustDifficultTerrainPSRModifier(roll);
-          } else {
-              roll.addModifier(TargetRoll.CHECK_FALSE,
-                      "hex is not covered by ice");
-          }
-
-          return roll;
-      }
-
-      /**
-       * return a <code>PilotingRollData</code> checking for wether this Entity
-       * moved too fast due to low gravity
-       *
-       * @param step
-       * @return
-       */
-      public PilotingRollData checkMovedTooFast(MoveStep step,
-              EntityMovementType moveType) {
-          PilotingRollData roll = getBasePilotingRoll(moveType);
-          addPilotingModifierForTerrain(roll, step);
-          switch (moveType) {
-          case MOVE_WALK:
-          case MOVE_RUN:
-          case MOVE_VTOL_WALK:
-          case MOVE_VTOL_RUN:
-              int maxSafeMP = (int) Math.ceil(getOriginalWalkMP() * 1.5);
-              if ((this instanceof Tank) && gotPavementBonus) {
-                  maxSafeMP++;
-              }
-              if (step.getMpUsed() > maxSafeMP) {
-                  roll.append(new PilotingRollData(getId(), 0,
-                          "used more MPs than at 1G possible"));
-              } else {
-                  roll.addModifier(TargetRoll.CHECK_FALSE,
-                          "Check false: Entity did not use more "
-                                  + "MPs walking/running than possible at 1G");
-              }
-              break;
-          case MOVE_JUMP:
-              if (step.getMpUsed() > getJumpMP(false)) {
-                  roll.append(new PilotingRollData(getId(), 0,
-                          "used more MPs than at 1G possible"));
-                  int gravMod = game.getPlanetaryConditions()
-                          .getGravityPilotPenalty();
-                  if ((gravMod != 0) && !game.getBoard().inSpace()) {
-                      roll.addModifier(gravMod, game
-                              .getPlanetaryConditions().getGravity()
-                              + "G gravity");
-                  }
-              } else {
-                  roll.addModifier(TargetRoll.CHECK_FALSE,
-                          "Check false: Entity did not use more "
-                                  + "MPs jumping than possible at 1G");
-              }
-              break;
-          default:
-          }
-          return roll;
-      }
-
-      /**
-       * Checks if the entity might skid on pavement. If so, returns the target
-       * roll for the piloting skill check.
-       */
-      public PilotingRollData checkSkid(EntityMovementType moveType, IHex prevHex,
-              EntityMovementType overallMoveType, MoveStep prevStep,
-              int prevFacing, int curFacing, Coords lastPos, Coords curPos,
-              boolean isInfantry, int distance) {
-
-          PilotingRollData roll = getBasePilotingRoll(overallMoveType);
-          addPilotingModifierForTerrain(roll, lastPos);
-
-          if (isAirborne() || isAirborneVTOLorWIGE()) {
-              roll.addModifier(TargetRoll.CHECK_FALSE,
-                      "Check false: flyinge entities don't skid");
-              return roll;
-          }
-
-          if (isInfantry) {
-              roll.addModifier(TargetRoll.CHECK_FALSE,
-                      "Check false: infantry don't skid");
-              return roll;
-          }
-
-          if (moveType == EntityMovementType.MOVE_JUMP) {
-              roll.addModifier(TargetRoll.CHECK_FALSE,
-                      "Check false: jumping entities don't skid");
-              return roll;
-          }
-
-          if ((null != prevStep) && prevStep.isHasJustStood()) {
-              roll.addModifier(TargetRoll.CHECK_FALSE,
-                      "Check false: getting up entities don't skid");
-              return roll;
-          }
-
-          /*
-           * IHex curHex = null; if (null != curPos) { curHex =
-           * game.getBoard().getHex(curPos); }
-           */
-
-          boolean prevStepPavement;
-          if (prevStep != null) {
-              prevStepPavement = prevStep.isPavementStep();
-          } else {
-              prevStepPavement = prevHex.hasPavement();
-          }
-
-          // TODO: add check for elevation of pavement, road,
-          // or bridge matches entity elevation.
-          if ((prevHex != null) && prevHex.containsTerrain(Terrains.ICE)
-                  && (((movementMode != EntityMovementMode.HOVER)
-                          && (movementMode != EntityMovementMode.WIGE))
-                          || (((movementMode == EntityMovementMode.HOVER)
-                                  || (movementMode == EntityMovementMode.WIGE))
-                                  && ((game.getPlanetaryConditions()
-                                          .getWeather() == PlanetaryConditions.WE_HEAVY_SNOW)
-                                          || (game.getPlanetaryConditions()
-                                                  .getWindStrength() >= PlanetaryConditions.WI_STORM))))
-                                                  && (prevFacing != curFacing) && !lastPos.equals(curPos)) {
-              roll.append(new PilotingRollData(getId(),
-                      getMovementBeforeSkidPSRModifier(distance),
-                      "turning on ice"));
-              adjustDifficultTerrainPSRModifier(roll);
-              return roll;
-          } else if ((prevStepPavement
-                  && ((overallMoveType == EntityMovementType.MOVE_RUN)
-                          || (overallMoveType == EntityMovementType.MOVE_SPRINT))
-                          && (movementMode != EntityMovementMode.HOVER)
-                          && (movementMode != EntityMovementMode.WIGE))
-                          && (prevFacing != curFacing) && !lastPos.equals(curPos)) {
-              if (this instanceof Mech) {
-                  roll.append(new PilotingRollData(getId(),
-                          getMovementBeforeSkidPSRModifier(distance),
-                          "running & turning on pavement"));
-              } else {
-                  roll.append(new PilotingRollData(getId(),
-                          getMovementBeforeSkidPSRModifier(distance),
-                          "reckless driving on pavement"));
-              }
-              adjustDifficultTerrainPSRModifier(roll);
-              return roll;
-          } else {
-              roll.addModifier(TargetRoll.CHECK_FALSE,
-                      "Check false: Entity is not apparently skidding");
-              return roll;
-          }
-      }
-
-      /**
-       * Checks if the entity is moving into rubble. If so, returns the target
-       * roll for the piloting skill check.
-       */
-      public PilotingRollData checkRubbleMove(MoveStep step,
-              EntityMovementType moveType, IHex curHex, Coords lastPos,
-              Coords curPos, boolean isLastStep, boolean isPavementStep) {
-          PilotingRollData roll = getBasePilotingRoll(moveType);
-          boolean enteringRubble = true;
-          addPilotingModifierForTerrain(roll, curPos, enteringRubble);
-
-          if (!lastPos.equals(curPos)
-                  && ((moveType != EntityMovementType.MOVE_JUMP) || isLastStep)
-                  && (curHex.terrainLevel(Terrains.RUBBLE) > 0) && !isPavementStep
-                  && (this instanceof Mech)) {
-              adjustDifficultTerrainPSRModifier(roll);
-          } else {
-              roll.addModifier(TargetRoll.CHECK_FALSE,
-                      "Check false: Entity is not entering rubble");
-          }
-
-          return roll;
-      }
-
-      /**
-       * Checks if the entity is moving into a hex that might cause it to bog
-       * down. If so, returns the target roll for the piloting skill check.
-       */
-      public PilotingRollData checkBogDown(MoveStep step,
-              EntityMovementType moveType, IHex curHex, Coords lastPos,
-              Coords curPos, int lastElev, boolean isPavementStep) {
-          PilotingRollData roll = getBasePilotingRoll(moveType);
-          int bgMod = curHex.getBogDownModifier(getMovementMode(),
-                  this instanceof LargeSupportTank);
-          if ((!lastPos.equals(curPos) || (step.getElevation() != lastElev))
-                  && (bgMod != TargetRoll.AUTOMATIC_SUCCESS)
-                  && (moveType != EntityMovementType.MOVE_JUMP)
-                  && (step.getElevation() == 0) && !isPavementStep) {
-              roll.append(
-                      new PilotingRollData(getId(), bgMod, "avoid bogging down"));
-              if ((this instanceof Mech) && ((Mech) this).isSuperHeavy()) {
-                  roll.addModifier(1, "superheavy mech avoiding bogging down");
-              }
-              addPilotingModifierForTerrain(roll, curPos, false);
-              adjustDifficultTerrainPSRModifier(roll);
-          } else {
-              roll.addModifier(TargetRoll.CHECK_FALSE,
-                      "Check false: Not entering bog-down terrain, "
-                              + "or jumping/hovering over such terrain");
-          }
-          return roll;
-      }
-
-      /**
-       * Checks if the entity is moving into depth 1+ water. If so, returns the
-       * target roll for the piloting skill check.
-       */
-      public PilotingRollData checkWaterMove(MoveStep step,
-              EntityMovementType moveType, IHex curHex, Coords lastPos,
-              Coords curPos, boolean isPavementStep) {
-          if ((curHex.terrainLevel(Terrains.WATER) > 0)
-                  && (step.getElevation() < 0) && !lastPos.equals(curPos)
-                  && (moveType != EntityMovementType.MOVE_JUMP)
-                  && (getMovementMode() != EntityMovementMode.HOVER)
-                  && (getMovementMode() != EntityMovementMode.VTOL)
-                  && (getMovementMode() != EntityMovementMode.NAVAL)
-                  && (getMovementMode() != EntityMovementMode.HYDROFOIL)
-                  && (getMovementMode() != EntityMovementMode.SUBMARINE)
-                  && (getMovementMode() != EntityMovementMode.INF_UMU)
-                  && (getMovementMode() != EntityMovementMode.BIPED_SWIM)
-                  && (getMovementMode() != EntityMovementMode.QUAD_SWIM)
-                  && (getMovementMode() != EntityMovementMode.WIGE)
-                  && !isPavementStep) {
-              return checkWaterMove(curHex.terrainLevel(Terrains.WATER), moveType);
-          }
-          return checkWaterMove(0, moveType);
-      }
-
-      /**
-       * Checks if the entity is moving into depth 1+ water. If so, returns the
-       * target roll for the piloting skill check.
-       */
-      public PilotingRollData checkWaterMove(int waterLevel,
-              EntityMovementType overallMoveType) {
-          PilotingRollData roll = getBasePilotingRoll(overallMoveType);
-
-          int mod;
-          if (waterLevel == 1) {
-              mod = -1;
-          } else if (waterLevel == 2) {
-              mod = 0;
-          } else {
-              mod = 1;
-          }
-
-          if (waterLevel > 0) {
-              // append the reason modifier
-              roll.append(new PilotingRollData(getId(), mod,
-                      "entering Depth " + waterLevel + " Water"));
-              adjustDifficultTerrainPSRModifier(roll);
-          } else {
-              roll.addModifier(TargetRoll.CHECK_FALSE,
-                      "Check false: No water here.");
-          }
-
-          return roll;
-      }
-
-      /**
-       * Checks if the entity is being swarmed. If so, returns the target roll for
-       * the piloting skill check to dislodge them.
-       */
-      public PilotingRollData checkDislodgeSwarmers(MoveStep step,
-              EntityMovementType moveType) {
-
-          // If we're not being swarmed, return CHECK_FALSE
-          if (Entity.NONE == getSwarmAttackerId()) {
-              return new PilotingRollData(getId(), TargetRoll.CHECK_FALSE,
-                      "Check false: No swarmers attached");
-          }
-
-          // append the reason modifier
-          PilotingRollData roll = getBasePilotingRoll(moveType);
-          roll.append(new PilotingRollData(getId(), 0,
-                  "attempting to dislodge swarmers by dropping prone"));
-          addPilotingModifierForTerrain(roll, step);
-
-          return roll;
-      }
-
-      /**
-       * Checks to see if an entity is moving through building walls. Note: this
-       * method returns true/false, unlike the other checkStuff() methods above.
-       *
-       * @return 0, no eligible building; 1, exiting; 2, entering; 3, both; 4,
-       * stepping on roof, 8 changing elevations within a building
-       */
-      public int checkMovementInBuilding(MoveStep step, MoveStep prevStep,
-              Coords curPos, Coords prevPos) {
-          if ((prevPos == null)
-                  || (prevPos.equals(curPos) && !(this instanceof Protomech))) {
-              return 0;
-          }
-          IHex curHex = game.getBoard().getHex(curPos);
-          IHex prevHex = game.getBoard().getHex(prevPos);
-          // ineligible because of movement type or unit type
-          if (isAirborne()) {
-              return 0;
-          }
-
-          if ((this instanceof Infantry)
-                  && (step.getMovementType(false) != EntityMovementType.MOVE_JUMP)) {
-              return 0;
-          }
-
-          if ((this instanceof Protomech) && (prevStep != null)
-                  && (prevStep.getMovementType(false) == EntityMovementType.MOVE_JUMP)) {
-              return 0;
-          }
-
-          // check for movement inside a hangar
-          Building curBldg = game.getBoard().getBuildingAt(curPos);
-          if ((null != curBldg)
-                  && curBldg.isIn(prevPos)
-                  && (curBldg.getBldgClass() == Building.HANGAR)
-                  && (curHex.terrainLevel(Terrains.BLDG_ELEV) > height())
-                  && (step.getElevation() < curHex
-                          .terrainLevel(Terrains.BLDG_ELEV))) {
-              return 0;
-          }
-
-          int rv = 0;
-          // check current hex for building
-          if (step.getElevation() < curHex.terrainLevel(Terrains.BLDG_ELEV)) {
-              rv += 2;
-          } else if (((step.getElevation() == curHex
-                  .terrainLevel(Terrains.BLDG_ELEV)) || (step.getElevation() == curHex
-                  .terrainLevel(Terrains.BRIDGE_ELEV)))
-                  && (step.getMovementType(false) != EntityMovementType.MOVE_JUMP)) {
-              rv += 4;
-          }
-          // check previous hex for building
-          if (prevHex != null) {
-              int prevEl = getElevation();
-              if (prevStep != null) {
-                  prevEl = prevStep.getElevation();
-              }
-              if ((prevEl < prevHex.terrainLevel(Terrains.BLDG_ELEV))
-                      && ((curHex.terrainLevel(Terrains.BLDG_CLASS) != 1) || (getHeight() >= curHex
-                      .terrainLevel(Terrains.BLDG_ELEV)))) {
-                  rv += 1;
-              }
-          }
-
-          // check to see if its a wall
-          if (rv > 1) {
-              Building bldgEntered = null;
-              bldgEntered = game.getBoard().getBuildingAt(curPos);
-              if (bldgEntered.getType() == Building.WALL) {
-                  return 4;
-              }
-          }
-
-          // Check for changing levels within a building
-          if (curPos.equals(prevPos)
-                  && (curBldg != null)
-                  && (prevStep != null)
-                  && (step.getElevation() != prevStep.getElevation())
-                  && ((step.getType() == MoveStepType.UP) || (step.getType() == MoveStepType.DOWN))) {
-              rv = 8;
-          }
-
-          if ((this instanceof Infantry) || (this instanceof Protomech)) {
-              if ((rv != 2) && (rv != 8) && (rv != 10)) {
-                  rv = 0;
-              }
-          }
-          return rv;
-      }
-
-      /**
-       * Calculates and returns the roll for an entity moving in buildings.
-       */
-      public PilotingRollData rollMovementInBuilding(Building bldg, int distance,
-              String why, EntityMovementType overallMoveType) {
-          PilotingRollData roll = getBasePilotingRoll(overallMoveType);
-
-          if ((this instanceof Mech) && ((Mech) this).isSuperHeavy()) {
-              roll.addModifier(4, "superheavy mech moving in building");
-          }
-
-          int mod = 0;
-          String desc;
-
-          if (why.equals("")) {
-              desc = "moving through ";
-          } else {
-              desc = why + " ";
-          }
-
-          switch (bldg.getType()) {
-          case Building.LIGHT:
-              desc = "Light";
-              break;
-          case Building.MEDIUM:
-              if (bldg.getBldgClass() != Building.HANGAR) {
-                  mod = 1;
-                  desc = "Medium";
-              }
-              if (bldg.getBldgClass() >= Building.FORTRESS) {
-                  mod = 2;
-                  desc = desc + " Fortress";
-              }
-              break;
-          case Building.HEAVY:
-              mod = 2;
-              desc = "Heavy";
-              if (bldg.getBldgClass() == Building.HANGAR) {
-                  mod = 1;
-                  desc = desc + " Hangar";
-              }
-              if (bldg.getBldgClass() == Building.FORTRESS) {
-                  mod = 3;
-                  desc = desc + " Fortress";
-              }
-              // if(bldg.getBldgClass() == Building.CASTLE_BRIAN) {
-              // mod = 4;
-              // desc = desc + " Castle Brian";
-              // }
-              break;
-          case Building.HARDENED:
-              mod = 5;
-              desc = "Hardened";
-              if (bldg.getBldgClass() == Building.HANGAR) {
-                  mod = 3;
-                  desc = desc + " Hangar";
-              }
-              if (bldg.getBldgClass() == Building.FORTRESS) {
-                  mod = 4;
-                  desc = desc + " Fortress";
-              }
-              break;
-          case Building.WALL:
-              mod = 12;
-              desc = "";
-              break;
-          }
-
-          // append the reason modifier
-          roll.append(new PilotingRollData(getId(), mod, "moving through " + desc
-                  + " " + bldg.getName()));
-          adjustDifficultTerrainPSRModifier(roll);
-
-          // Modify the roll by the distance moved so far.
-          if (distance >= 25) {
-              roll.addModifier(6, "moved 25+ hexes");
-          } else if (distance >= 18) {
-              roll.addModifier(5, "moved 18-24 hexes");
-          } else if (distance >= 10) {
-              roll.addModifier(4, "moved 10+ hexes");
-          } else if (distance >= 7) {
-              roll.addModifier(3, "moved 7-9 hexes");
-          } else if (distance >= 5) {
-              roll.addModifier(2, "moved 5-6 hexes");
-          } else if (distance >= 3) {
-              roll.addModifier(1, "moved 3-4 hexes");
-          }
-
-          return roll;
-      }
-
-      /**
-       * Calculate the piloting skill roll modifier, based upon the number of
-       * hexes moved this phase. Used for skidding.
-       */
-      public int getMovementBeforeSkidPSRModifier(int distance) {
-          int mod = -1;
-
-          if (distance > 24) {
-              mod = 6;
-          } else if (distance > 17) {
-              mod = 5;
-          } else if (distance > 10) {
-              mod = 4;
-          } else if (distance > 7) {
-              mod = 2;
-          } else if (distance > 4) {
-              mod = 1;
-          } else if (distance > 2) {
-              mod = 0;
-          } else {
-              // 0-2 hexes
-              mod = -1;
-          }
-
-          if (getCrew().getOptions().booleanOption("maneuvering_ace")) {
-              mod--;
-          }
-
-          return mod;
-      }
-
-      /**
-       * calculate any changes to the PSR modifier for entering difficult terrain
-       */
-      private void adjustDifficultTerrainPSRModifier(PilotingRollData psr) {
-          if (hasQuirk(OptionsConstants.QUIRK_POS_EASY_PILOT) && (getCrew().getPiloting() > 3)) {
-              psr.addModifier(-1, "easy to pilot");
-          }
-          if (hasQuirk(OptionsConstants.QUIRK_NEG_UNBALANCED)) {
-              psr.addModifier(+1, "unbalanced");
-          }
-      }
-
-      /**
-       * The maximum elevation change the entity can cross
-       */
-      public abstract int getMaxElevationChange();
-
-      /**
-       * by default, entities can move as far down as they can move up
-       */
-      public int getMaxElevationDown() {
-          return getMaxElevationDown(getElevation());
-      }
-
-      /**
-       * Returns the maximum number of downard elevation changes a unit can make.
-       * For some units (namely, WiGEs), this can depend upon their current
-       * elevation (since elevation determines if the WiGEs is using WiGE movement
-       * or not).
-       *  
-       * @param currElevation
-       * @return
-       */
-      public int getMaxElevationDown(int currElevation) {
-          return getMaxElevationChange();
-      }
-
-      /**
-       * Add a transportation component to this Entity. Please note, this method
-       * should only be called during this entity's construction.
-       *
-       * @param component - One of this new entity's <code>Transporter</code>s.
-       */
-      public void addTransporter(Transporter component) {
-          component.setGame(game);
-          transports.add(component);
-      }
-
-      public void removeTransporter(Transporter t) {
-          transports.remove(t);
-      }
-
-      /**
-       * Remove all transportation components from this Entity. Should probably
-       * only be called during construction.
-       */
-      public void removeAllTransporters() {
-          transports = new Vector<Transporter>();
-      }
-
-      /**
-       * Determines if this object can accept the given unit. The unit may not be
-       * of the appropriate type or there may be no room for the unit.
-       *
-       * @param unit - the <code>Entity</code> to be loaded.
-       * @return <code>true</code> if the unit can be loaded, <code>false</code>
-       * otherwise.
-       */
-      public boolean canLoad(Entity unit, boolean checkElev) {
-          // For now, if it's infantry, it can't load anything.
-          // Period!
-          if (this instanceof Infantry) {
-              return false;
-          }
-
-          // one can only load one's own team's units!
-          if (!unit.isEnemyOf(this)) {
-              // Walk through this entity's transport components;
-              // if one of them can load the unit, we can.
-              Enumeration<Transporter> iter = transports.elements();
-              while (iter.hasMoreElements()) {
-                  Transporter next = iter.nextElement();
-                  if (next.canLoad(unit)
-                          && (!checkElev || (unit.getElevation() == getElevation()))) {
-                      return true;
-                  }
-              }
-          }
-
-          // If we got here, none of our transports can carry the unit.
-          return false;
-      }
-
-      @Override
-      public boolean canLoad(Entity unit) {
-          return this.canLoad(unit, true);
-      }
-
-      /**
-       * Load the given unit.
-       *
-       * @param unit - the <code>Entity</code> to be loaded.
-       * @throws IllegalArgumentException If the unit can't be loaded
-       */
-      public void load(Entity unit, boolean checkElev, int bayNumber) {
-          // Walk through this entity's transport components;
-          // find the one that can load the unit.
-          // Stop looking after the first match.
-          Enumeration<Transporter> iter = transports.elements();
-          while (iter.hasMoreElements()) {
-              Transporter next = iter.nextElement();
-              if (next.canLoad(unit)
-                      && (!checkElev || (unit.getElevation() == getElevation()))
-                      && ((bayNumber == -1) || (((Bay) next).getBayNumber() == bayNumber))) {
-                  next.load(unit);
-                  unit.setTargetBay(-1); // Reset the target bay for later.
-                  return;
-              }
-          }
-
-          // If we got to this point, then we can't load the unit.
-          throw new IllegalArgumentException(getShortName() + " can not load "
-                  + unit.getShortName());
-      }
-
-      public void load(Entity unit, boolean checkElev) {
-          this.load(unit, checkElev, -1);
-      }
-
-      public void load(Entity unit, int bayNumber) {
-          this.load(unit, true, bayNumber);
-      }
-
-      @Override
-      public void load(Entity unit) {
-          this.load(unit, true, -1);
-      }
-
-      /**
-       * Recover the given unit. Only for ASF and Small Craft
-       *
-       * @param unit - the <code>Entity</code> to be loaded.
-       * @throws IllegalArgumentException If the unit can't be loaded
-       */
-      public void recover(Entity unit) {
-          // Walk through this entity's transport components;
-          // find the one that can load the unit.
-          // Stop looking after the first match.
-          Enumeration<Transporter> iter = transports.elements();
-          while (iter.hasMoreElements()) {
-              Transporter next = iter.nextElement();
-              if (next.canLoad(unit) && (unit.getElevation() == getElevation())) {
-                  if (next instanceof ASFBay) {
-                      ((ASFBay) next).recover(unit);
-                      return;
-                  }
-                  if (next instanceof SmallCraftBay) {
-                      ((SmallCraftBay) next).recover(unit);
-                      return;
-                  }
-                  if (next instanceof DockingCollar) {
-                      ((DockingCollar) next).recover(unit);
-                      return;
-                  }
-              }
-          }
-
-          // If we got to this point, then we can't load the unit.
-          throw new IllegalArgumentException(getShortName() + " can not recover "
-                  + unit.getShortName());
-      }
-
-      /**
-       * cycle through and update Bays
-       */
-      public void updateBays() {
-          Enumeration<Transporter> iter = transports.elements();
-          while (iter.hasMoreElements()) {
-              Transporter next = iter.nextElement();
-              if (next instanceof ASFBay) {
-                  ASFBay nextBay = (ASFBay) next;
-                  nextBay.updateSlots();
-              }
-          }
-      }
-
-      /**
-       * Damages a randomly determined bay door on the entity, if one exists
-       */
-      public String damageBayDoor() {
-
-          String bayType = "none";
-
-          Vector<Bay> potential;
-          potential = new Vector<Bay>();
-
-          Enumeration<Transporter> iter = transports.elements();
-          while (iter.hasMoreElements()) {
-              Transporter next = iter.nextElement();
-              if (next instanceof Bay) {
-                  Bay nextBay = (Bay) next;
-                  if (nextBay.getDoors() > 0) {
-                      potential.add(nextBay);
-                  }
-              }
-          }
-
-          if (potential.size() > 0) {
-              Bay chosenBay = potential.elementAt(Compute.randomInt(potential
-                      .size()));
-              chosenBay.destroyDoor();
-              chosenBay.resetDoors();
-              chosenBay.setDoors(chosenBay.getDoors() - 1);
-              bayType = chosenBay.getType();
-          }
-
-          return bayType;
-      }
-
-      /**
-       * damage the door of the first bay that can load this unit
-       */
-      public void damageDoorRecovery(Entity en) {
-          Enumeration<Transporter> iter = transports.elements();
-          while (iter.hasMoreElements()) {
-              Transporter next = iter.nextElement();
-              if ((next instanceof ASFBay) && next.canLoad(en)) {
-                  ((ASFBay) next).destroyDoor();
-                  break;
-              }
-              if ((next instanceof SmallCraftBay) && next.canLoad(en)) {
-                  ((SmallCraftBay) next).destroyDoor();
-                  break;
-              }
-
-          }
-      }
-
-      /**
-       * Damages a randomly determined docking collar on the entity, if one exists
-       */
-      public boolean damageDockCollar() {
-
-          boolean result = false;
-
-          Vector<DockingCollar> potential;
-          potential = new Vector<DockingCollar>();
-
-          Enumeration<Transporter> iter = transports.elements();
-          while (iter.hasMoreElements()) {
-              Transporter next = iter.nextElement();
-              if (next instanceof DockingCollar) {
-                  DockingCollar nextDC = (DockingCollar) next;
-                  if (!nextDC.isDamaged()) {
-                      potential.add(nextDC);
-                  }
-              }
-          }
-
-          if (potential.size() > 0) {
-              DockingCollar chosenDC = potential.elementAt(Compute
-                      .randomInt(potential.size()));
-              chosenDC.setDamaged(true);
-              result = true;
-          }
-
-          return result;
-      }
-
-      public void pickUp(MechWarrior mw) {
-          pickedUpMechWarriors.addElement(new Integer(mw.getId()));
-      }
-
-      /**
-       * Get a <code>List</code> of the units currently loaded into this payload.
-       *
-       * @return A <code>List</code> of loaded <code>Entity</code> units. This
-       * list will never be <code>null</code>, but it may be empty. The
-       * returned <code>List</code> is independant from the under- lying
-       * data structure; modifying one does not affect the other.
-       */
-      @Override
-      public List<Entity> getLoadedUnits() {
-          List<Entity> result = new ArrayList<Entity>();
-
-          // Walk through this entity's transport components;
-          // add all of their lists to ours.
-          for (Transporter next : transports) {
-              for (Entity e : next.getLoadedUnits()) {
-                  result.add(e);
-              }
-          }
-
-          // Return the list.
-          return result;
-      }
-
-      /**
-       * @return the number of docking collars
-       */
-      public int getDocks() {
-          int n = 0;
-
-          for (Transporter next : transports) {
-              if (next instanceof DockingCollar) {
-                  n++;
-              }
-          }
-
-          // Return the number
-          return n;
-
-      }
-
-      /**
-       * only entities in Bays (for cargo damage to Aero units
-       *
-       * @return
-       */
-      public Vector<Entity> getBayLoadedUnits() {
-          Vector<Entity> result = new Vector<Entity>();
-
-          // Walk through this entity's transport components;
-          // add all of their lists to ours.
-          for (Transporter next : transports) {
-              if (next instanceof Bay) {
-                  for (Entity e : next.getLoadedUnits()) {
-                      result.addElement(e);
-                  }
-              }
-          }
-
-          // Return the list.
-          return result;
-      }
-
-      /**
-       * return the bay that the given entity is loaded into
-       *
-       * @param loaded
-       * @return
-       */
-      public Bay getBay(Entity loaded) {
-          for (Transporter next : transports) {
-              if (next instanceof Bay) {
-                  for (Entity e : next.getLoadedUnits()) {
-                      if (loaded.getId() == e.getId()) {
-                          return (Bay) next;
-                      }
-                  }
-              }
-          }
-          return null;
-      }
-
-      public Bay getBayById(int bayNumber) {
-          for (Transporter next : transports) {
-              if (next instanceof Bay) {
-                  if (((Bay) next).getBayNumber() == bayNumber) {
-                      return (Bay) next;
-                  }
-              }
-          }
-          return null;
-      }
-
-      /**
-       * @return only entities in ASF Bays
-       */
-      public Vector<Entity> getLoadedFighters() {
-          Vector<Entity> result = new Vector<Entity>();
-
-          // Walk through this entity's transport components;
-          // add all of their lists to ours.
-
-          // I should only add entities in bays that are functional
-          for (Transporter next : transports) {
-              if ((next instanceof ASFBay) && (((ASFBay) next).getDoors() > 0)) {
-                  for (Entity e : next.getLoadedUnits()) {
-                      result.addElement(e);
-                  }
-              }
-          }
-
-          // Return the list.
-          return result;
-      }
-
-      /**
-       * @return only entities in ASF Bays that can be launched (i.e. not in
-       * recovery)
-       */
-      public Vector<Entity> getLaunchableFighters() {
-          Vector<Entity> result = new Vector<Entity>();
-
-          // Walk through this entity's transport components;
-          // add all of their lists to ours.
-
-          // I should only add entities in bays that are functional
-          for (Transporter next : transports) {
-              if ((next instanceof ASFBay) && (((ASFBay) next).getDoors() > 0)) {
-                  Bay nextbay = (Bay) next;
-                  for (Entity e : nextbay.getLaunchableUnits()) {
-                      result.addElement(e);
-                  }
-              }
-          }
-
-          // Return the list.
-          return result;
-      }
-
-      /**
-       * @return only entities in that can be combat dropped
-       */
-      public Vector<Entity> getDroppableUnits() {
-          Vector<Entity> result = new Vector<Entity>();
-
-          // Walk through this entity's transport components;
-          // add all of their lists to ours.
-
-          // I should only add entities in bays that are functional
-          for (Transporter next : transports) {
-              if ((next instanceof Bay) && (((Bay) next).getDoors() > 0)) {
-                  Bay nextbay = (Bay) next;
-                  for (Entity e : nextbay.getDroppableUnits()) {
-                      result.addElement(e);
-                  }
-              }
-          }
-
-          // Return the list.
-          return result;
-      }
-
-      /**
-       * @return only entities in that can be unloaded on ground
-       */
-      public Vector<Entity> getUnitsUnloadableFromBays() {
-          Vector<Entity> result = new Vector<Entity>();
-
-          // Walk through this entity's transport components;
-          // add all of their lists to ours.
-
-          // I should only add entities in bays that are functional
-          for (Transporter next : transports) {
-              if ((next instanceof Bay) && (((Bay) next).canUnloadUnits())) {
-                  Bay nextbay = (Bay) next;
-                  for (Entity e : nextbay.getUnloadableUnits()) {
-                      if (!e.wasLoadedThisTurn()) {
-                          result.addElement(e);
-                      }
-                  }
-              }
-          }
-
-          // Return the list.
-          return result;
-      }
-
-      public Bay getLoadedBay(int bayID) {
-
-          Vector<Bay> bays = getFighterBays();
-          for (int nbay = 0; nbay < bays.size(); nbay++) {
-              Bay currentBay = bays.elementAt(nbay);
-              Vector<Entity> currentFighters = currentBay.getLoadedUnits();
-              for (int nfighter = 0; nfighter < currentFighters.size(); nfighter++) {
-                  Entity fighter = currentFighters.elementAt(nfighter);
-                  if (fighter.getId() == bayID) {
-                      // then we are in the right bay
-                      return currentBay;
-                  }
-              }
-          }
-
-          return null;
-
-      }
-
-      /**
-       * @return get the bays separately
-       */
-      public Vector<Bay> getFighterBays() {
-          Vector<Bay> result = new Vector<Bay>();
-
-          for (Transporter next : transports) {
-              if (((next instanceof ASFBay) || (next instanceof SmallCraftBay))
-                      && (((Bay) next).getDoors() > 0)) {
-                  result.addElement((Bay) next);
-              }
-          }
-
-          // Return the list.
-          return result;
-
-      }
-
-      /**
-       * @return get the bays separately
-       */
-      public Vector<DockingCollar> getDockingCollars() {
-          Vector<DockingCollar> result = new Vector<DockingCollar>();
-
-          for (Transporter next : transports) {
-              if (next instanceof DockingCollar) {
-                  result.addElement((DockingCollar) next);
-              }
-          }
-
-          // Return the list.
-          return result;
-
-      }
-
-      /**
-       * Returns vector of Transports for everything a unit transports
-       *
-       * @return
-       */
-      public Vector<Transporter> getTransports() {
-          return transports;
-      }
-
-      public Vector<Bay> getTransportBays() {
-
-          Vector<Bay> result = new Vector<Bay>();
-
-          for (Transporter next : transports) {
-              if (next instanceof Bay) {
-                  result.addElement((Bay) next);
-              }
-          }
-
-          // Return the list.
-          return result;
-      }
-
-      /**
-       * do any damage to bay doors
-       */
-      public void resetBayDoors() {
-
-          for (Transporter next : transports) {
-              if (next instanceof Bay) {
-                  ((Bay) next).resetDoors();
-              }
-          }
-      }
-
-      public void resetBays() {
-          for (Transporter next : transports) {
-              if (next instanceof Bay) {
-                  ((Bay) next).resetCounts();
-              }
-          }
-      }
-
-      /**
-       * @return the launch rate for fighters
-       */
-      public int getFighterLaunchRate() {
-          int result = 0;
-
-          // Walk through this entity's transport components;
-          for (Transporter next : transports) {
-              if (next instanceof ASFBay) {
-                  result += 2 * ((ASFBay) next).getDoors();
-              }
-          }
-          // Return the number.
-          return result;
-      }
-
-      public Vector<Entity> getLoadedSmallCraft() {
-          Vector<Entity> result = new Vector<Entity>();
-
-          // Walk through this entity's transport components;
-          // add all of their lists to ours.
-          for (Transporter next : transports) {
-              if ((next instanceof SmallCraftBay)
-                      && (((SmallCraftBay) next).getDoors() > 0)) {
-                  for (Entity e : next.getLoadedUnits()) {
-                      result.addElement(e);
-                  }
-              }
-          }
-
-          // Return the list.
-          return result;
-      }
-
-      public Vector<Entity> getLaunchableSmallCraft() {
-          Vector<Entity> result = new Vector<Entity>();
-
-          // Walk through this entity's transport components;
-          // add all of their lists to ours.
-          for (Transporter next : transports) {
-              if ((next instanceof SmallCraftBay)
-                      && (((SmallCraftBay) next).getDoors() > 0)) {
-                  Bay nextbay = (Bay) next;
-                  for (Entity e : nextbay.getLaunchableUnits()) {
-                      result.addElement(e);
-                  }
-              }
-          }
-
-          // Return the list.
-          return result;
-      }
-
-      public Vector<Entity> getLoadedDropships() {
-          Vector<Entity> result = new Vector<Entity>();
-
-          // Walk through this entity's transport components;
-          // add all of their lists to ours.
-          for (Transporter next : transports) {
-              if (next instanceof DockingCollar) {
-                  for (Entity e : next.getLoadedUnits()) {
-                      result.addElement(e);
-                  }
-              }
-          }
-
-          // Return the list.
-          return result;
-      }
-
-      public Vector<Entity> getLaunchableDropships() {
-          Vector<Entity> result = new Vector<Entity>();
-
-          // Walk through this entity's transport components;
-          // add all of their lists to ours.
-          for (Transporter next : transports) {
-              if (next instanceof DockingCollar) {
-                  DockingCollar collar = (DockingCollar) next;
-                  for (Entity e : collar.getLaunchableUnits()) {
-                      result.addElement(e);
-                  }
-              }
-          }
-
-          // Return the list.
-          return result;
-      }
-
-      /**
-       * get the bays separately
-       */
-      public Vector<SmallCraftBay> getSmallCraftBays() {
-          Vector<SmallCraftBay> result = new Vector<SmallCraftBay>();
-
-          for (Transporter next : transports) {
-              if ((next instanceof SmallCraftBay)
-                      && (((SmallCraftBay) next).getDoors() > 0)) {
-                  result.addElement((SmallCraftBay) next);
-              }
-          }
-
-          // Return the list.
-          return result;
-
-      }
-
-      /**
-       * @return launch rate for Small Craft
-       */
-      public int getSmallCraftLaunchRate() {
-          int result = 0;
-
-          // Walk through this entity's transport components;
-          for (Transporter next : transports) {
-              if (next instanceof SmallCraftBay) {
-                  result += 2 * ((SmallCraftBay) next).getDoors();
-              }
-          }
-          // Return the number.
-          return result;
-      }
-
-      /**
-       * Unload the given unit.
-       *
-       * @param unit - the <code>Entity</code> to be unloaded.
-       * @return <code>true</code> if the unit was contained in this space,
-       * <code>false</code> otherwise.
-       */
-      @Override
-      public boolean unload(Entity unit) {
-          // Walk through this entity's transport components;
-          // try to remove the unit from each in turn.
-          // Stop after the first match.
-          Enumeration<Transporter> iter = transports.elements();
-          while (iter.hasMoreElements()) {
-              Transporter next = iter.nextElement();
-              if (next.unload(unit)) {
-                  return true;
-              }
-          }
-
-          // If we got here, none of our transports currently carry the unit.
-          return false;
-      }
-
-      @Override
-      public void resetTransporter() {
-          // Walk through this entity's transport components;
-          // and resets them
-          Enumeration<Transporter> iter = transports.elements();
-          while (iter.hasMoreElements()) {
-              Transporter next = iter.nextElement();
-              next.resetTransporter();
-          }
-      }
-
-      /**
-       * Return a string that identifies the unused capacity of this transporter.
-       *
-       * @return A <code>String</code> meant for a human.
-       */
-      @Override
-      public String getUnusedString() {
-          return getUnusedString(false);
-      }
-
-      @Override
-      public double getUnused() {
-          double capacity = 0;
-          for (Transporter transport : transports) {
-              capacity += transport.getUnused();
-          }
-          return capacity;
-      }
-
-      /**
-       * Returns the current amount of cargo space for an entity of the given
-       * type.
-       *
-       * @param e An entity that defines the unit class
-       * @return The number of units of the given type that can be loaded in this
-       * Entity
-       */
-      public double getUnused(Entity e) {
-          double capacity = 0;
-          for (Transporter transport : transports) {
-              if (transport.canLoad(e)) {
-                  capacity += transport.getUnused();
-              }
-          }
-          return capacity;
-      }
-
-      /**
-       * Return a string that identifies the unused capacity of this transporter.
-       *
-       * @return A <code>String</code> meant for a human.
-       */
-      public String getUnusedString(boolean useBRTag) {
-          StringBuffer result = new StringBuffer();
-
-          // Walk through this entity's transport components;
-          // add all of their string to ours.
-          Enumeration<Transporter> iter = transports.elements();
-          while (iter.hasMoreElements()) {
-              Transporter next = iter.nextElement();
-              result.append(next.getUnusedString());
-              // Add a newline character between strings.
-              if (iter.hasMoreElements()) {
-                  if (useBRTag) {
-                      result.append("<br>");
-                  } else {
-                      result.append("\n");
-                  }
-              }
-          }
-
-          // Return the String.
-          return result.toString();
-      }
-
-      /**
-       * Determine if transported units prevent a weapon in the given location
-       * from firing.
-       *
-       * @param loc    - the <code>int</code> location attempting to fire.
-       * @param isRear - a <code>boolean</code> value stating if the given location
-       *               is rear facing; if <code>false</code>, the location is front
-       *               facing.
-       * @return <code>true</code> if a transported unit is in the way,
-       * <code>false</code> if the weapon can fire.
-       */
-      @Override
-      public boolean isWeaponBlockedAt(int loc, boolean isRear) {
-          // Walk through this entity's transport components;
-          // check each for blockage in turn.
-          // Stop after the first match.
-          for (Transporter next : transports) {
-              if (next.isWeaponBlockedAt(loc, isRear)) {
-                  return true;
-              }
-          }
-
-          // If we got here, none of our transports
-          // carry a blocking unit at that location.
-          return false;
-      }
-
-      /**
-       * If a unit is being transported on the outside of the transporter, it can
-       * suffer damage when the transporter is hit by an attack. Currently, no
-       * more than one unit can be at any single location; that same unit can be
-       * "spread" over multiple locations.
-       *
-       * @param loc    - the <code>int</code> location hit by attack.
-       * @param isRear - a <code>boolean</code> value stating if the given location
-       *               is rear facing; if <code>false</code>, the location is front
-       *               facing.
-       * @return The <code>Entity</code> being transported on the outside at that
-       * location. This value will be <code>null</code> if no unit is
-       * transported on the outside at that location.
-       */
-      @Override
-      public Entity getExteriorUnitAt(int loc, boolean isRear) {
-          // Walk through this entity's transport components;
-          // check each for an exterior unit in turn.
-          // Stop after the first match.
-          for (Transporter next : transports) {
-              Entity exterior = next.getExteriorUnitAt(loc, isRear);
-              if (null != exterior) {
-                  return exterior;
-              }
-          }
-
-          // If we got here, none of our transports
-          // carry an exterior unit at that location.
-          return null;
-      }
-
-      @Override
-      public ArrayList<Entity> getExternalUnits() {
-          ArrayList<Entity> rv = new ArrayList<Entity>();
-          for (Transporter t : transports) {
-              rv.addAll(t.getExternalUnits());
-          }
-          return rv;
-      }
-
-      @Override
-      public int getCargoMpReduction() {
-          int rv = 0;
-          for (Transporter t : transports) {
-              rv += t.getCargoMpReduction();
-          }
-          return rv;
-      }
-
-      public HitData getTrooperAtLocation(HitData hit, Entity transport) {
-          return rollHitLocation(ToHitData.HIT_NORMAL, ToHitData.SIDE_FRONT);
-      }
-
-      /**
-       * Record the ID of the <code>Entity</code> that has loaded this unit. A
-       * unit that is unloaded can neither move nor attack for the rest of the
-       * turn.
-       *
-       * @param transportId - the <code>int</code> ID of our transport. The ID is
-       *                    <b>not</b> validated. This value should be
-       *                    <code>Entity.NONE</code> if this unit has been unloaded.
-       */
-      public void setTransportId(int transportId) {
-          conveyance = transportId;
-          // If we were unloaded, set the appropriate flags.
-          if (transportId == Entity.NONE) {
-              unloadedThisTurn = true;
-              done = true;
-          } else {
-              loadedThisTurn = true;
-          }
-      }
-
-      /**
-       * Get the ID <code>Entity</code> that has loaded this one.
-       *
-       * @return the <code>int</code> ID of our transport. The ID may be invalid.
-       * This value should be <code>Entity.NONE</code> if this unit has
-       * not been loaded.
-       */
-      public int getTransportId() {
-          return conveyance;
-      }
-
-      /**
-       * Determine if this unit has an active and working stealth system.
-       * <p/>
-       * Sub-classes are encouraged to override this method.
-       *
-       * @return <code>true</code> if this unit has a stealth system that is
-       * currently active and it's actually working, <code>false</code> if
-       * there is no stealth system or if it is inactive.
-       */
-      public boolean isStealthActive() {
-          return false;
-      }
-
-      /**
-       * Determine if this unit has an active and working stealth system.
-       * <p/>
-       * Sub-classes are encouraged to override this method.
-       *
-       * @return <code>true</code> if this unit has a stealth system that is
-       * currently active and it's actually working, <code>false</code> if
-       * there is no stealth system or if it is inactive.
-       */
-      public boolean isStealthOn() {
-          return false;
-      }
-
-      /**
-       * Determine if this unit has an active null-signature system.
-       * <p/>
-       * Sub-classes are encouraged to override this method.
-       *
-       * @return <code>true</code> if this unit has a null signature system that
-       * is currently active, <code>false</code> if there is no stealth
-       * system or if it is inactive.
-       */
-      public boolean isNullSigActive() {
-          return false;
-      }
-
-      /**
-       * Determine if this unit has an active null-signature system.
-       * <p/>
-       * Sub-classes are encouraged to override this method.
-       *
-       * @return <code>true</code> if this unit has a null signature system that
-       * is currently active, <code>false</code> if there is no stealth
-       * system or if it is inactive.
-       */
-      public boolean isNullSigOn() {
-          return false;
-      }
-
-      /**
-       * Determine if this unit has an active void signature system that is
-       * providing its benefits.
-       * <p/>
-       * Sub-classes are encouraged to override this method.
-       *
-       * @return <code>true</code> if this unit has a void signature system that
-       * is currently active, <code>false</code> if there is no stealth
-       * system or if it is inactive.
-       */
-      public boolean isVoidSigActive() {
-          return false;
-      }
-
-      /**
-       * Determine if this unit has an active void signature system.
-       * <p/>
-       * Sub-classes are encouraged to override this method.
-       *
-       * @return <code>true</code> if this unit has a void signature system that
-       * is currently active, <code>false</code> if there is no stealth
-       * system or if it is turned off.
-       */
-      public boolean isVoidSigOn() {
-          return false;
-      }
-
-      /**
-       * Determine if this unit has an active chameleon light polarization field.
-       * <p/>
-       * Sub-classes are encouraged to override this method.
-       *
-       * @return <code>true</code> if this unit has a void signature system that
-       * is currently active, <code>false</code> if there is no stealth
-       * system or if it is inactive.
-       */
-      public boolean isChameleonShieldActive() {
-          return false;
-      }
-
-      /**
-       * Determine if this unit has an active chameleon light polarization field.
-       * <p/>
-       * Sub-classes are encouraged to override this method.
-       *
-       * @return <code>true</code> if this unit has a void signature system that
-       * is currently active, <code>false</code> if there is no stealth
-       * system or if it is inactive.
-       */
-      public boolean isChameleonShieldOn() {
-          return false;
-      }
-
-      /**
-       * Determine the stealth modifier for firing at this unit from the given
-       * range. If the value supplied for <code>range</code> is not one of the
-       * <code>Entity</code> class range constants, an
-       * <code>IllegalArgumentException</code> will be thrown.
-       * <p/>
-       * Sub-classes are encouraged to override this method.
-       *
-       * @param range - an <code>int</code> value that must match one of the
-       *              <code>Compute</code> class range constants.
-       * @param ae    - the entity making the attack, who maybe immune to certain
-       *              kinds of stealth
-       * @return a <code>TargetRoll</code> value that contains the stealth
-       * modifier for the given range.
-       */
-      public TargetRoll getStealthModifier(int range, Entity ae) {
-          TargetRoll result = null;
-
-          // Stealth must be active.
-          if (!isStealthActive()) {
-              result = new TargetRoll(0, "stealth not active");
-          }
-
-          // Get the range modifier.
-          switch (range) {
-          case RangeType.RANGE_MINIMUM:
-          case RangeType.RANGE_SHORT:
-          case RangeType.RANGE_MEDIUM:
-          case RangeType.RANGE_LONG:
-          case RangeType.RANGE_EXTREME:
-          case RangeType.RANGE_LOS:
-          case RangeType.RANGE_OUT:
-              result = new TargetRoll(0, "stealth not installed");
-              break;
-          default:
-              throw new IllegalArgumentException("Unknown range constant: "
-                      + range);
-          }
-
-          // Return the result.
-          return result;
-      }
-
-      /**
-       * Record the ID of the <code>Entity</code> that is the current target of a
-       * swarm attack by this unit. A unit that stops swarming can neither move
-       * nor attack for the rest of the turn.
-       *
-       * @param id - the <code>int</code> ID of the swarm attack's target. The ID
-       *           is <b>not</b> validated. This value should be
-       *           <code>Entity.NONE</code> if this unit has stopped swarming.
-       */
-      public void setSwarmTargetId(int id) {
-          swarmTargetId = id;
-          // This entity can neither move nor attack for the rest of this turn.
-          if (id == Entity.NONE) {
-              unloadedThisTurn = true;
-              done = true;
-          }
-      }
-
-      /**
-       * Get the ID of the <code>Entity</code> that is the current target of a
-       * swarm attack by this unit.
-       *
-       * @return the <code>int</code> ID of the swarm attack's target The ID may
-       * be invalid. This value should be <code>Entity.NONE</code> if this
-       * unit is not swarming.
-       */
-      public int getSwarmTargetId() {
-          return swarmTargetId;
-      }
-
-      /**
-       * Record the ID of the <code>Entity</code> that is attacking this unit with
-       * a swarm attack.
-       *
-       * @param id - the <code>int</code> ID of the swarm attack's attacker. The
-       *           ID is <b>not</b> validated. This value should be
-       *           <code>Entity.NONE</code> if the swarm attack has ended.
-       */
-      public void setSwarmAttackerId(int id) {
-          swarmAttackerId = id;
-      }
-
-      /**
-       * Get the ID of the <code>Entity</code> that is attacking this unit with a
-       * swarm attack.
-       *
-       * @return the <code>int</code> ID of the swarm attack's attacker The ID may
-       * be invalid. This value should be <code>Entity.NONE</code> if this
-       * unit is not being swarmed.
-       */
-      public int getSwarmAttackerId() {
-          return swarmAttackerId;
-      }
-
-      /**
-       * Scans through the ammo on the unit for any inferno rounds.
-       *
-       * @return <code>true</code> if the unit is still loaded with Inferno
-       * rounds. <code>false</code> if no rounds were ever loaded or if
-       * they have all been fired.
-       */
-      public boolean hasInfernoAmmo() {
-          boolean found = false;
-
-          // Walk through the unit's ammo, stop when we find a match.
-          for (Mounted amounted : getAmmo()) {
-              AmmoType atype = (AmmoType) amounted.getType();
-              if (((atype.getAmmoType() == AmmoType.T_SRM) || (atype
-                      .getAmmoType() == AmmoType.T_MML))
-                      && (atype.getMunitionType() == AmmoType.M_INFERNO)
-                      && (amounted.getHittableShotsLeft() > 0)) {
-                  found = true;
-              }
-              if ((atype.getAmmoType() == AmmoType.T_IATM)
-                      && (atype.getMunitionType() == AmmoType.M_IATM_IIW)
-                      && (amounted.getHittableShotsLeft() > 0)) {
-                  found = true;
-              }
-          }
-          return found;
-      }
-
-      /**
-       * Record if the unit is just combat-lossed or if it has been utterly
-       * destroyed.
-       *
-       * @param canSalvage - a <code>boolean</code> that is <code>true</code> if the unit
-       *                   can be repaired (given time and parts); if this value is
-       *                   <code>false</code>, the unit is utterly destroyed.
-       */
-      public void setSalvage(boolean canSalvage) {
-          // Unsalvageable entities aren't in retreat or salvageable.
-          if (!canSalvage) {
-              setRemovalCondition(IEntityRemovalConditions.REMOVE_DEVASTATED);
-          }
-          salvageable = canSalvage;
-      }
-
-      /**
-       * Determine if the unit is just combat-lossed or if it has been utterly
-       * destroyed.
-       *
-       * @return A <code>boolean</code> that is <code>true</code> if the unit has
-       * salvageable components; if this value is <code>false</code> the
-       * unit is utterly destroyed.
-       * @see #isRepairable()
-       */
-      public boolean isSalvage() {
-          return salvageable;
-      }
-
-      /**
-       * Determine if the unit can be repaired, or only harvested for spares.
-       *
-       * @return A <code>boolean</code> that is <code>true</code> if the unit can
-       * be repaired (given enough time and parts); if this value is
-       * <code>false</code>, the unit is only a source of spares.
-       * @see #isSalvage()
-       */
-      public boolean isRepairable() {
-          return isSalvage();
-      }
-
-      /**
-       * Getter for property removalCondition.
-       *
-       * @return Value of property removalCondition.
-       */
-      public int getRemovalCondition() {
-          return removalCondition;
-      }
-
-      /**
-       * Setter for property removalCondition.
-       *
-       * @param removalCondition New value of property removalCondition.
-       */
-      public void setRemovalCondition(int removalCondition) {
-          // Don't replace a removal condition with a lesser condition.
-          if (this.removalCondition < removalCondition) {
-              this.removalCondition = removalCondition;
-          }
-      }
-
-      /**
-       * @return whether this entity is clearing a minefield.
-       */
-      public boolean isClearingMinefield() {
-          return clearingMinefield;
-      }
-
-      /**
-       * @param clearingMinefield
-       */
-      public void setClearingMinefield(boolean clearingMinefield) {
-          this.clearingMinefield = clearingMinefield;
-      }
-
-      /**
-       * @return whether this entity is spotting this round.
-       */
-      public boolean isSpotting() {
-          return spotting;
-      }
-
-      /**
-       * @param spotting
-       */
-      public void setSpotting(boolean spotting) {
-          this.spotting = spotting;
-      }
-
-      /**
-       * Um, basically everything can spot for LRM indirect fire.
-       *
-       * @return true, if the entity is active
-       */
-      public boolean canSpot() {
-          if (game.getOptions().booleanOption("pilots_cannot_spot")
-                  && (this instanceof MechWarrior)) {
-              return false;
-          }
-          return isActive() && !isOffBoard();
-      }
-
-      @Override
-      public String toString() {
-          return "Entity [" + getDisplayName() + ", " + getId() + "]";
-      }
-
-      /**
-       * This returns a textual description of the entity for visualy impaired
-       * users.
-       */
-      public String statusToString() {
-          // should include additional information like imobile.
-          String str = "Entity [" + getDisplayName() + ", " + getId() + "]: ";
-          if (getPosition() != null) {
-              str = str + "Location: (" + (getPosition().getX() + 1) + ", "
-                      + (getPosition().getY() + 1) + ") ";
-          }
-          str = str + "Owner: " + owner.getName() + " Armor: " + getTotalArmor()
-                  + "/" + getTotalOArmor() + " Internal Structure: "
-                  + getTotalInternal() + "/" + getTotalOInternal();
-
-          if (!isActive()) {
-              str += " Inactive";
-          }
-          if (isImmobile()) {
-              str += " Immobile";
-          }
-          if (isProne()) {
-              str += " Prone";
-          }
-          if (isDone()) {
-              str += " Done";
-          }
-
-          return str;
-      }
-
-      /**
-       * This returns a textual description of a specific location of the entity
-       * for visualy impaired users.
-       *
-       * @param loc the location
-       * @return a string descibing the status of the location.
-       */
-      public String statusToString(int loc) {
-          if (loc == LOC_NONE) {
-              return "No location given.";
-          }
-
-          return getLocationName(loc) + " (" + getLocationAbbr(loc)
-                  + "): Armor: " + getArmorString(loc) + "/" + getOArmor(loc)
-                  + " Structure: " + getInternalString(loc) + "/"
-                  + getOInternal(loc);
-      }
-
-      /**
-       * @param str a string defining the location
-       * @return the status of the given location.
-       */
-      public String statusToString(String str) {
-          int loc = LOC_NONE;
-          loc = getLocationFromAbbr(str);
-
-          if (loc == LOC_NONE) {
-              try {
-                  loc = Integer.parseInt(str);
-              } catch (NumberFormatException nfe) {
-                  loc = LOC_NONE;
-              }
-          }
-
-          return statusToString(loc);
-      }
-
-      /**
-       * The round the unit will be deployed. We will deploy at the end of a
-       * round. So if depoyRound is set to 5, we will deploy when round 5 is over.
-       * Any value of zero or less is automatically set to 1
-       *
-       * @param deployRound an int
-       */
-      public void setDeployRound(int deployRound) {
-          this.deployRound = deployRound;
-          // also set this for any transported units
-          for (Transporter transport : getTransports()) {
-              for (Entity e : transport.getLoadedUnits()) {
-                  e.setDeployRound(deployRound);
-              }
-          }
-
-          // Entity's that deploy after the start can set their own deploy zone
-          // If the deployRound is being set back to 0, make sure we reset the
-          // starting position (START_NONE implies inheritance from owning player)
-          if (deployRound == 0) {
-              setStartingPos(Board.START_NONE);
-          }
-      }
-
-      /**
-       * The round the unit will be deployed
-       *
-       * @return an int
-       */
-      public int getDeployRound() {
-          return deployRound;
-      }
-
-      /**
-       * Toggles if an entity has been deployed
-       */
-      public void setDeployed(boolean deployed) {
-          this.deployed = deployed;
-          if (deployed) {
-              neverDeployed = false;
-          }
-      }
-
-      /**
-       * Checks to see if an entity has been deployed
-       */
-      public boolean isDeployed() {
-          return deployed;
-      }
-
-      /**
-       * Checks to see if entity was never deployed
-       */
-      public boolean wasNeverDeployed() {
-          return neverDeployed;
-      }
-
-      /**
-       * Toggles if an entity has been deployed
-       */
-      public void setNeverDeployed(boolean neverDeployed) {
-          this.neverDeployed = neverDeployed;
-      }
-
-      /**
-       * Returns true if the entity should be deployed
-       */
-      public boolean shouldDeploy(int round) {
-          return (!deployed && (getDeployRound() <= round) && !isOffBoard());
-      }
-
-      /**
-       * Set the unit number for this entity.
-       *
-       * @param unit the number for the low-level unit that this
-       *             entity belongs to. This entity can be removed from its unit by
-       *             passing the value, <code>{@link Entity#NONE}</code>.
-       */
-      public void setUnitNumber(final short unit) {
-          unitNumber = unit;
-      }
-
-      /**
-       * Get the unit number of this entity.
-       *
-       * @return The unit number. If the entity does not belong
-       * to a unit, <code>{@link Entity#NONE}</code> will be returned.
-       */
-      public short getUnitNumber() {
-          return unitNumber;
-      }
-
-      /**
-       * Returns whether an entity can flee from its current position. Currently
-       * returns true if the entity is on the edge of the board.
-       */
-      public boolean canFlee() {
-          Coords pos = getPosition();
-          return (pos != null)
-                  && ((getWalkMP() > 0) || (this instanceof Infantry))
-                  && !isProne()
-                  && !isStuck()
-                  && !isShutDown()
-                  && !getCrew().isUnconscious()
-                  && ((pos.getX() == 0) || (pos.getX() == (game.getBoard().getWidth() - 1))
-                          || (pos.getY() == 0) || (pos.getY() == (game.getBoard()
-                                  .getHeight() - 1)));
-      }
-
-      public void setEverSeenByEnemy(boolean b) {
-          everSeenByEnemy = b;
-      }
-
-      public boolean isEverSeenByEnemy() {
-          return everSeenByEnemy;
-      }
-
-      public void setVisibleToEnemy(boolean b) {
-          visibleToEnemy = b;
-      }
-
-      public boolean isVisibleToEnemy() {
-          // If double blind isn't on, the unit is always visible
-          if ((game != null) && !game.getOptions().booleanOption("double_blind")) {
-              return true;
-          }
-          return visibleToEnemy;
-      }
-
-      public void setDetectedByEnemy(boolean b) {
-          detectedByEnemy = b;
-      }
-
-      public boolean isDetectedByEnemy() {
-          // If double blind isn't on, the unit is always detected
-          if ((game != null) && !game.getOptions().booleanOption("double_blind")) {
-              return true;
-          }
-          return detectedByEnemy;
-      }
-
-      public void addBeenSeenBy(IPlayer p) {
-          if ((p != null) && !entitySeenBy.contains(p)) {
-              entitySeenBy.add(p);
-          }
-      }
-
-      public Vector<IPlayer> getWhoCanSee() {
-          return entitySeenBy;
-      }
-
-      public void setWhoCanSee(Vector<IPlayer> entitySeenBy) {
-          this.entitySeenBy = entitySeenBy;
-      }
-
-      public void clearSeenBy() {
-          entitySeenBy.clear();
-      }
-
-      /**
-       * Returns true if the the given player can see this Entity, including 
-       * teammates if team_vision is on.
-       *  
-       */
-      public boolean hasSeenEntity(IPlayer p) {
-          // No double blind - everyone sees everything
-          if ((game == null) || !game.getOptions().booleanOption("double_blind")) {
-              return true;
-          }
-          // Null players see nothing
-          if (p == null) {
-              return false;
-          }
-          // A Player can always see their own 'mechs
-          if (getOwner().equals(p)) {
-              return true;
-          }
-
-          // If a player can see all, it sees this
-          if (p.canSeeAll()) {
-              return true;
-          }
-
-          // Observers can see units spotted by an enemy
-          if (p.isObserver()) {
-              for (IPlayer other : entitySeenBy) {
-                  if (other.isEnemyOf(getOwner())) {
-                      return true;
-                  }
-              }
-              return false;
-          }
-
-          if (entitySeenBy.contains(p)) {
-              return true;
-          }
-          // If team vision, see if any players on team can see
-          if (game.getOptions().booleanOption("team_vision")) {
-              for (IPlayer teammate : game.getPlayersVector()) {
-                  if ((teammate.getTeam() == p.getTeam())
-                          && entitySeenBy.contains(teammate)) {
-                      return true;
-                  }
-              }
-          }
-          // Can't see
-          return false;
-      }
-
-      public void addBeenDetectedBy(IPlayer p) {
-          // This is for saved-game backwards compatibility
-          if (entityDetectedBy == null) {
-              entityDetectedBy = new Vector<IPlayer>();
-          }
-          if ((p != null) && !entityDetectedBy.contains(p)) {
-              entityDetectedBy.add(p);
-          }
-      }
-
-      public Vector<IPlayer> getWhoCanDetect() {
-          return entityDetectedBy;
-      }
-
-      public void setWhoCanDetect(Vector<IPlayer> entityDetectedBy) {
-          this.entityDetectedBy = entityDetectedBy;
-      }
-
-      public void clearDetectedBy() {
-          // This is for saved-game backwards compatibility
-          if (entityDetectedBy == null) {
-              entityDetectedBy = new Vector<IPlayer>();
-          }
-          entityDetectedBy.clear();
-      }
-
-      /**
-       * Returns true if the the given player can see this Entity, including 
-       * teammates if team_vision is on.
-       *  
-       */
-      public boolean hasDetectedEntity(IPlayer p) {
-          // No sensors - no one detects anything
-          if ((game == null)
-                  || !game.getOptions().booleanOption("tacops_sensors")) {
-              return false;
-          }
-          // Null players detect nothing
-          if (p == null) {
-              return false;
-          }
-          // This is for saved-game backwards compatibility
-          if (entityDetectedBy == null) {
-              entityDetectedBy = new Vector<IPlayer>();
-          }
-
-          // Observers can detect units detected by an enemy
-          if (p.isObserver()) {
-              for (IPlayer other : entityDetectedBy) {
-                  if (other.isEnemyOf(getOwner())) {
-                      return true;
-                  }
-              }
-              return false;
-          }
-
-          if (entityDetectedBy.contains(p)) {
-              return true;
-          }
-          // If team vision, see if any players on team can see
-          if (game.getOptions().booleanOption("team_vision")) {
-              for (IPlayer teammate : game.getPlayersVector()) {
-                  if ((teammate.getTeam() == p.getTeam())
-                          && entityDetectedBy.contains(teammate)) {
-                      return true;
-                  }
-              }
-          }
-          // Can't see
-          return false;
-      }  
-
-      /**
-       * Returns whether this Entity is a sensor return to the given player.
-       * 
-       * @param spotter
-       *            The player trying to view this unit
-       * @return True if the given player can only see this Entity as a sensor
-       *         return
-       */
-      public boolean isSensorReturn(IPlayer spotter) {
-          boolean alliedUnit = 
-                  !getOwner().isEnemyOf(spotter)
-                  || (getOwner().getTeam() == spotter.getTeam() 
-                  && game.getOptions().booleanOption("team_vision"));
-
-          boolean sensors = game.getOptions().booleanOption(
-                  "tacops_sensors");
-          boolean sensorsDetectAll = game.getOptions().booleanOption(
-                  "sensors_detect_all");
-          boolean doubleBlind = game.getOptions().booleanOption(
-                  "double_blind");
-
-          return sensors && doubleBlind && !alliedUnit && !sensorsDetectAll 
-                  && !hasSeenEntity(spotter) && hasDetectedEntity(spotter);
-      }
-
-      protected int applyGravityEffectsOnMP(int MP) {
-          int result = MP;
-          if (game != null) {
-              float fMP = MP / game.getPlanetaryConditions().getGravity();
-              fMP = (Math.abs((Math.round(fMP) - fMP)) == 0.5) ? (float) Math
-                      .floor(fMP) : Math.round(fMP); // the
-                      // rule
-                      // requires
-                      // rounding down on .5
-                      result = (int) fMP;
-          }
-          return result;
-      }
-
-      /**
-       * Whether this type of unit can perform charges
-       */
-      public boolean canCharge() {
-          return !isImmobile() && (getWalkMP() > 0) && !isStuck() && !isProne();
-      }
-
-      /**
-       * Whether this type of unit can perform DFA attacks
-       */
-      public boolean canDFA() {
-          return !isImmobile() && (getJumpMP() > 0) && !isStuck() && !isProne();
-      }
-
-      /**
-       * Whether this type of unit can perform Ramming attacks
-       */
-      public boolean canRam() {
-          return false;
-      }
-
-      public boolean isUsingManAce() {
-          return getCrew().getOptions().booleanOption("maneuvering_ace");
-      }
-
-      public Enumeration<Entity> getKills() {
-          final int killer = id;
-          return game.getSelectedOutOfGameEntities(new EntitySelector() {
-              @Override
-              public boolean accept(Entity entity) {
-                  if (killer == entity.killerId) {
-                      return true;
-                  }
-                  return false;
-              }
-          });
-      }
-
-      public int getKillNumber() {
-          final int killer = id;
-          return game.getSelectedOutOfGameEntityCount(new EntitySelector() {
-              @Override
-              public boolean accept(Entity entity) {
-                  if (killer == entity.killerId) {
-                      return true;
-                  }
-                  return false;
-              }
-          });
-      }
-
-      public void addKill(Entity kill) {
-          kill.killerId = id;
-      }
-
-      public boolean getGaveKillCredit() {
-          return killerId != Entity.NONE;
-      }
-
-      public int getKillerId() {
-          return killerId;
-      }
-
-      /**
-       * Determines if an entity is eligible for a phase.
-       */
-       public boolean isEligibleFor(IGame.Phase phase) {
-           // only deploy in deployment phase
-           if ((phase == IGame.Phase.PHASE_DEPLOYMENT) == isDeployed()) {
-               return false;
-           }
-
-           // carcass can't do anything
-           if (isCarcass()) {
-               return false;
-           }
-
-           // Hidden units shouldn't be counted for turn order, unless deploying
-           if (isHidden() && phase != Phase.PHASE_DEPLOYMENT
-                   && phase != Phase.PHASE_FIRING) {
-               return false;
-           }
-
-           switch (phase) {
-           case PHASE_MOVEMENT:
-               return isEligibleForMovement();
-           case PHASE_FIRING:
-               return isEligibleForFiring();
-           case PHASE_PHYSICAL:
-               return isEligibleForPhysical();
-           case PHASE_TARGETING:
-               return isEligibleForTargetingPhase();
-           case PHASE_OFFBOARD:
-               return isEligibleForOffboard();
-           default:
-               return true;
-           }
-       }
-
-       /**
-        * Determines if an entity is eligible for a phase. Called only if at least
-        * one entity returned true to isEligibleFor() This is for using
-        * searchlights in physical&offboard phase, without forcing the phase to be
-        * played when not needed. However it could be used for other things in the
-        * future
-        */
-       public boolean canAssist(IGame.Phase phase) {
-           if ((phase != IGame.Phase.PHASE_PHYSICAL)
-                   && (phase != IGame.Phase.PHASE_FIRING)
-                   && (phase != IGame.Phase.PHASE_OFFBOARD)) {
-               return false;
-           }
-           // if you're charging or finding a club, it's already declared
-           if (isUnjammingRAC() || isCharging() || isMakingDfa() || isRamming()
-                   || isFindingClub() || isOffBoard()) {
-               return false;
-           }
-           // must be active
-           if (!isActive()) {
-               return false;
-           }
-           // If we have a searchlight, we can use it to assist
-           if (isUsingSpotlight()) {
-               return true;
-           }
-           return false;
-       }
-
-       /**
-        * An entity is eligible if its to-hit number is anything but impossible.
-        * This is only really an issue if friendly fire is turned off.
-        */
-       public boolean isEligibleForFiring() {
-           // if you're charging, no shooting
-           if (isUnjammingRAC() || isCharging() || isMakingDfa() || isRamming()) {
-               return false;
-           }
-
-           // if you're offboard, no shooting
-           if (isOffBoard() || isAssaultDropInProgress()) {
-               return false;
-           }
-
-           // check game options
-           if (!game.getOptions().booleanOption("skip_ineligable_firing")) {
-               return true;
-           }
-
-           // must be active
-           if (!isActive()) {
-               return false;
-           }
-
-           // Check for weapons. If we find them, return true. Otherwise... we
-           // return false.
-           // Bug 3648: No, no, no - you cannot skip units with no weapons - what
-           // about spotting, unjamming, etc.?
-           /*
-            * for (Mounted mounted : getWeaponList()) { WeaponType wtype =
-            * (WeaponType) mounted.getType(); if ((wtype != null) &&
-            * (!wtype.hasFlag(WeaponType.F_AMS) && !wtype.hasFlag(WeaponType.F_TAG)
-            * && mounted.isReady() && ((mounted.getLinked() == null) || (mounted
-            * .getLinked().getUsableShotsLeft() > 0)))) { return true; } }
-            */
-
-           return true;
-       }
-
-       /**
-        * Pretty much anybody's eligible for movement. If the game option is
-        * toggled on, inactive and immobile entities are not eligible. OffBoard
-        * units are always ineligible
-        *
-        * @return whether or not the entity is allowed to move
-        */
-       public boolean isEligibleForMovement() {
-           // check if entity is offboard
-           if (isOffBoard() || isAssaultDropInProgress()) {
-               return false;
-           }
-           // check game options
-           if (!game.getOptions().booleanOption("skip_ineligable_movement")) {
-               return true;
-           }
-
-           // Must be active: this is slightly different  from isActive();
-           //   we don't want to skip manually shutdown units (so they can restart)
-           boolean isActive = (!shutDown || isManualShutdown()) && !destroyed
-                   && getCrew().isActive() && !unloadedThisTurn && deployed;
-           if (!isActive
-                   || (isImmobile() && !isManualShutdown() && !canUnjamRAC() &&
-                           !game.getOptions().booleanOption(OptionsConstants.AGM_VEHICLES_CAN_EJECT))) {
-               return false;
-           }
-
-           return true;
-       }
-
-       public boolean isEligibleForOffboard() {
-
-           // if you're charging, no shooting
-           if (isUnjammingRAC() || isCharging() || isMakingDfa()) {
-               return false;
-           }
-
-           // if you're offboard, no shooting
-           if (isOffBoard() || isAssaultDropInProgress()) {
-               return false;
-           }
-           for (Mounted mounted : getWeaponList()) {
-               WeaponType wtype = (WeaponType) mounted.getType();
-               if ((wtype != null)
-                       && (wtype.hasFlag(WeaponType.F_TAG) && mounted.isReady())) {
-                   return true;
-               }
-           }
-           return false;// only things w/ tag are
-       }
-
-       public boolean isAttackingThisTurn() {
-           List<EntityAction> actions = game.getActionsVector();
-           for (EntityAction ea : actions) {
-               if ((ea.getEntityId() == getId())
-                       && (ea instanceof AbstractAttackAction)) {
-                   return true;
-               }
-           }
-           return false;
-       }
-
-       /**
-        * Check if the entity has any valid targets for physical attacks.
-        */
-       public boolean isEligibleForPhysical() {
-           boolean canHit = false;
-           boolean friendlyFire = game.getOptions().booleanOption("friendly_fire");
-
-           if ((this instanceof Infantry)
-                   && hasWorkingMisc(MiscType.F_TOOLS,
-                           MiscType.S_DEMOLITION_CHARGE)) {
-               IHex hex = game.getBoard().getHex(getPosition());
-               return hex.containsTerrain(Terrains.BUILDING);
-           }
-           // only mechs and protos have physical attacks (except tank charges)
-           if (!((this instanceof Mech) || (this instanceof Protomech) || (this instanceof Infantry))) {
-               return false;
-           }
-
-           // if you're charging or finding a club, it's already declared
-           if (isUnjammingRAC() || isCharging() || isMakingDfa()
-                   || isFindingClub() || isOffBoard() || isAssaultDropInProgress()
-                   || isDropping()) {
-               return false;
-           }
-
-           // check game options
-           if (game.getOptions().booleanOption("no_clan_physical") && isClan()
-                   && !hasINarcPodsAttached() && (getSwarmAttackerId() == NONE)) {
-               return false;
-           }
-
-           // Issue with Vibroblades only being turned on/off during Physical phase
-           // -- Torren
-           if (hasVibroblades()) {
-               return true;
-           }
-
-           if (!game.getOptions().booleanOption("skip_ineligable_physical")) {
-               return true;
-           }
-
-           // dead mek walking
-           if (!isActive()) {
-               return false;
-           }
-
-           // sprinted?
-           if (moved == EntityMovementType.MOVE_SPRINT) {
-               return false;
-           }
-
-           if (getPosition() == null) {
-               return false; // not on board?
-           }
-
-           // check if we have iNarc pods attached that can be brushed off
-           if (hasINarcPodsAttached() && (this instanceof Mech)) {
-               return true;
-           }
-
-           // Try to find a valid entity target.
-           Iterator<Entity> e = game.getEntities();
-           while (!canHit && e.hasNext()) {
-               Entity target = e.next();
-
-               // don't shoot at friendlies unless you are into that sort of thing
-               // and do not shoot yourself even then
-               if (!(isEnemyOf(target) || (friendlyFire && (getId() != target
-                       .getId())))) {
-                   continue;
-               }
-
-               if (!target.isDeployed()) {
-                   continue;
-               }
-               // No physical attack works at distances > 1.
-               if ((target.getPosition() != null)
-                       && (Compute.effectiveDistance(game, this, target) > 1)) {
-                   continue;
-               }
-
-               canHit |= Compute.canPhysicalTarget(game, getId(), target);
-               // check if we can dodge and target can attack us,
-               // then we are eligible.
-               canHit |= ((this instanceof Mech) && !isProne()
-                       && getCrew().getOptions().booleanOption("dodge_maneuver") && Compute
-                       .canPhysicalTarget(game, target.getId(), this));
-           }
-
-           // If there are no valid Entity targets, check for add valid buildings.
-           Enumeration<Building> bldgs = game.getBoard().getBuildings();
-           while (!canHit && bldgs.hasMoreElements()) {
-               final Building bldg = bldgs.nextElement();
-
-               // Walk through the hexes of the building.
-               Enumeration<Coords> hexes = bldg.getCoords();
-               while (!canHit && hexes.hasMoreElements()) {
-                   final Coords coords = hexes.nextElement();
-
-                   // No physical attack works at distances > 1.
-                   if (getPosition().distance(coords) > 1) {
-                       continue;
-                   }
-
-                   // Can the entity target *this* hex of the building?
-                   final BuildingTarget target = new BuildingTarget(coords,
-                           game.getBoard(), false);
-                   canHit |= Compute.canPhysicalTarget(game, getId(), target);
-
-               } // Check the next hex of the building
-
-           } // Check the next building
-
-           return canHit;
-       }
-
-       /**
-        * Determines if this Entity is eligible to pre-designate hexes as
-        * auto-hits. Per TacOps pg 180, if a player has offboard artillery they get
-        * 5 pre- designated hexes per mapsheet.
-        *
-        * @return
-        */
-       public boolean isEligibleForArtyAutoHitHexes() {
-           return isEligibleForTargetingPhase()
-                   && (isOffBoard() || game.getOptions().booleanOption(
-                           "on_map_predesignate"));
-       }
-
-       public boolean isEligibleForTargetingPhase() {
-           if (isAssaultDropInProgress()) {
-               return false;
-           }
-           for (Mounted mounted : getWeaponList()) {
-               WeaponType wtype = (WeaponType) mounted.getType();
-               if ((wtype != null) && (wtype.hasFlag(WeaponType.F_ARTILLERY))) {
-                   return true;
-               }
-           }
-           return false;
-       }
-
-       public double getTroopCarryingSpace() {
-           double space = 0;
-           for (Transporter t : transports) {
-               if (t instanceof TroopSpace) {
-                   space += ((TroopSpace) t).totalSpace;
-               }
-           }
-           return space;
-       }
-
-       public boolean hasBattleArmorHandles() {
-           for (Transporter t : transports) {
-               if (t instanceof BattleArmorHandles) {
-                   return true;
-               }
-           }
-           return false;
-       }
-
-       /**
-        * Returns true if this unit has a ClampMountMech or ClampMountTank that
-        * is currently unloaded.
-        * @return
-        */
-       public boolean hasUnloadedClampMount() {
-           for (Transporter t : transports) {
-               if (((t instanceof ClampMountTank) || (t instanceof ClampMountMech))
-                       && (t.getUnused() > 0)) {
-                   return true;
-               }
-           }
-           return false;
-       }
-
-       /*
-        * (non-Javadoc)
-        *
-        * @see megamek.common.Targetable#isOffBoard()
-        */
-       @Override
-       public boolean isOffBoard() {
-           return offBoardDistance > 0;
-       }
-
-       /**
-        * Set the unit as an offboard deployment. If a non-zero distance is chosen,
-        * the direction must <b>not</b> be <code>Entity.NONE</code>. If a direction
-        * other than <code>Entity.NONE</code> is chosen, the distance must
-        * <b>not</b> be zero (0).
-        *
-        * @param distance  the <code>int</code> distance in hexes that the unit will be
-        *                  deployed from the board; this value must not be negative.
-        * @param direction the <code>int</code> direction from the board that the unit
-        *                  will be deployed; a valid value must be selected from: NONE,
-        *                  NORTH, SOUTH, EAST, or WEST.
-        * @throws IllegalArgumentException if a negative distance, an invalid direction is selected, or
-        *                                  the distance does not match the direction.
-        */
-       public void setOffBoard(int distance, OffBoardDirection direction) {
-           if (distance < 0) {
-               throw new IllegalArgumentException(
-                       "negative number given for distance offboard");
-           }
-           if ((0 == distance) && (OffBoardDirection.NONE != direction)) {
-               throw new IllegalArgumentException(
-                       "onboard unit was given an offboard direction");
-           }
-           if ((0 != distance) && (OffBoardDirection.NONE == direction)) {
-               throw new IllegalArgumentException(
-                       "offboard unit was not given an offboard direction");
-           }
-           switch (direction) {
-           case NORTH:
-               setFacing(3);
-               break;
-           case SOUTH:
-               setFacing(0);
-               break;
-           case WEST:
-               setFacing(2);
-               break;
-           case EAST:
-               setFacing(4);
-               break;
-           default:
-               break;
-           }
-           offBoardDistance = distance;
-           offBoardDirection = direction;
-       }
-
-       /**
-        * Get the distance in hexes from the board that the unit will be deployed.
-        * If the unit is to be deployed onboard, the distance will be zero (0).
-        *
-        * @return the <code>int</code> distance from the board the unit will be
-        * deployed (in hexes); this value will never be negative.
-        */
-       public int getOffBoardDistance() {
-           return offBoardDistance;
-       }
-
-       /**
-        * Get the direction the board that the unit will be deployed. If the unit
-        * is to be deployed onboard, the distance will be
-        * <code>IOffBoardDirections.NONE</code>, otherwise it will be one of the
-        * values:
-        * <ul>
-        * <li><code>IOffBoardDirections.NORTH</code></li>
-        * <li><code>IOffBoardDirections.SOUTH</code></li>
-        * <li><code>IOffBoardDirections.EAST</code></li>
-        * <li><code>IOffBoardDirections.WEST</code></li>
-        * </ul>
-        *
-        * @return the <code>int</code> direction from the board the unit will be
-        * deployed. Only valid values will be returned.
-        */
-       public OffBoardDirection getOffBoardDirection() {
-           return offBoardDirection;
-       }
-
-       /**
-        * Deploy this offboard entity at the previously specified distance and
-        * direction. This should only be invoked by the <code>Server</code> after
-        * the board has been selected and all the players are ready to start. The
-        * side effects of this methods set the unit's position and facing as
-        * appropriate (as well as deploying the unit).
-        * <p/>
-        * Onboard units (units with an offboard distance of zero and a direction of
-        * <code>Entity.NONE</code>) will be unaffected by this method.
-        */
-       public void deployOffBoard() {
-           if (null == game) {
-               throw new IllegalStateException(
-                       "game not set; possible serialization error");
-           }
-           // N.B. 17 / 2 = 8, but the middle of 1..17 is 9, so we
-           // add a bit (because 17 % 2 == 1 and 16 % 2 == 0).
-           switch (offBoardDirection) {
-           case NONE:
-               break;
-           case NORTH:
-               setPosition(new Coords((game.getBoard().getWidth() / 2)
-                       + (game.getBoard().getWidth() % 2),
-                       -getOffBoardDistance()));
-               setFacing(3);
-               setDeployed(true);
-               break;
-           case SOUTH:
-               setPosition(new Coords((game.getBoard().getWidth() / 2)
-                       + (game.getBoard().getWidth() % 2), game.getBoard()
-                       .getHeight() + getOffBoardDistance()));
-               setFacing(0);
-               setDeployed(true);
-               break;
-           case EAST:
-               setPosition(new Coords(game.getBoard().getWidth()
-                       + getOffBoardDistance(),
-                       (game.getBoard().getHeight() / 2)
-                       + (game.getBoard().getHeight() % 2)));
-               setFacing(5);
-               setDeployed(true);
-               break;
-           case WEST:
-               setPosition(new Coords(-getOffBoardDistance(), (game.getBoard()
-                       .getHeight() / 2) + (game.getBoard().getHeight() % 2)));
-               setFacing(1);
-               setDeployed(true);
-               break;
-           }
-       }
-
-       public Vector<Integer> getPickedUpMechWarriors() {
-           return pickedUpMechWarriors;
-       }
-
-       /**
-        * Has this entity been captured?
-        *
-        * @return <code>true</code> if it has.
-        */
-       public boolean isCaptured() {
-           return captured && !isDestroyed();
-       }
-
-       /**
-        * Specify that this entity has been captured.
-        *
-        * @param arg the <code>boolean</code> value to assign.
-        */
-       public void setCaptured(boolean arg) {
-           captured = arg;
-       }
-
-       public void setExternalSpotlight(boolean arg) {
-           hasExternalSpotlight = arg;
-       }
-
-       /**
-        * Returns state of hasExternalSpotlight, does not consider mounted
-        * spotlights.
-        *
-        * @return
-        */
-       public boolean hasExternaSpotlight() {
-           return hasExternalSpotlight;
-       }
-
-       /**
-        * Returns true if the unit has a usable spotlight. It considers both
-        * externally mounted spotlights as well as internally mounted ones.
-        *
-        * @return
-        */
-       public boolean hasSpotlight() {
-           for (Mounted m : getMisc()) {
-               if (m.getType().hasFlag(MiscType.F_SEARCHLIGHT)
-                       && !m.isInoperable()) {
-                   return true;
-               }
-           }
-           return hasExternalSpotlight;
-       }
-
-       /**
-        * Method to destroy a single spotlight on an entity. Spotlights can be
-        * destroyed on a roll of 7+ on a torso hit on a mek or on a front/side hit
-        * on a combat vehicle.
-        */
-       public void destroyOneSpotlight() {
-           if (!hasSpotlight()) {
-               return;
-           }
-           // A random spotlight should be destroyed, but this is easier...
-           if (hasExternalSpotlight) {
-               hasExternalSpotlight = false;
-           }
-
-           for (Mounted m : getMisc()) {
-               if (m.getType().hasFlag(MiscType.F_SEARCHLIGHT)
-                       && !m.isInoperable()) {
-                   m.setDestroyed(true);
-                   break;
-               }
-           }
-
-           // Turn off the light all spot lights were destroyed
-           if (!hasSpotlight()) {
-               setSpotlightState(false);
-           }
-
-       }
-
-       public void setSpotlightState(boolean arg) {
-           if (hasSpotlight()) {
-               spotlightIsActive = arg;
-               if (arg) {
-                   illuminated = true;
-               }
-           } else {
-               spotlightIsActive = false;
-           }
-       }
-
-       public boolean isIlluminated() {
-           // Regardless of illuminated state, if we have a spotlight active we
-           //  are illuminated
-           return illuminated || spotlightIsActive;
-       }
-
-       public void setIlluminated(boolean arg) {
-           illuminated = spotlightIsActive || arg;
-       }
-
-       public boolean isUsingSpotlight() {
-           return hasSpotlight() && spotlightIsActive;
-       }
-
-       public void setUsedSearchlight(boolean arg) {
-           usedSearchlight = arg;
-       }
-
-       public boolean usedSearchlight() {
-           return usedSearchlight;
-       }
-
-       /**
-        * Is the Entity stuck in a swamp?
-        */
-       public boolean isStuck() {
-           return stuckInSwamp;
-       }
-
-       /**
-        * Set weather this Entity is stuck in a swamp or not
-        *
-        * @param arg the <code>boolean</code> value to assign
-        */
-       public void setStuck(boolean arg) {
-           stuckInSwamp = arg;
-       }
-
-       /**
-        * Is the Entity stuck in a swamp?
-        */
-       public boolean canUnstickByJumping() {
-           return canUnstickByJumping;
-       }
-
-       /**
-        * Set wether this Enity is stuck in a swamp or not
-        *
-        * @param arg the <code>boolean</code> value to assign
-        */
-       public void setCanUnstickByJumping(boolean arg) {
-           canUnstickByJumping = arg;
-       }
-
-       /*
-        * The following methods support the eventual refactoring into the Entity
-        * class of a lot of the Server logic surrounding entity damage and death.
-        * They are not currently called in Server anywhere, and so may as well not
-        * exist.
-        */
-
-       public String destroy(String reason, boolean survivable, boolean canSalvage) {
-           StringBuffer sb = new StringBuffer();
-
-           int condition = IEntityRemovalConditions.REMOVE_SALVAGEABLE;
-           if (!canSalvage) {
-               setSalvage(canSalvage);
-               condition = IEntityRemovalConditions.REMOVE_DEVASTATED;
-           }
-
-           if (isDoomed() || isDestroyed()) {
-               return sb.toString();
-           }
-
-           // working under the assumption that entity was neither doomed or
-           // destroyed before from here on out
-
-           setDoomed(true);
-
-           Enumeration<Integer> iter = getPickedUpMechWarriors().elements();
-           while (iter.hasMoreElements()) {
-               Integer mechWarriorId = iter.nextElement();
-               Entity mw = game.getEntity(mechWarriorId.intValue());
-               mw.setDestroyed(true);
-               game.removeEntity(mw.getId(), condition);
-               sb.append("\n*** ").append(
-                       mw.getDisplayName() + " died in the wreckage. ***\n");
-           }
-           return sb.toString();
-       }
-
-       /**
-        * Add a targeting by a swarm volley from a specified entity
-        *
-        * @param entityId The <code>int</code> id of the shooting entity
-        * @param weaponId The <code>int</code> id of the shooting lrm launcher
-        */
-       public void addTargetedBySwarm(int entityId, int weaponId) {
-           hitBySwarmsEntity.addElement(new Integer(entityId));
-           hitBySwarmsWeapon.addElement(new Integer(weaponId));
-       }
-
-       /**
-        * Were we targeted by a certain swarm/swarm-i volley this turn?
-        *
-        * @param entityId The <code>int</code> id of the shooting entity we are checking
-        * @param weaponId The <code>int</code> id of the launcher to check
-        * @return a fitting <code>boolean</code> value
-        */
-       public boolean getTargetedBySwarm(int entityId, int weaponId) {
-           for (int i = 0; i < hitBySwarmsEntity.size(); i++) {
-               Integer entityIdToTest = hitBySwarmsEntity.elementAt(i);
-               Integer weaponIdToTest = hitBySwarmsWeapon.elementAt(i);
-               if ((entityId == entityIdToTest.intValue())
-                       && (weaponId == weaponIdToTest.intValue())) {
-                   return true;
-               }
-           }
-           return false;
-       }
-
-       public int getShortRangeModifier() {
-           int mod = 0;
-           if (hasQuirk(OptionsConstants.QUIRK_POS_IMP_TARG_S)) {
-               mod--;
-           }
-           if (hasQuirk(OptionsConstants.QUIRK_NEG_POOR_TARG_S)) {
-               mod++;
-           }
-           if (hasQuirk(OptionsConstants.QUIRK_POS_VAR_RNG_TARG_L)) {
-               mod++;
-           }
-           if (hasQuirk(OptionsConstants.QUIRK_POS_VAR_RNG_TARG_S)) {
-               mod--;
-           }
-           return mod;
-       }
-
-       public int getMediumRangeModifier() {
-           int mod = 2;
-           if (getCrew().getOptions().booleanOption("sniper")) {
-               mod = mod / 2;
-           }
-           if (hasQuirk(OptionsConstants.QUIRK_POS_IMP_TARG_M)) {
-               mod--;
-           }
-           if (hasQuirk(OptionsConstants.QUIRK_NEG_POOR_TARG_M)) {
-               mod++;
-           }
-           return mod;
-       }
-
-       public int getLongRangeModifier() {
-           int mod = 4;
-           if (getCrew().getOptions().booleanOption("sniper")) {
-               mod = mod / 2;
-           }
-           if (hasQuirk(OptionsConstants.QUIRK_POS_IMP_TARG_L)) {
-               mod--;
-           }
-           if (hasQuirk(OptionsConstants.QUIRK_NEG_POOR_TARG_L)) {
-               mod++;
-           }
-           if (hasQuirk(OptionsConstants.QUIRK_POS_VAR_RNG_TARG_L)) {
-               mod--;
-           }
-           if (hasQuirk(OptionsConstants.QUIRK_POS_VAR_RNG_TARG_S)) {
-               mod++;
-           }
-           return mod;
-       }
-
-       public int getExtremeRangeModifier() {
-           int mod = 6;
-           if (getCrew().getOptions().booleanOption("sniper")) {
-               mod = mod / 2;
-           }
-           return mod;
-       }
-
-       public int getLOSRangeModifier() {
-           int mod = 8;
-           if (getCrew().getOptions().booleanOption("sniper")) {
-               mod = mod / 2;
-           }
-           return mod;
-       }
-
-       public void setArmorType(int armType) {
-           for (int i = 0; i < locations(); i++) {
-               armorType[i] = armType;
-           }
-       }
-
-       public void setArmorType(int armType, int loc) {
-           armorType[loc] = armType;
-       }
-
-       public void setStructureType(int strucType) {
-           structureType = strucType;
-           structureTechLevel = getTechLevel();
-       }
-
-       public void setStructureTechLevel(int level) {
-           structureTechLevel = level;
-       }
-
-       public void setArmorType(String armType) {
-           if (!(armType.startsWith("Clan ") || armType.startsWith("IS "))) {
-               armType = TechConstants.isClan(getArmorTechLevel(0)) ? "Clan "
-                       + armType : "IS " + armType;
-           }
-           EquipmentType et = EquipmentType.get(armType);
-           if (et == null) {
-               setArmorType(EquipmentType.T_ARMOR_UNKNOWN);
-           } else {
-               setArmorType(EquipmentType.getArmorType(et));
-               // TODO: Is this needed? WTF is the point of it?
-               if (et.getCriticals(this) == 0) {
-                   try {
-                       this.addEquipment(et, LOC_NONE);
-                   } catch (LocationFullException e) {
-                       // can't happen
-                       e.printStackTrace();
-                   }
-               }
-           }
-       }
-
-       public void setArmorType(String armType, int loc) {
-           if (!(armType.startsWith("Clan ") || armType.startsWith("IS "))) {
-               armType = TechConstants.isClan(getArmorTechLevel(0)) ? "Clan "
-                       + armType : "IS " + armType;
-           }
-           EquipmentType et = EquipmentType.get(armType);
-           if (et == null) {
-               setArmorType(EquipmentType.T_ARMOR_UNKNOWN, loc);
-           } else {
-               setArmorType(EquipmentType.getArmorType(et), loc);
-               // TODO: Is this needed? WTF is the point of it?
-               if (et.getCriticals(this) == 0) {
-                   try {
-                       this.addEquipment(et, LOC_NONE);
-                   } catch (LocationFullException e) {
-                       // can't happen
-                       e.printStackTrace();
-                   }
-               }
-           }
-       }
-
-       public void setStructureType(String strucType) {
-           if (!(strucType.startsWith("Clan ") || strucType.startsWith("IS "))) {
-               strucType = isClan() ? "Clan " + strucType : "IS " + strucType;
-           }
-           EquipmentType et = EquipmentType.get(strucType);
-           setStructureType(EquipmentType.getStructureType(et));
-           if (et == null) {
-               structureTechLevel = TechConstants.T_TECH_UNKNOWN;
-           } else {
-               structureTechLevel = et.getTechLevel(year);
-               // TODO: Is this needed? WTF is the point of it?
-               if (et.getCriticals(this) == 0) {
-                   try {
-                       this.addEquipment(et, LOC_NONE);
-                   } catch (LocationFullException e) {
-                       // can't happen
-                       e.printStackTrace();
-                   }
-               }
-           }
-
-       }
-
-       public int getArmorType(int loc) {
-           return armorType[loc];
-       }
-
-       public void setArmorTechLevel(int newTL) {
-           for (int i = 0; i < locations(); i++) {
-               armorTechLevel[i] = newTL;
-           }
-       }
-
-       public void setArmorTechLevel(int newTL, int loc) {
-           armorTechLevel[loc] = newTL;
-       }
-
-       public int getArmorTechLevel(int loc) {
-           return armorTechLevel[loc];
-       }
-
-       public int getStructureType() {
-           return structureType;
-       }
-
-       public int getStructureTechLevel() {
-           return structureTechLevel;
-       }
-
-       public void setWeaponHit(Mounted which) {
-           if (weaponList.contains(which)) {
-               which.setHit(true);
-           }
-       }
-
-       public void setTaggedBy(int tagger) {
-           taggedBy = tagger;
-       }
-
-       public int getTaggedBy() {
-           return taggedBy;
-       }
-
-       public abstract double getCost(boolean ignoreAmmo);
-
-       public long getWeaponsAndEquipmentCost(boolean ignoreAmmo) {
-           // bvText = new StringBuffer();
-           long cost = 0;
-
-           NumberFormat commafy = NumberFormat.getInstance();
-
-           for (Mounted mounted : getEquipment()) {
-               if (ignoreAmmo
-                       && (mounted.getType() instanceof AmmoType)
-                       && (!(((AmmoType) mounted.getType()).getAmmoType() == AmmoType.T_COOLANT_POD))) {
-                   continue;
-               }
-               if (mounted.isWeaponGroup()) {
-                   continue;
-               }
-               long itemCost = (long) mounted.getType().getCost(this,
-                       mounted.isArmored(), mounted.getLocation());
-
-               cost += itemCost;
-               if ((bvText != null) && (itemCost > 0)) {
-                   bvText.append(startRow);
-                   bvText.append(startColumn);
-                   bvText.append(mounted.getName());
-                   bvText.append(endColumn);
-
-                   bvText.append(startColumn);
-                   bvText.append(commafy.format(itemCost));
-                   bvText.append(endColumn);
-                   bvText.append(endRow);
-               }
-           }
-           return cost;
-       }
-
-       public boolean removePartialCoverHits(int location, int cover, int side) {
-           if (cover > LosEffects.COVER_NONE) {
-               switch (cover) {
-               case LosEffects.COVER_LOWLEFT:
-                   if (location == Mech.LOC_LLEG) {
-                       return true;
-                   }
-                   break;
-               case LosEffects.COVER_LOWRIGHT:
-                   if (location == Mech.LOC_RLEG) {
-                       return true;
-                   }
-                   break;
-               case LosEffects.COVER_LEFT:
-                   if ((location == Mech.LOC_LLEG)
-                           || (location == Mech.LOC_LARM)
-                           || (location == Mech.LOC_LT)) {
-                       return true;
-                   }
-                   break;
-               case LosEffects.COVER_RIGHT:
-                   if ((location == Mech.LOC_RLEG)
-                           || (location == Mech.LOC_RARM)
-                           || (location == Mech.LOC_RT)) {
-                       return true;
-                   }
-                   break;
-               case LosEffects.COVER_HORIZONTAL:
-                   if ((location == Mech.LOC_LLEG)
-                           || (location == Mech.LOC_RLEG)) {
-                       return true;
-                   }
-                   break;
-               case LosEffects.COVER_UPPER:
-                   if ((location == Mech.LOC_LLEG)
-                           || (location == Mech.LOC_RLEG)) {
-                       return false;
-                   }
-                   return true;
-               case LosEffects.COVER_FULL:
-                   return true;
-               case LosEffects.COVER_75LEFT:
-                   if ((location == Mech.LOC_RARM)
-                           || (location == Mech.LOC_RLEG)) {
-                       return false;
-                   }
-                   return true;
-               case LosEffects.COVER_75RIGHT:
-                   if ((location == Mech.LOC_LLEG)
-                           || (location == Mech.LOC_LARM)) {
-                       return false;
-                   }
-                   return true;
-               }
-           }
-           return false;
-
-       }
-
-       public abstract boolean doomedInVacuum();
-
-       public abstract boolean doomedOnGround();
-
-       public abstract boolean doomedInAtmosphere();
-
-       public abstract boolean doomedInSpace();
-
-       /**
-        * The weight of the armor in a specific location, rounded up to the nearest
-        * half-ton for patchwork armor as per TacOps page 377 (Errata 3.1). Note:
-        * Unless overridden, this should <em>only</em> be called on units with
-        * patchwork armor, as rounding behavior is not guaranteed to be correct or
-        * even the same for others and units with a single overall armor type have
-        * no real reason to specifically care about weight per location anyway.
-        *
-        * @param loc The code value for the location in question (unit
-        *            type-specific).
-        * @return The weight of the armor in the location in tons.
-        */
-       public double getArmorWeight(int loc) {
-           double armorPerTon = 16.0 * EquipmentType.getArmorPointMultiplier(
-                   armorType[loc], armorTechLevel[loc]);
-           double points = getOArmor(loc)
-                   + (hasRearArmor(loc) ? getOArmor(loc, true) : 0);
-           double armorWeight = points / armorPerTon;
-           return Math.ceil(armorWeight * 2.0) / 2.0;
-
-       }
-
-       /**
-        * The total weight of the armor on this unit. This is guaranteed to be
-        * rounded properly for both single-type and patchwork armor.
-        *
-        * @return The armor weight in tons.
-        */
-       public double getArmorWeight() {
-           if (!hasPatchworkArmor()) {
-               // this roundabout method is actually necessary to avoid rounding
-               // weirdness. Yeah, it's dumb.
-               double armorPerTon = 16.0 * EquipmentType.getArmorPointMultiplier(
-                       armorType[0], armorTechLevel[0]);
-               double points = getTotalOArmor();
-               double armorWeight = points / armorPerTon;
-               armorWeight = Math.ceil(armorWeight * 2.0) / 2.0;
-               return armorWeight;
-           }
-           double total = 0;
-           for (int loc = 0; loc < locations(); loc++) {
-               total += getArmorWeight(loc);
-           }
-           return total;
-       }
-
-       public boolean hasTAG() {
-           for (Mounted m : getWeaponList()) {
-               WeaponType equip = (WeaponType) (m.getType());
-               if ((equip != null) && (equip.hasFlag(WeaponType.F_TAG))) {
-                   return true;
-               }
-           }
-           return false;
-       }
-
-       public boolean isCanon() {
-           return canon;
-       }
-
-       public void setCanon(boolean canon) {
-           this.canon = canon;
-       }
-
-       public boolean climbMode() {
-           return climbMode;
-       }
-
-       public void setClimbMode(boolean state) {
-           climbMode = state;
-       }
-
-       public boolean usedTag() {
-           for (Mounted weapon : getWeaponList()) {
-               WeaponType wtype = (WeaponType) weapon.getType();
-               if (weapon.isUsedThisRound() && wtype.hasFlag(WeaponType.F_TAG)) {
-                   return true;
-               }
-           }
-           return false;
-       }
-
-       public boolean hasEiCockpit() {
-           return ((game != null) && game.getOptions().booleanOption(
-                   "all_have_ei_cockpit"));
-       }
-
-       public boolean hasActiveEiCockpit() {
-           return (hasEiCockpit() && getCrew().getOptions().booleanOption(
-                   "ei_implant"));
-       }
-
-       public boolean isLayingMines() {
-           return layingMines;
-       }
-
-       public void setLayingMines(boolean laying) {
-           layingMines = laying;
-       }
-
-       public boolean canLayMine() {
-           for (Object oMount : miscList) {
-               Mounted mount = (Mounted) oMount;
-               EquipmentType type = mount.getType();
-               if (!mount.isMissing()
-                       && (type.hasFlag(MiscType.F_MINE) || type
-                               .hasFlag(MiscType.F_VEHICLE_MINE_DISPENSER))
-                               && !isLayingMines()) {
-                   return true;
-               }
-           }
-           return false;
-       }
-
-       @Override
-       public int sideTable(Coords src) {
-           return sideTable(src, false);
-       }
-
-       @Override
-       public int sideTable(Coords src, boolean usePrior) {
-           return sideTable(src, usePrior, facing);
-       }
-
-       public int sideTable(Coords src, boolean usePrior, int face) {
-           return sideTable(src, usePrior, face, getPosition());
-       }
-
-       public int sideTable(Coords src, boolean usePrior, int face,
-               Coords effectivePos) {
-           if (usePrior) {
-               effectivePos = getPriorPosition();
-           }
-
-           if (src.equals(effectivePos)) {
-               // most places handle 0 range explicitly,
-               // this is a safe default (calculation gives SIDE_RIGHT)
-               return ToHitData.SIDE_FRONT;
-           }
-
-           // calculate firing angle
-           int fa = (effectivePos.degree(src) + ((6 - face) * 60)) % 360;
-
-           int leftBetter = 2;
-           // if we're right on the line, we need to special case this
-           // defender would choose along which hex the LOS gets drawn, and that
-           // side also determines the side we hit in
-           if ((fa % 30) == 0) {
-               IHex srcHex = game.getBoard().getHex(src);
-               IHex curHex = game.getBoard().getHex(getPosition());
-               if ((srcHex != null) && (curHex != null)) {
-                   LosEffects.AttackInfo ai = LosEffects.buildAttackInfo(src,
-                           getPosition(), 1, getElevation(), srcHex.floor(),
-                           curHex.floor());
-                   ArrayList<Coords> in = Coords.intervening(ai.attackPos,
-                           ai.targetPos, true);
-                   leftBetter = LosEffects.dividedLeftBetter(in, game, ai,
-                           Compute.isInBuilding(game, this), new LosEffects());
-               }
-           }
-
-           boolean targetIsTank = (this instanceof Tank)
-                   || (game.getOptions().booleanOption(
-                           "tacops_advanced_mech_hit_locations") && (this instanceof QuadMech));
-           if (targetIsTank) {
-               if ((leftBetter == 1) && (fa == 150)) {
-                   return ToHitData.SIDE_REAR;
-               } else if ((leftBetter == 1) && (fa == 30)) {
-                   return ToHitData.SIDE_RIGHT;
-               } else if ((leftBetter == 0) && (fa == 330)) {
-                   return ToHitData.SIDE_LEFT;
-               } else if ((leftBetter == 0) && (fa == 210)) {
-                   return ToHitData.SIDE_REAR;
-               } else if ((fa > 30) && (fa <= 150)) {
-                   return ToHitData.SIDE_RIGHT;
-               } else if ((fa > 150) && (fa < 210)) {
-                   return ToHitData.SIDE_REAR;
-               } else if ((fa >= 210) && (fa < 330)) {
-                   return ToHitData.SIDE_LEFT;
-               } else {
-                   return ToHitData.SIDE_FRONT;
-               }
-           }
-           if (this instanceof Aero) {
-               Aero a = (Aero) this;
-               // Handle spheroids in atmosphere or on the ground differently
-               if (a.isSpheroid() && (game != null) && !game.getBoard().inSpace()) {
-                   if ((fa >= 0) && (fa < 180)) {
-                       return ToHitData.SIDE_RIGHT;
-                   }
-                   return ToHitData.SIDE_LEFT;
-               }
-               if ((leftBetter == 1) && (fa == 150)) {
-                   return ToHitData.SIDE_REAR;
-               } else if ((leftBetter == 1) && (fa == 30)) {
-                   if (a.isRolled()) {
-                       return ToHitData.SIDE_LEFT;
-                   }
-                   return ToHitData.SIDE_RIGHT;
-               } else if ((leftBetter == 0) && (fa == 330)) {
-                   if (a.isRolled()) {
-                       return ToHitData.SIDE_RIGHT;
-                   }
-                   return ToHitData.SIDE_LEFT;
-               } else if ((leftBetter == 0) && (fa == 210)) {
-                   return ToHitData.SIDE_REAR;
-               } else if ((fa > 30) && (fa <= 150)) {
-                   if (a.isRolled()) {
-                       return ToHitData.SIDE_LEFT;
-                   }
-                   return ToHitData.SIDE_RIGHT;
-               } else if ((fa > 150) && (fa < 210)) {
-                   return ToHitData.SIDE_REAR;
-               } else if ((fa >= 210) && (fa < 330)) {
-                   if (a.isRolled()) {
-                       return ToHitData.SIDE_RIGHT;
-                   }
-                   return ToHitData.SIDE_LEFT;
-               } else {
-                   return ToHitData.SIDE_FRONT;
-               }
-           }
-           if ((fa == 90) && (leftBetter == 1)) {
-               return ToHitData.SIDE_RIGHT;
-           } else if (((fa == 150) && (leftBetter == 1))
-                   || ((leftBetter == 0) && (fa == 210))) {
-               return ToHitData.SIDE_REAR;
-           } else if ((leftBetter == 0) && (fa == 270)) {
-               return ToHitData.SIDE_LEFT;
-           } else if ((fa > 90) && (fa <= 150)) {
-               return ToHitData.SIDE_RIGHT;
-           } else if ((fa > 150) && (fa < 210)) {
-               return ToHitData.SIDE_REAR;
-           } else if ((fa >= 210) && (fa < 270)) {
-               return ToHitData.SIDE_LEFT;
-           } else {
-               return ToHitData.SIDE_FRONT;
-           }
-       }
-
-       /**
-        * Method to determine if an entity is currently capable of going hull-down.
-        * Note, this is *not* whether the entity can ever go hull-down.
-        *
-        * @return True if the entity is able to go hull-down, else false.
-        */
-       public boolean canGoHullDown() {
-           return false;
-       }
-
-       public boolean canAssaultDrop() {
-           return false;
-       }
-
-       public void setAssaultDropInProgress(boolean flag) {
-           assaultDropInProgress = flag ? 1 : 0;
-       }
-
-       public void setLandedAssaultDrop() {
-           assaultDropInProgress = 2;
-           moved = EntityMovementType.MOVE_JUMP;
-       }
-
-       public boolean isAssaultDropInProgress() {
-           return assaultDropInProgress != 0;
-       }
-
-       /**
-        * Apply PSR modifier for difficult terrain at the specified coordinates
-        *
-        * @param roll the PSR to modify
-        * @param c    the coordinates where the PSR happens
-        */
-       public void addPilotingModifierForTerrain(PilotingRollData roll, Coords c) {
-           addPilotingModifierForTerrain(roll, c, false);
-       }
-
-       /**
-        * Apply PSR modifier for difficult terrain at the specified coordinates
-        *
-        * @param roll the PSR to modify
-        * @param c    the coordinates where the PSR happens
-        * @param enteringRubble True if entering rubble, else false
-        */
-       public void addPilotingModifierForTerrain(PilotingRollData roll, Coords c,
-               boolean enteringRubble) {
-           if ((c == null) || (roll == null)) {
-               return;
-           }
-           if (isOffBoard() || !(isDeployed())) {
-               return;
-           }
-           IHex hex = game.getBoard().getHex(c);
-           hex.terrainPilotingModifier(getMovementMode(), roll, enteringRubble);
-       }
-
-       /**
-        * Apply PSR modifier for difficult terrain at the move step position
-        *
-        * @param roll the PSR to modify
-        * @param step the move step the PSR occurs at
-        */
-       public void addPilotingModifierForTerrain(PilotingRollData roll,
-               MoveStep step) {
-           if (step.getElevation() > 0) {
-               return;
-           }
-           addPilotingModifierForTerrain(roll, step.getPosition());
-       }
-
-       /**
-        * Apply PSR modifier for difficult terrain in the current position
-        *
-        * @param roll the PSR to modify
-        */
-       public void addPilotingModifierForTerrain(PilotingRollData roll) {
-           if (getElevation() > 0) {
-               return;
-           }
-           addPilotingModifierForTerrain(roll, getPosition());
-       }
-
-       /**
-        * defensively check and correct elevation
-        */
-       public boolean fixElevation() {
-           if (!isDeployed() || isOffBoard()
-                   || !game.getBoard().contains(getPosition())) {
-               return false;
-           }
-           if (!isElevationValid(getElevation(),
-                   game.getBoard().getHex(getPosition()))) {
-               System.err.println(getDisplayName() + " in hex "
-                       + HexTarget.coordsToId(getPosition())
-                       + " is at invalid elevation: " + getElevation());
-               setElevation(0 - game.getBoard()
-                       .getHex(getPosition()).depth());
-               System.err.println("   moved to elevation " + getElevation());
-               return true;
-           }
-           return false;
-       }
-
-       public Engine getEngine() {
-           return engine;
-       }
-
-       public boolean hasEngine() {
-           return (null != engine);
-       }
-
-       public void setEngine(Engine e) {
-           engine = e;
-       }
-
-       public boolean itemOppositeTech(String s) {
-           if (isClan()) { // Clan base
-               if ((s.toLowerCase().indexOf("(is)") != -1)
-                       || (s.toLowerCase().indexOf("inner sphere") != -1)) {
-                   return true;
-               }
-               return false;
-           }
-           if ((s.toLowerCase().indexOf("(c)") != -1)
-                   || (s.toLowerCase().indexOf("clan") != -1)) {
-               return true;
-           }
-           return false;
-       }
-
-       /**
-        * @return Returns the retreatedDirection.
-        */
-       public OffBoardDirection getRetreatedDirection() {
-           return retreatedDirection;
-       }
-
-       /**
-        * @param retreatedDirection The retreatedDirection to set.
-        */
-       public void setRetreatedDirection(OffBoardDirection retreatedDirection) {
-           this.retreatedDirection = retreatedDirection;
-       }
-
-       public void setLastTarget(int id) {
-           lastTarget = id;
-       }
-
-       public int getLastTarget() {
-           return lastTarget;
-       }
-
-       public void setLastTargetDisplayName(String name) {
-           lastTargetDisplayName = name;
-       }
-
-       public String getLastTargetDisplayName() {
-           return lastTargetDisplayName;
-       }
-
-       /**
-        * @returns whether or not the unit is suffering from Electromagnetic
-        * Interference
-        */
-       public boolean isSufferingEMI() {
-           return _isEMId;
-       }
-
-       public void setEMI(boolean inVal) {
-           _isEMId = inVal;
-       }
-
-       /**
-        * Checks if the unit is hardened agaist nuclear strikes.
-        *
-        * @return true if this is a hardened unit.
-        */
-       public abstract boolean isNuclearHardened();
-
-       /**
-        * Set the isHidden state of this entity (used for hidden units rules, TW
-        * pg 259).
-        * @param inVal
-        */
-       public void setHidden(boolean inVal) {
-           isHidden = inVal;
-       }
-
-       public void setMadePointblankShot(boolean inVal) {
-           madePointblankShot = inVal;
-       }
-
-       /**
-        * Set a phase for this hidden unit to become active in.
-        *
-        * @param phase
-        */
-       public void setHiddeActivationPhase(IGame.Phase phase) {
-           hiddenActivationPhase = phase;
-       }
-
-       /**
-        * Returns true if this unit is currently hidden (hidden units, TW pg 259).
-        * @return
-        */
-       public boolean isHidden() {
-           return isHidden;
-       }
-
-       /**
-        * Returns true if this unit has already made a pointblank shot this round.
-        * @return
-        */
-       public boolean madePointblankShot() {
-           return madePointblankShot;
-       }
-
-       /**
-        * Returns true if this unit should be considering a hidden unit that is
-        * activating.
-        * @return
-        */
-       public boolean isHiddenActivating() {
-           return getHiddenActivationPhase() != null;
-       }
-
-       /**
-        * Get the phase that this hidden unit will activate in (generally this
-        * will be null, indicating that the unit isn't activating).
-        * @return
-        */
-       @Nullable
-       public IGame.Phase getHiddenActivationPhase() {
-           return hiddenActivationPhase;
-       }
-
-       /**
-        * Is this unit a carcass, a carcass can take no action
-        */
-       public boolean isCarcass() {
-           return carcass;
-       }
-
-       /**
-        * Sets if this unit is a carcass.
-        *
-        * @param carcass true if this unit should be a carcass, false otherwise.
-        * @see megamek.common.Entity#isCarcass
-        */
-       public void setCarcass(boolean carcass) {
-           this.carcass = carcass;
-       }
-
-       /**
-        * Marks all equipment in a location on this entity as destroyed.
-        *
-        * @param loc The location that is destroyed.
-        */
-
-       public void destroyLocation(int loc) {
-           destroyLocation(loc, false);
-       }
-
-       /**
-        * Marks all equipment in a location on this entity as destroyed.
-        *
-        * @param loc      The location that is destroyed.
-        * @param blownOff true if the location was blown off
-        */
-       public void destroyLocation(int loc, boolean blownOff) {
-           // if it's already marked as destroyed, don't bother
-           if (getInternal(loc) < 0) {
-               return;
-           }
-           if (blownOff) {
-               setLocationBlownOff(loc, true);
-               setLocationBlownOffThisPhase(loc, true);
-           } else {
-               // mark armor, internal as doomed
-               setArmor(IArmorState.ARMOR_DOOMED, loc, false);
-               setInternal(IArmorState.ARMOR_DOOMED, loc);
-               if (hasRearArmor(loc)) {
-                   setArmor(IArmorState.ARMOR_DOOMED, loc, true);
-               }
-           }
-           // equipment marked missing
-           for (Mounted mounted : getEquipment()) {
-               if (((mounted.getLocation() == loc) && mounted.getType()
-                       .isHittable())
-                       || (mounted.isSplit() && (mounted.getSecondLocation() == loc))) {
-                   if (blownOff) {
-                       mounted.setMissing(true);
-                   } else {
-                       mounted.setHit(true);
-                   }
-               }
-           }
-           // all critical slots set as missing
-           for (int i = 0; i < getNumberOfCriticals(loc); i++) {
-               final CriticalSlot cs = getCritical(loc, i);
-               if (cs != null) {
-                   // count engine hits for maxtech engine explosions
-                   if ((cs.getType() == CriticalSlot.TYPE_SYSTEM)
-                           && (cs.getIndex() == Mech.SYSTEM_ENGINE)
-                           && !cs.isDamaged()) {
-                       engineHitsThisPhase++;
-                   }
-                   if (blownOff) {
-                       cs.setMissing(true);
-                   } else {
-                       cs.setHit(true);
-                   }
-               }
-           }
-           // dependent locations destroyed, unless they are already destroyed
-           if ((getDependentLocation(loc) != Entity.LOC_NONE)
-                   && !(getInternal(getDependentLocation(loc)) < 0)) {
-               destroyLocation(getDependentLocation(loc), true);
-           }
-       }
-
-       /**
-        * Iterates over all Narc and iNarc pods attached to this entity and removes
-        * those still 'stuck' to destroyed or missing locations.
-        */
-       public void clearDestroyedNarcPods() {
-           for (Iterator<NarcPod> i = pendingNarcPods.iterator(); i.hasNext(); ) {
-               if (!locationCanHoldNarcPod(i.next().getLocation())) {
-                   i.remove();
-               }
-           }
-           for (Iterator<NarcPod> i = narcPods.iterator(); i.hasNext(); ) {
-               if (!locationCanHoldNarcPod(i.next().getLocation())) {
-                   i.remove();
-               }
-           }
-           for (Iterator<INarcPod> i = pendingINarcPods.iterator(); i.hasNext(); ) {
-               if (!locationCanHoldNarcPod(i.next().getLocation())) {
-                   i.remove();
-               }
-           }
-           for (Iterator<INarcPod> i = iNarcPods.iterator(); i.hasNext(); ) {
-               if (!locationCanHoldNarcPod(i.next().getLocation())) {
-                   i.remove();
-               }
-           }
-       }
-
-       private boolean locationCanHoldNarcPod(int location) {
-           return (getInternal(location) > 0)
-                   && !isLocationBlownOff(location)
-                   && !isLocationBlownOffThisPhase(location);
-       }
-
-       public PilotingRollData checkSideSlip(EntityMovementType moveType,
-               IHex prevHex, EntityMovementType overallMoveType,
-               MoveStep prevStep, int prevFacing, int curFacing, Coords lastPos,
-               Coords curPos, int distance) {
-           PilotingRollData roll = getBasePilotingRoll(overallMoveType);
-
-           if ((moveType != EntityMovementType.MOVE_JUMP)
-                   && (prevHex != null)
-                   && (distance > 1)
-                   && ((overallMoveType == EntityMovementType.MOVE_RUN) || (overallMoveType == EntityMovementType
-                   .MOVE_VTOL_RUN))
-                   && (prevFacing != curFacing) && !lastPos.equals(curPos)
-                   && !(this instanceof Infantry)) {
-               roll.append(new PilotingRollData(getId(), 0, "flanking and turning"));
-               if (isUsingManAce()) {
-                   roll.addModifier(-1, "Maneuvering Ace");
-               }
-               if ((getMovementMode() == EntityMovementMode.VTOL) && isMASCUsed()
-                       && hasWorkingMisc(MiscType.F_JET_BOOSTER)) {
-                   roll.addModifier(3, "used VTOL Jet Booster");
-               }
-           } else {
-               roll.addModifier(TargetRoll.CHECK_FALSE,
-                       "Check false: not apparently sideslipping");
-           }
-
-           return roll;
-       }
-
-       @Override
-       public boolean isAirborneVTOLorWIGE() {
-           // stuff that moves like a VTOL is flying unless at elevation 0 or on
-           // top of/in a building,
-           if ((getMovementMode() == EntityMovementMode.VTOL)
-                   || (getMovementMode() == EntityMovementMode.WIGE)) {
-               if ((game != null)
-                       && (game.getBoard() != null)
-                       && (getPosition() != null)
-                       && (game.getBoard().getHex(getPosition()) != null)
-                       && ((game.getBoard().getHex(getPosition())
-                               .terrainLevel(Terrains.BLDG_ELEV) >= getElevation()) || (game
-                                       .getBoard().getHex(getPosition())
-                                       .terrainLevel(Terrains.BRIDGE_ELEV) >= getElevation()))) {
-                   return false;
-               }
-               return getElevation() > 0;
-           }
-           return false;
-       }
-
-       public void setSpotTargetId(int targetId) {
-           spotTargetId = targetId;
-       }
-
-       public int getSpotTargetId() {
-           return spotTargetId;
-       }
-
-       public void setCommander(boolean arg) {
-           isCommander = arg;
-       }
-
-       public boolean isCommander() {
-           return isCommander;
-       }
-
-       public boolean hasLinkedMGA(Mounted mounted) {
-           for (Mounted m : getWeaponList()) {
-               if ((m.getLocation() == mounted.getLocation())
-                       && m.getType().hasFlag(WeaponType.F_MGA)
-                       && !(m.isDestroyed() || m.isBreached())
-                       && m.getBayWeapons().contains(getEquipmentNum(mounted))
-                       && m.getType().hasModes() && m.curMode().equals("Linked")) {
-                   return true;
-               }
-           }
-           return false;
-       }
-
-       public void setReckless(boolean b) {
-           reckless = b;
-       }
-
-       public boolean isReckless() {
-           return reckless;
-       }
-
-       public boolean isFighter() {
-           return (this instanceof Aero)
-                   && !((this instanceof SmallCraft) || (this instanceof Jumpship) || (this instanceof FighterSquadron));
-       }
-
-       public boolean isCapitalFighter() {
-           return isCapitalFighter(false);
-       }
-
-       public boolean isCapitalFighter(boolean lounge) {
-           if (null == game) {
-               return false;
-           }
-
-           // If we're using the unofficial option for single fighters staying
-           // standard scale & we're not a member of a squadron... then false.
-           if (!lounge && isFighter()
-                   && game.getOptions().booleanOption("single_no_cap")
-                   && !isPartOfFighterSquadron()) {
-               return false;
-           }
-
-           return game.getOptions().booleanOption("stratops_capital_fighter")
-                   && isFighter();
-       }
-
-       /**
-        * a function that let's us know if this entity has capital-scale armor
-        *
-        * @return
-        */
-       public boolean isCapitalScale() {
-
-           if ((this instanceof Jumpship) || (this instanceof FighterSquadron)
-                   || isCapitalFighter()) {
-               return true;
-           }
-
-           return false;
-
-       }
-
-       /**
-        * a function that let's us know if this entity is using weapons bays
-        *
-        * @return
-        */
-       public boolean usesWeaponBays() {
-           return false;
-       }
-
-       /**
-        * return the bay of the current weapon
-        *
-        * @param bayID
-        * @return
-        */
-       public Mounted whichBay(int bayID) {
-
-           for (Mounted m : getWeaponBayList()) {
-               for (int wId : m.getBayWeapons()) {
-                   // find the weapon and determine if it is there
-                   if (wId == bayID) {
-                       return m;
-                   }
-               }
-           }
-           return null;
-       }
-
-       /**
-        * return the first bay of the right type in the right location with enough
-        * damage to spare
-        *
-        * @param wtype
-        * @param loc
-        * @param rearMount
-        * @return
-        */
-       public Mounted getFirstBay(WeaponType wtype, int loc, boolean rearMount) {
-
-           int weapDamage = wtype.getRoundShortAV();
-           if (wtype.isCapital()) {
-               weapDamage *= 10;
-           }
-
-           for (Mounted m : getWeaponBayList()) {
-               BayWeapon bay = (BayWeapon) m.getType();
-               int damage = bay.getRoundShortAV() + weapDamage;
-               if ((bay.getAtClass() == wtype.getAtClass())
-                       && (m.getLocation() == loc)
-                       && (m.isRearMounted() == rearMount) && (damage <= 700)) {
-                   return m;
-               }
-
-           }
-           return null;
-       }
-
-       public int getHeatInArc(int location, boolean rearMount) {
-
-           int arcHeat = 0;
-
-           for (Mounted mounted : getTotalWeaponList()) {
-               // is the weapon usable?
-               if (mounted.isDestroyed() || mounted.isJammed()) {
-                   continue;
-               }
-
-               if ((mounted.getLocation() == location)
-                       && (mounted.isRearMounted() == rearMount)) {
-                   arcHeat += mounted.getCurrentHeat();
-               }
-           }
-           return arcHeat;
-       }
-
-       public int[] getVectors() {
-           return vectors;
-       }
-
-       public void setVectors(int[] v) {
-           if ((v == null) || (v.length != 6)) {
-               return;
-           }
-
-           vectors = v;
-       }
-
-       public int getVector(int vectorFacing) {
-           if (vectorFacing < 6) {
-               return vectors[vectorFacing];
-           }
-           return 0;
-       }
-
-       public int getVelocity() {
-
-           int total = 0;
-           for (int dir = 0; dir < 6; dir++) {
-               total += getVector(dir);
-           }
-
-           return total;
-       }
-
-       public int chooseSide(Coords attackPos, boolean usePrior) {
-           // loop through directions and if we have a non-zero vector, then
-           // compute
-           // the targetsidetable. If we come to a higher vector, then replace. If
-           // we come to an equal vector then take it if it is better
-           int thrust = 0;
-           int high = -1;
-           int side = -1;
-           for (int dir = 0; dir < 6; dir++) {
-               thrust = getVector(dir);
-               if (thrust == 0) {
-                   continue;
-               }
-
-               if (thrust > high) {
-                   high = thrust;
-                   side = sideTable(attackPos, usePrior, dir);
-               }
-
-               // what if they tie
-               if (thrust == high) {
-                   int newside = sideTable(attackPos, usePrior, dir);
-                   // choose the best
-                   if ((newside == ToHitData.SIDE_LEFT)
-                           || (newside == ToHitData.SIDE_RIGHT)) {
-                       newside = side;
-                   }
-                   // that should be the only case, because it can't shift you from
-                   // front
-                   // to aft or vice-versa
-               }
-
-           }
-           return side;
-       }
-
-       /**
-        * return the heading of the unit based on its active vectors if vectors are
-        * tied then return two headings
-        */
-       public Vector<Integer> getHeading() {
-
-           Vector<Integer> heading = new Vector<Integer>();
-           int high = 0;
-           int curDir = getFacing();
-           for (int dir = 0; dir < 6; dir++) {
-               int thrust = getVector(dir);
-               if ((thrust >= high) && (thrust > 0)) {
-                   // if they were equal then add the last direction to the
-                   // vector before moving on
-                   if (thrust == high) {
-                       heading.addElement(curDir);
-                   }
-                   high = getVector(dir);
-                   curDir = dir;
-               }
-           }
-           heading.addElement(curDir);
-           return heading;
-       }
-
-       public void setPlayerPickedPassThrough(int attackerId, Coords c) {
-           if (playerPickedPassThrough == null) {
-               playerPickedPassThrough = new HashMap<>();
-           }
-           playerPickedPassThrough.put(attackerId, c);
-       }
-
-       public Coords getPlayerPickedPassThrough(int attackerId) {
-           if (playerPickedPassThrough == null) {
-               playerPickedPassThrough = new HashMap<>();
-           }
-           return playerPickedPassThrough.get(attackerId);
-       }
-
-       public void setPassedThrough(Vector<Coords> pass) {
-           passedThrough = pass;
-       }
-
-       public Vector<Coords> getPassedThrough() {
-           return passedThrough;
-       }
-
-       public void setPassedThroughFacing(List<Integer> passFacing) {
-           passedThroughFacing = passFacing;
-       }
-
-       public List<Integer> getPassedThroughFacing() {
-           return passedThroughFacing;
-       }
-
-       public void addPassedThrough(Coords c) {
-           passedThrough.add(c);
-       }
-
-       /**
-        * Method that determines if this Entity passed over another entity during
-        * its current path
-        *
-        * @param t
-        * @return
-        */
-       public boolean passedOver(Targetable t) {
-           for (Coords crd : passedThrough) {
-               if (crd.equals(t.getPosition())) {
-                   return true;
-               }
-               for (Coords secondary : t.getSecondaryPositions().values()) {
-                   if (crd.equals(secondary)) {
-                       return true;
-                   }
-               }
-           }
-           return false;
-       }
-
-       public boolean passedThrough(Coords c) {
-           for (Coords crd : passedThrough) {
-               if (crd.equals(c)) {
-                   return true;
-               }
-           }
-           return false;
-       }
-
-       /**
-        * Did the entity pass within a certain number of hexes of these coords?
-        */
-       public boolean passedWithin(Coords c, int dist) {
-           for (Coords crd : passedThrough) {
-               if (crd.distance(c) <= dist) {
-                   return true;
-               }
-           }
-           return false;
-       }
-
-       /**
-        * What coords were passed through previous to the given one
-        */
-       public Coords passedThroughPrevious(Coords c) {
-           if (passedThrough.size() == 0) {
-               return getPosition();
-           }
-           Coords prevCrd = passedThrough.get(0);
-           for (Coords crd : passedThrough) {
-               if (crd.equals(c)) {
-                   break;
-               }
-               prevCrd = crd;
-           }
-           return prevCrd;
-       }
-
-       public void setRamming(boolean b) {
-           ramming = b;
-       }
-
-       public boolean isRamming() {
-           return ramming;
-       }
-
-       public void resetFiringArcs() {
-           frontArcFired = new boolean[locations()];
-           rearArcFired = new boolean[locations()];
-           for (int i = 0; i < locations(); i++) {
-               frontArcFired[i] = false;
-               rearArcFired[i] = false;
-           }
-       }
-
-       public boolean hasArcFired(int location, boolean rearMount) {
-           if ((null == frontArcFired) || (null == rearArcFired)) {
-               resetFiringArcs();
-           }
-           if ((location > locations()) || (location < 0)) {
-               return false;
-           }
-
-           if (rearMount) {
-               return rearArcFired[location];
-           }
-           return frontArcFired[location];
-       }
-
-       public void setArcFired(int location, boolean rearMount) {
-           if ((null == frontArcFired) || (null == rearArcFired)) {
-               resetFiringArcs();
-           }
-           if ((location > locations()) || (location < 0)) {
-               return;
-           }
-
-           if (rearMount) {
-               rearArcFired[location] = true;
-           } else {
-               frontArcFired[location] = true;
-           }
-       }
-
-       /**
-        * Force rapid fire mode to the highest level on RAC and UAC - this is for
-        * aeros
-        */
-        public void setRapidFire() {
-            for (Mounted m : getTotalWeaponList()) {
-                WeaponType wtype = (WeaponType) m.getType();
-                if (wtype.getAmmoType() == AmmoType.T_AC_ROTARY) {
-                    m.setMode("6-shot");
-                    m.setModeSwitchable(false);
-                } else if (wtype.getAmmoType() == AmmoType.T_AC_ULTRA) {
-                    m.setMode("Ultra");
-                    m.setModeSwitchable(false);
-                }
-            }
-        }
-
-        /**
-         * Set the retractable blade in the given location as extended Takes the
-         * first piece of appropriate equipment
-         */
-        public void extendBlade(int loc) {
-            for (Mounted m : getEquipment()) {
-                if ((m.getLocation() == loc) && !m.isDestroyed() && !m.isBreached()
-                        && (m.getType() instanceof MiscType)
-                        && m.getType().hasFlag(MiscType.F_CLUB)
-                        && m.getType().hasSubType(MiscType.S_RETRACTABLE_BLADE)) {
-                    m.setMode("extended");
-                    return;
-                }
-            }
-        }
-
-        /**
-         * destroys the first retractable blade critical slot found
-         */
-        public void destroyRetractableBlade(int loc) {
-            // check critical slots
-            for (int i = 0; i < this.getNumberOfCriticals(loc); i++) {
-                CriticalSlot slot = getCritical(loc, i);
-                // ignore empty & system slots
-                if ((slot == null)
-                        || (slot.getType() != CriticalSlot.TYPE_EQUIPMENT)) {
-                    continue;
-                }
-                Mounted m = slot.getMount();
-                if ((m.getLocation() == loc) && !m.isHit() && !m.isBreached()
-                        && (m.getType() instanceof MiscType)
-                        && m.getType().hasFlag(MiscType.F_CLUB)
-                        && m.getType().hasSubType(MiscType.S_RETRACTABLE_BLADE)) {
-                    slot.setHit(true);
-                    m.setHit(true);
-                    return;
-                }
-            }
-        }
-
-        public TeleMissileTracker getTMTracker() {
-            return tmTracker;
-        }
-
-        public void setGrappled(int id, boolean attacker) {
-            // This is implemented in subclasses.  Do nothing in general.
-        }
-
-        public boolean isGrappleAttacker() {
+    }
+
+    /**
+     * This method returns true if a unit is permanently immobilized either
+     * because its crew is dead/gone or because of damage
+     *
+     * @return true if unit is permanently immobile
+     */
+    public boolean isPermanentlyImmobilized(boolean checkCrew) {
+        if (checkCrew && ((getCrew() == null) || getCrew().isDead())) {
+            return true;
+        } else if (((getOriginalWalkMP() > 0) || (getOriginalRunMP() > 0) || (getOriginalJumpMP() > 0))
+                /*
+                 * Need to make sure here that we're ignoring heat because
+                 * that's not actually "permanent":
+                 */
+                && ((getWalkMP(true, true, false) == 0)
+                    && (getRunMP(true, true, false) == 0) && (getJumpMP() == 0))) {
+            return true;
+        } else {
             return false;
         }
-
-        public int getGrappled() {
-            return Entity.NONE;
-        }
-
-        public boolean isChainWhipGrappled() {
-            return getGrappleSide() != Entity.GRAPPLE_BOTH;
-        }
-
-        public boolean isGrappledThisRound() {
-            return false;
-        }
-
-        public void setGrappledThisRound(boolean grappled) {
-            // Do nothing here, set in base classes
-        }
-
-        public void setGameOptions() {
-
-            if (game == null) {
-                return;
-            }
-
-            final GameOptions gameOpts = game.getOptions();
-
-            // if the small craft does not already have ECM, then give them a single
-            // hex ECM so they can change the mode
-            // FIXME: This is a really hacky way to to do it that results in small
-            // craft having
-            // ECM when the rule is not in effect and in non-space maps
-            if ((this instanceof SmallCraft) && !(this instanceof Dropship)
-                    && !hasActiveECM() && isMilitary()) {
-                try {
-                    String prefix = "IS";
-                    if (isClan()) {
-                        prefix = "CL";
+    }
+
+    public boolean isCharging() {
+        return displacementAttack instanceof ChargeAttackAction;
+    }
+
+    public boolean isPushing() {
+        return displacementAttack instanceof PushAttackAction;
+    }
+
+    public boolean isMakingDfa() {
+        return displacementAttack instanceof DfaAttackAction;
+    }
+
+    public boolean hasDisplacementAttack() {
+        return displacementAttack != null;
+    }
+
+    public DisplacementAttackAction getDisplacementAttack() {
+        return displacementAttack;
+    }
+
+    public void setDisplacementAttack(
+            DisplacementAttackAction displacementAttack) {
+        this.displacementAttack = displacementAttack;
+    }
+
+    /**
+     * Returns true if any other entities this entity knows of are making a
+     * displacement attack on this entity.
+     */
+    public boolean isTargetOfDisplacementAttack() {
+        return findTargetedDisplacement() != null;
+    }
+
+    /**
+     * Returns any known displacement attacks (should only be one) that this
+     * entity is a target of.
+     */
+    public DisplacementAttackAction findTargetedDisplacement() {
+        for (Entity other : game.getEntitiesVector()) {
+            if (other.hasDisplacementAttack()
+                && (other.getDisplacementAttack().getTargetId() == id)) {
+                return other.getDisplacementAttack();
+            }
+        }
+        return null;
+    }
+
+    public boolean isUnjammingRAC() {
+        return unjammingRAC;
+    }
+
+    public void setUnjammingRAC(boolean u) {
+        unjammingRAC = u;
+    }
+
+    public boolean isFindingClub() {
+        return findingClub;
+    }
+
+    public void setFindingClub(boolean findingClub) {
+        this.findingClub = findingClub;
+    }
+
+    /**
+     * Set whether or not the mech's arms are flipped to the rear
+     */
+    public void setArmsFlipped(boolean armsFlipped) {
+        this.armsFlipped = armsFlipped;
+        game.processGameEvent(new GameEntityChangeEvent(this, this));
+    }
+
+    /**
+     * Returns true if the mech's arms are flipped to the rear
+     */
+    public boolean getArmsFlipped() {
+        return armsFlipped;
+    }
+
+    /**
+     * Returns the current position of this entity on the board. This is not
+     * named getLocation(), since I want the word location to refer to hit
+     * locations on a mech or vehicle.
+     */
+    @Override
+    public Coords getPosition() {
+        return position;
+    }
+
+    /**
+     * Returns a set of the coords this Entity occupies
+     *
+     * @return
+     */
+    public HashSet<Coords> getOccupiedCoords() {
+        HashSet<Coords> positions = new HashSet<Coords>();
+        if ((getSecondaryPositions() != null)
+            && (getSecondaryPositions().size() != 0)) {
+            for (int key : getSecondaryPositions().keySet()) {
+                positions.add(getSecondaryPositions().get(key));
+            }
+        } else if (getPosition() != null) {
+            positions.add(getPosition());
+        }
+        return positions;
+    }
+
+    public void setPosition(Coords position) {
+        setPosition(position, true);
+    }
+
+    /**
+     * Sets the current position of this entity on the board.
+     *
+     * @param position the new position.
+     */
+    public void setPosition(Coords position, boolean gameUpdate) {
+        HashSet<Coords> oldPositions = null;
+        if ((game != null) && gameUpdate) {
+            oldPositions = getOccupiedCoords();
+        }
+        this.position = position;
+        if ((game != null) && gameUpdate) {
+            game.updateEntityPositionLookup(this, oldPositions);
+        }
+    }
+
+    /**
+     * @return the coords of the second to last position on the passed through
+     * vector or the current position if too small
+     */
+
+    public Coords getPriorPosition() {
+        if (passedThrough.size() < 2) {
+            return getPosition();
+        }
+        return passedThrough.elementAt(passedThrough.size() - 2);
+    }
+
+    /**
+     * Sets the current elevation of this entity above the ground.  This is the
+     * number of levels the unit is above the level of the hex.
+     *
+     * @param elevation an <code>int</code> representing the new elevation.
+     */
+    public void setElevation(int elevation) {
+        this.elevation = elevation;
+    }
+
+    /**
+     * A helper function for fiddling with elevation. Takes the current hex, a
+     * hex being moved to, returns the elevation the Entity will be considered
+     * to be at w/r/t it's new hex.
+     */
+    public int calcElevation(IHex current, IHex next, int assumedElevation,
+            boolean climb, boolean wigeEndClimbPrevious) {
+        int retVal = assumedElevation;
+        if (this instanceof Aero) {
+            return retVal;
+        }
+        if ((getMovementMode() == EntityMovementMode.SUBMARINE)
+            || ((getMovementMode() == EntityMovementMode.INF_UMU)
+                && next.containsTerrain(Terrains.WATER) && current
+                .containsTerrain(Terrains.WATER))
+            || (getMovementMode() == EntityMovementMode.VTOL)
+            // a WIGE in climb mode or that ended climb mode in the previous
+            // hex stays at the same flight level, like a VTOL
+            || ((getMovementMode() == EntityMovementMode.WIGE)
+                && (climb || wigeEndClimbPrevious) && (assumedElevation > 0))
+            || ((getMovementMode() == EntityMovementMode.QUAD_SWIM) && hasUMU())
+            || ((getMovementMode() == EntityMovementMode.BIPED_SWIM) && hasUMU())) {
+            retVal += current.surface();
+            retVal -= next.surface();
+        } else {
+            if ((getMovementMode() != EntityMovementMode.HOVER)
+                && (getMovementMode() != EntityMovementMode.NAVAL)
+                && (getMovementMode() != EntityMovementMode.HYDROFOIL)
+                && (getMovementMode() != EntityMovementMode.WIGE)) {
+                int prevWaterLevel = 0;
+                if (current.containsTerrain(Terrains.WATER)) {
+                    prevWaterLevel = current.terrainLevel(Terrains.WATER);
+                    if (!(current.containsTerrain(Terrains.ICE))
+                        || (assumedElevation < 0)) {
+                        // count water, only if the entity isn't on ice surface
+                        retVal += current.terrainLevel(Terrains.WATER);
                     }
-                    this.addEquipment(
-                            EquipmentType.get(prefix + BattleArmor.SINGLE_HEX_ECM),
-                            Aero.LOC_NOSE, false);
-                } catch (LocationFullException ex) {
-                    // ignore
-                }
-            }
-
-            for (Mounted mounted : getWeaponList()) {
-                if ((mounted.getType() instanceof GaussWeapon)
-                        && gameOpts.booleanOption("tacops_gauss_weapons")) {
-                    String[] modes = {"Powered Up", "Powered Down"};
-                    ((WeaponType) mounted.getType()).setModes(modes);
-                    ((WeaponType) mounted.getType()).setInstantModeSwitch(false);
-                } else if ((mounted.getType() instanceof ACWeapon)
-                        && gameOpts.booleanOption("tacops_rapid_ac")) {
-                    String[] modes = {"", "Rapid"};
-                    ((WeaponType) mounted.getType()).setModes(modes);
-                    if (gameOpts.booleanOption("kind_rapid_ac")) {
-                        mounted.setKindRapidFire(true);
-                    }
-                } else if (mounted.getType() instanceof ISBombastLaser) {
-                    int damage = 12;
-                    ArrayList<String> modes = new ArrayList<String>();
-                    String[] stringArray = {};
-
-                    for (; damage >= 7; damage--) {
-                        modes.add("Damage " + damage);
-                    }
-                    ((WeaponType) mounted.getType()).setModes(modes
-                            .toArray(stringArray));
-                } else if (((WeaponType) mounted.getType()).isCapital()
-                        && (((WeaponType) mounted.getType()).getAtClass()
-                                != WeaponType.CLASS_CAPITAL_MISSILE)
-                                && (((WeaponType) mounted.getType()).getAtClass()
-                                        != WeaponType.CLASS_AR10)) {
-                    ArrayList<String> modes = new ArrayList<String>();
-                    String[] stringArray = {};
-                    modes.add("");
-                    if (gameOpts.booleanOption("stratops_bracket_fire")) {
-                        modes.add("Bracket 80%");
-                        modes.add("Bracket 60%");
-                        modes.add("Bracket 40%");
-                    }
-                    if (((mounted.getType() instanceof CapitalLaserBayWeapon)
-                            || (mounted.getType() instanceof SCLBayWeapon))
-                            && gameOpts.booleanOption("stratops_aaa_laser")) {
-                        modes.add("AAA");
-                        ((WeaponType) mounted.getType()).addEndTurnMode("AAA");
-                    }
-                    if (modes.size() > 1) {
-                        ((WeaponType) mounted.getType()).setModes(modes
-                                .toArray(stringArray));
-                    }
-                } else if (mounted.getType().hasFlag(WeaponType.F_AMS)
-                        && !gameOpts.booleanOption("auto_ams")) {
-                    Enumeration<EquipmentMode> modeEnum = mounted.getType().getModes();
-                    ArrayList<String> newModes = new ArrayList<>();
-                    while (modeEnum.hasMoreElements()) {
-                        newModes.add(modeEnum.nextElement().getName());
-                    }
-                    if (!newModes.contains("Automatic")) {
-                        newModes.add("Automatic");
-                    }
-                    String modes[] = new String[newModes.size()];
-                    newModes.toArray(modes);
-                    ((WeaponType) mounted.getType()).setModes(modes);
-                    ((WeaponType) mounted.getType()).setInstantModeSwitch(false);
-                }
-
-            }
-
-            for (Mounted misc : getMisc()) {
-                if (misc.getType().hasFlag(MiscType.F_BAP)
-                        && (this instanceof Aero)
-                        && gameOpts.booleanOption("stratops_ecm")) {
-                    ArrayList<String> modes = new ArrayList<String>();
-                    String[] stringArray = {};
-                    modes.add("Short");
-                    modes.add("Medium");
-                    ((MiscType) misc.getType())
-                    .setModes(modes.toArray(stringArray));
-                    ((MiscType) misc.getType()).setInstantModeSwitch(false);
-                }
-                if (misc.getType().hasFlag(MiscType.F_ECM)) {
-                    ArrayList<String> modes = new ArrayList<String>();
-                    modes.add("ECM");
-                    String[] stringArray = {};
-                    if (gameOpts.booleanOption("tacops_eccm")) {
-                        modes.add("ECCM");
-                        if (misc.getType().hasFlag(MiscType.F_ANGEL_ECM)) {
-                            modes.add("ECM & ECCM");
-                        }
-                    } else if (gameOpts.booleanOption("stratops_ecm")
-                            && (this instanceof Aero)) {
-                        modes.add("ECCM");
-                        if (misc.getType().hasFlag(MiscType.F_ANGEL_ECM)) {
-                            modes.add("ECM & ECCM");
+                }
+                if (next.containsTerrain(Terrains.WATER)) {
+                    int waterLevel = next.terrainLevel(Terrains.WATER);
+                    if (next.containsTerrain(Terrains.ICE)) {
+                        // a mech can only climb out onto ice in depth 2 or
+                        // shallower water
+                        // mech on the surface will stay on the surface
+
+                        if (((waterLevel == 1) && (prevWaterLevel == 1))
+                            || ((prevWaterLevel <= 2) && climb)
+                            || (assumedElevation >= 0)) {
+                            retVal += waterLevel;
                         }
                     }
-                    if (gameOpts.booleanOption("tacops_ghost_target")) {
-                        if (misc.getType().hasFlag(MiscType.F_ANGEL_ECM)) {
-                            modes.add("ECM & Ghost Targets");
-                            if (gameOpts.booleanOption("tacops_eccm")) {
-                                modes.add("ECCM & Ghost Targets");
-                            }
-                        } else {
-                            modes.add("Ghost Targets");
-                        }
+                    retVal -= waterLevel;
+                }
+            }
+            
+            // Airborne WiGEs remain 1 elevation above underlying terrain
+            if ((getMovementMode() == EntityMovementMode.WIGE) 
+                    && (assumedElevation > 0)) {
+                if ((next.ceiling() - assumedElevation) 
+                        <= getMaxElevationChange()) {
+                    retVal = 1 + next.maxTerrainFeatureElevation(game
+                            .getBoard().inAtmosphere());
+                }
+            }
+
+            if ((next.containsTerrain(Terrains.BUILDING)
+                || current.containsTerrain(Terrains.BUILDING))
+                && (getMovementMode() != EntityMovementMode.WIGE)) {
+                int bldcur = Math.max(-current.depth(true),
+                                      current.terrainLevel(Terrains.BLDG_ELEV));
+                int bldnex = Math.max(-next.depth(true),
+                                      next.terrainLevel(Terrains.BLDG_ELEV));
+                if (((assumedElevation == bldcur)
+                     && (climb || isJumpingNow) && (this instanceof Mech))
+                    || (retVal > bldnex)) {
+                    retVal = bldnex;
+                } else if ((bldnex + next.surface())
+                        > (bldcur + current.surface())) {
+                    int nextBasement =
+                            next.terrainLevel(Terrains.BLDG_BASEMENT_TYPE);
+                    int collapsedBasement =
+                            next.terrainLevel(Terrains.BLDG_BASE_COLLAPSED);
+                    if (climb || isJumpingNow) {
+                        retVal = bldnex + next.surface();
+                    // If the basement is collapsed, there is no level 0
+                    } else if ((assumedElevation == 0)
+                            && (nextBasement > BasementType.NONE.getValue())
+                            && (collapsedBasement > 0)) {
+                        retVal -= BasementType.getType(
+                                next.terrainLevel(Terrains.BLDG_BASEMENT_TYPE))
+                                              .getDepth();
+                    } else {
+                        retVal += current.surface();
+                        retVal -= next.surface();
                     }
-                    ((MiscType) misc.getType())
-                    .setModes(modes.toArray(stringArray));
-                }
-            }
-
-        }
-
-        public void setGrappleSide(int side) {
-            // This is implemented in subclasses, do nothing in general
-        }
-
-        public int getGrappleSide() {
-            return Entity.NONE;
-        }
-
-        public boolean hasFunctionalArmAES(int location) {
+                } else if (elevation == -(current.depth(true))) {
+                    if (climb || isJumpingNow) {
+                        retVal = bldnex + next.surface();
+                    } else if ((current
+                                        .terrainLevel(Terrains.BLDG_BASEMENT_TYPE) > BasementType.NONE
+                                        .getValue())
+                               && (assumedElevation == -BasementType
+                            .getType(
+                                    current.terrainLevel(Terrains.BLDG_BASEMENT_TYPE))
+                            .getDepth())) {
+                        retVal = -BasementType.getType(
+                                next.terrainLevel(Terrains.BLDG_BASEMENT_TYPE))
+                                              .getDepth();
+                    } else {
+                        retVal += current.surface();
+                        retVal -= next.surface();
+                    }
+                }
+            }
+            if ((getMovementMode() != EntityMovementMode.NAVAL)
+                    && (getMovementMode() != EntityMovementMode.HYDROFOIL)
+                    && (next.containsTerrain(Terrains.BRIDGE) || current
+                            .containsTerrain(Terrains.BRIDGE))) {
+                int bridgeElev;
+                if (next.containsTerrain(Terrains.BRIDGE)) {
+                    bridgeElev = next.terrainLevel(Terrains.BRIDGE_ELEV);
+                } else {
+                    bridgeElev = 0;
+                }
+                int elevDiff = Math.abs((next.surface() + bridgeElev)
+                        - (current.surface() + assumedElevation)); 
+                if (elevDiff <= getMaxElevationChange()) {
+                    // bridge is reachable at least
+                    if (climb || !isElevationValid(retVal, next)) {
+                        // use bridge if you can't use the base terrain or if
+                        // you prefer to by climb mode
+                        retVal = bridgeElev;
+                    }
+                }
+            }
+        }
+
+        return retVal;
+    }
+
+    public int calcElevation(IHex current, IHex next) {
+        return calcElevation(current, next, elevation, false, false);
+    }
+
+    /**
+     * Returns the elevation of this entity, relative to the current Hex's
+     * surface
+     */
+    @Override
+    public int getElevation() {
+        if (Entity.NONE != getTransportId()) {
+            return game.getEntity(getTransportId()).getElevation();
+        }
+
+        if ((null == getPosition()) && (isDeployed())) {
+            throw new IllegalStateException("Entity #" + getId()
+                                            + " does not know its position.");
+        }
+
+        if (isOffBoard()) {
+            return 0;
+        }
+
+        return elevation;
+    }
+
+    public boolean canGoDown() {
+        return canGoDown(elevation, getPosition());
+    }
+
+    /**
+     * is it possible to go down, or are we landed/just above the
+     * water/treeline? assuming passed elevation.
+     */
+    public boolean canGoDown(int assumedElevation, Coords assumedPos) {
+        if (!getGame().getBoard().contains(assumedPos)) {
             return false;
         }
-
-        public boolean hasFunctionalLegAES() {
+        boolean inWaterOrWoods = false;
+        IHex hex = getGame().getBoard().getHex(assumedPos);
+        int assumedAlt = assumedElevation + hex.surface();
+        int minAlt = hex.surface();
+        if (hex.containsTerrain(Terrains.WOODS)
+            || hex.containsTerrain(Terrains.WATER)
+            || hex.containsTerrain(Terrains.JUNGLE)) {
+            inWaterOrWoods = true;
+        }
+        switch (getMovementMode()) {
+            case INF_JUMP:
+            case INF_LEG:
+            case INF_MOTORIZED:
+                minAlt -= Math.max(
+                        0,
+                        BasementType.getType(
+                                hex.terrainLevel(Terrains.BLDG_BASEMENT_TYPE))
+                                    .getDepth());
+                break;
+            case VTOL:
+            case WIGE:
+                minAlt = hex.ceiling();
+                if (inWaterOrWoods) {
+                    minAlt++; // can't land here
+                }
+                break;
+            case AERODYNE:
+            case SPHEROID:
+                assumedAlt = assumedElevation;
+                if (game.getBoard().inAtmosphere()) {
+                    minAlt = hex.ceiling(true) + 1;
+                } else if (game.getBoard().onGround() && isAirborne()) {
+                    minAlt = 1;
+                }
+                // if sensors are damaged then, one higher
+                if ((this instanceof Aero)
+                    && (((Aero) this).getSensorHits() > 0)) {
+                    minAlt++;
+                }
+                break;
+            case SUBMARINE:
+            case INF_UMU:
+            case BIPED_SWIM:
+            case QUAD_SWIM:
+                minAlt = hex.floor();
+                break;
+            case BIPED:
+            case QUAD:
+                if (this instanceof Protomech) {
+                    minAlt -= Math
+                            .max(0,
+                                 BasementType
+                                         .getType(
+                                                 hex.terrainLevel(Terrains.BLDG_BASEMENT_TYPE))
+                                         .getDepth());
+                } else {
+                    return false;
+                }
+                break;
+            default:
+                return false;
+        }
+        return (assumedAlt > minAlt);
+    }
+
+    /**
+     * is it possible to go up, or are we at maximum altitude? assuming passed
+     * elevation.
+     */
+    public boolean canGoUp(int assumedElevation, Coords assumedPos) {
+        // Could have a hex off the board
+        if (!getGame().getBoard().contains(assumedPos)) {
             return false;
         }
-
-        public boolean isEvading() {
-            return evading;
-        }
-
-        public void setEvading(boolean evasion) {
-            evading = evasion;
-        }
-
-        public int getEvasionBonus() {
-            if (isProne()) {
-                return 0;
-            }
-
-            if (this instanceof SmallCraft) {
-                return 2;
-            } else if (this instanceof Jumpship) {
-                return 1;
-            } else if (this instanceof Aero) {
-                return 3;
-            } else {
-                if (game.getOptions().booleanOption("tacops_skilled_evasion")) {
-                    int piloting = crew.getPiloting();
-                    if (piloting < 2) {
-                        return 3;
-                    } else if (piloting < 4) {
-                        return 2;
-                    } else if (piloting < 6) {
-                        return 1;
-                    }
+        IHex hex = getGame().getBoard().getHex(assumedPos);
+        int assumedAlt = assumedElevation + hex.surface();
+        int maxAlt = hex.surface();
+        switch (getMovementMode()) {
+            case INF_JUMP:
+            case INF_LEG:
+            case INF_MOTORIZED:
+                maxAlt += Math.max(0, hex.terrainLevel(Terrains.BLDG_ELEV));
+                break;
+            case VTOL:
+                maxAlt = hex.surface() + 50;
+                break;
+            case AERODYNE:
+            case SPHEROID:
+                if (!game.getBoard().inSpace()) {
+                    assumedAlt = assumedElevation;
+                    maxAlt = 10;
+                }
+                break;
+            case SUBMARINE:
+                maxAlt = hex.surface() - getHeight();
+                break;
+            case INF_UMU:
+            case BIPED_SWIM:
+            case QUAD_SWIM:
+                // UMU's won't allow the entity to break the surface of the
+                // water
+                maxAlt = hex.surface() - (getHeight() + 1);
+                break;
+            case WIGE:
+                maxAlt = hex.surface() + 1;
+                break;
+            case BIPED:
+            case QUAD:
+                if (this instanceof Protomech) {
+                    maxAlt += Math.max(0, hex.terrainLevel(Terrains.BLDG_ELEV));
                 } else {
-                    return 1;
-                }
-            }
-            return 0;
-        }
-
-        public void setCarefulStand(boolean stand) {
-            isCarefulStanding = stand;
-        }
-
-        public boolean isCarefulStand() {
-            return false;
-        }
-
-        public Vector<Sensor> getSensors() {
-            return sensors;
-        }
-
-        public Sensor getActiveSensor() {
-            return activeSensor;
-        }
-
-        public Sensor getNextSensor() {
-            return nextSensor;
-        }
-
-        public void setNextSensor(Sensor s) {
-            nextSensor = s;
-        }
-
-        public int getSensorCheck() {
-            return sensorCheck;
-        }
-
-        public boolean hasModularArmor() {
-            return hasModularArmor(-1);
-        }
-
-        public boolean hasModularArmor(int loc) {
-            for (Mounted mount : this.getEquipment()) {
-                if ((loc == -1) || (mount.getLocation() == loc)) {
-                    if (!mount.isDestroyed()
-                            && (mount.getType() instanceof MiscType)
-                            && ((MiscType) mount.getType())
-                            .hasFlag(MiscType.F_MODULAR_ARMOR)) {
+                    return false;
+                }
+                break;
+            default:
+                return false;
+        }
+        return (assumedAlt < maxAlt);
+    }
+
+    /**
+     * Check if this entity can legally occupy the requested elevation. Does not
+     * check stacking, only terrain limitations
+     */
+    public boolean isElevationValid(int assumedElevation, IHex hex) {
+        int assumedAlt = assumedElevation + hex.surface();
+        if (getMovementMode() == EntityMovementMode.VTOL) {
+            if ((this instanceof Infantry)
+                && (hex.containsTerrain(Terrains.BUILDING)
+                    || hex.containsTerrain(Terrains.WOODS) || hex
+                    .containsTerrain(Terrains.JUNGLE))) {
+                // VTOL BA (sylph) can move as ground unit as well
+                return ((assumedElevation <= 50) && (assumedAlt >= hex.floor()));
+            } else if (hex.containsTerrain(Terrains.WOODS)
+                       || hex.containsTerrain(Terrains.WATER)
+                       || hex.containsTerrain(Terrains.JUNGLE)) {
+                return ((assumedElevation <= 50) && (assumedAlt > hex.ceiling()));
+            }
+            return ((assumedElevation <= 50) && (assumedAlt >= hex.ceiling()));
+        } else if ((getMovementMode() == EntityMovementMode.SUBMARINE)
+                   || ((getMovementMode() == EntityMovementMode.INF_UMU) && hex
+                .containsTerrain(Terrains.WATER))
+                   || ((getMovementMode() == EntityMovementMode.QUAD_SWIM) && hasUMU())
+                   || ((getMovementMode() == EntityMovementMode.BIPED_SWIM) && hasUMU())) {
+            return ((assumedAlt >= hex.floor()) && (assumedAlt <= hex.surface()));
+        } else if ((getMovementMode() == EntityMovementMode.HYDROFOIL)
+                   || (getMovementMode() == EntityMovementMode.NAVAL)) {
+            return assumedAlt == hex.surface();
+        } else if (getMovementMode() == EntityMovementMode.WIGE) {
+            // WiGEs can possibly be at any location above or on the surface
+            return (assumedAlt >= hex.floor());
+        } else {
+            // regular ground units
+            if (hex.containsTerrain(Terrains.ICE)
+                || ((getMovementMode() == EntityMovementMode.HOVER) && hex
+                    .containsTerrain(Terrains.WATER))) {
+                // surface of ice is OK, surface of water is OK for hovers
+                if (assumedAlt == hex.surface()) {
+                    return true;
+                }
+            }
+            // only mechs can move underwater
+            if (hex.containsTerrain(Terrains.WATER)
+                && (assumedAlt < hex.surface()) && !(this instanceof Mech)
+                && !(this instanceof Protomech)) {
+                return false;
+            }
+            // can move on the ground unless its underwater
+            if (assumedAlt == hex.floor()) {
+                return true;
+            }
+
+            if (hex.containsTerrain(Terrains.BRIDGE)) {
+                // can move on top of a bridge
+                if (assumedElevation == hex.terrainLevel(Terrains.BRIDGE_ELEV)) {
+                    return true;
+                }
+            }
+            if (hex.containsTerrain(Terrains.BUILDING)) {
+                // Any unit can fall into a basement
+                if ((assumedAlt < 0) && (hex.depth(true) > 0)) {
+                    return true;
+                }
+                // Mechs, protos and infantry can occupy any floor in the
+                // building
+                if ((this instanceof Mech) || (this instanceof Protomech)
+                    || (this instanceof Infantry)) {
+                    if ((assumedAlt >= (hex.surface() - hex.depth(true)))
+                        && (assumedAlt <= hex.ceiling())) {
                         return true;
                     }
                 }
             }
-
-            return false;
-        }
-
-<<<<<<< HEAD
-        public int getDamageReductionFromModularArmor(HitData hit, int damage,
-                Vector<Report> vDesc) {
-            int loc = hit.getLocation();
-            if (!hasModularArmor(loc)) {
-                return damage;
-            }
-            for (Mounted mount : this.getEquipment()) {
-                if ((mount.getLocation() == loc)
-                        && !mount.isDestroyed()
-                        && (mount.getType() instanceof MiscType)
-                        && ((MiscType) mount.getType())
-                        .hasFlag(MiscType.F_MODULAR_ARMOR)
-                        // On 'Mech torsos only, modular armor covers either front
-                        // or rear, as mounted.
-                        && (!(this instanceof Mech)
-                                || !((loc == Mech.LOC_CT) || (loc == Mech.LOC_LT) || (loc == Mech.LOC_RT)) || (hit
-                                        .isRear()
-                                        == mount
-                                        .isRearMounted()))) {
-
-                    int damageAbsorption = mount.getBaseDamageCapacity()
-                            - mount.getDamageTaken();
-                    if (damageAbsorption > damage) {
-                        mount.damageTaken += damage;
-                        Report r = new Report(3535);
-                        r.subject = getId();
-                        r.add(damage);
-                        r.indent(1);
-                        r.newlines = 0;
-                        vDesc.addElement(r);
-                        Report.addNewline(vDesc);
-=======
+        }
+        return false;
+    }
+
+    /**
+     * Returns the height of the unit, that is, how many levels above its
+     * elevation it is for LOS purposes. Default is 0.
+     */
+    public int height() {
+        return 0;
+    }
+
+    /**
+     * Returns the elevation of the entity's highest point relative to
+     * the surface of the hex the entity is in , i.e.
+     * relHeight() == getElevation() + getHeight()
+     */
+    @Override
+    public int relHeight() {
+        return getElevation() + height();
+    }
+
+    /**
+     * Returns the display name for this entity.
+     */
+    @Override
+    public String getDisplayName() {
+        if (displayName == null) {
+            generateDisplayName();
+        }
+        return displayName;
+    }
+
+    /**
+     * Generates the display name for this entity.
+     * <p/>
+     * Sub-classes are allowed to override this method. The display name is in
+     * the format [Chassis] [Model] ([Player Name]).
+     */
+    public void generateDisplayName() {
+        StringBuffer nbuf = new StringBuffer();
+        nbuf.append(chassis);
+        if ((model != null) && (model.length() > 0)) {
+            nbuf.append(" ").append(model);
+        }
+        // if show unit id is on, append the id
+        if (PreferenceManager.getClientPreferences().getShowUnitId()) {
+            nbuf.append(" ID:").append(getId());
+        } else if (duplicateMarker > 1) {
+            // if not, and a player has more than one unit with the same name,
+            // append "#N" after the model to differentiate.
+            nbuf.append(" #" + duplicateMarker);
+        }
+        if (getOwner() != null) {
+            nbuf.append(" (").append(getOwner().getName()).append(")");
+        }
+        if (PreferenceManager.getClientPreferences().getShowUnitId()) {
+            nbuf.append(" ID:").append(getId());
+        }
+
+        displayName = nbuf.toString();
+    }
+
+    /**
+     * A short name, suitable for displaying above a unit icon. The short name
+     * is basically the same as the display name, minus the player name.
+     */
+    public String getShortName() {
+        if (shortName == null) {
+            generateShortName();
+        }
+        return shortName;
+    }
+
+    /**
+     * Generate the short name for a unit
+     * <p/>
+     * Sub-classes are allowed to override this method. The display name is in
+     * the format [Chassis] [Model].
+     */
+    public void generateShortName() {
+        StringBuffer nbuf = new StringBuffer();
+        nbuf.append(chassis);
+        if ((model != null) && (model.length() > 0)) {
+            nbuf.append(" ").append(model);
+        }
+        // if show unit id is on, append the id
+        if (PreferenceManager.getClientPreferences().getShowUnitId()) {
+            nbuf.append(" ID:").append(getId());
+        } else if (duplicateMarker > 1) {
+            // if not, and a player has more than one unit with the same name,
+            // append "#N" after the model to differentiate.
+            nbuf.append(" #" + duplicateMarker);
+        }
+
+        shortName = nbuf.toString();
+    }
+
+    public String getShortNameRaw() {
+        StringBuffer nbuf = new StringBuffer();
+        nbuf.append(chassis);
+        if ((model != null) && (model.length() > 0)) {
+            nbuf.append(" ").append(model);
+        }
+        return nbuf.toString();
+    }
+
+    /**
+     * Returns the primary facing, or -1 if n/a
+     */
+    public int getFacing() {
+        if (Entity.NONE != conveyance) {
+            Entity transporter = game.getEntity(conveyance);
+            if (transporter == null) {
+                transporter = game.getOutOfGameEntity(conveyance);
+            }
+            return transporter.getFacing();
+        }
+        return facing;
+    }
+
+    /**
+     * Sets the primary facing.
+     */
+    public void setFacing(int facing) {
+        this.facing = facing;
+        if (game != null) {
+            game.processGameEvent(new GameEntityChangeEvent(this, this));
+        }
+    }
+
+    /**
+     * Returns the secondary facing, or -1 if n/a
+     */
+    public int getSecondaryFacing() {
+        return sec_facing;
+    }
+
     /**
      * Sets the secondary facing.
      */
@@ -20723,74 +11790,80 @@
             for (Enumeration<IOption> j = group.getOptions(); j
                     .hasMoreElements(); ) {
                 IOption partRep = j.nextElement();
->>>>>>> 247d7ac4
-
-                        return 0;
-                    }
-
-                    if (damageAbsorption == damage) {
-                        Report.addNewline(vDesc);
-                        Report r = new Report(3535);
-                        r.subject = getId();
-                        r.add(damage);
-                        r.indent(1);
-                        r.newlines = 0;
-                        vDesc.addElement(r);
-                        r = new Report(3536);
-                        r.subject = getId();
-                        r.indent();
-                        vDesc.addElement(r);
-
-<<<<<<< HEAD
-                        mount.damageTaken += damage;
-                        mount.setHit(true);
-                        return 0;
-                    }
-=======
+
+                if (partRep.booleanValue()) {
+                    count++;
+                }
+            }
+        }
+        return count;
+    }
+
+    /**
+     * count the quirks for this unit, for a given group name
+     */
+    public int countQuirks(String grpKey) {
+        int count = 0;
+
         if ((null == game)
             || !game.getOptions().booleanOption(OptionsConstants.ADVANCED_STRATOPS_QUIRKS)) {
             return count;
         }
->>>>>>> 247d7ac4
-
-                    if (damageAbsorption < damage) {
-                        Report.addNewline(vDesc);
-                        Report r = new Report(3535);
-                        r.subject = getId();
-                        r.add(damageAbsorption);
-                        r.indent(1);
-                        r.newlines = 0;
-                        vDesc.addElement(r);
-                        r = new Report(3536);
-                        r.subject = getId();
-                        r.indent(1);
-                        vDesc.addElement(r);
-
-                        damage -= mount.baseDamageAbsorptionRate
-                                - mount.damageTaken;
-                        mount.damageTaken = mount.baseDamageAbsorptionRate;
-                        mount.setDestroyed(true);
-                        mount.setHit(true);
-                    }
-                }
-
-<<<<<<< HEAD
-            }
-=======
+
+        for (Enumeration<IOptionGroup> i = quirks.getGroups(); i
+                .hasMoreElements(); ) {
+            IOptionGroup group = i.nextElement();
+            if (!group.getKey().equalsIgnoreCase(grpKey)) {
+                continue;
+            }
+            for (Enumeration<IOption> j = group.getOptions(); j
+                    .hasMoreElements(); ) {
+                IOption quirk = j.nextElement();
+
+                if (quirk.booleanValue()) {
+                    count++;
+                }
+            }
+        }
+
+        return count;
+    }
+
+    /**
+     * Returns a string of all the quirk "codes" for this entity, using sep as
+     * the separator
+     */
+    public String getQuirkList(String sep) {
+        StringBuffer qrk = new StringBuffer();
+
         if ((null == game)
             || !game.getOptions().booleanOption(OptionsConstants.ADVANCED_STRATOPS_QUIRKS)) {
             return qrk.toString();
         }
->>>>>>> 247d7ac4
-
-            return damage;
-        }
-
-        public int getGhostTargetRoll() {
-            return ghostTargetRoll;
-        }
-<<<<<<< HEAD
-=======
+
+        if (null == sep) {
+            sep = "";
+        }
+
+        for (Enumeration<IOptionGroup> i = quirks.getGroups(); i
+                .hasMoreElements(); ) {
+            IOptionGroup group = i.nextElement();
+            for (Enumeration<IOption> j = group.getOptions(); j
+                    .hasMoreElements(); ) {
+                IOption quirk = j.nextElement();
+                if (quirk.booleanValue()) {
+                    if (qrk.length() > 0) {
+                        qrk.append(sep);
+                    }
+                    qrk.append(quirk.getName());
+                    if ((quirk.getType() == IOption.STRING)
+                        || (quirk.getType() == IOption.CHOICE)
+                        || (quirk.getType() == IOption.INTEGER)) {
+                        qrk.append(" ").append(quirk.stringValue());
+                    }
+                }
+            }
+        }
         return qrk.toString();
     }
 
@@ -20841,939 +11914,914 @@
         // game.getBoard().inSpace() with this one
         return game.getBoard().inSpace();
     }
->>>>>>> 247d7ac4
-
-        public int getGhostTargetRollMoS() {
-            return ghostTargetRoll - (getCrew().getSensorOps() + 2);
-        }
-
-        public int getGhostTargetOverride() {
-            return ghostTargetOverride;
-        }
-
-        public int getCoolantFailureAmount() {
-            return 0;
-        }
-
-        public void addCoolantFailureAmount(int amount) {
-            // This is implemented in subclasses, do nothing in general
-        }
-
-        public void resetCoolantFailureAmount() {
-            // This is implemented in subclasses, do nothing in general
-        }
-
+
+    /**
+     * is the unit flying Nape of the Earth? (i.e. one elevation above ground)
+     */
+    public boolean isNOE() {
+
+        if (!isAirborne()) {
+            return false;
+        }
+        if (game.getBoard().inAtmosphere()) {
+            return (1 == (getAltitude() - game.getBoard().getHex(getPosition())
+                    .ceiling(true)));
+        }
+        if (game.getBoard().onGround()) {
+            return 1 == getAltitude();
+        }
+        return false;
+    }
+
+    public int getStartingPos() {
+        return getStartingPos(true);
+    }
+    
+    public int getStartingPos(boolean inheritFromOwner) {
+        if (inheritFromOwner && startingPos == Board.START_NONE) {
+            return owner.getStartingPos();
+        }
+        return startingPos;
+    }
+
+    public void setStartingPos(int i) {
+        startingPos = i;
+    }
+
+    @Override
+    public int getAltitude() {
+        return altitude;
+    }
+
+    public void setAltitude(int a) {
+        altitude = a;
+    }
+
+    public boolean getUseManualBV() {
+        return useManualBV;
+    }
+
+    public void setUseManualBV(boolean bv) {
+        useManualBV = bv;
+    }
+
+    public int getManualBV() {
+        return manualBV;
+    }
+
+    public void setManualBV(int bv) {
+        manualBV = bv;
+    }
+
+    /**
+     * produce an int array of the number of bombs of each type based on the
+     * current bomblist
+     *
+     * @return
+     */
+    public int[] getBombLoadout() {
+        int[] loadout = new int[BombType.B_NUM];
+        for (Mounted bomb : getBombs()) {
+            if ((bomb.getUsableShotsLeft() > 0)
+                && (bomb.getType() instanceof BombType)) {
+                int type = ((BombType) bomb.getType()).getBombType();
+                loadout[type] = loadout[type] + 1;
+            }
+        }
+        return loadout;
+    }
+
+    /**
+     * Start of Battle Force Conversion Methods
+     */
+
+    public int getBattleForcePoints() {
+    	double bv = calculateBattleValue(true, true);
+    	int points = (int) Math.round(bv / 100);
+    	return Math.max(1, points);
+    }
+
+    /**
+     * Get the movement mode of the entity and return it as a battle force
+     * string.
+     */
+    public String getMovementModeAsBattleForceString() {
+    	switch (getMovementMode()) {
+    	case NONE:
+    	case BIPED:
+    	case BIPED_SWIM:
+    	case QUAD:
+    	case QUAD_SWIM:
+    		return "";
+    	case TRACKED:
+    		return "t";
+    	case WHEELED:
+    		return "w";
+    	case HOVER:
+    		return "h";
+    	case VTOL:
+    		return "v";
+    	case NAVAL:
+    	case HYDROFOIL:
+    		return "n";
+    	case SUBMARINE:
+    	case INF_UMU:
+    		return "s";
+    	case INF_LEG:
+    		return "f";
+    	case INF_MOTORIZED:
+    		return "m";
+    	case INF_JUMP:
+    		return "j";
+    	case WIGE:
+    		return "g";
+    	case AERODYNE:
+    		return "a";
+    	case SPHEROID:
+    		return "p";
+    	default:
+    		return "ERROR";
+    	}
+    }
+
+    /**
+     * Certain unit types can increase this with MASC, supercharger, or jet booster.
+     * AlphaStrike needs the fraction retained because it doubles the movement for ground units,
+     * while BattleForce rounds this to the nearest integer.
+     */
+    public double getBaseBattleForceMovement() {
+    	return getOriginalWalkMP();
+    }
+
+    /**
+     * Handles base, jump, and underwater movement.
+     * 
+     * @return
+     */
+    public void setBattleForceMovement(Map<String,Integer> movement) {
+    	int baseMove = (int)Math.round(getBaseBattleForceMovement());
+    	int jumpMove = getOriginalJumpMP();
+    	if (jumpMove == baseMove && getMovementModeAsBattleForceString().length() == 0) {
+    		movement.put("j", baseMove);
+    	} else {
+    		movement.put(getMovementModeAsBattleForceString(), baseMove);
+    		if (jumpMove >= baseMove) {
+    			movement.put("j", jumpMove);
+    		} else if (jumpMove > 0) {
+    			movement.put("j", (int)Math.round(jumpMove * 0.66));
+    		}
+    	}
+    	int umu = getAllUMUCount();
+    	if (umu > 0) {
+    		movement.put("s", umu);
+    	}
+    }
+
+    /**
+     * Doubles base movement. Aero overrides this.
+     */
+    public void setAlphaStrikeMovement(Map<String,Integer> movement) {
+    	int baseMove = (int)Math.round(getBaseBattleForceMovement() * 2);
+    	int jumpMove = getOriginalJumpMP();
+    	if (jumpMove == baseMove) {
+    		movement.put("j", baseMove);
+    	} else {
+    		movement.put(getMovementModeAsBattleForceString(), baseMove);
+    		if (jumpMove > 0) {
+    			movement.put("j", (int)Math.round(jumpMove * 2));
+    		}
+    	}
+    	int umu = getAllUMUCount();
+    	if (umu > 0) {
+    		movement.put("s", umu * 2);
+    	}
+    }
+
+    public int getBattleForceArmorPoints() {
+    	return (int)Math.round(getBattleForceArmorPointsRaw());
+    }
+
+    /**
+     * Calculates the intermediate value for armor points (retaining fractional amounts)
+     * and adds any special abilities conferred by armor.
+     * 
+     * @param spas  BattleForce special abilities and their values. Can be null.
+     * @return      The armor value of this entity
+     */
+    public double getBattleForceArmorPointsRaw() {
+    	double armorPoints = 0;
+
+    	for (int loc = 0; loc < locations(); loc++) {
+    		double armorMod = 1;
+    		switch (getArmorType(loc)) {
+    		case EquipmentType.T_ARMOR_COMMERCIAL:
+    			armorMod = .5;
+    			break;
+    		case EquipmentType.T_ARMOR_INDUSTRIAL:
+    		case EquipmentType.T_ARMOR_HEAVY_INDUSTRIAL:
+    			armorMod = getBARRating(0) / 10;
+    			break;
+    		case EquipmentType.T_ARMOR_FERRO_LAMELLOR:
+    			armorMod = 1.2;
+    			break;
+    		case EquipmentType.T_ARMOR_HARDENED:
+    			armorMod = 1.5;
+    			break;
+    		case EquipmentType.T_ARMOR_REFLECTIVE:
+    		case EquipmentType.T_ARMOR_REACTIVE:
+    			armorMod = .75;
+    			break;
+    		}
+    		armorPoints += Math.ceil(getArmor(loc) * armorMod);
+
+    	}
+    	if (this.hasModularArmor()) {
+    		// Modular armor is always "regular" armor
+    		for (Mounted mount : this.getEquipment()) {
+    			if (!mount.isDestroyed()
+    					&& (mount.getType() instanceof MiscType)
+    					&& ((MiscType) mount.getType())
+    					.hasFlag(MiscType.F_MODULAR_ARMOR)) {
+    				armorPoints += 10;
+    			}
+    		}
+    	}
+
+    	if (isCapitalScale()) {
+    		return (int)Math.round(armorPoints * 0.33);
+    	}
+    	return (int) Math.round(armorPoints / 30);
+    }
+
+    /**
+     * only used for Aerospace and Dropships
+     *
+     * @return
+     */
+    public String getBattleForceDamageThresholdString() {
+    	return "";
+    }
+
+    /**
+     * this will be unit specific
+     *
+     * @return
+     */
+    public int getBattleForceStructurePoints() {
+    	return 0;
+    }
+
+    /**
+     * Some units have separate damage values for various locations (turrets, large craft firing arcs)
+     * @return
+     */
+    public int getNumBattleForceWeaponsLocations() {
+    	return 1;
+    }
+
+    public int getNumAlphaStrikeWeaponsLocations() {
+    	return getNumBattleForceWeaponsLocations();
+    }
+
+    /**
+     * @param index - indicates which set of damage values is being calculated
+     * @param location - one of the entity's LOC_* constants
+     * @return - the damage multiplier for this location; 0 for exclusion
+     */
+    public double getBattleForceLocationMultiplier(int index, int location, boolean rearMounted) {
+    	return 1.0; 
+    }
+
+    /**
+     * Weapon calculations are the same for BF and AS except for turrets, which are not separated
+     * in AS, and warships, which have only four arcs in AS.
+     */
+    public double getAlphaStrikeLocationMultiplier(int index, int location, boolean rearMounted) {
+    	return getBattleForceLocationMultiplier(index, location, rearMounted);
+    }
+
+    public boolean isBattleForceTurretLocation(int index) {
+    	return false;
+    }
+
+    public boolean isBattleForceRearLocation(int index) {
+    	return false;
+    }
+
+    /**
+     * Units with separate weapon locations (turrets or firing arcs) return the name of the location
+     * @param index
+     * @return
+     */
+    public String getBattleForceLocationName(int index) {
+    	if (isBattleForceTurretLocation(index)) {
+    		return "TUR";
+    	}
+    	return "";
+    }
+
+    public String getAlphaStrikeLocationName(int index) {
+    	return getBattleForceLocationName(index);
+    }
+
+    public boolean useForAlphaStrikePointCalc(int loc) {
+    	return loc == 0 || isBattleForceTurretLocation(loc);
+    }
+
+    /**
+     * Only used by Mechs and ASFs, which require different approaches to determining rear mountings
+     * @param allowRear - Use rear-mounted weapons instead of forward
+     * @return - total heat generated by firing all weapons
+     */
+    public int getBattleForceTotalHeatGeneration(boolean allowRear) {
+    	return 0;
+    }
+
+    /**
+     * Used by small craft, dropships, jumpships, and warships to compute heat for a specific firing arc
+     * 
+     * @param location
+     * @return
+     */
+    public int getBattleForceTotalHeatGeneration(int location) {
+    	return 0;
+    }
+
+    public void addBattleForceSpecialAbilities(Map<BattleForceSPA,Integer> specialAbilities) {
+    	for (Mounted m : getEquipment()) {
+    		if (!(m.getType() instanceof MiscType)) {
+    			continue;
+    		}
+    		if (m.getType().hasFlag(MiscType.F_BAP)) {
+    			specialAbilities.put(BattleForceSPA.RCN, null);
+    			if (m.getType().hasFlag(MiscType.F_BLOODHOUND)) {
+    				specialAbilities.put(BattleForceSPA.BH, null);                        
+    			} else if (m.getType().hasFlag(MiscType.F_BA_EQUIPMENT)) {
+    				specialAbilities.put(BattleForceSPA.LPRB, null);                        
+    			} else if (m.getType().hasFlag(MiscType.F_WATCHDOG)) {
+    				specialAbilities.put(BattleForceSPA.WAT, null);                        
+    				specialAbilities.put(BattleForceSPA.LPRB, null);                        
+    				specialAbilities.put(BattleForceSPA.ECM, null);                        
+    			} else {
+    				specialAbilities.put(BattleForceSPA.PRB, null);
+    			}
+    			if (m.getType().hasFlag(MiscType.F_NOVA)) {
+    				specialAbilities.put(BattleForceSPA.NOVA, null);
+    				specialAbilities.put(BattleForceSPA.ECM, null);
+    				specialAbilities.put(BattleForceSPA.MHQ, 3); // count half-tons
+    			}
+    		} else if (m.getType().hasFlag(MiscType.F_ECM)) {
+    			if (m.getType().hasFlag(MiscType.F_ANGEL_ECM)) {
+    				specialAbilities.put(BattleForceSPA.AECM, null);
+    			} else if (m.getType().hasFlag(MiscType.F_SINGLE_HEX_ECM)) {
+    				specialAbilities.put(BattleForceSPA.LECM, null);
+    			} else {
+    				specialAbilities.put(BattleForceSPA.ECM, null);
+    			}
+    		} else if (m.getType().hasFlag(MiscType.F_BOOBY_TRAP)) {
+    			specialAbilities.put(BattleForceSPA.BT, null);
+    		} else if (m.getType().hasFlag(MiscType.F_LIGHT_BRIDGE_LAYER)
+    				|| m.getType().hasFlag(MiscType.F_MEDIUM_BRIDGE_LAYER)
+    				|| m.getType().hasFlag(MiscType.F_HEAVY_BRIDGE_LAYER)) {
+    			specialAbilities.put(BattleForceSPA.BRID, null);
+    		} else if (m.getType().hasFlag(MiscType.F_C3S)) {
+    			if (m.getType().hasFlag(MiscType.F_C3SBS)) {
+    				specialAbilities.put(BattleForceSPA.C3BSS, null);
+    				specialAbilities.merge(BattleForceSPA.MHQ, 4, Integer::sum);
+    			} else if (m.getType().hasFlag(MiscType.F_C3EM)) {
+    				specialAbilities.merge(BattleForceSPA.C3EM, 1, Integer::sum);
+    				specialAbilities.merge(BattleForceSPA.MHQ, 4, Integer::sum);
+    			} else {
+    				specialAbilities.put(BattleForceSPA.C3S, null);
+    				specialAbilities.merge(BattleForceSPA.MHQ, 2, Integer::sum);
+    			}
+    		} else if (m.getType().hasFlag(MiscType.F_C3I)) {
+    			if ((getEntityType() & ETYPE_AERO) == ETYPE_AERO) {
+    				specialAbilities.put(BattleForceSPA.NC3, null);
+    			} else {
+    				specialAbilities.put(BattleForceSPA.C3I, null);
+    				if (m.getType().hasFlag(MiscType.F_BA_EQUIPMENT)) {
+    					specialAbilities.merge(BattleForceSPA.MHQ, 4, Integer::sum);                            
+    				} else {
+    					specialAbilities.merge(BattleForceSPA.MHQ, 5, Integer::sum);                            
+    				}
+    			}
+    		} else if (m.getType().hasFlag(MiscType.F_CASE)) {
+    			specialAbilities.put(BattleForceSPA.CASE, null);
+    		} else if (m.getType().hasFlag(MiscType.F_CASEII)) {
+    			specialAbilities.put(BattleForceSPA.CASEII, null);
+    		} else if (m.getType().hasFlag(MiscType.F_DRONE_OPERATING_SYSTEM)) {
+    			specialAbilities.put(BattleForceSPA.DRO, null);
+    		} else if (m.getType().hasFlag(MiscType.F_DRONE_EXTRA)) {
+    			specialAbilities.merge(BattleForceSPA.DCC, 1, Integer::sum);
+    		} else if (m.getType().hasFlag(MiscType.F_EJECTION_SEAT)) {
+    			specialAbilities.put(BattleForceSPA.ES, null);
+    		} else if (m.getType().hasFlag(MiscType.F_ECM)) {
+    			specialAbilities.put(BattleForceSPA.ECM, null);
+    		} else if (m.getType().hasFlag(MiscType.F_BULLDOZER)) {
+    			specialAbilities.put(BattleForceSPA.ENG, null);
+    		} else if (m.getType().hasFlag(MiscType.F_CLUB)) {
+    			specialAbilities.put(BattleForceSPA.MEL, null);
+    			if ((m.getType().getSubType() &
+    					(MiscType.S_BACKHOE | MiscType.S_PILE_DRIVER
+    							| MiscType.S_MINING_DRILL | MiscType.S_ROCK_CUTTER
+    							| MiscType.S_WRECKING_BALL)) != 0) {
+    				specialAbilities.put(BattleForceSPA.ENG, null);
+    			} else if ((m.getType().getSubType() &
+    					(MiscType.S_DUAL_SAW | MiscType.S_CHAINSAW
+    							| MiscType.S_BUZZSAW)) != 0) {
+    				specialAbilities.put(BattleForceSPA.SAW, null);
+    			}
+    		} else if (m.getType().hasFlag(MiscType.F_FIRE_RESISTANT)) {
+    			specialAbilities.put(BattleForceSPA.FR, null);
+    		} else if (m.getType().hasFlag(MiscType.F_MOBILE_HPG)) {
+    			specialAbilities.put(BattleForceSPA.HPG, null);
+    		} else if (m.getType().hasFlag(MiscType.F_COMMUNICATIONS)) {
+    			specialAbilities.merge(BattleForceSPA.MHQ, (int)m.getType().getTonnage(this) * 2, 
+    					Integer::sum);
+    			if (m.getType().getTonnage(this) >= getWeight() / 20.0) {
+    				specialAbilities.put(BattleForceSPA.RCN, null);
+    			}
+    		} else if (m.getType().hasFlag(MiscType.F_SENSOR_DISPENSER)) {
+    			specialAbilities.merge(BattleForceSPA.RSD, 1, Integer::sum);
+    			specialAbilities.put(BattleForceSPA.RCN, null);
+    		} else if (m.getType().hasFlag(MiscType.F_LOOKDOWN_RADAR)
+    				|| m.getType().hasFlag(MiscType.F_RECON_CAMERA)
+    				|| m.getType().hasFlag(MiscType.F_HIRES_IMAGER)
+    				|| m.getType().hasFlag(MiscType.F_HYPERSPECTRAL_IMAGER)
+    				|| m.getType().hasFlag(MiscType.F_INFRARED_IMAGER)) {
+    		} else if (m.getType().hasFlag(MiscType.F_SEARCHLIGHT)) {
+    			specialAbilities.put(BattleForceSPA.SRCH, null);
+    		} else if (m.getType().hasFlag(MiscType.F_RADICAL_HEATSINK)) {
+    			specialAbilities.put(BattleForceSPA.RHS, null);
+    		} else if (m.getType().hasFlag(MiscType.F_EMERGENCY_COOLANT_SYSTEM)) {
+    			specialAbilities.put(BattleForceSPA.ECS, null);
+    		} else if (m.getType().hasFlag(MiscType.F_VIRAL_JAMMER_DECOY)) {
+    			specialAbilities.put(BattleForceSPA.DJ, null);
+    		} else if (m.getType().hasFlag(MiscType.F_VIRAL_JAMMER_HOMING)) {
+    			specialAbilities.put(BattleForceSPA.HJ, null);
+    		}                
+    	}
+
+    	if (isOmni()) {
+    		specialAbilities.put(BattleForceSPA.OMNI, null);
+    	}
+
+    	//TODO: Variable Range targeting is not implemented
+
+    	if (!hasPatchworkArmor()) {
+    		switch (getArmorType(0)) {
+    		case EquipmentType.T_ARMOR_COMMERCIAL:
+    		case EquipmentType.T_ARMOR_INDUSTRIAL:
+    		case EquipmentType.T_ARMOR_HEAVY_INDUSTRIAL:
+    			specialAbilities.put(BattleForceSPA.BAR, null);
+    			break;
+    		case EquipmentType.T_ARMOR_FERRO_LAMELLOR:
+    			specialAbilities.put(BattleForceSPA.CR, null);
+    			break;
+    		case EquipmentType.T_ARMOR_STEALTH:
+    		case EquipmentType.T_ARMOR_STEALTH_VEHICLE:
+    			specialAbilities.put(BattleForceSPA.STL, null);
+    			specialAbilities.put(BattleForceSPA.ECM, null);
+    			break;
+    		case EquipmentType.T_ARMOR_BA_STEALTH:
+    		case EquipmentType.T_ARMOR_BA_STEALTH_BASIC:
+    		case EquipmentType.T_ARMOR_BA_STEALTH_IMP:
+    		case EquipmentType.T_ARMOR_BA_STEALTH_PROTOTYPE:
+    			specialAbilities.put(BattleForceSPA.STL, null);
+    			specialAbilities.put(BattleForceSPA.LECM, null);
+    			break;
+    		case EquipmentType.T_ARMOR_ANTI_PENETRATIVE_ABLATION:
+    			specialAbilities.put(BattleForceSPA.ABA, null);
+    			break;
+    		case EquipmentType.T_ARMOR_BALLISTIC_REINFORCED:
+    			specialAbilities.put(BattleForceSPA.BRA, null);
+    			break;
+    		case EquipmentType.T_ARMOR_BA_FIRE_RESIST:
+    			specialAbilities.put(BattleForceSPA.FR, null);
+    			break;
+    		case EquipmentType.T_ARMOR_IMPACT_RESISTANT:
+    			specialAbilities.put(BattleForceSPA.IRA, null);
+    			break;
+    		case EquipmentType.T_ARMOR_REACTIVE:
+    			specialAbilities.put(BattleForceSPA.RCA, null);
+    			break;
+    		case EquipmentType.T_ARMOR_REFLECTIVE:
+    			specialAbilities.put(BattleForceSPA.RFA, null);
+    			break;
+    		}                
+    	}
+
+    	if (getAmmo().size() > 0) {
+    		if (isClan()) {
+    			specialAbilities.put(BattleForceSPA.CASE, null);
+    		}
+    	} else {
+    		specialAbilities.put(BattleForceSPA.ENE, null);
+    	}
+
+    	if (getAmmo().stream().map(m -> (AmmoType)m.getType())
+    			.anyMatch(at -> at.hasFlag(AmmoType.F_TELE_MISSILE))) {
+    		specialAbilities.put(BattleForceSPA.TELE, null);                
+    	}
+
+    	if (hasEngine()) {
+    		if (getEngine().getEngineType() == Engine.STEAM
+    				&& getEngine().getEngineType() == Engine.FUEL_CELL) {
+    			specialAbilities.put(BattleForceSPA.EE, null);
+    		} else if (getEngine().getEngineType() == Engine.STEAM) {
+    			specialAbilities.put(BattleForceSPA.FC, null);
+    		} else {
+    			specialAbilities.put(BattleForceSPA.EEE, null);
+    		}
+    	}
+
+    	for (Transporter t : getTransports()) {
+    		if (t instanceof ASFBay) {
+    			specialAbilities.merge(BattleForceSPA.AT, (int)((ASFBay)t).getCapacity(), Integer::sum);                
+    			specialAbilities.merge(BattleForceSPA.ATxD, ((ASFBay)t).getDoors(), Integer::sum);
+    			specialAbilities.put(BattleForceSPA.MFB, null);
+    		} else if (t instanceof CargoBay) {
+    			specialAbilities.merge(BattleForceSPA.CT, (int)((CargoBay)t).getCapacity(), Integer::sum);                
+    			specialAbilities.merge(BattleForceSPA.CTxD, ((CargoBay)t).getDoors(), Integer::sum);
+    		} else if (t instanceof DockingCollar) {
+    			specialAbilities.merge(BattleForceSPA.DT, 1, Integer::sum);                
+    		} else if (t instanceof InfantryBay) {
+    			// We do not record number of doors for infantry
+    			specialAbilities.merge(BattleForceSPA.IT, (int)((InfantryBay)t).getCapacity(), Integer::sum);                
+    		} else if (t instanceof MechBay) {
+    			specialAbilities.merge(BattleForceSPA.MT, (int)((MechBay)t).getCapacity(), Integer::sum);
+    			specialAbilities.merge(BattleForceSPA.MTxD, ((MechBay)t).getDoors(), Integer::sum);
+    			specialAbilities.put(BattleForceSPA.MFB, null);
+    		} else if (t instanceof ProtomechBay) {
+    			specialAbilities.merge(BattleForceSPA.PT, (int)((ProtomechBay)t).getCapacity(), Integer::sum);
+    			specialAbilities.merge(BattleForceSPA.PTxD, ((ProtomechBay)t).getDoors(), Integer::sum);
+    			specialAbilities.put(BattleForceSPA.MFB, null);
+    		} else if (t instanceof SmallCraftBay) {
+    			specialAbilities.merge(BattleForceSPA.ST, (int)((SmallCraftBay)t).getCapacity(), Integer::sum);
+    			specialAbilities.merge(BattleForceSPA.STxD, ((SmallCraftBay)t).getDoors(), Integer::sum);
+    			specialAbilities.put(BattleForceSPA.MFB, null);
+    		} else if (t instanceof LightVehicleBay) {
+    			specialAbilities.merge(BattleForceSPA.VTM, (int)((LightVehicleBay)t).getCapacity(), Integer::sum);
+    			specialAbilities.merge(BattleForceSPA.VTMxD, ((LightVehicleBay)t).getDoors(), Integer::sum);
+    			specialAbilities.put(BattleForceSPA.MFB, null);
+    		} else if (t instanceof HeavyVehicleBay) {
+    			specialAbilities.merge(BattleForceSPA.VTH, (int)((HeavyVehicleBay)t).getCapacity(), Integer::sum);
+    			specialAbilities.merge(BattleForceSPA.VTHxD, ((HeavyVehicleBay)t).getDoors(), Integer::sum);
+    			specialAbilities.put(BattleForceSPA.MFB, null);
+    		}
+    	}
+
+    	topLoop: for (int location = 0; location < locations(); location++) {
+    		for (int slot = 0; slot < getNumberOfCriticals(location); slot++) {
+    			CriticalSlot crit = getCritical(location, slot);
+    			if (null != crit) {
+    				if (crit.isArmored()) {
+    					specialAbilities.put(BattleForceSPA.ARM, null);
+    					break topLoop;
+    				} else if (crit.getType() == CriticalSlot.TYPE_EQUIPMENT) {
+    					Mounted mount = crit.getMount();
+    					if (mount.isArmored()) {
+    						specialAbilities.put(BattleForceSPA.ARM, null);
+    						break topLoop;
+    					}
+    				}
+    			}
+    		}
+    	}
+    }
+
+    public int getBattleForceSize() {
+    	// the default BF Size is for ground Combat elements. Other types will
+    	// need to override this
+    	// The tables are on page 356 of StartOps
+    	if (getWeight() < 40) {
+    		return 1;
+    	}
+    	if (getWeight() < 60) {
+    		return 2;
+    	}
+    	if (getWeight() < 80) {
+    		return 3;
+    	}
+
+    	return 4;
+    }
+
+    @Override
+    public Map<Integer, Coords> getSecondaryPositions() {
+        return secondaryPositions;
+    }
+
+    /**
+     * Checks to see if this unit has a functional Blue Shield Particle Field
+     * Damper that is turned on
+     *
+     * @return <code>true</code> if the entity has a working, switched on blue
+     * field <code>false</code> otherwise
+     */
+    public boolean hasActiveBlueShield() {
+        if (!isShutDown()) {
+            for (Mounted m : getMisc()) {
+                EquipmentType type = m.getType();
+                if ((type instanceof MiscType)
+                    && type.hasFlag(MiscType.F_BLUE_SHIELD)
+                    && m.curMode().equals("On")) {
+                    return !(m.isDestroyed() || m.isMissing() || m.isBreached() || isShutDown());
+                }
+            }
+        }
+        return false;
+    }
+
+    public int getBlueShieldRounds() {
+        return blueShieldRounds;
+    }
+
+    public boolean isDropping() {
+        return isAirborne() && !(this instanceof Aero);
+    }
+
+    /**
+     * does this unit have stealth armor?
+     *
+     * @return
+     */
+    public boolean hasStealth() {
+        // only non-patchwork stealth actually works as stealth
+        if (((getArmorType(1) == EquipmentType.T_ARMOR_STEALTH) || (getArmorType(1) == EquipmentType
+                .T_ARMOR_STEALTH_VEHICLE))
+            && !hasPatchworkArmor()) {
+            return true;
+        }
+        return false;
+    }
+
+    /**
+     * Computes and returns the power amplifier weight for this entity, if any.
+     * Returns 0.0 if the entity needs no amplifiers due to engine type or not
+     * carrying any weapons requiring them.
+     *
+     * @return the power amplifier weight in tons.
+     */
+    public double getPowerAmplifierWeight() {
+        // If we're fusion- or fission-powered, we need no amplifiers to begin
+        // with.
+        if(hasEngine() && (getEngine().isFusion() || (getEngine().getEngineType() == Engine.FISSION))) {
+            return 0.0;
+        }
+        // Otherwise we need to iterate over our weapons, find out which of them
+        // require amplification, and keep a running weight total of those.
+        double total = 0.0;
+        for (Mounted m : getWeaponList()) {
+            WeaponType wt = (WeaponType) m.getType();
+            if ((wt.hasFlag(WeaponType.F_LASER) && (wt.getAmmoType() == AmmoType.T_NA))
+                || wt.hasFlag(WeaponType.F_PPC)
+                || wt.hasFlag(WeaponType.F_PLASMA)
+                || wt.hasFlag(WeaponType.F_PLASMA_MFUK)
+                || (wt.hasFlag(WeaponType.F_FLAMER) && (wt.getAmmoType() == AmmoType.T_NA))) {
+                total += wt.getTonnage(this);
+            }
+        }
+        // Finally use that total to compute and return the actual power
+        // amplifier weight.
+        return Math.ceil(total / 5) / 2;
+    }
+
+    public class EntityFluff implements Serializable {
         /**
-         * @return the tonnage of additional mounted communications equipment
+         *
          */
-        public int getExtraCommGearTons() {
-            int i = 0;
-            for (Mounted mounted : miscList) {
-                if (mounted.getType().hasFlag(MiscType.F_COMMUNICATIONS)
-                        && !mounted.isInoperable()) {
-                    i += mounted.getType().getTonnage(this);
-                }
-            }
-            return i;
-        }
-
-        /**
-         * Returns information (range, location, strength) about ECM if the unit
-         * has active ECM or null if it doesn't.  In the case of multiple ECCM
-         * system, the best one takes precendence, as a unit can only have one
-         * active ECCM at a time.
-         *
-         * @return
-         */
-        public ECMInfo getECMInfo() {
-            // If we don't have a position, ECM doesn't have an effect
-            if ((getPosition() == null) || isShutDown() || isStealthOn()
-                    || (getTransportId() != Entity.NONE)) {
-                return null;
-            }
-
-            // E(C)CM operates differently in space (SO pg 110)
-            if (game.getBoard().inSpace()) {
-                // No ECM in space unless SO rule is on
-                if (!game.getOptions().booleanOption("stratops_ecm")) {
-                    return null;
-                }
-                int range = getECMRange();
-                if ((range >= 0) && hasActiveECM()) {
-                    return new ECMInfo(range, 1, this);
-                } else {
-                    return null;
-                }
-            }
-
-            // ASF ECM only has an effect if the unit is NOE
-            if (isAirborne() && !isNOE()) {
-                return null;
-            }
-
-            ECMInfo bestInfo = null;
-            Comparator<ECMInfo> ecmComparator;
-            ecmComparator = new ECMInfo.ECCMComparator();
-            for (Mounted m : getMisc()) {
-                // Ignore if inoperable
-                if (m.isInoperable()) {
-                    continue;
-                }
-                ECMInfo newInfo = null;
-                // Angel ECM
-                if (m.getType().hasFlag(MiscType.F_ANGEL_ECM)) {
-                    if (m.curMode().equals("ECM")) {
-                        newInfo = new ECMInfo(6, 0, this);
-                        newInfo.setAngelECMStrength(1);
-                    } else if (m.curMode().equals("ECM & ECCM")
-                            || m.curMode().equals("ECM & Ghost Targets")) {
-                        newInfo = new ECMInfo(6, 1, this);
-                        // Doesn't count as Angel ECM
-                    }
-                    // BA Angel ECM has a shorter range
-                    if ((newInfo != null) && (this instanceof BattleArmor)) {
-                        newInfo.setRange(2);
-                    }
-                    // Anything that's not Angel ECM
-                } else if (m.getType().hasFlag(MiscType.F_ECM)
-                        && m.curMode().equals("ECM")) {
-                    int range = 6;
-                    if (m.getType().hasFlag(MiscType.F_SINGLE_HEX_ECM)) {
-                        range = 0;
-                    } else if (m.getType().hasFlag(MiscType.F_EW_EQUIPMENT)
-                            || m.getType().hasFlag(MiscType.F_NOVA)
-                            || m.getType().hasFlag(MiscType.F_WATCHDOG)) {
-                        range = 3;
-                    }
-                    newInfo = new ECMInfo(range, 1, this);
-                    newInfo.setECMNova(m.getType().hasFlag(MiscType.F_NOVA));
-                }
-                // In some type of ECM mode...
-                if (newInfo != null) {
-                    if ((bestInfo == null)
-                            || (ecmComparator.compare(newInfo, bestInfo) > 0)) {
-                        bestInfo = newInfo;
-                    }
-                }
-            }
-            return bestInfo;
-        }
-
-        /**
-         * Returns information (range, location, strength) about ECCM if the unit
-         * has active ECCM or null if it doesn't.  In the case of multiple ECCM
-         * system, the best one takes precendence, as a unit can only have one
-         * active ECCM at a time.
-         *
-         * @return
-         */
-        public ECMInfo getECCMInfo() {
-            // If we don't have a position, ECM doesn't have an effect
-            if ((getPosition() == null) || isShutDown() || isStealthOn()
-                    || (getTransportId() != Entity.NONE)) {
-                return null;
-            }
-            // E(C)CM operates differently in space (SO pg 110)
-            if (game.getBoard().inSpace()) {
-                // No ECCM in space unless SO rule is on
-                if (!game.getOptions().booleanOption("stratops_ecm")) {
-                    return null;
-                }
-                int bapRange = getBAPRange();
-                int range = getECMRange();
-                ECMInfo eccmInfo = new ECMInfo(0, 0, this);
-                eccmInfo.setECCMStrength(1);
-                if (bapRange > 0) {
-                    eccmInfo.setRange(bapRange);
-                    // Medium range band only effects the nose, so set direction
-                    if (bapRange > 6) {
-                        eccmInfo.setDirection(getFacing());
-                    }
-                } else if ((range >= 0) && hasActiveECCM()) {
-                    eccmInfo.setRange(range);
-                } else {
-                    eccmInfo = null;
-                }
-                return eccmInfo;
-            }
-
-            ECMInfo bestInfo = null;
-            Comparator<ECMInfo> ecmComparator;
-            ecmComparator = new ECMInfo.ECCMComparator();
-            for (Mounted m : getMisc()) {
-                ECMInfo newInfo = null;
-                if (m.getType().hasFlag(MiscType.F_COMMUNICATIONS)
-                        && m.curMode().equals("ECCM")) {
-                    if ((getTotalCommGearTons() > 3)) {
-                        newInfo = new ECMInfo(6, 0.5, this);
-                    }
-                    if ((getTotalCommGearTons() > 6)) {
-                        newInfo = new ECMInfo(6, 1, this);
-                    }
-                }
-                // Angel ECM
-                if (m.getType().hasFlag(MiscType.F_ANGEL_ECM)) {
-                    if (m.curMode().equals("ECCM")) {
-                        newInfo = new ECMInfo(6, 0, this);
-                        newInfo.setAngelECCMStrength(1);
-                    } else if (m.curMode().equals("ECM & ECCM")
-                            || m.curMode().equals("ECCM & Ghost Targets")) {
-                        newInfo = new ECMInfo(6, 1, this);
-                        // Doesn't count as Angel
-                    }
-                    // BA Angel ECM has a shorter range
-                    if ((newInfo != null) && (this instanceof BattleArmor)) {
-                        newInfo.setRange(2);
-                    }
-                    // Anything that's not Angel ECM
-                } else if (m.getType().hasFlag(MiscType.F_ECM)
-                        && m.curMode().equals("ECCM")) {
-                    int range = 6;
-                    if (m.getType().hasFlag(MiscType.F_SINGLE_HEX_ECM)) {
-                        range = 0;
-                    } else if (m.getType().hasFlag(MiscType.F_EW_EQUIPMENT)
-                            || m.getType().hasFlag(MiscType.F_NOVA)
-                            || m.getType().hasFlag(MiscType.F_WATCHDOG)) {
-                        range = 3;
-                    }
-                    newInfo = new ECMInfo(range, 0, this);
-                    newInfo.setECCMStrength(1);
-                }
-                // In some type of ECCM mode...
-                if (newInfo != null) {
-                    if ((bestInfo == null)
-                            || (ecmComparator.compare(newInfo, bestInfo) > 0)) {
-                        bestInfo = newInfo;
-                    }
-                }
-            }
-            return bestInfo;
-        }
-
-        /**
-         * @return the strength of the ECM field this unit emits
-         */
-        public double getECMStrength() {
-            int strength = 0;
-            for (Mounted m : getMisc()) {
-                if (m.getType().hasFlag(MiscType.F_ANGEL_ECM)) {
-                    if (m.curMode().equals("ECM")) {
-                        strength = 2;
-                    } else if ((strength < 1)
-                            && (m.curMode().equals("ECM & ECCM") || m.curMode()
-                                    .equals("ECM & Ghost Targets"))) {
-                        strength = 1;
-                    }
-                } else if (m.getType().hasFlag(MiscType.F_ECM)
-                        && m.curMode().equals("ECM") && (strength < 1)) {
-                    strength = 1;
-                }
-            }
-            return strength;
-        }
-
-        /**
-         * @return the strength of the ECCM field this unit emits
-         */
-        public double getECCMStrength() {
-            double strength = 0;
-            for (Mounted m : getMisc()) {
-                if (m.getType().hasFlag(MiscType.F_COMMUNICATIONS)) {
-                    if ((getTotalCommGearTons() > 3) && (strength < 0.5)) {
-                        strength = 0.5;
-                    }
-                    if ((getTotalCommGearTons() > 6) && (strength < 1)) {
-                        strength = 1;
-                    }
-                }
-                if (m.getType().hasFlag(MiscType.F_ANGEL_ECM)) {
-                    if (m.curMode().equals("ECM")) {
-                        strength = 2;
-                    } else if ((strength < 1)
-                            && (m.curMode().equals("ECM & ECCM") || m.curMode()
-                                    .equals("ECCM & Ghost Targets"))) {
-                        strength = 1;
-                    }
-                } else if (m.getType().hasFlag(MiscType.F_ECM)
-                        && m.curMode().equals("ECCM") && (strength < 1)) {
-                    strength = 1;
-                }
-            }
-            return strength;
-        }
-
-        /**
-         * @return the total tonnage of communications gear in this entity
-         */
-        public abstract int getTotalCommGearTons();
-
-        /**
-         * @return the initiative bonus this Entity grants for HQ
-         */
-        public int getHQIniBonus() {
-            int bonus = 0;
-            for (Mounted misc : getMisc()) {
-                if (misc.getType().hasFlag(MiscType.F_COMMUNICATIONS)
-                        && misc.curMode().equals("Default") && !misc.isInoperable()) {
-                    if (getTotalCommGearTons() >= 3) {
-                        bonus += 1;
-                    }
-                    if (getTotalCommGearTons() >= 7) {
-                        bonus += 1;
-                    }
-                    break;
-                }
-            }
-            return bonus;
-        }
-
-        /**
-         * @return the initiative bonus this Entity grants for MD implants
-         */
-        public int getMDIniBonus() {
-            if (crew.getOptions().booleanOption("comm_implant")
-                    || crew.getOptions().booleanOption("boost_comm_implant")) {
-                return 1;
-            }
-            return 0;
-        }
-
-        /**
-         * @return the initiative bonus this Entity grants for quirks
-         */
-        public int getQuirkIniBonus() {
-            // command battlemech and and battle computer are not cumulative
-            if (hasQuirk(OptionsConstants.QUIRK_POS_BATTLE_COMP) && !getCrew().isDead()
-                    && !getCrew().isUnconscious()) {
-                return 2;
-            } else if (hasQuirk(OptionsConstants.QUIRK_POS_COMMAND_MECH) && !getCrew().isDead()
-                    && !getCrew().isUnconscious()) {
-                return 1;
-            }
-            return 0;
-        }
-
-        /**
-         * Apply any pending Santa Anna allocations to Killer Whale ammo bins
-         * effectively "splitting" the ammo bins in two This is a hack that I should
-         * really creat a general method of "splitting" ammo bins for
-         */
-        public void applySantaAnna() {
-
-            // I can't add the ammo while I am iterating through the ammo list
-            // so collect vectors containing number of shots and location
-            Vector<Integer> locations = new Vector<Integer>();
-            Vector<Integer> ammo = new Vector<Integer>();
-            Vector<Mounted> baymounts = new Vector<Mounted>();
-            Vector<String> name = new Vector<String>();
-
-            for (Mounted amounted : getAmmo()) {
-                if (amounted.getNSantaAnna() > 0) {
-                    // first reduce the current ammo load by number of santa annas
-                    int nSantaAnna = amounted.getNSantaAnna();
-                    amounted.setShotsLeft(Math.max(amounted.getBaseShotsLeft()
-                            - nSantaAnna, 0));
-                    // save the new ammo information
-                    locations.add(amounted.getLocation());
-                    ammo.add(nSantaAnna);
-                    // name depends on type
-                    if (amounted.getType().getInternalName().indexOf("AR10") != -1) {
-                        name.add("AR10 SantaAnna Ammo");
-                    } else {
-                        name.add("SantaAnna Ammo");
-                    }
-                    if (null == getBayByAmmo(amounted)) {
-                        System.err
-                        .println("cannot find the right bay for Santa Anna ammo");
-                        return;
-                    }
-                    baymounts.add(getBayByAmmo(amounted));
-                    // now make sure santa anna loadout is reset
-                    amounted.setNSantaAnna(0);
-                }
-            }
-
-            // now iterate through to get new mounts
-            if ((ammo.size() != locations.size()) || (ammo.size() != name.size())
-                    || (ammo.size() != baymounts.size())) {
-                // this shouldn't happen
-                System.err.println("cannot load santa anna ammo");
-                return;
-            }
-            for (int i = 0; i < ammo.size(); i++) {
-                try {
-                    Mounted newmount = addEquipment(
-                            EquipmentType.get(name.elementAt(i)),
-                            locations.elementAt(i), false, ammo.elementAt(i));
-                    // add this mount to the ammo for the bay
-                    baymounts.elementAt(i).addAmmoToBay(getEquipmentNum(newmount));
-                } catch (LocationFullException ex) {
-                    // throw new LocationFullException(ex.getMessage());
-                }
-            }
-        }
-
-        /**
-         * get the bay that ammo is associated with
-         *
-         * @param mammo
-         * @return
-         */
-        public Mounted getBayByAmmo(Mounted mammo) {
-
-            for (Mounted m : getWeaponBayList()) {
-                for (int bayAmmoId : m.getBayAmmo()) {
-                    Mounted bayammo = getEquipment(bayAmmoId);
-                    if (bayammo == mammo) {
-                        return m;
-                    }
-                }
-            }
-            return null;
-        }
-
-        /**
-         * Return how many BA vibroclaws this <code>Entity</code> is equipped with
-         */
-        public int getVibroClaws() {
-            // generic entities can't carry vibroclaws
-            return 0;
-        }
-
-        /**
-         * shut this unit down due to a Taser attack
-         *
-         * @param turns   - the amount of rounds for which this Entity should be
-         *                shutdown
-         * @param baTaser - was this due to a BA taser?
-         */
-        public void taserShutdown(int turns, boolean baTaser) {
-            setShutDown(true);
-            taserShutdownRounds = turns;
-            shutdownByBATaser = baTaser;
-        }
-
-        /**
-         * get the number of rounds for which this unit should be shutdown by taser
-         *
-         * @return
-         */
-        public int getTaserShutdownRounds() {
-            return taserShutdownRounds;
-        }
-
-        public void setTaserShutdownRounds(int rounds) {
-            taserShutdownRounds = rounds;
-        }
-
-        public boolean isBATaserShutdown() {
-            return shutdownByBATaser;
-        }
-
-        public void setBATaserShutdown(boolean value) {
-            shutdownByBATaser = value;
-        }
-
-        public boolean getTaserInterferenceHeat() {
-            return taserInterferenceHeat;
-        }
-
-        /**
-         * set this entity to suffer from taser feedback
-         *
-         * @param rounds - the number of rounds to suffer from taserfeedback
-         */
-        public void setTaserFeedback(int rounds) {
-            taserFeedBackRounds = rounds;
-        }
-
-        /**
-         * get the rounds for which this entity suffers from taser feedback
-         *
-         * @return
-         */
-        public int getTaserFeedBackRounds() {
-            return taserFeedBackRounds;
-        }
-
-        public void setTaserInterference(int value, int rounds, boolean heat) {
-            taserInterference = value;
-            taserInterferenceRounds = rounds;
-            taserInterferenceHeat = heat;
-        }
-
-        public int getTaserInterference() {
-            return taserInterference;
-        }
-
-        public int getTaserInterferenceRounds() {
-            return taserInterferenceRounds;
-        }
-
-        public void addIMPHits(int missiles) {
-            // effects last for only one turn.
-            impThisTurn += missiles;
-            int heatAdd = missiles + impThisTurnHeatHelp;
-            impThisTurnHeatHelp = heatAdd % 3;
-            heatAdd = heatAdd - impThisTurnHeatHelp;
-            heatAdd = heatAdd / 3;
-            heatFromExternal += heatAdd;
-        }
-
-        private void doNewRoundIMP() {
-            impLastTurn = impThisTurn;
-            impThisTurn = 0;
-        }
-
-        public int getIMPMoveMod() {
-            // this function needs to be added to the MP
-            // calculating functions
-            //however, since no function calls super, it seems unneccesary complicated
-            // really.
-            int max = 2;
-            int modifier = impThisTurn + impLastTurn;
-            modifier = modifier - (modifier % 3);
-            modifier = modifier / 3;
-            return (modifier > max) ? -max : -modifier;
-        }
-
-        public int getIMPTHMod() {
-            int max = 2;
-            int modifier = impThisTurn + impLastTurn;
-            modifier = modifier - (modifier % 3);
-            modifier = modifier / 3;
-            return (modifier > max) ? max : modifier;
-        }
-
-        /**
-         * returns whether the unit is a military unit (as opposed to a civilian
-         * unit).
-         */
-        public boolean isMilitary() {
-            return military;
-        }
-
-        /**
-         * is this entity a large craft? (dropship, jumpship, warship, or space
-         * station)
-         */
-        public boolean isLargeCraft() {
-            return (this instanceof Dropship) || (this instanceof Jumpship);
-        }
-
-        /**
-         * Do units loaded onto this entity still have active ECM/ECCM/etc.?
-         */
-        public boolean loadedUnitsHaveActiveECM() {
-            return false;
-        }
-
-        /**
-         * is this entity loaded into a fighter squadron?
-         */
-        public boolean isPartOfFighterSquadron() {
-            if (game == null) {
-                return false;
-            }
-            if (conveyance == Entity.NONE) {
-                return false;
-            }
-            return game.getEntity(conveyance) instanceof FighterSquadron;
-        }
-
-        /**
-         * Return a HTML string that describes the BV calculations
-         *
-         * @return a <code>String</code> explaining the BV calculation
-         */
-        public String getBVText() {
-            if (bvText == null) {
-                return "";
-            }
-
-            return bvText.toString();
-        }
-
-        /**
-         * Return the BAR-rating of this Entity's armor
-         *
-         * @return the BAR rating
-         */
-        public int getBARRating(int loc) {
-            // normal armor has a BAR rating of 10
-            return 10;
-        }
-
-        /**
-         * does this Entity have BAR armor?
-         *
-         * @return
-         */
-        public boolean hasBARArmor(int loc) {
-            return getBARRating(loc) < 10;
-        }
-
-        /**
-         * does this entity have an armored chassis?
-         *
-         * @return
-         */
-        public boolean hasArmoredChassis() {
-            // normal entities don't, subclasses should
-            // override
-            return false;
-        }
-
-        /**
-         * does this <code>Entity</code> have Environmental sealing? (only Support
-         * Vehicles or IndustrialMechs should mount this)
-         *
-         * @return
-         */
-        public boolean hasEnvironmentalSealing() {
-            for (Mounted misc : miscList) {
-                if (misc.getType().hasFlag(MiscType.F_ENVIRONMENTAL_SEALING)) {
-                    return true;
-                }
-            }
-            return false;
-        }
-
-        /**
-         * Possibly do a ICE-Engine stall PSR (only intended for Mechs, both
-         * Industrial and Battle).
-         *
-         * @param vPhaseReport the <code>Vector<Report></code> containing the phase reports
-         * @return a Vector<Report> containing the passed in reports, and any
-         * additional ones
-         */
-        public Vector<Report> doCheckEngineStallRoll(Vector<Report> vPhaseReport) {
-            return vPhaseReport;
-        }
-
-        /**
-         * Check for unstalling of this Entity's engine (only used for ICE-powered
-         * 'Mechs).
-         *
-         * @param vPhaseReport the <code>Vector<Report></code> containing the phase reports
-         */
-        public void checkUnstall(Vector<Report> vPhaseReport) {
-            return;
-        }
-
-        public boolean hasArmoredEngine() {
-            return false;
-        }
-
-        /**
-         * Is this Entity's ICE Engine stalled?
-         *
-         * @return if this Entity's ICE engine is stalled
-         */
-        public boolean isStalled() {
-            return false;
-        }
-
-        /**
-         * is this a naval vessel on the surface of the water?
-         */
-        public boolean isSurfaceNaval() {
-            // TODO: assuming submarines on the surface act like surface naval
-            // vessels until rules clarified
-            // http://www.classicbattletech.com/forums/index.php/topic,48987.0.html
-            return (getElevation() == 0)
-                    && ((getMovementMode() == EntityMovementMode.NAVAL)
-                            || (getMovementMode() == EntityMovementMode.HYDROFOIL) || (getMovementMode() == EntityMovementMode
-                            .SUBMARINE));
-        }
-
-        /**
-         * used to set the source of the creation of this entity, i.e RS PPU Custom
-         * what not Fluff for MMLab
-         *
-         * @param source
-         */
-        public void setSource(String source) {
-            if (source != null) {
-                this.source = source;
-            }
-        }
-
-        public String getSource() {
-            if (source == null) {
-                return "";
-            }
-            return source;
-        }
-
-        public synchronized void setQuirks(Quirks quirks) {
-            this.quirks = quirks;
-        }
-
-        /**
-         * Retrieves the quirks object for entity. DO NOT USE this to check boolean
-         * options, as it will not check game options for quirks. Use
-         * entity#hasQuirk instead
-         *
-         * @return
-         */
-        public synchronized Quirks getQuirks() {
-            return quirks;
-        }
-
-        public boolean hasQuirk(String name) {
-            if ((null == game)
-                    || !game.getOptions().booleanOption("stratops_quirks")) {
-                return false;
-            }
-            return quirks.booleanOption(name);
-        }
-
-        public PartialRepairs getPartialRepairs() {
-            return partReps;
-        }
-
-        public void clearPartialRepairs() {
-            for (Enumeration<IOptionGroup> i = partReps.getGroups(); i
-                    .hasMoreElements(); ) {
-                IOptionGroup group = i.nextElement();
-                for (Enumeration<IOption> j = group.getOptions(); j
-                        .hasMoreElements(); ) {
-                    IOption option = j.nextElement();
-                    option.clearValue();
-                }
-            }
-
-        }
-
-        /**
-         * count all the quirks for this unit, positive and negative
-         */
-        public int countQuirks() {
-            int count = 0;
-
-            if ((null == game)
-                    || !game.getOptions().booleanOption("stratops_quirks")) {
-                return count;
-            }
-
-            for (Enumeration<IOptionGroup> i = quirks.getGroups(); i
-                    .hasMoreElements(); ) {
-                IOptionGroup group = i.nextElement();
-                for (Enumeration<IOption> j = group.getOptions(); j
-                        .hasMoreElements(); ) {
-                    IOption quirk = j.nextElement();
-
-                    if (quirk.booleanValue()) {
-                        count++;
-                    }
-                }
-            }
-
-            return count;
-        }
-
-        public int countWeaponQuirks() {
-            int count = 0;
-
-            if ((null == game)
-                    || !game.getOptions().booleanOption("stratops_quirks")) {
-                return count;
-            }
-
-            for (Mounted m : getEquipment()) {
-                count += m.countQuirks();
-            }
-            return count;
-        }
-
-        public int countPartialRepairs() {
-            int count = 0;
-            for (Enumeration<IOptionGroup> i = partReps.getGroups(); i
-                    .hasMoreElements(); ) {
-                IOptionGroup group = i.nextElement();
-                for (Enumeration<IOption> j = group.getOptions(); j
-                        .hasMoreElements(); ) {
-                    IOption partRep = j.nextElement();
-
-                    if (partRep.booleanValue()) {
-                        count++;
-                    }
-                }
-            }
-            return count;
-        }
-
-        /**
-         * count the quirks for this unit, for a given group name
-         */
-        public int countQuirks(String grpKey) {
-            int count = 0;
-
-            if ((null == game)
-                    || !game.getOptions().booleanOption("stratops_quirks")) {
-                return count;
-            }
-
-            for (Enumeration<IOptionGroup> i = quirks.getGroups(); i
-                    .hasMoreElements(); ) {
-                IOptionGroup group = i.nextElement();
-                if (!group.getKey().equalsIgnoreCase(grpKey)) {
-                    continue;
-                }
-                for (Enumeration<IOption> j = group.getOptions(); j
-                        .hasMoreElements(); ) {
-                    IOption quirk = j.nextElement();
-
-                    if (quirk.booleanValue()) {
-                        count++;
-                    }
-                }
-            }
-
-            return count;
-        }
-
-        /**
-         * Returns a string of all the quirk "codes" for this entity, using sep as
-         * the separator
-         */
-        public String getQuirkList(String sep) {
-            StringBuffer qrk = new StringBuffer();
-
-            if ((null == game)
-                    || !game.getOptions().booleanOption("stratops_quirks")) {
-                return qrk.toString();
-            }
-
-            if (null == sep) {
-                sep = "";
-            }
-
-            for (Enumeration<IOptionGroup> i = quirks.getGroups(); i
-                    .hasMoreElements(); ) {
-                IOptionGroup group = i.nextElement();
-                for (Enumeration<IOption> j = group.getOptions(); j
-                        .hasMoreElements(); ) {
-                    IOption quirk = j.nextElement();
-                    if (quirk.booleanValue()) {
-                        if (qrk.length() > 0) {
-                            qrk.append(sep);
-                        }
-                        qrk.append(quirk.getName());
-                        if ((quirk.getType() == IOption.STRING)
-                                || (quirk.getType() == IOption.CHOICE)
-                                || (quirk.getType() == IOption.INTEGER)) {
-                            qrk.append(" ").append(quirk.stringValue());
-                        }
-                    }
-                }
-            }
-            return qrk.toString();
-        }
-
-        /**
-         * Returns the forward firing arc for this entity - overrided by some units
-         */
-        public int getForwardArc() {
-            return Compute.ARC_FORWARD;
-        }
-
-        /**
-         * Returns the rear firing arc for this entity - overrided by some units
-         */
-        public int getRearArc() {
-            return Compute.ARC_REAR;
-        }
-
-        /**
-         * returns a description to the current sensing range of the active sensor
-         */
-        public String getSensorDesc() {
-            if (null == getActiveSensor()) {
-                return "none";
-            }
-            int bracket = Compute.getSensorBracket(getSensorCheck());
-            int range = getActiveSensor().getRangeByBracket();
-            int maxSensorRange = bracket * range;
-            int minSensorRange = Math.max((bracket - 1) * range, 0);
-            if (game.getOptions().booleanOption("inclusive_sensor_range")) {
-                minSensorRange = 0;
-            }
-            return getActiveSensor().getDisplayName() + " (" + minSensorRange + "-"
-            + maxSensorRange + ")";
-        }
-
-        @Override
-        public boolean isAirborne() {
-            return (getAltitude() > 0)
-                    || (getMovementMode() == EntityMovementMode.AERODYNE)
-                    || (getMovementMode() == EntityMovementMode.SPHEROID);
-        }
-
-        public boolean isSpaceborne() {
-            // for now if you are in space, you are spaceborne, but this will become
-            // more complicated when
-            // we start adding multiple maps to the same game and so I should try to
-            // replace most calls to
-            // game.getBoard().inSpace() with this one
-            return game.getBoard().inSpace();
-        }
-
-        /**
-         * is the unit flying Nape of the Earth? (i.e. one elevation above ground)
-         */
-        public boolean isNOE() {
-
-            if (!isAirborne()) {
-                return false;
-            }
-            if (game.getBoard().inAtmosphere()) {
-                return (1 == (getAltitude() - game.getBoard().getHex(getPosition())
-                        .ceiling(true)));
-            }
-            if (game.getBoard().onGround()) {
-                return 1 == getAltitude();
-            }
-            return false;
-        }
-
-        public int getStartingPos() {
-            return getStartingPos(true);
-        }
-
-        public int getStartingPos(boolean inheritFromOwner) {
-            if (inheritFromOwner && startingPos == Board.START_NONE) {
-                return owner.getStartingPos();
-            }
-            return startingPos;
-        }
-
-        public void setStartingPos(int i) {
-            startingPos = i;
-        }
-
-        @Override
-        public int getAltitude() {
-            return altitude;
-        }
-
-        public void setAltitude(int a) {
-            altitude = a;
-        }
-
-        public boolean getUseManualBV() {
-            return useManualBV;
-        }
-
-        public void setUseManualBV(boolean bv) {
-            useManualBV = bv;
-        }
-
-<<<<<<< HEAD
-        public int getManualBV() {
-            return manualBV;
-=======
+        private static final long serialVersionUID = -8018098140016149185L;
+        private String capabilities = "";
+        private String overview = "";
+        private String deployment = "";
+        private String history = "";
+        private String mmlImageFilePath = "";
+
+        public EntityFluff() {
+            // Constructor
+        }
+
+        public String getCapabilities() {
+            return capabilities;
+        }
+
+        public void setCapabilities(String newCapabilities) {
+            capabilities = newCapabilities;
+        }
+
+        public String getOverview() {
+            return overview;
+        }
+
+        public void setOverview(String newOverview) {
+            overview = newOverview;
+        }
+
+        public String getDeployment() {
+            return deployment;
+        }
+
+        public void setDeployment(String newDeployment) {
+            deployment = newDeployment;
+        }
+
+        public void setHistory(String newHistory) {
+            history = newHistory;
+        }
+
+        public String getHistory() {
+            return history;
+        }
+
+        public String getMMLImagePath() {
+            return mmlImageFilePath;
+        }
+
+        public void setMMLImagePath(String filePath) {
+            mmlImageFilePath = filePath;
+        }
+
+
+    }
+
+    public Vector<Integer> getLoadedKeepers() {
+        return loadedKeepers;
+    }
+
+    public void setLoadedKeepers(Vector<Integer> v) {
+        loadedKeepers = v;
+    }
+
+    public int getExtraC3BV(int baseBV) {
+        // extra from c3 networks. a valid network requires at least 2 members
+        // some hackery and magic numbers here. could be better
+        // also, each 'has' loops through all equipment. inefficient to do it 3
+        // times
+        int xbv = 0;
+        if ((game != null)
+            && ((hasC3MM() && (calculateFreeC3MNodes() < 2))
+                || (hasC3M() && (calculateFreeC3Nodes() < 3))
+                || (hasC3S() && (c3Master > NONE)) || (hasC3i() && (calculateFreeC3Nodes() < 5)))) {
+            int totalForceBV = 0;
+            totalForceBV += baseBV;
+            for (Entity e : game.getC3NetworkMembers(this)) {
+                if (!equals(e) && onSameC3NetworkAs(e)) {
+                    totalForceBV += e.calculateBattleValue(true, true);
+                }
+            }
+            double multiplier = 0.05;
+            if (hasBoostedC3()) {
+                multiplier = 0.07;
+            }
+            xbv += totalForceBV * multiplier;
+        }
+        return xbv;
+    }
+
+    public boolean hasUnloadedUnitsFromBays() {
+        for (Transporter next : transports) {
+            if ((next instanceof Bay)
+                && (((Bay) next).getNumberUnloadedThisTurn() > 0)) {
+                return true;
+            }
+        }
+        return false;
+    }
+
+    public boolean getMovedBackwards() {
+        return movedBackwards;
+    }
+
+    public void setMovedBackwards(boolean back) {
+        movedBackwards = back;
+    }
+
+    public boolean isPowerReverse() {
+        return isPowerReverse;
+    }
+
+    public void setPowerReverse(boolean isPowerReverse) {
+        this.isPowerReverse = isPowerReverse;
+    }
+
+    public void setHardenedArmorDamaged(HitData hit, boolean damaged) {
+        hardenedArmorDamaged[hit.getLocation()] = damaged;
+    }
+
+    /**
+     * do we have a half-hit hardened armor point in the location struck by
+     * this?
+     *
+     * @param hit
+     * @return
+     */
+    public boolean isHardenedArmorDamaged(HitData hit) {
+        return hardenedArmorDamaged[hit.getLocation()];
+    }
+
+    public void setLocationBlownOff(int loc, boolean damaged) {
+        locationBlownOff[loc] = damaged;
+    }
+
+    public boolean isLocationBlownOff(int loc) {
+        return locationBlownOff[loc];
+    }
+
+    /**
+     * Marks the location as blown off in the current phase. This should be
+     * called together with {@link #setLocationBlownOff(int, boolean) } whenever
+     * a location gets blown off <em>during play</em>, to allow relevant methods
+     * (notably {@link #isLocationBad(int) }) to distinguish between fresh and
+     * preexisting damage. A location's "newly blown off" status resets with the
+     * next call to {@link #applyDamage() }.
+     *
+     * @param loc     Subclass-dependent code for the location.
+     * @param damaged The location's "recently blown off" status.
+     */
+    public void setLocationBlownOffThisPhase(int loc, boolean damaged) {
+        locationBlownOffThisPhase[loc] = damaged;
+    }
+
+    /**
+     * Has the indicated location been blown off this phase (as opposed to
+     * either earlier or not at all)?
+     *
+     * @param loc Subclass-dependent code for the location.
+     * @return The locations "recently blown off" status.
+     */
+    public boolean isLocationBlownOffThisPhase(int loc) {
+        return locationBlownOffThisPhase[loc];
+    }
+
+    /**
+     * does this entity have patchwork armor?
+     *
+     * @return
+     */
+    public boolean hasPatchworkArmor() {
+        int type = armorType[0];
+        int level = armorTechLevel[0];
+        for (int i = 1; i < locations(); i++) {
+            if ((armorType[i] != type) || (armorTechLevel[i] != level)) {
+                return true;
+            }
+        }
+        return false;
+    }
+
+    public boolean hasHardenedArmor() {
+        for (int i = 0; i < locations(); i++) {
+            if ((armorType[i] == EquipmentType.T_ARMOR_HARDENED)) {
+                return true;
+            }
+        }
+        return false;
+    }
+
+    /**
+     * Get the number of turns MASC has been used continuously.
+     * <p/>
+     * This method should <strong>only</strong> be used during serialization.
+     *
+     * @return the <code>int</code> number of turns MASC has been used.
+     */
+    public int getMASCTurns() {
+        return nMASCLevel;
+    }
+
+    /**
+     * Set the number of turns MASC has been used continuously.
+     * <p/>
+     * This method should <strong>only</strong> be used during deserialization.
+     *
+     * @param turns The <code>int</code> number of turns MASC has been used.
+     */
+    public void setMASCTurns(int turns) {
+        nMASCLevel = turns;
+    }
+
+    /**
+     * Determine if MASC has been used this turn.
+     *
+     * @return <code>true</code> if MASC has been used.
+     */
+    public boolean isMASCUsed() {
+        return usedMASC;
+    }
+
+    /**
+     * Set whether MASC has been used.
+     * <p/>
+     * This method should <strong>only</strong> be used during deserialization.
+     *
+     * @param used The <code>boolean</code> whether MASC has been used.
+     */
+    public void setMASCUsed(boolean used) {
+        usedMASC = used;
+    }
+
     public int getMASCTarget() {
         if (game.getOptions().booleanOption(OptionsConstants.ADVANCED_ALTERNATE_MASC_ENHANCED)) {
             return ALTERNATE_MASC_FAILURE_ENHANCED[nMASCLevel];
@@ -21781,2066 +12829,1174 @@
             return ALTERNATE_MASC_FAILURE[nMASCLevel];
         } else {
             return MASC_FAILURE[nMASCLevel];
->>>>>>> 247d7ac4
-        }
-
-        public void setManualBV(int bv) {
-            manualBV = bv;
-        }
-
-        /**
-         * produce an int array of the number of bombs of each type based on the
-         * current bomblist
-         *
-         * @return
-         */
-        public int[] getBombLoadout() {
-            int[] loadout = new int[BombType.B_NUM];
-            for (Mounted bomb : getBombs()) {
-                if ((bomb.getUsableShotsLeft() > 0)
-                        && (bomb.getType() instanceof BombType)) {
-                    int type = ((BombType) bomb.getType()).getBombType();
-                    loadout[type] = loadout[type] + 1;
-                }
-            }
-            return loadout;
-        }
-
-        /**
-         * Start of Battle Force Conversion Methods
-         */
-
-        public int getBattleForcePoints() {
-            double bv = calculateBattleValue(true, true);
-            int points = (int) Math.round(bv / 100);
-            return Math.max(1, points);
-        }
-
-        /**
-         * Get the movement mode of the entity and return it as a battle force
-         * string.
-         */
-        public String getMovementModeAsBattleForceString() {
-            switch (getMovementMode()) {
-            case NONE:
-            case BIPED:
-            case BIPED_SWIM:
-            case QUAD:
-            case QUAD_SWIM:
-                return "";
-            case TRACKED:
-                return "t";
-            case WHEELED:
-                return "w";
-            case HOVER:
-                return "h";
-            case VTOL:
-                return "v";
-            case NAVAL:
-            case HYDROFOIL:
-                return "n";
-            case SUBMARINE:
-            case INF_UMU:
-                return "s";
-            case INF_LEG:
-                return "f";
-            case INF_MOTORIZED:
-                return "m";
-            case INF_JUMP:
-                return "j";
-            case WIGE:
-                return "g";
-            case AERODYNE:
-                return "a";
-            case SPHEROID:
-                return "p";
-            default:
-                return "ERROR";
-            }
-        }
-        
-        /**
-         * Certain unit types can increase this with MASC, supercharger, or jet booster.
-         * AlphaStrike needs the fraction retained because it doubles the movement for ground units,
-         * while BattleForce rounds this to the nearest integer.
-         */
-        public double getBaseBattleForceMovement() {
-        	return getOriginalWalkMP();
-        }
-
-        /**
-         * Handles base, jump, and underwater movement.
-         * 
-         * @return
-         */
-        public void setBattleForceMovement(Map<String,Integer> movement) {
-        	int baseMove = (int)Math.round(getBaseBattleForceMovement());
-        	int jumpMove = getOriginalJumpMP();
-            if (jumpMove == baseMove && getMovementModeAsBattleForceString().length() == 0) {
-            	movement.put("j", baseMove);
-            } else {
-            	movement.put(getMovementModeAsBattleForceString(), baseMove);
-            	if (jumpMove >= baseMove) {
-            		movement.put("j", jumpMove);
-            	} else if (jumpMove > 0) {
-            		movement.put("j", (int)Math.round(jumpMove * 0.66));
-            	}
-            }
-            int umu = getAllUMUCount();
-            if (umu > 0) {
-                movement.put("s", umu);
-            }
-        }
-
-        /**
-         * Doubles base movement. Aero overrides this.
-         */
-        public void setAlphaStrikeMovement(Map<String,Integer> movement) {
-        	int baseMove = (int)Math.round(getBaseBattleForceMovement() * 2);
-        	int jumpMove = getOriginalJumpMP();
-            if (jumpMove == baseMove) {
-            	movement.put("j", baseMove);
-            } else {
-            	movement.put(getMovementModeAsBattleForceString(), baseMove);
-            	if (jumpMove > 0) {
-            		movement.put("j", (int)Math.round(jumpMove * 2));
-            	}
-            }
-            int umu = getAllUMUCount();
-            if (umu > 0) {
-                movement.put("s", umu * 2);
-            }
-        }
-
-        public int getBattleForceArmorPoints() {
-            return (int)Math.round(getBattleForceArmorPointsRaw());
-        }
-        
-        /**
-         * Calculates the intermediate value for armor points (retaining fractional amounts)
-         * and adds any special abilities conferred by armor.
-         * 
-         * @param spas  BattleForce special abilities and their values. Can be null.
-         * @return      The armor value of this entity
-         */
-        public double getBattleForceArmorPointsRaw() {
-            double armorPoints = 0;
-
-            for (int loc = 0; loc < locations(); loc++) {
-                double armorMod = 1;
-                switch (getArmorType(loc)) {
-                case EquipmentType.T_ARMOR_COMMERCIAL:
-                    armorMod = .5;
-                    break;
-                case EquipmentType.T_ARMOR_INDUSTRIAL:
-                case EquipmentType.T_ARMOR_HEAVY_INDUSTRIAL:
-                    armorMod = getBARRating(0) / 10;
-                    break;
-                case EquipmentType.T_ARMOR_FERRO_LAMELLOR:
-                    armorMod = 1.2;
-                    break;
-                case EquipmentType.T_ARMOR_HARDENED:
-                    armorMod = 1.5;
-                    break;
-                case EquipmentType.T_ARMOR_REFLECTIVE:
-                case EquipmentType.T_ARMOR_REACTIVE:
-                    armorMod = .75;
-                    break;
-                }
-                armorPoints += Math.ceil(getArmor(loc) * armorMod);
-
-            }
-            if (this.hasModularArmor()) {
-                // Modular armor is always "regular" armor
-                for (Mounted mount : this.getEquipment()) {
-                    if (!mount.isDestroyed()
-                            && (mount.getType() instanceof MiscType)
-                            && ((MiscType) mount.getType())
-                            .hasFlag(MiscType.F_MODULAR_ARMOR)) {
-                        armorPoints += 10;
+        }
+    }
+
+    /**
+     * This function cheks for masc failure.
+     *
+     * @param md         the movement path.
+     * @param vDesc      the description off the masc failure. used as output.
+     * @param vCriticals contains tuple of intiger and critical slot. used as output.
+     * @return true if there was a masc failure.
+     */
+    public boolean checkForMASCFailure(MovePath md, Vector<Report> vDesc,
+                                       HashMap<Integer, List<CriticalSlot>> vCriticals) {
+        if (md.hasActiveMASC()) {
+            boolean bFailure = false;
+
+            // If usedMASC is already set, then we've already checked MASC
+            // this turn. If we succeded before, return false.
+            // If we failed before, the MASC was destroyed, and we wouldn't
+            // have gotten here (hasActiveMASC would return false)
+            if (!usedMASC) {
+                Mounted masc = getMASC();
+                Mounted superCharger = getSuperCharger();
+                bFailure = doMASCCheckFor(masc, vDesc, vCriticals);
+                boolean bSuperChargeFailure = doMASCCheckFor(superCharger,
+                                                             vDesc, vCriticals);
+                usedMASC = true;
+                return bFailure || bSuperChargeFailure;
+            }
+        }
+        return false;
+    }
+
+    /**
+     * check one masc system for failure
+     *
+     * @param masc
+     * @param vDesc
+     * @param vCriticals
+     * @return
+     */
+    private boolean doMASCCheckFor(Mounted masc, Vector<Report> vDesc,
+                                   HashMap<Integer, List<CriticalSlot>> vCriticals) {
+        if (masc != null) {
+            boolean bFailure = false;
+            int nRoll = Compute.d6(2);
+            if (masc.getType().hasSubType(MiscType.S_SUPERCHARGER)
+                && (((this instanceof Mech) && ((Mech) this).isIndustrial())
+                    || (this instanceof SupportTank) || (this instanceof SupportVTOL))) {
+                nRoll -= 1;
+            }
+            usedMASC = true;
+            Report r = new Report(2365);
+            r.subject = getId();
+            r.addDesc(this);
+            r.add(masc.getName());
+            vDesc.addElement(r);
+            r = new Report(2370);
+            r.subject = getId();
+            r.indent();
+            r.add(getMASCTarget());
+            r.add(nRoll);
+
+            if (nRoll < getMASCTarget()) {
+                // uh oh
+                bFailure = true;
+                r.choose(false);
+                vDesc.addElement(r);
+
+                if (((MiscType) (masc.getType()))
+                        .hasSubType(MiscType.S_SUPERCHARGER)) {
+                    if (masc.getType().hasFlag(MiscType.F_MASC)) {
+                        masc.setHit(true);
+                        masc.setMode("Off");
                     }
-                }
-            }
-
-            if (isCapitalScale()) {
-                return (int)Math.round(armorPoints * 0.33);
-            }
-            return (int) Math.round(armorPoints / 30);
-        }
-
-        /**
-         * only used for Aerospace and Dropships
-         *
-         * @return
-         */
-        public String getBattleForceDamageThresholdString() {
-            return "";
-        }
-
-        /**
-         * this will be unit specific
-         *
-         * @return
-         */
-        public int getBattleForceStructurePoints() {
-            return 0;
-        }
-
-        /**
-         * Some units have separate damage values for various locations (turrets, large craft firing arcs)
-         * @return
-         */
-        public int getNumBattleForceWeaponsLocations() {
-            return 1;
-        }
-
-        public int getNumAlphaStrikeWeaponsLocations() {
-            return getNumBattleForceWeaponsLocations();
-        }
-
-        /**
-         * @param index - indicates which set of damage values is being calculated
-         * @param location - one of the entity's LOC_* constants
-         * @return - the damage multiplier for this location; 0 for exclusion
-         */
-        public double getBattleForceLocationMultiplier(int index, int location, boolean rearMounted) {
-            return 1.0; 
-        }
-
-        /**
-         * Weapon calculations are the same for BF and AS except for turrets, which are not separated
-         * in AS, and warships, which have only four arcs in AS.
-         */
-        public double getAlphaStrikeLocationMultiplier(int index, int location, boolean rearMounted) {
-            return getBattleForceLocationMultiplier(index, location, rearMounted);
-        }
-
-        public boolean isBattleForceTurretLocation(int index) {
-            return false;
-        }
-        
-        public boolean isBattleForceRearLocation(int index) {
-            return false;
-        }
-
-        /**
-         * Units with separate weapon locations (turrets or firing arcs) return the name of the location
-         * @param index
-         * @return
-         */
-        public String getBattleForceLocationName(int index) {
-            if (isBattleForceTurretLocation(index)) {
-                return "TUR";
-            }
-            return "";
-        }
-
-        public String getAlphaStrikeLocationName(int index) {
-            return getBattleForceLocationName(index);
-        }
-
-        public boolean useForAlphaStrikePointCalc(int loc) {
-            return loc == 0 || isBattleForceTurretLocation(loc);
-        }
-        
-        /**
-         * Only used by Mechs and ASFs, which require different approaches to determining rear mountings
-         * @param allowRear - Use rear-mounted weapons instead of forward
-         * @return - total heat generated by firing all weapons
-         */
-        public int getBattleForceTotalHeatGeneration(boolean allowRear) {
-            return 0;
-        }
-
-        /**
-         * Used by small craft, dropships, jumpships, and warships to compute heat for a specific firing arc
-         * 
-         * @param location
-         * @return
-         */
-        public int getBattleForceTotalHeatGeneration(int location) {
-            return 0;
-        }
-
-        public void addBattleForceSpecialAbilities(Map<BattleForceSPA,Integer> specialAbilities) {
-            for (Mounted m : getEquipment()) {
-                if (!(m.getType() instanceof MiscType)) {
-                    continue;
-                }
-                if (m.getType().hasFlag(MiscType.F_BAP)) {
-                    specialAbilities.put(BattleForceSPA.RCN, null);
-                    if (m.getType().hasFlag(MiscType.F_BLOODHOUND)) {
-                        specialAbilities.put(BattleForceSPA.BH, null);                        
-                    } else if (m.getType().hasFlag(MiscType.F_BA_EQUIPMENT)) {
-                        specialAbilities.put(BattleForceSPA.LPRB, null);                        
-                    } else if (m.getType().hasFlag(MiscType.F_WATCHDOG)) {
-                        specialAbilities.put(BattleForceSPA.WAT, null);                        
-                        specialAbilities.put(BattleForceSPA.LPRB, null);                        
-                        specialAbilities.put(BattleForceSPA.ECM, null);                        
+                    // do the damage - engine crits
+                    int hits = 0;
+                    int roll = Compute.d6(2);
+                    r = new Report(6310);
+                    r.subject = getId();
+                    r.add(roll);
+                    r.newlines = 0;
+                    vDesc.addElement(r);
+                    if (roll <= 7) {
+                        // no effect
+                        r = new Report(6005);
+                        r.subject = getId();
+                        r.newlines = 0;
+                        vDesc.addElement(r);
+                    } else if ((roll >= 8) && (roll <= 9)) {
+                        hits = 1;
+                        r = new Report(6315);
+                        r.subject = getId();
+                        r.newlines = 0;
+                        vDesc.addElement(r);
+                    } else if ((roll >= 10) && (roll <= 11)) {
+                        hits = 2;
+                        r = new Report(6320);
+                        r.subject = getId();
+                        r.newlines = 0;
+                        vDesc.addElement(r);
+                    } else if (roll == 12) {
+                        hits = 3;
+                        r = new Report(6325);
+                        r.subject = getId();
+                        r.newlines = 0;
+                        vDesc.addElement(r);
+                    }
+                    if (this instanceof Mech) {
+                        vCriticals.put(new Integer(Mech.LOC_CT),
+                                       new LinkedList<CriticalSlot>());
+                        for (int i = 0; (i < 12) && (hits > 0); i++) {
+                            CriticalSlot cs = getCritical(Mech.LOC_CT, i);
+                            if ((cs.getType() == CriticalSlot.TYPE_SYSTEM)
+                                && (cs.getIndex() == Mech.SYSTEM_ENGINE)
+                                && cs.isHittable()) {
+                                vCriticals.get(new Integer(Mech.LOC_CT))
+                                          .add(cs);
+                                hits--;
+                            }
+                        }
                     } else {
-                        specialAbilities.put(BattleForceSPA.PRB, null);
-                    }
-                    if (m.getType().hasFlag(MiscType.F_NOVA)) {
-                        specialAbilities.put(BattleForceSPA.NOVA, null);
-                        specialAbilities.put(BattleForceSPA.ECM, null);
-                        specialAbilities.put(BattleForceSPA.MHQ, 3); // count half-tons
-                    }
-                } else if (m.getType().hasFlag(MiscType.F_ECM)) {
-                    if (m.getType().hasFlag(MiscType.F_ANGEL_ECM)) {
-                        specialAbilities.put(BattleForceSPA.AECM, null);
-                    } else if (m.getType().hasFlag(MiscType.F_SINGLE_HEX_ECM)) {
-                        specialAbilities.put(BattleForceSPA.LECM, null);
-                    } else {
-                        specialAbilities.put(BattleForceSPA.ECM, null);
-                    }
-                } else if (m.getType().hasFlag(MiscType.F_BOOBY_TRAP)) {
-                    specialAbilities.put(BattleForceSPA.BT, null);
-                } else if (m.getType().hasFlag(MiscType.F_LIGHT_BRIDGE_LAYER)
-                        || m.getType().hasFlag(MiscType.F_MEDIUM_BRIDGE_LAYER)
-                        || m.getType().hasFlag(MiscType.F_HEAVY_BRIDGE_LAYER)) {
-                    specialAbilities.put(BattleForceSPA.BRID, null);
-                } else if (m.getType().hasFlag(MiscType.F_C3S)) {
-                    if (m.getType().hasFlag(MiscType.F_C3SBS)) {
-                        specialAbilities.put(BattleForceSPA.C3BSS, null);
-                        specialAbilities.merge(BattleForceSPA.MHQ, 4, Integer::sum);
-                    } else if (m.getType().hasFlag(MiscType.F_C3EM)) {
-                        specialAbilities.merge(BattleForceSPA.C3EM, 1, Integer::sum);
-                        specialAbilities.merge(BattleForceSPA.MHQ, 4, Integer::sum);
-                    } else {
-                        specialAbilities.put(BattleForceSPA.C3S, null);
-                        specialAbilities.merge(BattleForceSPA.MHQ, 2, Integer::sum);
-                    }
-                } else if (m.getType().hasFlag(MiscType.F_C3I)) {
-                    if ((getEntityType() & ETYPE_AERO) == ETYPE_AERO) {
-                        specialAbilities.put(BattleForceSPA.NC3, null);
-                    } else {
-                        specialAbilities.put(BattleForceSPA.C3I, null);
-                        if (m.getType().hasFlag(MiscType.F_BA_EQUIPMENT)) {
-                            specialAbilities.merge(BattleForceSPA.MHQ, 4, Integer::sum);                            
-                        } else {
-                            specialAbilities.merge(BattleForceSPA.MHQ, 5, Integer::sum);                            
+                        // this must be a Tank
+                        Tank tank = (Tank) this;
+                        boolean vtolStabilizerHit = (this instanceof VTOL)
+                                                    && tank.isStabiliserHit(VTOL.LOC_ROTOR);
+                        boolean minorMovementDamage = tank
+                                .hasMinorMovementDamage();
+                        boolean moderateMovementDamage = tank
+                                .hasModerateMovementDamage();
+                        boolean heavyMovementDamage = tank
+                                .hasHeavyMovementDamage();
+                        vCriticals.put(new Integer(Tank.LOC_BODY),
+                                       new LinkedList<CriticalSlot>());
+                        vCriticals.put(new Integer(-1),
+                                       new LinkedList<CriticalSlot>());
+                        if (tank instanceof VTOL) {
+                            vCriticals.put(new Integer(VTOL.LOC_ROTOR),
+                                           new LinkedList<CriticalSlot>());
                         }
-                    }
-                } else if (m.getType().hasFlag(MiscType.F_CASE)) {
-                    specialAbilities.put(BattleForceSPA.CASE, null);
-                } else if (m.getType().hasFlag(MiscType.F_CASEII)) {
-                    specialAbilities.put(BattleForceSPA.CASEII, null);
-                } else if (m.getType().hasFlag(MiscType.F_DRONE_OPERATING_SYSTEM)) {
-                    specialAbilities.put(BattleForceSPA.DRO, null);
-                } else if (m.getType().hasFlag(MiscType.F_DRONE_EXTRA)) {
-                    specialAbilities.merge(BattleForceSPA.DCC, 1, Integer::sum);
-                } else if (m.getType().hasFlag(MiscType.F_EJECTION_SEAT)) {
-                    specialAbilities.put(BattleForceSPA.ES, null);
-                } else if (m.getType().hasFlag(MiscType.F_ECM)) {
-                    specialAbilities.put(BattleForceSPA.ECM, null);
-                } else if (m.getType().hasFlag(MiscType.F_BULLDOZER)) {
-                    specialAbilities.put(BattleForceSPA.ENG, null);
-                } else if (m.getType().hasFlag(MiscType.F_CLUB)) {
-                    specialAbilities.put(BattleForceSPA.MEL, null);
-                    if ((m.getType().getSubType() &
-                            (MiscType.S_BACKHOE | MiscType.S_PILE_DRIVER
-                                    | MiscType.S_MINING_DRILL | MiscType.S_ROCK_CUTTER
-                                    | MiscType.S_WRECKING_BALL)) != 0) {
-                        specialAbilities.put(BattleForceSPA.ENG, null);
-                    } else if ((m.getType().getSubType() &
-                            (MiscType.S_DUAL_SAW | MiscType.S_CHAINSAW
-                                    | MiscType.S_BUZZSAW)) != 0) {
-                        specialAbilities.put(BattleForceSPA.SAW, null);
-                    }
-                } else if (m.getType().hasFlag(MiscType.F_FIRE_RESISTANT)) {
-                    specialAbilities.put(BattleForceSPA.FR, null);
-                } else if (m.getType().hasFlag(MiscType.F_MOBILE_HPG)) {
-                    specialAbilities.put(BattleForceSPA.HPG, null);
-                } else if (m.getType().hasFlag(MiscType.F_COMMUNICATIONS)) {
-                    specialAbilities.merge(BattleForceSPA.MHQ, (int)m.getType().getTonnage(this) * 2, 
-                            Integer::sum);
-                    if (m.getType().getTonnage(this) >= getWeight() / 20.0) {
-                        specialAbilities.put(BattleForceSPA.RCN, null);
-                    }
-                } else if (m.getType().hasFlag(MiscType.F_SENSOR_DISPENSER)) {
-                    specialAbilities.merge(BattleForceSPA.RSD, 1, Integer::sum);
-                    specialAbilities.put(BattleForceSPA.RCN, null);
-                } else if (m.getType().hasFlag(MiscType.F_LOOKDOWN_RADAR)
-                        || m.getType().hasFlag(MiscType.F_RECON_CAMERA)
-                        || m.getType().hasFlag(MiscType.F_HIRES_IMAGER)
-                        || m.getType().hasFlag(MiscType.F_HYPERSPECTRAL_IMAGER)
-                        || m.getType().hasFlag(MiscType.F_INFRARED_IMAGER)) {
-                } else if (m.getType().hasFlag(MiscType.F_SEARCHLIGHT)) {
-                    specialAbilities.put(BattleForceSPA.SRCH, null);
-                } else if (m.getType().hasFlag(MiscType.F_RADICAL_HEATSINK)) {
-                    specialAbilities.put(BattleForceSPA.RHS, null);
-                } else if (m.getType().hasFlag(MiscType.F_EMERGENCY_COOLANT_SYSTEM)) {
-                    specialAbilities.put(BattleForceSPA.ECS, null);
-                } else if (m.getType().hasFlag(MiscType.F_VIRAL_JAMMER_DECOY)) {
-                    specialAbilities.put(BattleForceSPA.DJ, null);
-                } else if (m.getType().hasFlag(MiscType.F_VIRAL_JAMMER_HOMING)) {
-                    specialAbilities.put(BattleForceSPA.HJ, null);
-                }                
-            }
-
-            if (isOmni()) {
-                specialAbilities.put(BattleForceSPA.OMNI, null);
-            }
-            
-            //TODO: Variable Range targeting is not implemented
-            
-            if (!hasPatchworkArmor()) {
-                switch (getArmorType(0)) {
-                case EquipmentType.T_ARMOR_COMMERCIAL:
-                case EquipmentType.T_ARMOR_INDUSTRIAL:
-                case EquipmentType.T_ARMOR_HEAVY_INDUSTRIAL:
-                    specialAbilities.put(BattleForceSPA.BAR, null);
-                    break;
-                case EquipmentType.T_ARMOR_FERRO_LAMELLOR:
-                    specialAbilities.put(BattleForceSPA.CR, null);
-                    break;
-                case EquipmentType.T_ARMOR_STEALTH:
-                case EquipmentType.T_ARMOR_STEALTH_VEHICLE:
-                    specialAbilities.put(BattleForceSPA.STL, null);
-                    specialAbilities.put(BattleForceSPA.ECM, null);
-                    break;
-                case EquipmentType.T_ARMOR_BA_STEALTH:
-                case EquipmentType.T_ARMOR_BA_STEALTH_BASIC:
-                case EquipmentType.T_ARMOR_BA_STEALTH_IMP:
-                case EquipmentType.T_ARMOR_BA_STEALTH_PROTOTYPE:
-                    specialAbilities.put(BattleForceSPA.STL, null);
-                    specialAbilities.put(BattleForceSPA.LECM, null);
-                    break;
-                case EquipmentType.T_ARMOR_ANTI_PENETRATIVE_ABLATION:
-                    specialAbilities.put(BattleForceSPA.ABA, null);
-                    break;
-                case EquipmentType.T_ARMOR_BALLISTIC_REINFORCED:
-                    specialAbilities.put(BattleForceSPA.BRA, null);
-                    break;
-                case EquipmentType.T_ARMOR_BA_FIRE_RESIST:
-                    specialAbilities.put(BattleForceSPA.FR, null);
-                    break;
-                case EquipmentType.T_ARMOR_IMPACT_RESISTANT:
-                    specialAbilities.put(BattleForceSPA.IRA, null);
-                    break;
-                case EquipmentType.T_ARMOR_REACTIVE:
-                    specialAbilities.put(BattleForceSPA.RCA, null);
-                    break;
-                case EquipmentType.T_ARMOR_REFLECTIVE:
-                    specialAbilities.put(BattleForceSPA.RFA, null);
-                    break;
-                }                
-            }
-            
-            if (getAmmo().size() > 0) {
-                if (isClan()) {
-                    specialAbilities.put(BattleForceSPA.CASE, null);
-                }
-            } else {
-                specialAbilities.put(BattleForceSPA.ENE, null);
-            }
-            
-            if (getAmmo().stream().map(m -> (AmmoType)m.getType())
-                    .anyMatch(at -> at.hasFlag(AmmoType.F_TELE_MISSILE))) {
-                specialAbilities.put(BattleForceSPA.TELE, null);                
-            }
-
-            if (hasEngine()) {
-                if (getEngine().getEngineType() == Engine.STEAM
-                    && getEngine().getEngineType() == Engine.FUEL_CELL) {
-                    specialAbilities.put(BattleForceSPA.EE, null);
-                } else if (getEngine().getEngineType() == Engine.STEAM) {
-                    specialAbilities.put(BattleForceSPA.FC, null);
-                } else {
-                    specialAbilities.put(BattleForceSPA.EEE, null);
-                }
-            }
-            
-            for (Transporter t : getTransports()) {
-                if (t instanceof ASFBay) {
-                    specialAbilities.merge(BattleForceSPA.AT, (int)((ASFBay)t).getCapacity(), Integer::sum);                
-                    specialAbilities.merge(BattleForceSPA.ATxD, ((ASFBay)t).getDoors(), Integer::sum);
-                    specialAbilities.put(BattleForceSPA.MFB, null);
-                } else if (t instanceof CargoBay) {
-                    specialAbilities.merge(BattleForceSPA.CT, (int)((CargoBay)t).getCapacity(), Integer::sum);                
-                    specialAbilities.merge(BattleForceSPA.CTxD, ((CargoBay)t).getDoors(), Integer::sum);
-                } else if (t instanceof DockingCollar) {
-                    specialAbilities.merge(BattleForceSPA.DT, 1, Integer::sum);                
-                } else if (t instanceof InfantryBay) {
-                    // We do not record number of doors for infantry
-                    specialAbilities.merge(BattleForceSPA.IT, (int)((InfantryBay)t).getCapacity(), Integer::sum);                
-                } else if (t instanceof MechBay) {
-                    specialAbilities.merge(BattleForceSPA.MT, (int)((MechBay)t).getCapacity(), Integer::sum);
-                    specialAbilities.merge(BattleForceSPA.MTxD, ((MechBay)t).getDoors(), Integer::sum);
-                    specialAbilities.put(BattleForceSPA.MFB, null);
-                } else if (t instanceof ProtomechBay) {
-                    specialAbilities.merge(BattleForceSPA.PT, (int)((ProtomechBay)t).getCapacity(), Integer::sum);
-                    specialAbilities.merge(BattleForceSPA.PTxD, ((ProtomechBay)t).getDoors(), Integer::sum);
-                    specialAbilities.put(BattleForceSPA.MFB, null);
-                } else if (t instanceof SmallCraftBay) {
-                    specialAbilities.merge(BattleForceSPA.ST, (int)((SmallCraftBay)t).getCapacity(), Integer::sum);
-                    specialAbilities.merge(BattleForceSPA.STxD, ((SmallCraftBay)t).getDoors(), Integer::sum);
-                    specialAbilities.put(BattleForceSPA.MFB, null);
-                } else if (t instanceof LightVehicleBay) {
-                    specialAbilities.merge(BattleForceSPA.VTM, (int)((LightVehicleBay)t).getCapacity(), Integer::sum);
-                    specialAbilities.merge(BattleForceSPA.VTMxD, ((LightVehicleBay)t).getDoors(), Integer::sum);
-                    specialAbilities.put(BattleForceSPA.MFB, null);
-                } else if (t instanceof HeavyVehicleBay) {
-                    specialAbilities.merge(BattleForceSPA.VTH, (int)((HeavyVehicleBay)t).getCapacity(), Integer::sum);
-                    specialAbilities.merge(BattleForceSPA.VTHxD, ((HeavyVehicleBay)t).getDoors(), Integer::sum);
-                    specialAbilities.put(BattleForceSPA.MFB, null);
-                }
-            }
-
-            topLoop: for (int location = 0; location < locations(); location++) {
-                for (int slot = 0; slot < getNumberOfCriticals(location); slot++) {
-                    CriticalSlot crit = getCritical(location, slot);
-                    if (null != crit) {
-                        if (crit.isArmored()) {
-                            specialAbilities.put(BattleForceSPA.ARM, null);
-                            break topLoop;
-                        } else if (crit.getType() == CriticalSlot.TYPE_EQUIPMENT) {
-                            Mounted mount = crit.getMount();
-                            if (mount.isArmored()) {
-                                specialAbilities.put(BattleForceSPA.ARM, null);
-                                break topLoop;
+                        for (int i = 0; i < hits; i++) {
+                            if (tank instanceof VTOL) {
+                                if (vtolStabilizerHit) {
+                                    vCriticals.get(new Integer(Tank.LOC_BODY))
+                                              .add(new CriticalSlot(
+                                                      CriticalSlot.TYPE_SYSTEM,
+                                                      Tank.CRIT_ENGINE));
+                                } else {
+                                    vCriticals
+                                            .get(new Integer(VTOL.LOC_ROTOR))
+                                            .add(new CriticalSlot(
+                                                    CriticalSlot.TYPE_SYSTEM,
+                                                    VTOL.CRIT_FLIGHT_STABILIZER));
+                                    vtolStabilizerHit = true;
+                                }
+                            } else {
+                                if (heavyMovementDamage) {
+                                    vCriticals.get(new Integer(Tank.LOC_BODY))
+                                              .add(new CriticalSlot(
+                                                      CriticalSlot.TYPE_SYSTEM,
+                                                      Tank.CRIT_ENGINE));
+                                } else if (moderateMovementDamage) {
+                                    // HACK: we abuse the criticalslot item to
+                                    // signify the calling function to deal
+                                    // movement damage
+                                    vCriticals
+                                            .get(new Integer(-1))
+                                            .add(new CriticalSlot(
+                                                    CriticalSlot.TYPE_SYSTEM, 3));
+                                    heavyMovementDamage = true;
+                                } else if (minorMovementDamage) {
+                                    // HACK: we abuse the criticalslot item to
+                                    // signify the calling function to deal
+                                    // movement damage
+                                    vCriticals
+                                            .get(new Integer(-1))
+                                            .add(new CriticalSlot(
+                                                    CriticalSlot.TYPE_SYSTEM, 2));
+                                    moderateMovementDamage = true;
+                                } else {
+                                    // HACK: we abuse the criticalslot item to
+                                    // signify the calling function to deal
+                                    // movement damage
+                                    vCriticals
+                                            .get(new Integer(-1))
+                                            .add(new CriticalSlot(
+                                                    CriticalSlot.TYPE_SYSTEM, 1));
+                                    minorMovementDamage = true;
+                                }
                             }
                         }
                     }
-                }
-            }
-        }
-       
-        public int getBattleForceSize() {
-            // the default BF Size is for ground Combat elements. Other types will
-            // need to override this
-            // The tables are on page 356 of StartOps
-            if (getWeight() < 40) {
-                return 1;
-            }
-            if (getWeight() < 60) {
-                return 2;
-            }
-            if (getWeight() < 80) {
-                return 3;
-            }
-
-            return 4;
-        }
-
-        @Override
-        public Map<Integer, Coords> getSecondaryPositions() {
-            return secondaryPositions;
-        }
-
-        /**
-         * Checks to see if this unit has a functional Blue Shield Particle Field
-         * Damper that is turned on
-         *
-         * @return <code>true</code> if the entity has a working, switched on blue
-         * field <code>false</code> otherwise
+
+                } else {
+                    // do the damage.
+                    // random crit on each leg, but MASC is not destroyed
+                    for (int loc = 0; loc < locations(); loc++) {
+                        if (locationIsLeg(loc)
+                            && (getHittableCriticals(loc) > 0)) {
+                            CriticalSlot slot = null;
+                            do {
+                                int slotIndex = Compute
+                                        .randomInt(getNumberOfCriticals(loc));
+                                slot = getCritical(loc, slotIndex);
+                            } while ((slot == null) || !slot.isHittable());
+                            vCriticals.put(new Integer(loc),
+                                           new LinkedList<CriticalSlot>());
+                            vCriticals.get(new Integer(loc)).add(slot);
+                        }
+                    }
+                }
+                // failed a PSR, check for stalling
+                doCheckEngineStallRoll(vDesc);
+            } else {
+                r.choose(true);
+                vDesc.addElement(r);
+            }
+            return bFailure;
+        }
+        return false;
+    }
+
+    /**
+     * get non-supercharger MASC mounted on this entity
+     *
+     * @return
+     */
+    public Mounted getMASC() {
+        for (Mounted m : getMisc()) {
+            MiscType mtype = (MiscType) m.getType();
+            if (mtype.hasFlag(MiscType.F_MASC) && m.isReady()
+                && !mtype.hasSubType(MiscType.S_SUPERCHARGER)
+                && !mtype.hasSubType(MiscType.S_JETBOOSTER)) {
+                return m;
+            }
+        }
+        return null;
+    }
+
+    /**
+     * get a supercharger mounted on this mech
+     *
+     * @return
+     */
+    public Mounted getSuperCharger() {
+        for (Mounted m : getMisc()) {
+            MiscType mtype = (MiscType) m.getType();
+            if (mtype.hasFlag(MiscType.F_MASC) && m.isReady()
+                && mtype.hasSubType(MiscType.S_SUPERCHARGER)) {
+                return m;
+            }
+        }
+        return null;
+    }
+
+    public abstract int getEngineHits();
+
+    /**
+     * Returns the number of destroyed jump jets.
+     */
+    public int damagedJumpJets() {
+        int jumpJets = 0;
+        for (Mounted mounted : getMisc()) {
+            EquipmentType etype = mounted.getType();
+            if (!mounted.isDestroyed()) {
+                continue;
+            }
+            if (etype.hasFlag(MiscType.F_JUMP_JET)) {
+                jumpJets++;
+            }
+        }
+        return jumpJets;
+    }
+
+    public abstract String getLocationDamage(int loc);
+
+    /**
+     * This method returns a true if the unit can reasonably escape from the
+     * board. It can be used to determine whether some non-destroyed units
+     * should be considered possible salvage. 
+     *
+     * @return
+     */
+    public boolean canEscape() {        
+        if(null == getCrew()) {
+            return false;
+        }
+        //if the crew is unconscious, dead, or ejected, no escape
+        if(getCrew().isUnconscious() 
+                || getCrew().isDead() 
+                || (getCrew().isEjected() && !(this instanceof EjectedCrew))) {
+            return false;
+        }
+        
+        //what else? If its permaneantly immobilized or shutdown it can't escape
+        //TODO: should stalled and stuck be here?
+        return !isPermanentlyImmobilized(false) && !isShutDown();
+    }
+
+    /**
+     * Returns TRUE if the entity meets the requirements for crippling damage as
+     * detailed in TW pg 258.
+     *
+     * @return boolean
+     */
+    public abstract boolean isCrippled();
+
+    /**
+     * Returns TRUE if the entity meets the requirements for crippling damage as
+     * detailed in TW pg 258. Excepting dead or non-existing crew issues
+     *
+     * @return boolean
+     */
+    public abstract boolean isCrippled(boolean checkCrew);
+
+    /**
+     * Returns TRUE if the entity has been heavily damaged.
+     *
+     * @return boolean
+     */
+    public abstract boolean isDmgHeavy();
+
+    /**
+     * Returns TRUE if the entity has been moderately damaged.
+     *
+     * @return boolean
+     */
+    public abstract boolean isDmgModerate();
+
+    /**
+     * Returns TRUE if the entity has been lightly damaged.
+     *
+     * @return boolean
+     */
+    public abstract boolean isDmgLight();
+
+    /**
+     * Returns the entity's current damage level.
+     *
+     * @return DMG_CRIPLED, DMG_HEAVY, DMG_MODERATE, DMG_LIGHT or DMG_NONE.
+     */
+    public int getDamageLevel() {
+        return getDamageLevel(true);
+    }
+
+    /**
+     * Returns the entity's current damage level.
+     *
+     * @return DMG_CRIPLED, DMG_HEAVY, DMG_MODERATE, DMG_LIGHT or DMG_NONE.
+     */
+    public int getDamageLevel(boolean checkCrew) {
+        if (isCrippled(checkCrew)) {
+            return DMG_CRIPPLED;
+        }
+        if (isDmgHeavy()) {
+            return DMG_HEAVY;
+        }
+        if (isDmgModerate()) {
+            return DMG_MODERATE;
+        }
+        if (isDmgLight()) {
+            return DMG_LIGHT;
+        }
+        return DMG_NONE;
+    }
+
+    // Make a UUID for this entity and assign it to entity's String c3UUID
+    public void setC3UUID() {
+        UUID id = UUID.randomUUID();
+        // check for the very rare chance of getting same id
+        /*
+         * while(null != unitIds.get(id)) { id = UUID.randomUUID(); }
          */
-        public boolean hasActiveBlueShield() {
-            if (!isShutDown()) {
-                for (Mounted m : getMisc()) {
-                    EquipmentType type = m.getType();
-                    if ((type instanceof MiscType)
-                            && type.hasFlag(MiscType.F_BLUE_SHIELD)
-                            && m.curMode().equals("On")) {
-                        return !(m.isDestroyed() || m.isMissing() || m.isBreached() || isShutDown());
-                    }
-                }
-            }
-            return false;
-        }
-
-        public int getBlueShieldRounds() {
-            return blueShieldRounds;
-        }
-
-        public boolean isDropping() {
-            return isAirborne() && !(this instanceof Aero);
-        }
-
-        /**
-         * does this unit have stealth armor?
-         *
-         * @return
-         */
-        public boolean hasStealth() {
-            // only non-patchwork stealth actually works as stealth
-            if (((getArmorType(1) == EquipmentType.T_ARMOR_STEALTH) || (getArmorType(1) == EquipmentType
-                    .T_ARMOR_STEALTH_VEHICLE))
-                    && !hasPatchworkArmor()) {
+
+        setC3UUIDAsString(id.toString());
+    }
+
+    public void setC3UUIDAsString(String c3id) {
+        c3UUID = c3id;
+    }
+
+    public String getC3UUIDAsString() {
+        return c3UUID;
+    }
+
+    public void setC3MasterIsUUIDAsString(String c3id) {
+        c3MasterIsUUID = c3id;
+    }
+
+    public String getC3MasterIsUUIDAsString() {
+        return c3MasterIsUUID;
+    }
+
+    public void setC3iNextUUIDAsString(int pos, String c3id) {
+        c3iUUIDs[pos] = c3id;
+    }
+
+    public String getC3iNextUUIDAsString(int pos) {
+        return c3iUUIDs[pos];
+    }
+
+    public int getFreeC3iUUID() {
+        int pos = 0;
+        while (c3iUUIDs[pos] != null) {
+            pos++;
+            if (pos >= MAX_C3i_NODES) {
+                return -1;
+            }
+        }
+        return pos;
+    }
+
+    /**
+     * Indicates if a unit was physically struck (punch, kick, DFA, etc).
+     *
+     * @return
+     */
+    public boolean wasStruck() {
+        return struck;
+    }
+
+    /**
+     * Indicates if a unit was physically struck (punch, kick, DFA, etc).
+     *
+     * @return
+     */
+    public void setStruck(boolean struck) {
+        this.struck = struck;
+    }
+
+    /**
+     * Indicates if a unit has falling in the current phase.
+     *
+     * @return
+     */
+    public boolean hasFallen() {
+        return fell;
+    }
+
+    /**
+     * Indicates if a unit has falling in the current phase.
+     *
+     * @return
+     */
+    public void setFallen(boolean fell) {
+        this.fell = fell;
+    }
+
+    /**
+     * This is used to get an alternative cost that will be added to the
+     * MechSummaryCache - at the moment it is primarily used to rework infantry
+     * costs for MekHQ, but it could be applied to other unit types as well -
+     * defaults to -1, so there is no confusion
+     *
+     * @return
+     */
+    public double getAlternateCost() {
+        return -1;
+    }
+
+    /**
+     * Are we trapped inside of a destroyed transport? If so we shouldn't count
+     * for BV, which is why we have this check.
+     */
+    public boolean isTrapped() {
+        if (getTransportId() != Entity.NONE) {
+            Entity transport = game.getEntity(getTransportId());
+            if (transport == null) {
+                transport = game.getOutOfGameEntity(getTransportId());
+            }
+            if (transport.isDestroyed()) {
                 return true;
             }
-            return false;
-        }
-
-        /**
-         * Computes and returns the power amplifier weight for this entity, if any.
-         * Returns 0.0 if the entity needs no amplifiers due to engine type or not
-         * carrying any weapons requiring them.
-         *
-         * @return the power amplifier weight in tons.
-         */
-        public double getPowerAmplifierWeight() {
-            // If we're fusion- or fission-powered, we need no amplifiers to begin
-            // with.
-            if(hasEngine() && (getEngine().isFusion() || (getEngine().getEngineType() == Engine.FISSION))) {
-                return 0.0;
-            }
-            // Otherwise we need to iterate over our weapons, find out which of them
-            // require amplification, and keep a running weight total of those.
-            double total = 0.0;
-            for (Mounted m : getWeaponList()) {
-                WeaponType wt = (WeaponType) m.getType();
-                if ((wt.hasFlag(WeaponType.F_LASER) && (wt.getAmmoType() == AmmoType.T_NA))
-                        || wt.hasFlag(WeaponType.F_PPC)
-                        || wt.hasFlag(WeaponType.F_PLASMA)
-                        || wt.hasFlag(WeaponType.F_PLASMA_MFUK)
-                        || (wt.hasFlag(WeaponType.F_FLAMER) && (wt.getAmmoType() == AmmoType.T_NA))) {
-                    total += wt.getTonnage(this);
-                }
-            }
-            // Finally use that total to compute and return the actual power
-            // amplifier weight.
-            return Math.ceil(total / 5) / 2;
-        }
-
-        public class EntityFluff implements Serializable {
-            /**
-             *
-             */
-            private static final long serialVersionUID = -8018098140016149185L;
-            private String capabilities = "";
-            private String overview = "";
-            private String deployment = "";
-            private String history = "";
-            private String mmlImageFilePath = "";
-
-            public EntityFluff() {
-                // Constructor
-            }
-
-            public String getCapabilities() {
-                return capabilities;
-            }
-
-            public void setCapabilities(String newCapabilities) {
-                capabilities = newCapabilities;
-            }
-
-            public String getOverview() {
-                return overview;
-            }
-
-            public void setOverview(String newOverview) {
-                overview = newOverview;
-            }
-
-            public String getDeployment() {
-                return deployment;
-            }
-
-            public void setDeployment(String newDeployment) {
-                deployment = newDeployment;
-            }
-
-            public void setHistory(String newHistory) {
-                history = newHistory;
-            }
-
-            public String getHistory() {
-                return history;
-            }
-
-            public String getMMLImagePath() {
-                return mmlImageFilePath;
-            }
-
-            public void setMMLImagePath(String filePath) {
-                mmlImageFilePath = filePath;
-            }
-
-
-        }
-
-        public Vector<Integer> getLoadedKeepers() {
-            return loadedKeepers;
-        }
-
-        public void setLoadedKeepers(Vector<Integer> v) {
-            loadedKeepers = v;
-        }
-
-        public int getExtraC3BV(int baseBV) {
-            // extra from c3 networks. a valid network requires at least 2 members
-            // some hackery and magic numbers here. could be better
-            // also, each 'has' loops through all equipment. inefficient to do it 3
-            // times
-            int xbv = 0;
-            if ((game != null)
-                    && ((hasC3MM() && (calculateFreeC3MNodes() < 2))
-                            || (hasC3M() && (calculateFreeC3Nodes() < 3))
-                            || (hasC3S() && (c3Master > NONE)) || (hasC3i() && (calculateFreeC3Nodes() < 5)))) {
-                int totalForceBV = 0;
-                totalForceBV += baseBV;
-                for (Entity e : game.getC3NetworkMembers(this)) {
-                    if (!equals(e) && onSameC3NetworkAs(e)) {
-                        totalForceBV += e.calculateBattleValue(true, true);
-                    }
-                }
-                double multiplier = 0.05;
-                if (hasBoostedC3()) {
-                    multiplier = 0.07;
-                }
-                xbv += totalForceBV * multiplier;
-            }
-            return xbv;
-        }
-
-        public boolean hasUnloadedUnitsFromBays() {
-            for (Transporter next : transports) {
-                if ((next instanceof Bay)
-                        && (((Bay) next).getNumberUnloadedThisTurn() > 0)) {
-                    return true;
-                }
-            }
-            return false;
-        }
-
-        public boolean getMovedBackwards() {
-            return movedBackwards;
-        }
-
-        public void setMovedBackwards(boolean back) {
-            movedBackwards = back;
-        }
-
-        public boolean isPowerReverse() {
-            return isPowerReverse;
-        }
-
-        public void setPowerReverse(boolean isPowerReverse) {
-            this.isPowerReverse = isPowerReverse;
-        }
-
-        public void setHardenedArmorDamaged(HitData hit, boolean damaged) {
-            hardenedArmorDamaged[hit.getLocation()] = damaged;
-        }
-
-        /**
-         * do we have a half-hit hardened armor point in the location struck by
-         * this?
-         *
-         * @param hit
-         * @return
-         */
-        public boolean isHardenedArmorDamaged(HitData hit) {
-            return hardenedArmorDamaged[hit.getLocation()];
-        }
-
-        public void setLocationBlownOff(int loc, boolean damaged) {
-            locationBlownOff[loc] = damaged;
-        }
-
-        public boolean isLocationBlownOff(int loc) {
-            return locationBlownOff[loc];
-        }
-<<<<<<< HEAD
-
-        /**
-         * Marks the location as blown off in the current phase. This should be
-         * called together with {@link #setLocationBlownOff(int, boolean) } whenever
-         * a location gets blown off <em>during play</em>, to allow relevant methods
-         * (notably {@link #isLocationBad(int) }) to distinguish between fresh and
-         * preexisting damage. A location's "newly blown off" status resets with the
-         * next call to {@link #applyDamage() }.
-         *
-         * @param loc     Subclass-dependent code for the location.
-         * @param damaged The location's "recently blown off" status.
-         */
-        public void setLocationBlownOffThisPhase(int loc, boolean damaged) {
-            locationBlownOffThisPhase[loc] = damaged;
-        }
-=======
+        }
+        return false;
+    }
+
+    // Deal with per entity camo
+    public void setCamoCategory(String name) {
+        camoCategory = name;
+    }
+
+    public String getCamoCategory() {
+        return camoCategory;
+    }
+
+    public void setCamoFileName(String name) {
+        camoFileName = name;
+    }
+
+    public String getCamoFileName() {
+        return camoFileName;
+    }
+
+    public boolean getSelfDestructing() {
+        return selfDestructing;
+    }
+
+    public void setSelfDestructing(boolean tf) {
+        selfDestructing = tf;
+    }
+
+    public boolean getSelfDestructInitiated() {
+        return selfDestructInitiated;
+    }
+
+    public void setSelfDestructInitiated(boolean tf) {
+        selfDestructInitiated = tf;
+    }
+
+    public boolean getSelfDestructedThisTurn() {
+        return selfDestructedThisTurn;
+    }
+
+    public void setSelfDestructedThisTurn(boolean tf) {
+        selfDestructedThisTurn = tf;
+    }
+
+    public void setIsJumpingNow(boolean jumped) {
+        isJumpingNow = jumped;
+    }
+
+    public boolean getIsJumpingNow() {
+        return isJumpingNow;
+    }
+
+    public void setTraitorId(int id) {
+        traitorId = id;
+    }
+
+    public int getTraitorId() {
+        return traitorId;
+    }
+
+    /**
+     * Used to determine net velocity of ramming attack
+     */
+    public int sideTableRam(Coords src) {
+        return sideTableRam(src, facing);
+    }
+
+    public int sideTableRam(Coords src, int facing) {
+        int fa = (getPosition().degree(src) + ((6 - facing) * 60)) % 360;
+        if (((fa > 30) && (fa <= 90)) || ((fa < 330) && (fa >= 270))) {
+            return Aero.RAM_TOWARD_OBL;
+        } else if ((fa > 150) && (fa < 210)) {
+            return Aero.RAM_AWAY_DIR;
+        } else if (((fa > 90) && (fa <= 150)) || ((fa < 270) && (fa >= 210))) {
+            return Aero.RAM_AWAY_OBL;
+        } else {
+            return Aero.RAM_TOWARD_DIR;
+        }
+    }
+
+    public void setArmorTonnage(double ton) {
+        armorTonnage = ton;
+    }
+
+    public double getLabArmorTonnage() {
+        return armorTonnage;
+    }
+
+    public int getLabTotalArmorPoints() {
+        double armorPerTon = 16.0 * EquipmentType.getArmorPointMultiplier(
+                armorType[0], armorTechLevel[0]);
+        return (int) Math.floor(armorPerTon * armorTonnage);
+    }
+
+    public void loadDefaultCustomWeaponOrder() {
+        WeaponOrderHandler.WeaponOrder weapOrder = WeaponOrderHandler.getWeaponOrder(
+                getChassis(), getModel());
+
+        if (weapOrder != null) {
+            setWeaponSortOrder(weapOrder.orderType);
+            setCustomWeaponOrder(weapOrder.customWeaponOrderMap);
+        }
+    }
+
+    public void loadDefaultQuirks() {
+
+        // Get a list of quirks for this entity.
+        List<QuirkEntry> quirks = QuirksHandler.getQuirks(this);
+
+        // If this unit has no quirks, we do not need to proceed further.
+        if ((quirks == null) || quirks.isEmpty()) {
+            return;
+        }
+
+        // System.out.println("Loading quirks for " + getChassis() + " " +
+        // getModel());
+
+        // Load all the unit's quirks.
+        for (QuirkEntry q : quirks) {
+
+            // System.out.print("  " + q.toLog() + "... ");
+
+            // If the quirk doesn't have a location, then it is a unit quirk,
+            // not a weapon quirk.
+            if (StringUtil.isNullOrEmpty(q.getLocation())) {
+
+                // Activate the unit quirk.
+                if (getQuirks().getOption(q.getQuirk()) == null) {
+                    System.out.println(q.toLog() + " failed for "
+                                       + getChassis() + " " + getModel()
+                                       + " - Invalid quirk!");
+                    continue;
+                }
+                getQuirks().getOption(q.getQuirk()).setValue(true);
+                // System.out.println("Loaded.");
+                continue;
+            }
+
+            // Get the weapon in the indicated location and slot.
+            // System.out.print("Getting CriticalSlot... ");
+            CriticalSlot cs = getCritical(getLocationFromAbbr(q.getLocation()),
+                                          q.getSlot());
+            if (cs == null) {
+                System.out.println(q.toLog() + " failed for " + getChassis()
+                                   + " " + getModel() + " - Critical slot ("
+                                   + q.getLocation() + "-" + q.getSlot()
+                                   + ") did not load!");
+                continue;
+            }
+            Mounted m = cs.getMount();
+            if (m == null) {
+                System.out.println(q.toLog() + " failed for " + getChassis()
+                                   + " " + getModel() + " - Critical slot ("
+                                   + q.getLocation() + "-" + q.getSlot() + ") is empty!");
+                continue;
+            }
+
+            // Make sure this is a weapon.
+            // System.out.print("Getting WeaponType... ");
+            if (!(m.getType() instanceof WeaponType) 
+                    && !(m.getType().hasFlag(MiscType.F_CLUB))) {
+                System.out.println(q.toLog() + " failed for " + getChassis()
+                                   + " " + getModel() + " - " + m.getName()
+                                   + " is not a weapon!");
+                continue;
+            }
+
+            // Make sure it is the weapon we expect.
+            // System.out.print("Matching weapon... ");
+            boolean matchFound = false;
+            Enumeration<String> typeNames = m.getType().getNames();
+            while (typeNames.hasMoreElements()) {
+                String typeName = typeNames.nextElement();
+                // System.out.print(typeName + "... ");
+                if (typeName.equals(q.getWeaponName())) {
+                    matchFound = true;
+                    break;
+                }
+            }
+            if (!matchFound) {
+                System.out.println(q.toLog() + " failed for " + getChassis()
+                                   + " " + getModel() + " - " + m.getType().getName()
+                                   + " != " + q.getWeaponName());
+                continue;
+            }
+
+            // Activate the weapon quirk.
+            // System.out.print("Activating quirk... ");
+            if (m.getQuirks().getOption(q.getQuirk()) == null) {
+                System.out.println(q.toLog() + " failed for " + getChassis()
+                                   + " " + getModel() + " - Invalid quirk!");
+                continue;
+            }
+            m.getQuirks().getOption(q.getQuirk()).setValue(true);
+            // System.out.println("Loaded.");
+        }
+    }
+
+    @Override
+    public void newPhase(IGame.Phase phase) {
+        for (Mounted m : getEquipment()) {
+            m.newPhase(phase);
+        }
+        if (getCrew().isDoomed()) {
+            getCrew().setDoomed(false);
+            getCrew().setDead(true);
+            if (this instanceof Tank) {
+                setCarcass(true);
+                ((Tank) this).immobilize();
+            } else {
+                setDestroyed(true);
+            }
+        }
         setIsJumpingNow(false);
     }
->>>>>>> 247d7ac4
-
-        /**
-         * Has the indicated location been blown off this phase (as opposed to
-         * either earlier or not at all)?
-         *
-         * @param loc Subclass-dependent code for the location.
-         * @return The locations "recently blown off" status.
-         */
-        public boolean isLocationBlownOffThisPhase(int loc) {
-            return locationBlownOffThisPhase[loc];
-        }
-
-<<<<<<< HEAD
-        /**
-         * does this entity have patchwork armor?
-         *
-         * @return
-         */
-        public boolean hasPatchworkArmor() {
-            int type = armorType[0];
-            int level = armorTechLevel[0];
-            for (int i = 1; i < locations(); i++) {
-                if ((armorType[i] != type) || (armorTechLevel[i] != level)) {
-                    return true;
-                }
-            }
-            return false;
-=======
+
+    /**
+     * Checks to see if the entities' elevation is below the surface of a water
+     * hex.
+     *
+     * @return True if the entity is underwater, else false.
+     */
+    public boolean isUnderwater() {
+        IHex occupiedHex = game.getBoard().getHex(getPosition());
+        if (occupiedHex.containsTerrain(Terrains.WATER)
+            && (relHeight() < occupiedHex.surface())) {
+            return true;
+        }
+        return false;
+    }
+
     public int getTechLevelYear() {
         if (game != null) {
             return game.getOptions().intOption(OptionsConstants.ALLOWED_YEAR);
->>>>>>> 247d7ac4
-        }
-
-        public boolean hasHardenedArmor() {
-            for (int i = 0; i < locations(); i++) {
-                if ((armorType[i] == EquipmentType.T_ARMOR_HARDENED)) {
-                    return true;
-                }
-            }
-            return false;
-        }
-
-        /**
-         * Get the number of turns MASC has been used continuously.
-         * <p/>
-         * This method should <strong>only</strong> be used during serialization.
-         *
-         * @return the <code>int</code> number of turns MASC has been used.
-         */
-        public int getMASCTurns() {
-            return nMASCLevel;
-        }
-
-        /**
-         * Set the number of turns MASC has been used continuously.
-         * <p/>
-         * This method should <strong>only</strong> be used during deserialization.
-         *
-         * @param turns The <code>int</code> number of turns MASC has been used.
-         */
-        public void setMASCTurns(int turns) {
-            nMASCLevel = turns;
-        }
-
-        /**
-         * Determine if MASC has been used this turn.
-         *
-         * @return <code>true</code> if MASC has been used.
-         */
-        public boolean isMASCUsed() {
-            return usedMASC;
-        }
-
-        /**
-         * Set whether MASC has been used.
-         * <p/>
-         * This method should <strong>only</strong> be used during deserialization.
-         *
-         * @param used The <code>boolean</code> whether MASC has been used.
-         */
-        public void setMASCUsed(boolean used) {
-            usedMASC = used;
-        }
-
-        public int getMASCTarget() {
-            if (game.getOptions().booleanOption("alternate_masc_enhanced")) {
-                return ALTERNATE_MASC_FAILURE_ENHANCED[nMASCLevel];
-            } else if (game.getOptions().booleanOption("alternate_masc")) {
-                return ALTERNATE_MASC_FAILURE[nMASCLevel];
-            } else {
-                return MASC_FAILURE[nMASCLevel];
-            }
-        }
-
-        /**
-         * This function cheks for masc failure.
-         *
-         * @param md         the movement path.
-         * @param vDesc      the description off the masc failure. used as output.
-         * @param vCriticals contains tuple of intiger and critical slot. used as output.
-         * @return true if there was a masc failure.
-         */
-        public boolean checkForMASCFailure(MovePath md, Vector<Report> vDesc,
-                HashMap<Integer, List<CriticalSlot>> vCriticals) {
-            if (md.hasActiveMASC()) {
-                boolean bFailure = false;
-
-                // If usedMASC is already set, then we've already checked MASC
-                // this turn. If we succeded before, return false.
-                // If we failed before, the MASC was destroyed, and we wouldn't
-                // have gotten here (hasActiveMASC would return false)
-                if (!usedMASC) {
-                    Mounted masc = getMASC();
-                    Mounted superCharger = getSuperCharger();
-                    bFailure = doMASCCheckFor(masc, vDesc, vCriticals);
-                    boolean bSuperChargeFailure = doMASCCheckFor(superCharger,
-                            vDesc, vCriticals);
-                    usedMASC = true;
-                    return bFailure || bSuperChargeFailure;
-                }
-            }
-            return false;
-        }
-
-        /**
-         * check one masc system for failure
-         *
-         * @param masc
-         * @param vDesc
-         * @param vCriticals
-         * @return
-         */
-        private boolean doMASCCheckFor(Mounted masc, Vector<Report> vDesc,
-                HashMap<Integer, List<CriticalSlot>> vCriticals) {
-            if (masc != null) {
-                boolean bFailure = false;
-                int nRoll = Compute.d6(2);
-                if (masc.getType().hasSubType(MiscType.S_SUPERCHARGER)
-                        && (((this instanceof Mech) && ((Mech) this).isIndustrial())
-                                || (this instanceof SupportTank) || (this instanceof SupportVTOL))) {
-                    nRoll -= 1;
-                }
-                usedMASC = true;
-                Report r = new Report(2365);
-                r.subject = getId();
-                r.addDesc(this);
-                r.add(masc.getName());
-                vDesc.addElement(r);
-                r = new Report(2370);
-                r.subject = getId();
-                r.indent();
-                r.add(getMASCTarget());
-                r.add(nRoll);
-
-                if (nRoll < getMASCTarget()) {
-                    // uh oh
-                    bFailure = true;
-                    r.choose(false);
-                    vDesc.addElement(r);
-
-<<<<<<< HEAD
-                    if (((MiscType) (masc.getType()))
-                            .hasSubType(MiscType.S_SUPERCHARGER)) {
-                        if (masc.getType().hasFlag(MiscType.F_MASC)) {
-                            masc.setHit(true);
-                            masc.setMode("Off");
-                        }
-                        // do the damage - engine crits
-                        int hits = 0;
-                        int roll = Compute.d6(2);
-                        r = new Report(6310);
-                        r.subject = getId();
-                        r.add(roll);
-                        r.newlines = 0;
-                        vDesc.addElement(r);
-                        if (roll <= 7) {
-                            // no effect
-                            r = new Report(6005);
-                            r.subject = getId();
-                            r.newlines = 0;
-                            vDesc.addElement(r);
-                        } else if ((roll >= 8) && (roll <= 9)) {
-                            hits = 1;
-                            r = new Report(6315);
-                            r.subject = getId();
-                            r.newlines = 0;
-                            vDesc.addElement(r);
-                        } else if ((roll >= 10) && (roll <= 11)) {
-                            hits = 2;
-                            r = new Report(6320);
-                            r.subject = getId();
-                            r.newlines = 0;
-                            vDesc.addElement(r);
-                        } else if (roll == 12) {
-                            hits = 3;
-                            r = new Report(6325);
-                            r.subject = getId();
-                            r.newlines = 0;
-                            vDesc.addElement(r);
-                        }
-                        if (this instanceof Mech) {
-                            vCriticals.put(new Integer(Mech.LOC_CT),
-                                    new LinkedList<CriticalSlot>());
-                            for (int i = 0; (i < 12) && (hits > 0); i++) {
-                                CriticalSlot cs = getCritical(Mech.LOC_CT, i);
-                                if ((cs.getType() == CriticalSlot.TYPE_SYSTEM)
-                                        && (cs.getIndex() == Mech.SYSTEM_ENGINE)
-                                        && cs.isHittable()) {
-                                    vCriticals.get(new Integer(Mech.LOC_CT))
-                                    .add(cs);
-                                    hits--;
-                                }
-                            }
-                        } else {
-                            // this must be a Tank
-                            Tank tank = (Tank) this;
-                            boolean vtolStabilizerHit = (this instanceof VTOL)
-                                    && tank.isStabiliserHit(VTOL.LOC_ROTOR);
-                            boolean minorMovementDamage = tank
-                                    .hasMinorMovementDamage();
-                            boolean moderateMovementDamage = tank
-                                    .hasModerateMovementDamage();
-                            boolean heavyMovementDamage = tank
-                                    .hasHeavyMovementDamage();
-                            vCriticals.put(new Integer(Tank.LOC_BODY),
-                                    new LinkedList<CriticalSlot>());
-                            vCriticals.put(new Integer(-1),
-                                    new LinkedList<CriticalSlot>());
-                            if (tank instanceof VTOL) {
-                                vCriticals.put(new Integer(VTOL.LOC_ROTOR),
-                                        new LinkedList<CriticalSlot>());
-                            }
-                            for (int i = 0; i < hits; i++) {
-                                if (tank instanceof VTOL) {
-                                    if (vtolStabilizerHit) {
-                                        vCriticals.get(new Integer(Tank.LOC_BODY))
-                                        .add(new CriticalSlot(
-                                                CriticalSlot.TYPE_SYSTEM,
-                                                Tank.CRIT_ENGINE));
-                                    } else {
-                                        vCriticals
-                                        .get(new Integer(VTOL.LOC_ROTOR))
-                                        .add(new CriticalSlot(
-                                                CriticalSlot.TYPE_SYSTEM,
-                                                VTOL.CRIT_FLIGHT_STABILIZER));
-                                        vtolStabilizerHit = true;
-                                    }
-                                } else {
-                                    if (heavyMovementDamage) {
-                                        vCriticals.get(new Integer(Tank.LOC_BODY))
-                                        .add(new CriticalSlot(
-                                                CriticalSlot.TYPE_SYSTEM,
-                                                Tank.CRIT_ENGINE));
-                                    } else if (moderateMovementDamage) {
-                                        // HACK: we abuse the criticalslot item to
-                                        // signify the calling function to deal
-                                        // movement damage
-                                        vCriticals
-                                        .get(new Integer(-1))
-                                        .add(new CriticalSlot(
-                                                CriticalSlot.TYPE_SYSTEM, 3));
-                                        heavyMovementDamage = true;
-                                    } else if (minorMovementDamage) {
-                                        // HACK: we abuse the criticalslot item to
-                                        // signify the calling function to deal
-                                        // movement damage
-                                        vCriticals
-                                        .get(new Integer(-1))
-                                        .add(new CriticalSlot(
-                                                CriticalSlot.TYPE_SYSTEM, 2));
-                                        moderateMovementDamage = true;
-                                    } else {
-                                        // HACK: we abuse the criticalslot item to
-                                        // signify the calling function to deal
-                                        // movement damage
-                                        vCriticals
-                                        .get(new Integer(-1))
-                                        .add(new CriticalSlot(
-                                                CriticalSlot.TYPE_SYSTEM, 1));
-                                        minorMovementDamage = true;
-                                    }
-                                }
-                            }
-                        }
-=======
+        }
+        return year;
+    }
+
+    public int getTargetBay() {
+        return targetBay;
+    }
+
+    public void setTargetBay(int tb) {
+        targetBay = tb;
+    }
+
+    public abstract long getEntityType();
+
+    /**
+     * Given an Entity type, return the name of the major class it belongs to
+     * (eg: Mech, Aero, Tank, Infantry).
+     *
+     * @param typeId The type Id to get a major name for
+     * @return The major class name for the given type id
+     */
+    public static String getEntityMajorTypeName(long typeId) {
+        if ((typeId & ETYPE_MECH) == ETYPE_MECH) {
+            return "Mech";
+        } else if ((typeId & ETYPE_AERO) == ETYPE_AERO) {
+            return "Aero";
+        } else if ((typeId & ETYPE_VTOL) == ETYPE_VTOL) {
+            return "VTOL";
+        } else if ((typeId & ETYPE_TANK) == ETYPE_TANK) {
+            return "Tank";
+        } else if ((typeId & ETYPE_INFANTRY) == ETYPE_INFANTRY) {
+            return "Infantry";
+        } else if ((typeId & ETYPE_PROTOMECH) == ETYPE_PROTOMECH) {
+            return "Protomech";
+        } else {
+            return "Unknown";
+        }
+    }
+
+    /**
+     * Returns the specific entity type name for the given type id
+     * (eg: Biped Mech, Conventional Fighter, VTOL).
+     *
+     * @param typeId
+     * @return
+     */
+    public static String getEntityTypeName(long typeId) {
+
+        if ((typeId & ETYPE_BIPED_MECH) == ETYPE_BIPED_MECH) {
+            return "Biped Mech";
+        } else if ((typeId & ETYPE_LAND_AIR_MECH) == ETYPE_LAND_AIR_MECH) {
+            return "Landair Mech";
+        } else if ((typeId & ETYPE_QUAD_MECH) == ETYPE_QUAD_MECH) {
+            return "Quad Mech";
+        } else if ((typeId & ETYPE_TRIPOD_MECH) == ETYPE_TRIPOD_MECH) {
+            return "Tripod Mech";
+        } else if ((typeId & ETYPE_ARMLESS_MECH) == ETYPE_ARMLESS_MECH) {
+            return "Armless Mech";
+        } else if ((typeId & ETYPE_MECH) == ETYPE_MECH) {
+            return "Mech";
+        } else if ((typeId & ETYPE_JUMPSHIP) == ETYPE_JUMPSHIP) {
+            return "Jumpship";
+        } else if ((typeId & ETYPE_WARSHIP) == ETYPE_WARSHIP) {
+            return "Warship";
+        } else if ((typeId & ETYPE_SPACE_STATION) == ETYPE_SPACE_STATION) {
+            return "Space station";
+        } else if ((typeId & ETYPE_CONV_FIGHTER) == ETYPE_CONV_FIGHTER) {
+            return "Convetional Fighter";
+        } else if ((typeId & ETYPE_FIXED_WING_SUPPORT) == ETYPE_FIXED_WING_SUPPORT) {
+            return "Fixed Wing Support";
+        } else if ((typeId & ETYPE_FIGHTER_SQUADRON) == ETYPE_FIGHTER_SQUADRON) {
+            return "Fighter squadron";
+        } else if ((typeId & ETYPE_SMALL_CRAFT) == ETYPE_SMALL_CRAFT) {
+            return "Small craft";
+        } else if ((typeId & ETYPE_DROPSHIP) == ETYPE_DROPSHIP) {
+            return "Dropship";
+        } else if ((typeId & ETYPE_TELEMISSILE) == ETYPE_TELEMISSILE) {
+            return "Telemissile";
+        } else if ((typeId & ETYPE_AERO) == ETYPE_AERO) {
+            return "Aerospace fighter";
+        } else if ((typeId & ETYPE_BATTLEARMOR) == ETYPE_BATTLEARMOR) {
+            return "Battlearmor";
+        } else if ((typeId & ETYPE_MECHWARRIOR) == ETYPE_MECHWARRIOR) {
+            return "Mechwarrior";
+        } else if ((typeId & ETYPE_PROTOMECH) == ETYPE_PROTOMECH) {
+            return "Protomech";
+        } else if ((typeId & ETYPE_INFANTRY) == ETYPE_INFANTRY) {
+            return "Infantry";
+        } else if ((typeId & ETYPE_GUN_EMPLACEMENT) == ETYPE_GUN_EMPLACEMENT) {
+            return "Gun Emplacement";
+        } else if ((typeId & ETYPE_SUPER_HEAVY_TANK) == ETYPE_SUPER_HEAVY_TANK) {
+            return "Superheavy Tank";
+        } else if ((typeId & ETYPE_SUPPORT_TANK) == ETYPE_SUPPORT_TANK) {
+            return "Support Tank";
+        } else if ((typeId & ETYPE_LARGE_SUPPORT_TANK) == ETYPE_LARGE_SUPPORT_TANK) {
+            return "Large Support Tank";
+        } else if ((typeId & ETYPE_VTOL) == ETYPE_VTOL) {
+            return "VTOL";
+        } else if ((typeId & ETYPE_SUPPORT_VTOL) == ETYPE_SUPPORT_VTOL) {
+            return "Support VTOL";
+        } else if ((typeId & ETYPE_TANK) == ETYPE_TANK) {
+            return "Tank";
+        } else {
+            return "Unknown";
+        }
+    }
+
+    public void damageSystem(int type, int slot, int hits) {
+        for (int loc = 0; loc < locations(); loc++) {
+            damageSystem(type, slot, loc, hits);
+        }
+    }
+
+    public void damageSystem(int type, int slot, int loc, int hits) {
+        int nhits = 0;
+        for (int i = 0; i < getNumberOfCriticals(loc); i++) {
+            CriticalSlot cs = getCritical(loc, i);
+            // ignore empty & system slots
+            if ((cs == null) || (cs.getType() != type)) {
+                continue;
+            }
+            Mounted m = null;
+            if (type == CriticalSlot.TYPE_EQUIPMENT) {
+                m = getEquipment(slot);
+            }
+            if (((type == CriticalSlot.TYPE_SYSTEM) && (cs.getIndex() == slot))
+                || ((type == CriticalSlot.TYPE_EQUIPMENT)
+                    && (m.equals(cs.getMount()) || m.equals(cs.getMount2())))) {
+                if (nhits < hits) {
+                    cs.setHit(true);
+                    cs.setDestroyed(true);
+                    nhits++;
+                } else {
+                    cs.setHit(false);
+                    cs.setDestroyed(false);
+                    cs.setRepairable(true);
+                }
+            }
+        }
+    }
+
+    // Most units cannot eject.
+    // ToDo Look up ejection rules for ASF.
+    public boolean isEjectionPossible() {
+        return false;
+    }
+
     public int getAllowedPhysicalAttacks() {
         if ((null != crew) && crew.getOptions().booleanOption(OptionsConstants.PILOT_MELEE_MASTER)) {
             return 2;
         }
         return 1;
     }
->>>>>>> 247d7ac4
-
-                    } else {
-                        // do the damage.
-                        // random crit on each leg, but MASC is not destroyed
-                        for (int loc = 0; loc < locations(); loc++) {
-                            if (locationIsLeg(loc)
-                                    && (getHittableCriticals(loc) > 0)) {
-                                CriticalSlot slot = null;
-                                do {
-                                    int slotIndex = Compute
-                                            .randomInt(getNumberOfCriticals(loc));
-                                    slot = getCritical(loc, slotIndex);
-                                } while ((slot == null) || !slot.isHittable());
-                                vCriticals.put(new Integer(loc),
-                                        new LinkedList<CriticalSlot>());
-                                vCriticals.get(new Integer(loc)).add(slot);
-                            }
-                        }
-                    }
-                    // failed a PSR, check for stalling
-                    doCheckEngineStallRoll(vDesc);
-                } else {
-                    r.choose(true);
-                    vDesc.addElement(r);
-                }
-                return bFailure;
-            }
-            return false;
-        }
-
-        /**
-         * get non-supercharger MASC mounted on this entity
-         *
-         * @return
-         */
-        public Mounted getMASC() {
-            for (Mounted m : getMisc()) {
-                MiscType mtype = (MiscType) m.getType();
-                if (mtype.hasFlag(MiscType.F_MASC) && m.isReady()
-                        && !mtype.hasSubType(MiscType.S_SUPERCHARGER)
-                        && !mtype.hasSubType(MiscType.S_JETBOOSTER)) {
-                    return m;
-                }
-            }
-            return null;
-        }
-
-<<<<<<< HEAD
-        /**
-         * get a supercharger mounted on this mech
-         *
-         * @return
-         */
-        public Mounted getSuperCharger() {
-            for (Mounted m : getMisc()) {
-                MiscType mtype = (MiscType) m.getType();
-                if (mtype.hasFlag(MiscType.F_MASC) && m.isReady()
-                        && mtype.hasSubType(MiscType.S_SUPERCHARGER)) {
-                    return m;
-                }
-=======
+
+    public int getMaxWeaponRange() {
+        // Aeros on the ground map must shoot along their flight path, giving
+        // them effectively 0 range
+        if (((ETYPE_AERO & getEntityType()) == ETYPE_AERO) && isAirborne() 
+                && game.getBoard().onGround()) {
+            return 0;
+        }
+        
+        int maxRange = 0;
+        if ((ETYPE_MECH == getEntityType())
+                || (ETYPE_INFANTRY == getEntityType())
+                || (ETYPE_PROTOMECH == getEntityType())) {
+            // account for physical attacks.
+            maxRange = 1;
+        }
+
+        for (Mounted weapon : getWeaponList()) {
+            if (!weapon.isReady()) {
+                continue;
+            }
+
             WeaponType type = (WeaponType) weapon.getType();
             int range = (game.getOptions().booleanOption(
                     OptionsConstants.ADVCOMBAT_TACOPS_RANGE) ? type.getExtremeRange()
                     : type.getLongRange());
             if (range > maxRange) {
                 maxRange = range;
->>>>>>> 247d7ac4
-            }
-            return null;
-        }
-
-        public abstract int getEngineHits();
-
-        /**
-         * Returns the number of destroyed jump jets.
-         */
-        public int damagedJumpJets() {
-            int jumpJets = 0;
-            for (Mounted mounted : getMisc()) {
-                EquipmentType etype = mounted.getType();
-                if (!mounted.isDestroyed()) {
-                    continue;
-                }
-                if (etype.hasFlag(MiscType.F_JUMP_JET)) {
-                    jumpJets++;
-                }
-            }
-            return jumpJets;
-        }
-
-        public abstract String getLocationDamage(int loc);
-
-        /**
-         * This method returns a true if the unit can reasonably escape from the
-         * board. It can be used to determine whether some non-destroyed units
-         * should be considered possible salvage. 
-         *
-         * @return
-         */
-        public boolean canEscape() {        
-            if(null == getCrew()) {
-                return false;
-            }
-            //if the crew is unconscious, dead, or ejected, no escape
-            if(getCrew().isUnconscious() 
-                    || getCrew().isDead() 
-                    || (getCrew().isEjected() && !(this instanceof EjectedCrew))) {
-                return false;
-            }
-
-            //what else? If its permaneantly immobilized or shutdown it can't escape
-            //TODO: should stalled and stuck be here?
-            return !isPermanentlyImmobilized(false) && !isShutDown();
-        }
-
-        /**
-         * Returns TRUE if the entity meets the requirements for crippling damage as
-         * detailed in TW pg 258.
-         *
-         * @return boolean
-         */
-        public abstract boolean isCrippled();
-
-        /**
-         * Returns TRUE if the entity meets the requirements for crippling damage as
-         * detailed in TW pg 258. Excepting dead or non-existing crew issues
-         *
-         * @return boolean
-         */
-        public abstract boolean isCrippled(boolean checkCrew);
-
-        /**
-         * Returns TRUE if the entity has been heavily damaged.
-         *
-         * @return boolean
-         */
-        public abstract boolean isDmgHeavy();
-
-        /**
-         * Returns TRUE if the entity has been moderately damaged.
-         *
-         * @return boolean
-         */
-        public abstract boolean isDmgModerate();
-
-        /**
-         * Returns TRUE if the entity has been lightly damaged.
-         *
-         * @return boolean
-         */
-        public abstract boolean isDmgLight();
-
-        /**
-         * Returns the entity's current damage level.
-         *
-         * @return DMG_CRIPLED, DMG_HEAVY, DMG_MODERATE, DMG_LIGHT or DMG_NONE.
-         */
-        public int getDamageLevel() {
-            return getDamageLevel(true);
-        }
-
-        /**
-         * Returns the entity's current damage level.
-         *
-         * @return DMG_CRIPLED, DMG_HEAVY, DMG_MODERATE, DMG_LIGHT or DMG_NONE.
-         */
-        public int getDamageLevel(boolean checkCrew) {
-            if (isCrippled(checkCrew)) {
-                return DMG_CRIPPLED;
-            }
-            if (isDmgHeavy()) {
-                return DMG_HEAVY;
-            }
-            if (isDmgModerate()) {
-                return DMG_MODERATE;
-            }
-            if (isDmgLight()) {
-                return DMG_LIGHT;
-            }
-            return DMG_NONE;
-        }
-
-        // Make a UUID for this entity and assign it to entity's String c3UUID
-        public void setC3UUID() {
-            UUID id = UUID.randomUUID();
-            // check for the very rare chance of getting same id
-            /*
-             * while(null != unitIds.get(id)) { id = UUID.randomUUID(); }
-             */
-
-            setC3UUIDAsString(id.toString());
-        }
-
-        public void setC3UUIDAsString(String c3id) {
-            c3UUID = c3id;
-        }
-
-        public String getC3UUIDAsString() {
-            return c3UUID;
-        }
-
-        public void setC3MasterIsUUIDAsString(String c3id) {
-            c3MasterIsUUID = c3id;
-        }
-
-        public String getC3MasterIsUUIDAsString() {
-            return c3MasterIsUUID;
-        }
-
-        public void setC3iNextUUIDAsString(int pos, String c3id) {
-            c3iUUIDs[pos] = c3id;
-        }
-
-        public String getC3iNextUUIDAsString(int pos) {
-            return c3iUUIDs[pos];
-        }
-
-        public int getFreeC3iUUID() {
-            int pos = 0;
-            while (c3iUUIDs[pos] != null) {
-                pos++;
-                if (pos >= MAX_C3i_NODES) {
-                    return -1;
-                }
-            }
-            return pos;
-        }
-
-        /**
-         * Indicates if a unit was physically struck (punch, kick, DFA, etc).
-         *
-         * @return
-         */
-        public boolean wasStruck() {
-            return struck;
-        }
-
-        /**
-         * Indicates if a unit was physically struck (punch, kick, DFA, etc).
-         *
-         * @return
-         */
-        public void setStruck(boolean struck) {
-            this.struck = struck;
-        }
-
-        /**
-         * Indicates if a unit has falling in the current phase.
-         *
-         * @return
-         */
-        public boolean hasFallen() {
-            return fell;
-        }
-
-        /**
-         * Indicates if a unit has falling in the current phase.
-         *
-         * @return
-         */
-        public void setFallen(boolean fell) {
-            this.fell = fell;
-        }
-
-        /**
-         * This is used to get an alternative cost that will be added to the
-         * MechSummaryCache - at the moment it is primarily used to rework infantry
-         * costs for MekHQ, but it could be applied to other unit types as well -
-         * defaults to -1, so there is no confusion
-         *
-         * @return
-         */
-        public double getAlternateCost() {
+            }
+        }
+        return maxRange;
+    }
+
+    public int getHeat() {
+        return heat;
+    }
+
+    public int getTsempHitsThisTurn() {
+        return tsempHitsThisTurn;
+    }
+
+    public void addTsempHitThisTurn() {
+        tsempHitsThisTurn++;
+    }
+
+    public int getTsempEffect() {
+        return tsempEffect;
+    }
+
+    public void setTsempEffect(int tsempEffect) {
+        this.tsempEffect = tsempEffect;
+    }
+
+    public boolean isFiredTsempThisTurn() {
+        return firedTsempThisTurn;
+    }
+
+    public void setFiredTsempThisTurn(boolean firedTsempThisTurn) {
+        this.firedTsempThisTurn = firedTsempThisTurn;
+    }
+
+    public boolean hasFiredTsemp() {
+        return hasFiredTsemp;
+    }
+
+    public void setHasFiredTsemp(boolean hasFiredTSEMP) {
+        hasFiredTsemp = hasFiredTSEMP;
+    }
+
+    public boolean hasActivatedRadicalHS() {
+        for (Mounted m : getMisc()) {
+            if (m.getType().hasFlag(MiscType.F_RADICAL_HEATSINK)
+                && m.curMode().equals("On")) {
+                return true;
+            }
+        }
+        return false;
+    }
+
+    public void deactivateRadicalHS() {
+        for (Mounted m : getMisc()) {
+            if (m.getType().hasFlag(MiscType.F_RADICAL_HEATSINK)) {
+                m.setMode("Off");
+                // Can only have one radical heat sink
+                break;
+            }
+        }
+    }
+
+    public int getConsecutiveRHSUses() {
+        return consecutiveRHSUses;
+    }
+
+    public void setConsecutiveRHSUses(int consecutiveRHSUses) {
+        this.consecutiveRHSUses = consecutiveRHSUses;
+    }
+
+    public boolean hasDamagedRHS() {
+        return hasDamagedRHS;
+    }
+
+    public void setHasDamagedRHS(boolean hasDamagedRHS) {
+        this.hasDamagedRHS = hasDamagedRHS;
+    }
+
+    public boolean isUseGeometricBV() {
+        return useGeometricBV;
+    }
+
+    public void setUseGeometricBV(boolean useGeometricBV) {
+        this.useGeometricBV = useGeometricBV;
+    }
+
+    public boolean isUseReducedOverheatModifierBV() {
+        return useReducedOverheatModifierBV;
+    }
+
+    public void setUseReducedOverheatModifierBV(boolean useReducedOverheatModifierBV) {
+        this.useReducedOverheatModifierBV = useReducedOverheatModifierBV;
+    }
+
+    public void addAttackedByThisTurn(int entityId) {
+        attackedByThisTurn.add(entityId);
+    }
+
+    public void clearAttackedByThisTurn() {
+        attackedByThisTurn.clear();
+    }
+
+    public Collection<Integer> getAttackedByThisTurn() {
+        return new HashSet<>(attackedByThisTurn);
+    }
+
+    public WeaponSortOrder getWeaponSortOrder() {
+        if (weaponSortOrder == null) {
+            return WeaponSortOrder.DEFAULT;
+        }
+        return weaponSortOrder;
+    }
+
+    public void setWeaponSortOrder(WeaponSortOrder weaponSortOrder) {
+        if (weaponSortOrder != this.weaponSortOrder) {
+            setWeapOrderChanged(true);
+        }
+        // If sort mode is custom, and the custom order is null, create it
+        // and make the order the same as default (based on eqId)
+        if ((weaponSortOrder == WeaponSortOrder.CUSTOM)
+            && (customWeapOrder == null)) {
+            customWeapOrder = new HashMap<Integer, Integer>();
+            for (Mounted weap : weaponList) {
+                int eqId = getEquipmentNum(weap);
+                customWeapOrder.put(eqId, eqId);
+            }
+        }
+        this.weaponSortOrder = weaponSortOrder;
+    }
+
+    public Map<Integer, Integer> getCustomWeaponOrder() {
+        return customWeapOrder;
+    }
+
+    public void setCustomWeaponOrder(Map<Integer, Integer> customWeapOrder) {
+        this.customWeapOrder = customWeapOrder;
+    }
+
+    public int getCustomWeaponOrder(Mounted weapon) {
+        int eqId = getEquipmentNum(weapon);
+        if (customWeapOrder == null) {
+            return eqId;
+        }
+        Integer order = customWeapOrder.get(eqId);
+        if (order == null) {
             return -1;
-        }
-
-        /**
-         * Are we trapped inside of a destroyed transport? If so we shouldn't count
-         * for BV, which is why we have this check.
-         */
-        public boolean isTrapped() {
-            if (getTransportId() != Entity.NONE) {
-                Entity transport = game.getEntity(getTransportId());
-                if (transport == null) {
-                    transport = game.getOutOfGameEntity(getTransportId());
-                }
-                if (transport.isDestroyed()) {
-                    return true;
-                }
-            }
-            return false;
-        }
-
-        // Deal with per entity camo
-        public void setCamoCategory(String name) {
-            camoCategory = name;
-        }
-
-        public String getCamoCategory() {
-            return camoCategory;
-        }
-
-        public void setCamoFileName(String name) {
-            camoFileName = name;
-        }
-
-        public String getCamoFileName() {
-            return camoFileName;
-        }
-
-        public boolean getSelfDestructing() {
-            return selfDestructing;
-        }
-
-        public void setSelfDestructing(boolean tf) {
-            selfDestructing = tf;
-        }
-
-        public boolean getSelfDestructInitiated() {
-            return selfDestructInitiated;
-        }
-
-        public void setSelfDestructInitiated(boolean tf) {
-            selfDestructInitiated = tf;
-        }
-
-        public boolean getSelfDestructedThisTurn() {
-            return selfDestructedThisTurn;
-        }
-
-        public void setSelfDestructedThisTurn(boolean tf) {
-            selfDestructedThisTurn = tf;
-        }
-
-        public void setIsJumpingNow(boolean jumped) {
-            isJumpingNow = jumped;
-        }
-
-        public boolean getIsJumpingNow() {
-            return isJumpingNow;
-        }
-
-        public void setTraitorId(int id) {
-            traitorId = id;
-        }
-
-        public int getTraitorId() {
-            return traitorId;
-        }
-
-        /**
-         * Used to determine net velocity of ramming attack
-         */
-         public int sideTableRam(Coords src) {
-            return sideTableRam(src, facing);
-         }
-
-         public int sideTableRam(Coords src, int facing) {
-             int fa = (getPosition().degree(src) + ((6 - facing) * 60)) % 360;
-             if (((fa > 30) && (fa <= 90)) || ((fa < 330) && (fa >= 270))) {
-                 return Aero.RAM_TOWARD_OBL;
-             } else if ((fa > 150) && (fa < 210)) {
-                 return Aero.RAM_AWAY_DIR;
-             } else if (((fa > 90) && (fa <= 150)) || ((fa < 270) && (fa >= 210))) {
-                 return Aero.RAM_AWAY_OBL;
-             } else {
-                 return Aero.RAM_TOWARD_DIR;
-             }
-         }
-
-         public void setArmorTonnage(double ton) {
-             armorTonnage = ton;
-         }
-
-         public double getLabArmorTonnage() {
-             return armorTonnage;
-         }
-
-         public int getLabTotalArmorPoints() {
-             double armorPerTon = 16.0 * EquipmentType.getArmorPointMultiplier(
-                     armorType[0], armorTechLevel[0]);
-             return (int) Math.floor(armorPerTon * armorTonnage);
-         }
-
-         public void loadDefaultCustomWeaponOrder() {
-             WeaponOrderHandler.WeaponOrder weapOrder = WeaponOrderHandler.getWeaponOrder(
-                     getChassis(), getModel());
-
-             if (weapOrder != null) {
-                 setWeaponSortOrder(weapOrder.orderType);
-                 setCustomWeaponOrder(weapOrder.customWeaponOrderMap);
-             }
-         }
-
-         public void loadDefaultQuirks() {
-
-             // Get a list of quirks for this entity.
-             List<QuirkEntry> quirks = QuirksHandler.getQuirks(this);
-
-             // If this unit has no quirks, we do not need to proceed further.
-             if ((quirks == null) || quirks.isEmpty()) {
-                 return;
-             }
-
-             // System.out.println("Loading quirks for " + getChassis() + " " +
-             // getModel());
-
-             // Load all the unit's quirks.
-             for (QuirkEntry q : quirks) {
-
-                 // System.out.print("  " + q.toLog() + "... ");
-
-                 // If the quirk doesn't have a location, then it is a unit quirk,
-                 // not a weapon quirk.
-                 if (StringUtil.isNullOrEmpty(q.getLocation())) {
-
-                     // Activate the unit quirk.
-                     if (getQuirks().getOption(q.getQuirk()) == null) {
-                         System.out.println(q.toLog() + " failed for "
-                                 + getChassis() + " " + getModel()
-                                 + " - Invalid quirk!");
-                         continue;
-                     }
-                     getQuirks().getOption(q.getQuirk()).setValue(true);
-                     // System.out.println("Loaded.");
-                     continue;
-                 }
-
-                 // Get the weapon in the indicated location and slot.
-                 // System.out.print("Getting CriticalSlot... ");
-                 CriticalSlot cs = getCritical(getLocationFromAbbr(q.getLocation()),
-                         q.getSlot());
-                 if (cs == null) {
-                     System.out.println(q.toLog() + " failed for " + getChassis()
-                             + " " + getModel() + " - Critical slot ("
-                             + q.getLocation() + "-" + q.getSlot()
-                             + ") did not load!");
-                     continue;
-                 }
-                 Mounted m = cs.getMount();
-                 if (m == null) {
-                     System.out.println(q.toLog() + " failed for " + getChassis()
-                             + " " + getModel() + " - Critical slot ("
-                             + q.getLocation() + "-" + q.getSlot() + ") is empty!");
-                     continue;
-                 }
-
-                 // Make sure this is a weapon.
-                 // System.out.print("Getting WeaponType... ");
-                 if (!(m.getType() instanceof WeaponType) 
-                         && !(m.getType().hasFlag(MiscType.F_CLUB))) {
-                     System.out.println(q.toLog() + " failed for " + getChassis()
-                             + " " + getModel() + " - " + m.getName()
-                             + " is not a weapon!");
-                     continue;
-                 }
-
-                 // Make sure it is the weapon we expect.
-                 // System.out.print("Matching weapon... ");
-                 boolean matchFound = false;
-                 Enumeration<String> typeNames = m.getType().getNames();
-                 while (typeNames.hasMoreElements()) {
-                     String typeName = typeNames.nextElement();
-                     // System.out.print(typeName + "... ");
-                     if (typeName.equals(q.getWeaponName())) {
-                         matchFound = true;
-                         break;
-                     }
-                 }
-                 if (!matchFound) {
-                     System.out.println(q.toLog() + " failed for " + getChassis()
-                             + " " + getModel() + " - " + m.getType().getName()
-                             + " != " + q.getWeaponName());
-                     continue;
-                 }
-
-                 // Activate the weapon quirk.
-                 // System.out.print("Activating quirk... ");
-                 if (m.getQuirks().getOption(q.getQuirk()) == null) {
-                     System.out.println(q.toLog() + " failed for " + getChassis()
-                             + " " + getModel() + " - Invalid quirk!");
-                     continue;
-                 }
-                 m.getQuirks().getOption(q.getQuirk()).setValue(true);
-                 // System.out.println("Loaded.");
-             }
-         }
-
-         @Override
-         public void newPhase(IGame.Phase phase) {
-             for (Mounted m : getEquipment()) {
-                 m.newPhase(phase);
-             }
-             if (getCrew().isDoomed()) {
-                 getCrew().setDoomed(false);
-                 getCrew().setDead(true);
-                 if (this instanceof Tank) {
-                     setCarcass(true);
-                     ((Tank) this).immobilize();
-                 } else {
-                     setDestroyed(true);
-                 }
-             }
-
-         }
-
-         /**
-          * Checks to see if the entities' elevation is below the surface of a water
-          * hex.
-          *
-          * @return True if the entity is underwater, else false.
-          */
-         public boolean isUnderwater() {
-             IHex occupiedHex = game.getBoard().getHex(getPosition());
-             if (occupiedHex.containsTerrain(Terrains.WATER)
-                     && (relHeight() < occupiedHex.surface())) {
-                 return true;
-             }
-             return false;
-         }
-
-         public int getTechLevelYear() {
-             if (game != null) {
-                 return game.getOptions().intOption("year");
-             }
-             return year;
-         }
-
-         public int getTargetBay() {
-             return targetBay;
-         }
-
-         public void setTargetBay(int tb) {
-             targetBay = tb;
-         }
-
-         public abstract long getEntityType();
-
-         /**
-          * Given an Entity type, return the name of the major class it belongs to
-          * (eg: Mech, Aero, Tank, Infantry).
-          *
-          * @param typeId The type Id to get a major name for
-          * @return The major class name for the given type id
-          */
-         public static String getEntityMajorTypeName(long typeId) {
-             if ((typeId & ETYPE_MECH) == ETYPE_MECH) {
-                 return "Mech";
-             } else if ((typeId & ETYPE_AERO) == ETYPE_AERO) {
-                 return "Aero";
-             } else if ((typeId & ETYPE_VTOL) == ETYPE_VTOL) {
-                 return "VTOL";
-             } else if ((typeId & ETYPE_TANK) == ETYPE_TANK) {
-                 return "Tank";
-             } else if ((typeId & ETYPE_INFANTRY) == ETYPE_INFANTRY) {
-                 return "Infantry";
-             } else if ((typeId & ETYPE_PROTOMECH) == ETYPE_PROTOMECH) {
-                 return "Protomech";
-             } else {
-                 return "Unknown";
-             }
-         }
-
-         /**
-          * Returns the specific entity type name for the given type id
-          * (eg: Biped Mech, Conventional Fighter, VTOL).
-          *
-          * @param typeId
-          * @return
-          */
-         public static String getEntityTypeName(long typeId) {
-
-             if ((typeId & ETYPE_BIPED_MECH) == ETYPE_BIPED_MECH) {
-                 return "Biped Mech";
-             } else if ((typeId & ETYPE_LAND_AIR_MECH) == ETYPE_LAND_AIR_MECH) {
-                 return "Landair Mech";
-             } else if ((typeId & ETYPE_QUAD_MECH) == ETYPE_QUAD_MECH) {
-                 return "Quad Mech";
-             } else if ((typeId & ETYPE_TRIPOD_MECH) == ETYPE_TRIPOD_MECH) {
-                 return "Tripod Mech";
-             } else if ((typeId & ETYPE_ARMLESS_MECH) == ETYPE_ARMLESS_MECH) {
-                 return "Armless Mech";
-             } else if ((typeId & ETYPE_MECH) == ETYPE_MECH) {
-                 return "Mech";
-             } else if ((typeId & ETYPE_JUMPSHIP) == ETYPE_JUMPSHIP) {
-                 return "Jumpship";
-             } else if ((typeId & ETYPE_WARSHIP) == ETYPE_WARSHIP) {
-                 return "Warship";
-             } else if ((typeId & ETYPE_SPACE_STATION) == ETYPE_SPACE_STATION) {
-                 return "Space station";
-             } else if ((typeId & ETYPE_CONV_FIGHTER) == ETYPE_CONV_FIGHTER) {
-                 return "Convetional Fighter";
-             } else if ((typeId & ETYPE_FIXED_WING_SUPPORT) == ETYPE_FIXED_WING_SUPPORT) {
-                 return "Fixed Wing Support";
-             } else if ((typeId & ETYPE_FIGHTER_SQUADRON) == ETYPE_FIGHTER_SQUADRON) {
-                 return "Fighter squadron";
-             } else if ((typeId & ETYPE_SMALL_CRAFT) == ETYPE_SMALL_CRAFT) {
-                 return "Small craft";
-             } else if ((typeId & ETYPE_DROPSHIP) == ETYPE_DROPSHIP) {
-                 return "Dropship";
-             } else if ((typeId & ETYPE_TELEMISSILE) == ETYPE_TELEMISSILE) {
-                 return "Telemissile";
-             } else if ((typeId & ETYPE_AERO) == ETYPE_AERO) {
-                 return "Aerospace fighter";
-             } else if ((typeId & ETYPE_BATTLEARMOR) == ETYPE_BATTLEARMOR) {
-                 return "Battlearmor";
-             } else if ((typeId & ETYPE_MECHWARRIOR) == ETYPE_MECHWARRIOR) {
-                 return "Mechwarrior";
-             } else if ((typeId & ETYPE_PROTOMECH) == ETYPE_PROTOMECH) {
-                 return "Protomech";
-             } else if ((typeId & ETYPE_INFANTRY) == ETYPE_INFANTRY) {
-                 return "Infantry";
-             } else if ((typeId & ETYPE_GUN_EMPLACEMENT) == ETYPE_GUN_EMPLACEMENT) {
-                 return "Gun Emplacement";
-             } else if ((typeId & ETYPE_SUPER_HEAVY_TANK) == ETYPE_SUPER_HEAVY_TANK) {
-                 return "Superheavy Tank";
-             } else if ((typeId & ETYPE_SUPPORT_TANK) == ETYPE_SUPPORT_TANK) {
-                 return "Support Tank";
-             } else if ((typeId & ETYPE_LARGE_SUPPORT_TANK) == ETYPE_LARGE_SUPPORT_TANK) {
-                 return "Large Support Tank";
-             } else if ((typeId & ETYPE_VTOL) == ETYPE_VTOL) {
-                 return "VTOL";
-             } else if ((typeId & ETYPE_SUPPORT_VTOL) == ETYPE_SUPPORT_VTOL) {
-                 return "Support VTOL";
-             } else if ((typeId & ETYPE_TANK) == ETYPE_TANK) {
-                 return "Tank";
-             } else {
-                 return "Unknown";
-             }
-         }
-
-         public void damageSystem(int type, int slot, int hits) {
-             for (int loc = 0; loc < locations(); loc++) {
-                 damageSystem(type, slot, loc, hits);
-             }
-         }
-
-         public void damageSystem(int type, int slot, int loc, int hits) {
-             int nhits = 0;
-             for (int i = 0; i < getNumberOfCriticals(loc); i++) {
-                 CriticalSlot cs = getCritical(loc, i);
-                 // ignore empty & system slots
-                 if ((cs == null) || (cs.getType() != type)) {
-                     continue;
-                 }
-                 Mounted m = null;
-                 if (type == CriticalSlot.TYPE_EQUIPMENT) {
-                     m = getEquipment(slot);
-                 }
-                 if (((type == CriticalSlot.TYPE_SYSTEM) && (cs.getIndex() == slot))
-                         || ((type == CriticalSlot.TYPE_EQUIPMENT)
-                                 && (m.equals(cs.getMount()) || m.equals(cs.getMount2())))) {
-                     if (nhits < hits) {
-                         cs.setHit(true);
-                         cs.setDestroyed(true);
-                         nhits++;
-                     } else {
-                         cs.setHit(false);
-                         cs.setDestroyed(false);
-                         cs.setRepairable(true);
-                     }
-                 }
-             }
-         }
-
-         // Most units cannot eject.
-         // ToDo Look up ejection rules for ASF.
-         public boolean isEjectionPossible() {
-             return false;
-         }
-
-         public int getAllowedPhysicalAttacks() {
-             if ((null != crew) && crew.getOptions().booleanOption("melee_master")) {
-                 return 2;
-             }
-             return 1;
-         }
-
-         public int getMaxWeaponRange() {
-             // Aeros on the ground map must shoot along their flight path, giving
-             // them effectively 0 range
-             if (((ETYPE_AERO & getEntityType()) == ETYPE_AERO) && isAirborne() 
-                     && game.getBoard().onGround()) {
-                 return 0;
-             }
-
-             int maxRange = 0;
-             if ((ETYPE_MECH == getEntityType())
-                     || (ETYPE_INFANTRY == getEntityType())
-                     || (ETYPE_PROTOMECH == getEntityType())) {
-                 // account for physical attacks.
-                 maxRange = 1;
-             }
-
-             for (Mounted weapon : getWeaponList()) {
-                 if (!weapon.isReady()) {
-                     continue;
-                 }
-
-                 WeaponType type = (WeaponType) weapon.getType();
-                 int range = (game.getOptions().booleanOption(
-                         OptionsConstants.AC_TAC_OPS_RANGE) ? type.getExtremeRange()
-                                 : type.getLongRange());
-                 if (range > maxRange) {
-                     maxRange = range;
-                 }
-             }
-             return maxRange;
-         }
-
-         public int getHeat() {
-             return heat;
-         }
-
-         public int getTsempHitsThisTurn() {
-             return tsempHitsThisTurn;
-         }
-
-         public void addTsempHitThisTurn() {
-             tsempHitsThisTurn++;
-         }
-
-         public int getTsempEffect() {
-             return tsempEffect;
-         }
-
-         public void setTsempEffect(int tsempEffect) {
-             this.tsempEffect = tsempEffect;
-         }
-
-         public boolean isFiredTsempThisTurn() {
-             return firedTsempThisTurn;
-         }
-
-         public void setFiredTsempThisTurn(boolean firedTsempThisTurn) {
-             this.firedTsempThisTurn = firedTsempThisTurn;
-         }
-
-         public boolean hasFiredTsemp() {
-             return hasFiredTsemp;
-         }
-
-         public void setHasFiredTsemp(boolean hasFiredTSEMP) {
-             hasFiredTsemp = hasFiredTSEMP;
-         }
-
-         public boolean hasActivatedRadicalHS() {
-             for (Mounted m : getMisc()) {
-                 if (m.getType().hasFlag(MiscType.F_RADICAL_HEATSINK)
-                         && m.curMode().equals("On")) {
-                     return true;
-                 }
-             }
-             return false;
-         }
-
-         public void deactivateRadicalHS() {
-             for (Mounted m : getMisc()) {
-                 if (m.getType().hasFlag(MiscType.F_RADICAL_HEATSINK)) {
-                     m.setMode("Off");
-                     // Can only have one radical heat sink
-                     break;
-                 }
-             }
-         }
-
-         public int getConsecutiveRHSUses() {
-             return consecutiveRHSUses;
-         }
-
-         public void setConsecutiveRHSUses(int consecutiveRHSUses) {
-             this.consecutiveRHSUses = consecutiveRHSUses;
-         }
-
-         public boolean hasDamagedRHS() {
-             return hasDamagedRHS;
-         }
-
-         public void setHasDamagedRHS(boolean hasDamagedRHS) {
-             this.hasDamagedRHS = hasDamagedRHS;
-         }
-
-         public boolean isUseGeometricBV() {
-             return useGeometricBV;
-         }
-
-         public void setUseGeometricBV(boolean useGeometricBV) {
-             this.useGeometricBV = useGeometricBV;
-         }
-
-         public boolean isUseReducedOverheatModifierBV() {
-             return useReducedOverheatModifierBV;
-         }
-
-         public void setUseReducedOverheatModifierBV(boolean useReducedOverheatModifierBV) {
-             this.useReducedOverheatModifierBV = useReducedOverheatModifierBV;
-         }
-
-         public void addAttackedByThisTurn(int entityId) {
-             attackedByThisTurn.add(entityId);
-         }
-
-         public void clearAttackedByThisTurn() {
-             attackedByThisTurn.clear();
-         }
-
-         public Collection<Integer> getAttackedByThisTurn() {
-             return new HashSet<>(attackedByThisTurn);
-         }
-
-         public WeaponSortOrder getWeaponSortOrder() {
-             if (weaponSortOrder == null) {
-                 return WeaponSortOrder.DEFAULT;
-             }
-             return weaponSortOrder;
-         }
-
-         public void setWeaponSortOrder(WeaponSortOrder weaponSortOrder) {
-             if (weaponSortOrder != this.weaponSortOrder) {
-                 setWeapOrderChanged(true);
-             }
-             // If sort mode is custom, and the custom order is null, create it
-             // and make the order the same as default (based on eqId)
-             if ((weaponSortOrder == WeaponSortOrder.CUSTOM)
-                     && (customWeapOrder == null)) {
-                 customWeapOrder = new HashMap<Integer, Integer>();
-                 for (Mounted weap : weaponList) {
-                     int eqId = getEquipmentNum(weap);
-                     customWeapOrder.put(eqId, eqId);
-                 }
-             }
-             this.weaponSortOrder = weaponSortOrder;
-         }
-
-         public Map<Integer, Integer> getCustomWeaponOrder() {
-             return customWeapOrder;
-         }
-
-         public void setCustomWeaponOrder(Map<Integer, Integer> customWeapOrder) {
-             this.customWeapOrder = customWeapOrder;
-         }
-
-         public int getCustomWeaponOrder(Mounted weapon) {
-             int eqId = getEquipmentNum(weapon);
-             if (customWeapOrder == null) {
-                 return eqId;
-             }
-             Integer order = customWeapOrder.get(eqId);
-             if (order == null) {
-                 return -1;
-             } else {
-                 return order;
-             }
-         }
-
-         public void setCustomWeaponOrder(Mounted weapon, int order) {
-             setWeapOrderChanged(true);
-             int eqId = getEquipmentNum(weapon);
-             if (eqId == -1) {
-                 return;
-             }
-             customWeapOrder.put(eqId, order);
-         }
-
-         public boolean isWeapOrderChanged() {
-             return weapOrderChanged;
-         }
-
-         public void setWeapOrderChanged(boolean weapOrderChanged) {
-             this.weapOrderChanged = weapOrderChanged;
-         }
-
-         public int getMpUsedLastRound() {
-             return mpUsedLastRound;
-         }
-
-         public void setMpUsedLastRound(int mpUsedLastRound) {
-             this.mpUsedLastRound = mpUsedLastRound;
-         }
-
-         /**
-          * Flag that determines if the Entity is a support vehicle.
-          * @return
-          */
-         public boolean isSupportVehicle() {
-             return false;
-         }
-
-         public int getStructuralTechRating() {
-             return structuralTechRating;
-         }
-
-         public void setStructuralTechRating(int structuralTechRating) {
-             this.structuralTechRating = structuralTechRating;
-         }
-
-         /**
-          * Returns the base engine value for support vehicles, see TM pg 120.  Non
-          * support vehicle Entities will return 0.
-          * 
-          * @return
-          */
-         public double getBaseEngineValue() {
-             return 0;
-         }
-
-         /**
-          * Returns the base chassis value for support vehicles, see TM pg 120.  Non
-          * support vehicle Entities will return 0.
-          * 
-          * @return
-          */
-         public double getBaseChassisValue() {
-             return 0;
-         }
-
-         public int getArmorTechRating() {
-             if (armorTechRating == USE_STRUCTURAL_RATING) {
-                 return structuralTechRating;
-             }
-             return armorTechRating;
-         }
-
-         public void setArmorTechRating(int armorTechRating) {
-             this.armorTechRating = armorTechRating;
-         }
-
-         public int getEngineTechRating() {
-             if (engineTechRating == USE_STRUCTURAL_RATING) {
-                 return structuralTechRating;
-             }
-             return engineTechRating;
-         }
-
-         public void setEngineTechRating(int engineTechRating) {
-             this.engineTechRating = engineTechRating;
-         }
-
-         /**
-          * This method (and getActiveSubEntities()) is meant for groups of entities handled as a
-          * singular one. Examples include fighter squadrons on space maps or lances in BattleForce
-          * game modes.
-          * <p>
-          * To check if a given entity consists of multiple sub-entities, use
-          * <pre>
-          * if(entity.getSubEntities().isPresent()) {
-          *     ...
-          * }
-          * </pre>
-          * To iterate over entities (if present), use:
-          * <pre>
-          * entity.getSubEntities().ifPresent(entities -> entities.forEach(
-          *     subEntity -> {
-          *         ...
-          *     });
-          * </pre>
-          * 
-          * @return an optional collection of sub-entities, if this entity is considered a grouping of them.
-          */
-         public Optional<List<Entity>> getSubEntities() {
-             return Optional.empty();
-         }
-
-         /**
-          * The default implementation calls getSubEntities(), then filters them. This might not be
-          * the optimal code for many applications, so feel free to override both if needed.
-          * 
-          * @return an optional collection of sub-entities, if this entity is considered a grouping of them,
-          *         pre-filtered to only contain active (non-destroyed and non-doomed) entities.
-          */
-         public Optional<List<Entity>> getActiveSubEntities() {
-             return getSubEntities().map(
-                     ents -> ents.stream().filter(
-                             ent -> !(ent.isDestroyed() || ent.isDoomed())).collect(Collectors.toList()));
-         }
-
-         /**
-          * Used to determine the draw priority of different Entity subclasses.
-          * This allows different unit types to always be draw above/below other
-          * types.
-          *
-          * @return
-          */
-         public int getSpriteDrawPriority() {
-             return 0;
-         }
+        } else {
+            return order;
+        }
+    }
+
+    public void setCustomWeaponOrder(Mounted weapon, int order) {
+        setWeapOrderChanged(true);
+        int eqId = getEquipmentNum(weapon);
+        if (eqId == -1) {
+            return;
+        }
+        customWeapOrder.put(eqId, order);
+    }
+
+    public boolean isWeapOrderChanged() {
+        return weapOrderChanged;
+    }
+
+    public void setWeapOrderChanged(boolean weapOrderChanged) {
+        this.weapOrderChanged = weapOrderChanged;
+    }
+
+    public int getMpUsedLastRound() {
+        return mpUsedLastRound;
+    }
+
+    public void setMpUsedLastRound(int mpUsedLastRound) {
+        this.mpUsedLastRound = mpUsedLastRound;
+    }
+    
+    /**
+     * Flag that determines if the Entity is a support vehicle.
+     * @return
+     */
+    public boolean isSupportVehicle() {
+        return false;
+    }
+
+    public int getStructuralTechRating() {
+        return structuralTechRating;
+    }
+
+    public void setStructuralTechRating(int structuralTechRating) {
+        this.structuralTechRating = structuralTechRating;
+    }
+    
+    /**
+     * Returns the base engine value for support vehicles, see TM pg 120.  Non
+     * support vehicle Entities will return 0.
+     * 
+     * @return
+     */
+    public double getBaseEngineValue() {
+        return 0;
+    }
+
+    /**
+     * Returns the base chassis value for support vehicles, see TM pg 120.  Non
+     * support vehicle Entities will return 0.
+     * 
+     * @return
+     */
+    public double getBaseChassisValue() {
+        return 0;
+    }
+
+    public int getArmorTechRating() {
+        if (armorTechRating == USE_STRUCTURAL_RATING) {
+            return structuralTechRating;
+        }
+        return armorTechRating;
+    }
+
+    public void setArmorTechRating(int armorTechRating) {
+        this.armorTechRating = armorTechRating;
+    }
+
+    public int getEngineTechRating() {
+        if (engineTechRating == USE_STRUCTURAL_RATING) {
+            return structuralTechRating;
+        }
+        return engineTechRating;
+    }
+
+    public void setEngineTechRating(int engineTechRating) {
+        this.engineTechRating = engineTechRating;
+    }
+
+    /**
+     * This method (and getActiveSubEntities()) is meant for groups of entities handled as a
+     * singular one. Examples include fighter squadrons on space maps or lances in BattleForce
+     * game modes.
+     * <p>
+     * To check if a given entity consists of multiple sub-entities, use
+     * <pre>
+     * if(entity.getSubEntities().isPresent()) {
+     *     ...
+     * }
+     * </pre>
+     * To iterate over entities (if present), use:
+     * <pre>
+     * entity.getSubEntities().ifPresent(entities -> entities.forEach(
+     *     subEntity -> {
+     *         ...
+     *     });
+     * </pre>
+     * 
+     * @return an optional collection of sub-entities, if this entity is considered a grouping of them.
+     */
+    public Optional<List<Entity>> getSubEntities() {
+        return Optional.empty();
+    }
+    
+    /**
+     * The default implementation calls getSubEntities(), then filters them. This might not be
+     * the optimal code for many applications, so feel free to override both if needed.
+     * 
+     * @return an optional collection of sub-entities, if this entity is considered a grouping of them,
+     *         pre-filtered to only contain active (non-destroyed and non-doomed) entities.
+     */
+    public Optional<List<Entity>> getActiveSubEntities() {
+        return getSubEntities().map(
+            ents -> ents.stream().filter(
+                ent -> !(ent.isDestroyed() || ent.isDoomed())).collect(Collectors.toList()));
+    }
+    
+    /**
+     * Used to determine the draw priority of different Entity subclasses.
+     * This allows different unit types to always be draw above/below other
+     * types.
+     *
+     * @return
+     */
+    public int getSpriteDrawPriority() {
+        return 0;
+    }
 }