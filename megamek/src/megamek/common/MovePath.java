--- conflicted
+++ resolved
@@ -1638,7 +1638,6 @@
         return step.isEndPos(this);
     }
     
-<<<<<<< HEAD
     /*
      * Convenience method to determine whether this path is happening on a ground map with an atmosphere
      */
@@ -1651,7 +1650,8 @@
     			// doesn't make sense in english, but "atmospheric" map actually
     			// covers maps that are within a planet's gravity well
     			getEntity().getGame().getBoard().inAtmosphere()); 
-=======
+    }
+    
     /**
      * Searches the movement path for the first step that has the given position and sets it as
      * a VTOL bombing step. If found, any previous bombing step is cleared. If the coordinates are not
@@ -1707,6 +1707,5 @@
             return true;
         }
         return false;
->>>>>>> fd9a01ca
     }
 }