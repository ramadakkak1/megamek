--- conflicted
+++ resolved
@@ -1730,17 +1730,7 @@
         }
         return false;
     }
-<<<<<<< HEAD
     
-    /**
-     * Convenience function encapsulating logic for whether, if we continue forward 
-     * along the current path in the current direction, we will run off the board
-     * @return
-     */
-    public boolean nextForwardStepOffBoard() {
-        return !game.getBoard().contains(getFinalCoords().translated(getFinalFacing()));
-=======
-
     /**
      * @return A list of entity ids for all units that have previously be plotted to be dropped/launched.
      */
@@ -1752,6 +1742,14 @@
             }
         }
         return dropped;
->>>>>>> 365ef4de
+    }
+    
+    /**
+     * Convenience function encapsulating logic for whether, if we continue forward 
+     * along the current path in the current direction, we will run off the board
+     * @return
+     */
+    public boolean nextForwardStepOffBoard() {
+        return !game.getBoard().contains(getFinalCoords().translated(getFinalFacing()));
     }
 }