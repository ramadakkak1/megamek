--- conflicted
+++ resolved
@@ -24,6 +24,7 @@
 import java.util.Enumeration;
 import java.util.HashMap;
 import java.util.Hashtable;
+import java.util.List;
 import java.util.Map;
 import java.util.Objects;
 import java.util.Vector;
@@ -171,19 +172,9 @@
     protected double bv = 0; // battle value point system
     protected double cost = 0; // The C-Bill cost of the item.
 
-<<<<<<< HEAD
-=======
     // For equipment that cannot be pod-mounted on an omni unit
     protected boolean omniFixedOnly = false;
 
-    // fluffy stuff
-    protected int techRating = RATING_C;
-    protected int[] availRating = { RATING_E, RATING_E, RATING_E, RATING_E };
-    protected int introDate = DATE_NONE;
-    protected int extinctDate = DATE_NONE;
-    protected int reintroDate = DATE_NONE;
-
->>>>>>> 98805a1f
     /**
      * what modes can this equipment be in?
      */
@@ -299,7 +290,7 @@
     public int getTechLevel(int date, boolean clan) {
         return techAdvancement.getTechLevel(date, clan);
     }
-    
+
     public double getTonnage(Entity entity) {
         return getTonnage(entity, Entity.LOC_NONE);
     }
@@ -649,7 +640,7 @@
         }
         return T_ARMOR_UNKNOWN;
     }
-    
+
     public static String getArmorTypeName(int armorType) {
         if ((armorType < 0) || (armorType >= armorNames.length)) {
             return "UNKNOWN";
@@ -664,7 +655,7 @@
         return clan ? "Clan " + armorNames[armorType] : "IS "
                 + armorNames[armorType];
     }
-    
+
     public static int getStructureType(EquipmentType et) {
         if (et == null) {
             return T_STRUCTURE_UNKNOWN;
@@ -836,7 +827,7 @@
     public int getTechBase() {
         return techAdvancement.getTechBase();
     }
-    
+
     public static String getEquipDateAsString(int date) {
         if (date == DATE_NONE) {
             return "-";
