/*
 * MegaMek
 * Copyright (C) 2019 The MegaMek Team
 *
 * This program is free software; you can redistribute it and/or
 * modify it under the terms of the GNU General Public License
 * as published by the Free Software Foundation; either version 2
 * of the License, or (at your option) any later version.
 *
 * This program is distributed in the hope that it will be useful,
 * but WITHOUT ANY WARRANTY; without even the implied warranty of
 * MERCHANTABILITY or FITNESS FOR A PARTICULAR PURPOSE.  See the
 * GNU General Public License for more details.
 *
 * You should have received a copy of the GNU General Public License
 * along with this program; if not, write to the Free Software
 * Foundation, Inc., 51 Franklin Street, Fifth Floor, Boston, MA  02110-1301, USA.
 */
package megamek.common;

import java.lang.annotation.ElementType;
import java.lang.annotation.Retention;
import java.lang.annotation.RetentionPolicy;
import java.lang.annotation.Target;

/**
 * Constants that can be used as lookup keys for {@link EquipmentType#get}. The constant should be used
 * as the internal name when creating the {@link EquipmentType}.
 *
 * This is not a complete list, as most equipment does not need to be retrieved directly.
 * It is primarily for use by the construction rules when a specific piece of equipment is required.
 * Armor and structure have their own methods that take tech base into account.
 * @see EquipmentType#getArmorTypeName
 * @see EquipmentType#getStructureTypeName
 */
public class EquipmentTypeLookup {

    /**
     * Static fields in this class annotated with {code }@EquipmentName} will be checked by the unit tests
     * to verify they are valid {@link EquipmentType} lookup keys.
     */
    @Retention(RetentionPolicy.RUNTIME)
    @Target(ElementType.FIELD)
    public @interface EquipmentName{}

    @EquipmentName public static final String JUMP_JET = "Jump Jet";
    @EquipmentName public static final String IMPROVED_JUMP_JET = "Improved Jump Jet";
    @EquipmentName public static final String PROTOTYPE_JUMP_JET = "ISPrototypeJumpJet";
    @EquipmentName public static final String PROTOTYPE_IMPROVED_JJ = "ISPrototypeImprovedJumpJet";
    @EquipmentName public static final String MECH_UMU = "UMU";
    @EquipmentName public static final String MECH_JUMP_BOOSTER = "MechanicalJumpBooster";
    @EquipmentName public static final String VEHICLE_JUMP_JET = "VehicleJumpJet";
    @EquipmentName public static final String PROTOMECH_JUMP_JET = "ProtomechJumpJet";
    @EquipmentName public static final String EXTENDED_JUMP_JET_SYSTEM = "ExtendedJumpJetSystem";
    @EquipmentName public static final String PROTOMECH_UMU = "ProtomechUMU";
    @EquipmentName public static final String PROTOMECH_MYOMER_BOOSTER = "CLMyomerBooster";
    @EquipmentName public static final String BA_JUMP_JET = "BAJumpJet";
    @EquipmentName public static final String BA_VTOL = "BAVTOL";
    @EquipmentName public static final String BA_UMU = "BAUMU";
    @EquipmentName public static final String BA_MYOMER_BOOSTER = "CLBAMyomerBooster";
    @EquipmentName public static final String BA_PARTIAL_WING = "BAPartialWing";
    @EquipmentName public static final String BA_JUMP_BOOSTER = "BAJumpBooster";
    @EquipmentName public static final String BA_MECHANICAL_JUMP_BOOSTER = "BAMechanicalJumpBooster";

    @EquipmentName public static final String SINGLE_HS = "Heat Sink";
    @EquipmentName public static final String IS_DOUBLE_HS = "ISDoubleHeatSink";
    @EquipmentName public static final String CLAN_DOUBLE_HS = "CLDoubleHeatSink";
    @EquipmentName public static final String LASER_HS = "Laser Heat Sink";
    @EquipmentName public static final String COMPACT_HS_1 = "1 Compact Heat Sink";
    @EquipmentName public static final String COMPACT_HS_2 = "2 Compact Heat Sinks";
    @EquipmentName public static final String IS_DOUBLE_HS_PROTOTYPE = "ISDoubleHeatSinkPrototype";
    @EquipmentName public static final String IS_DOUBLE_HS_FREEZER = "ISDoubleHeatSinkFreezer";

    @EquipmentName public static final String HITCH = "Hitch";
    @EquipmentName public static final String CLAN_CASE = "CLCASE";
    @EquipmentName public static final String COOLANT_POD = "Coolant Pod";
    @EquipmentName public static final String MECH_TRACKS = "Tracks";
    @EquipmentName public static final String QUADVEE_WHEELS = "QuadVee Wheels";
    @EquipmentName public static final String IM_EJECTION_SEAT = "Ejection Seat (Industrial Mech)";
    @EquipmentName public static final String TSM = "Triple Strength Myomer";
    @EquipmentName public static final String SCM = "ISSuperCooledMyomer";
    @EquipmentName public static final String ITSM = "Industrial Triple Strength Myomer";
    @EquipmentName public static final String P_TSM = "Prototype TSM";
    @EquipmentName public static final String IS_MASC = "ISMASC";
    @EquipmentName public static final String CLAN_MASC = "CLMASC";
    @EquipmentName public static final String SPONSON_TURRET = "SponsonTurret";
    @EquipmentName public static final String PINTLE_TURRET = "PintleTurret";

    @EquipmentName public static final String AMPHIBIOUS_CHASSIS_MOD = "AmphibiousChassisMod";
    @EquipmentName public static final String ARMORED_CHASSIS_MOD = "ArmoredChassisMod";
    @EquipmentName public static final String BICYCLE_CHASSIS_MOD = "BicycleChassisMod";
    @EquipmentName public static final String CONVERTIBLE_CHASSIS_MOD = "ConvertibleChassisMod";
    @EquipmentName public static final String DUNE_BUGGY_CHASSIS_MOD = "DuneBuggyChassisMod";
    @EquipmentName public static final String SV_ENVIRONMENTAL_SEALING_CHASSIS_MOD = "Environmental Sealing";
    @EquipmentName public static final String EXTERNAL_POWER_PICKUP_CHASSIS_MOD = "ExternalPowerPickupChassisMod";
    @EquipmentName public static final String HYDROFOIL_CHASSIS_MOD = "HydrofoilChassisMod";
    @EquipmentName public static final String MONOCYCLE_CHASSIS_MOD = "MonocycleChassisMod";
    @EquipmentName public static final String OFFROAD_CHASSIS_MOD = "OffroadChassisMod";
    @EquipmentName public static final String OMNI_CHASSIS_MOD = "OmniChassisMod";
    @EquipmentName public static final String PROP_CHASSIS_MOD = "PropChassisMod";
    @EquipmentName public static final String SNOWMOBILE_CHASSIS_MOD = "SnowmobileChassisMod";
    @EquipmentName public static final String STOL_CHASSIS_MOD = "STOLChassisMod";
    @EquipmentName public static final String SUBMERSIBLE_CHASSIS_MOD = "SubmersibleChassisMod";
    @EquipmentName public static final String TRACTOR_CHASSIS_MOD = "TractorChassisMod";
    @EquipmentName public static final String TRAILER_CHASSIS_MOD = "TrailerChassisMod";
    @EquipmentName public static final String ULTRALIGHT_CHASSIS_MOD = "UltraLightChassisMod";
    @EquipmentName public static final String VSTOL_CHASSIS_MOD = "VSTOLChassisMod";
    
    @EquipmentName public static final String LIMB_CLUB = "Limb Club";
    @EquipmentName public static final String GIRDER_CLUB = "Girder Club";
    @EquipmentName public static final String TREE_CLUB = "Tree Club";

    @EquipmentName public static final String INFANTRY_ASSAULT_RIFLE = "InfantryAssaultRifle";
    @EquipmentName public static final String INFANTRY_TAG = "InfantryTAG";
    @EquipmentName public static final String VIBRO_SHOVEL = "Vibro-Shovel";
    @EquipmentName public static final String DEMOLITION_CHARGE = "Demolition Charge";
    @EquipmentName public static final String INFANTRY_AMMO = "Infantry Ammo";
    @EquipmentName public static final String INFANTRY_INFERNO_AMMO = "Infantry Inferno Ammo";

    @EquipmentName public static final String AC_BAY = "AC Bay";
    @EquipmentName public static final String AMS_BAY = "AMS Bay";
    @EquipmentName public static final String ARTILLERY_BAY = "Artillery Bay";
    @EquipmentName public static final String AR10_BAY = "AR10 Bay";
    @EquipmentName public static final String ATM_BAY = "ATM Bay";
    @EquipmentName public static final String CAPITAL_AC_BAY = "Capital AC Bay";
    @EquipmentName public static final String CAPITAL_GAUSS_BAY = "Capital Gauss Bay";
    @EquipmentName public static final String CAPITAL_LASER_BAY = "Capital Laser Bay";
    @EquipmentName public static final String CAPITAL_MASS_DRIVER_BAY = "Capital Mass Driver Bay";
    @EquipmentName public static final String CAPITAL_MISSILE_BAY = "Capital Missile Bay";
    @EquipmentName public static final String CAPITAL_PPC_BAY = "Capital PPC Bay";
    @EquipmentName public static final String GAUSS_BAY = "Gauss Bay";
    @EquipmentName public static final String LASER_BAY = "Laser Bay";
    @EquipmentName public static final String LBX_AC_BAY = "LBX AC Bay";
    @EquipmentName public static final String LRM_BAY = "LRM Bay";
    @EquipmentName public static final String MISC_BAY = "Misc Bay";
    @EquipmentName public static final String MML_BAY = "MML Bay";
    @EquipmentName public static final String MRM_BAY = "MRM Bay";
    @EquipmentName public static final String PLASMA_BAY = "Plasma Bay";
    @EquipmentName public static final String POINT_DEFENSE_BAY = "Point Defense Bay";
    @EquipmentName public static final String PPC_BAY = "PPC Bay";
    @EquipmentName public static final String PULSE_LASER_BAY = "Pulse Laser Bay";
    @EquipmentName public static final String ROCKET_LAUNCHER_BAY = "Rocket Launcher Bay";
    @EquipmentName public static final String SCC_BAY = "Sub-Capital Cannon Bay";
    @EquipmentName public static final String SCL_BAY = "Sub-Capital Laser Bay";
    @EquipmentName public static final String SC_MISSILE_BAY = "Sub-Capital Missile Bay";
    @EquipmentName public static final String SCREEN_LAUNCHER_BAY = "Screen Launcher Bay";
    @EquipmentName public static final String SRM_BAY = "SRM Bay";
    @EquipmentName public static final String TELE_CAPITAL_MISSILE_BAY = "Tele-Operated Capital Missile Bay";
    @EquipmentName public static final String THUNDERBOLT_BAY = "Thunderbolt Bay";
    
    @EquipmentName public static final String BACKHOE = "Backhoe";
    @EquipmentName public static final String LIGHT_BRIDGE_LAYER = "LightBridgeLayer";
    @EquipmentName public static final String MEDIUM_BRIDGE_LAYER = "MediumBridgeLayer";
    @EquipmentName public static final String HEAVY_BRIDGE_LAYER = "HeavyBridgeLayer";
    @EquipmentName public static final String BULLDOZER = "Bulldozer";
    @EquipmentName public static final String CHAINSAW = "Chainsaw";
    @EquipmentName public static final String COMBINE = "Combine";
    @EquipmentName public static final String DUAL_SAW = "Dual Saw";
    @EquipmentName public static final String DUMPER_FRONT = "Dumper (Front)";
    @EquipmentName public static final String DUMPER_REAR = "Dumper (Rear)";
    @EquipmentName public static final String DUMPER_RIGHT = "Dumper (Right)";
    @EquipmentName public static final String DUMPER_LEFT = "Dumper (Left)";
    @EquipmentName public static final String EXTENDED_FUEL_TANK = "Extended Fuel Tank";
    @EquipmentName public static final String PILE_DRIVER = "Heavy-Duty Pile Driver";
    @EquipmentName public static final String LADDER = "Ladder";
    @EquipmentName public static final String LIFT_HOIST = "Lift Hoist/Arresting Hoist";
    @EquipmentName public static final String MANIPULATOR_INDUSTRIAL = "Manipulator (Non-Mech/Non-Battle Armor)";
    @EquipmentName public static final String MINING_DRILL = "MiningDrill";
    @EquipmentName public static final String NAIL_RIVET_GUN = "Nail/Rivet Gun";
    @EquipmentName public static final String REFUELING_DROGUE = "RefuelingDrogue";
    @EquipmentName public static final String FLUID_SUCTION_LIGHT_MEK = "Fluid Suction System (Light - Mech)";
    @EquipmentName public static final String FLUID_SUCTION_LIGHT_VEE = "Fluid Suction System (Light - Vehicle)";
    @EquipmentName public static final String FLUID_SUCTION = "Fluid Suction System (Standard)";
    @EquipmentName public static final String ROCK_CUTTER = "Rock Cutter";
    @EquipmentName public static final String SALVAGE_ARM = "Salvage Arm";
    @EquipmentName public static final String SPOT_WELDER = "Spot Welder";
    @EquipmentName public static final String SPRAYER_MEK = "MechSprayer";
    @EquipmentName public static final String SPRAYER_VEE = "Tank Sprayer";
    @EquipmentName public static final String WRECKING_BALL = "IS Wrecking Ball";
<<<<<<< HEAD

    @EquipmentName public static final String LAM_FUEL_TANK = "LAM Fuel Tank";
    @EquipmentName public static final String LAM_BOMB_BAY = "Bomb Bay";

=======
  
>>>>>>> 4277ea7d
}<|MERGE_RESOLUTION|>--- conflicted
+++ resolved
@@ -177,12 +177,6 @@
     @EquipmentName public static final String SPRAYER_MEK = "MechSprayer";
     @EquipmentName public static final String SPRAYER_VEE = "Tank Sprayer";
     @EquipmentName public static final String WRECKING_BALL = "IS Wrecking Ball";
-<<<<<<< HEAD
-
     @EquipmentName public static final String LAM_FUEL_TANK = "LAM Fuel Tank";
     @EquipmentName public static final String LAM_BOMB_BAY = "Bomb Bay";
-
-=======
-  
->>>>>>> 4277ea7d
 }