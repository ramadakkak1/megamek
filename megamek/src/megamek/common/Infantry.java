/*
 * Copyright (c) 2000-2002 - Ben Mazur (bmazur@sev.org)
 * Copyright (c) 2018-2022 - The MegaMek Team. All Rights Reserved.
 *
 * This file is part of MegaMek.
 *
 * MegaMek is free software: you can redistribute it and/or modify
 * it under the terms of the GNU General Public License as published by
 * the Free Software Foundation, either version 3 of the License, or
 * (at your option) any later version.
 *
 * MegaMek is distributed in the hope that it will be useful,
 * but WITHOUT ANY WARRANTY; without even the implied warranty of
 * MERCHANTABILITY or FITNESS FOR A PARTICULAR PURPOSE. See the
 * GNU General Public License for more details.
 *
 * You should have received a copy of the GNU General Public License
 * along with MegaMek. If not, see <http://www.gnu.org/licenses/>.
 */
package megamek.common;

import megamek.MMConstants;
import megamek.client.ui.swing.calculationReport.CalculationReport;
import megamek.common.battlevalue.InfantryBVCalculator;
import megamek.common.cost.InfantryCostCalculator;
import megamek.common.enums.AimingMode;
import megamek.common.enums.GamePhase;
import megamek.common.options.OptionsConstants;
import megamek.common.weapons.infantry.InfantryWeapon;
import org.apache.logging.log4j.LogManager;

import java.text.NumberFormat;
import java.util.*;

import static java.util.stream.Collectors.toList;

/**
 * This class represents Conventional Infantry (with BattleArmor as a subclass).
 * The lowest of the low, the ground pounders, the city rats, the PBI (Poor Bloody Infantry).
 *
 * Note that BattleArmor extends Infantry!
 *
 * @author Suvarov454@sourceforge.net (James A. Damour)
 */
public class Infantry extends Entity {
    private static final long serialVersionUID = -8706716079307721282L;

    // Infantry Specializations
    public static int BRIDGE_ENGINEERS  = 1;
    public static int DEMO_ENGINEERS    = 1 << 1;
    public static int FIRE_ENGINEERS    = 1 << 2;
    public static int MINE_ENGINEERS    = 1 << 3;
    public static int SENSOR_ENGINEERS  = 1 << 4;
    public static int TRENCH_ENGINEERS  = 1 << 5;
    public static int MARINES           = 1 << 6;
    public static int MOUNTAIN_TROOPS   = 1 << 7;
    public static int PARAMEDICS        = 1 << 8;
    public static int PARATROOPS        = 1 << 9;
    public static int TAG_TROOPS        = 1 << 10;
    public static int XCT               = 1 << 11;
    public static int SCUBA             = 1 << 12;
    public static int NUM_SPECIALIZATIONS = 13;
    public static int COMBAT_ENGINEERS = BRIDGE_ENGINEERS | DEMO_ENGINEERS | FIRE_ENGINEERS | MINE_ENGINEERS
            | SENSOR_ENGINEERS | TRENCH_ENGINEERS;

    protected int squadCount = 1;
    private int squadSize = 1;
    protected int originalTrooperCount;

    /** The number of troopers alive in this platoon at the beginning of the phase, before taking damage. */
    private int troopersShooting;

    /** The number of troopers alive in this platoon, including any damage sustained in the current phase. */
    private int activeTroopers;

    // Information on primary and secondary weapons. This must be kept separate from the equipment array
    // because they are not fired as separate weapons
    private InfantryWeapon primaryWeapon;
    private String primaryName;
    private InfantryWeapon secondaryWeapon;
    private String secondName;
    private int secondaryWeaponsPerSquad = 0;

    // Armor
    private double damageDivisor = 1.0;
    private boolean encumbering = false;
    private boolean spaceSuit = false;
    private boolean dest = false;
    private boolean sneak_camo = false;
    private boolean sneak_ir = false;
    private boolean sneak_ecm = false;

    /** The active specializations of this platoon. */
    private int infSpecs = 0;

    /**
     * For mechanized VTOL infantry, stores whether the platoon are microlite troops,
     * which need to enter a hex every turn to remain in flight.
     */
    private boolean isMicrolite = false;

    public static final int LOC_INFANTRY = 0;
    public static final int LOC_FIELD_GUNS = 1;

    // Infantry only have critical slots for field gun ammo
    private static final int[] NUM_OF_SLOTS = { 20, 20 };
    private static final String[] LOCATION_ABBRS = { "MEN", "FGUN" };
    private static final String[] LOCATION_NAMES = { "Men", "Field Guns"};

    public int turnsLayingExplosives = -1;

    public static final int DUG_IN_NONE = 0;
    public static final int DUG_IN_WORKING = 1; // no protection, can't attack
    public static final int DUG_IN_COMPLETE = 2; // protected, restricted arc
    public static final int DUG_IN_FORTIFYING1 = 3; // no protection, can't attack
    public static final int DUG_IN_FORTIFYING2 = 4; // no protection, can't attack
    private int dugIn = DUG_IN_NONE;

    private boolean isTakingCover = false;
    private boolean canCallSupport = true;
    private boolean isCallingSupport = false;

    /** The maximum number of troopers in an infantry platoon. */
    public static final int INF_PLT_MAX_MEN = 30;

    // Anti-Mek attacks
    public static final String LEG_ATTACK = "LegAttack";
    public static final String SWARM_MEK = "SwarmMek";
    public static final String SWARM_WEAPON_MEK = "SwarmWeaponMek";
    public static final String STOP_SWARM = "StopSwarm";

    public static final int ANTI_MECH_SKILL_UNTRAINED = 8;
    public static final int ANTI_MECH_SKILL_FOOT = 5;
    public static final int ANTI_MECH_SKILL_JUMP = 6;

    @Override
    public String[] getLocationAbbrs() {
        return LOCATION_ABBRS;
    }

    @Override
    public String[] getLocationNames() {
        return LOCATION_NAMES;
    }

    @Override
    public int locations() {
        return 2;
    }

    /** Generate a new, blank, infantry platoon. Hopefully, we'll be loaded from somewhere. */
    public Infantry() {
        super();
        // Create a "dead" leg rifle platoon.
        originalTrooperCount = 0;
        troopersShooting = 0;
        activeTroopers = 0;
        setMovementMode(EntityMovementMode.INF_LEG);
        setOriginalWalkMP(1);
    }

    @Override
    public int getUnitType() {
        return UnitType.INFANTRY;
    }

    @Override
    public CrewType defaultCrewType() {
        return CrewType.CREW;
    }

    public static TechAdvancement getMotiveTechAdvancement(EntityMovementMode movementMode) {
        TechAdvancement techAdvancement = new TechAdvancement(TECH_BASE_ALL)
                .setAdvancement(DATE_PS, DATE_PS, DATE_PS)
                .setStaticTechLevel(SimpleTechLevel.STANDARD);
        switch (movementMode) {
            case INF_MOTORIZED:
                techAdvancement.setTechRating(RATING_B)
                    .setAvailability(RATING_A, RATING_A, RATING_A, RATING_A)
                    .setStaticTechLevel(SimpleTechLevel.STANDARD);
                break;
            case INF_JUMP:
                techAdvancement.setAdvancement(DATE_ES, DATE_ES, DATE_ES)
                    .setTechRating(RATING_D).setAvailability(RATING_B, RATING_B, RATING_B, RATING_B)
                    .setStaticTechLevel(SimpleTechLevel.STANDARD);
                break;
            case INF_UMU:
                techAdvancement.setAdvancement(DATE_PS, DATE_PS).setTechRating(RATING_B)
                    .setAvailability(RATING_D, RATING_D, RATING_D, RATING_D)
                    .setStaticTechLevel(SimpleTechLevel.ADVANCED);
                break;
            case WHEELED:
                techAdvancement.setTechRating(RATING_A)
                    .setAvailability(RATING_A, RATING_B, RATING_A, RATING_A)
                    .setStaticTechLevel(SimpleTechLevel.STANDARD);
                break;
            case TRACKED:
                techAdvancement.setTechRating(RATING_B)
                    .setAvailability(RATING_B, RATING_C, RATING_B, RATING_B)
                    .setStaticTechLevel(SimpleTechLevel.STANDARD);
                break;
            case HOVER:
                techAdvancement.setTechRating(RATING_C)
                    .setAvailability(RATING_A, RATING_B, RATING_A, RATING_B)
                    .setStaticTechLevel(SimpleTechLevel.STANDARD);
                break;
            case VTOL:
                techAdvancement.setAdvancement(DATE_ES, DATE_ES).setTechRating(RATING_C)
                    .setAvailability(RATING_C, RATING_D, RATING_D, RATING_C)
                    .setStaticTechLevel(SimpleTechLevel.ADVANCED);
                break;
            case SUBMARINE:
                techAdvancement.setAdvancement(DATE_PS, DATE_PS).setTechRating(RATING_C)
                    .setAvailability(RATING_D, RATING_D, RATING_D, RATING_D)
                    .setStaticTechLevel(SimpleTechLevel.ADVANCED);
                break;
            case INF_LEG:
            default:
                techAdvancement.setTechRating(RATING_A)
                    .setAvailability(RATING_A, RATING_A, RATING_A, RATING_A)
                    .setStaticTechLevel(SimpleTechLevel.STANDARD);
                break;
            }
        return techAdvancement;
    }

    @Override
    public TechAdvancement getConstructionTechAdvancement() {
        return new TechAdvancement(TECH_BASE_ALL)
                .setAdvancement(DATE_PS, DATE_PS, DATE_PS)
                .setStaticTechLevel(SimpleTechLevel.STANDARD);
    }

    public static TechAdvancement getCombatEngineerTA() {
        return new TechAdvancement(TECH_BASE_ALL)
                .setAdvancement(DATE_PS, DATE_PS, DATE_PS).setTechRating(RATING_C)
                .setAvailability(RATING_A, RATING_B, RATING_A, RATING_A)
                .setStaticTechLevel(SimpleTechLevel.ADVANCED);
    }

    public static TechAdvancement getMarineTA() {
        return new TechAdvancement(TECH_BASE_ALL)
                .setAdvancement(DATE_PS, DATE_PS, DATE_PS).setTechRating(RATING_C)
                .setAvailability(RATING_A, RATING_A, RATING_A, RATING_A)
                .setStaticTechLevel(SimpleTechLevel.ADVANCED);
    }

    public static TechAdvancement getMountainTA() {
        return new TechAdvancement(TECH_BASE_ALL)
                .setAdvancement(DATE_PS, DATE_PS, DATE_PS).setTechRating(RATING_B)
                .setAvailability(RATING_A, RATING_A, RATING_A, RATING_A)
                .setStaticTechLevel(SimpleTechLevel.ADVANCED);
    }

    public static TechAdvancement getParatrooperTA() {
        return new TechAdvancement(TECH_BASE_ALL)
                .setAdvancement(DATE_PS, DATE_PS, DATE_PS).setTechRating(RATING_B)
                .setAvailability(RATING_A, RATING_A, RATING_A, RATING_A)
                .setStaticTechLevel(SimpleTechLevel.ADVANCED);
    }

    public static TechAdvancement getParamedicTA() {
        return new TechAdvancement(TECH_BASE_ALL)
                .setAdvancement(DATE_PS, DATE_PS, DATE_PS).setTechRating(RATING_B)
                .setAvailability(RATING_C, RATING_C, RATING_C, RATING_C)
                .setStaticTechLevel(SimpleTechLevel.ADVANCED);
    }

    public static TechAdvancement getTAGTroopsTA() {
        return new TechAdvancement(TECH_BASE_ALL)
                .setISAdvancement(2585, 2600, DATE_NONE, 2535, 3037)
                .setClanAdvancement(2585, 2600)
                .setApproximate(true, false, false, false, false).setTechRating(RATING_E)
                .setPrototypeFactions(F_TH).setProductionFactions(F_TH).setReintroductionFactions(F_FS)
                .setAvailability(RATING_F, RATING_X, RATING_E, RATING_E)
                .setStaticTechLevel(SimpleTechLevel.ADVANCED);
    }

    public static TechAdvancement getAntiMekTA() {
        return new TechAdvancement(TECH_BASE_ALL)
                .setAdvancement(2456, 2460, 2500).setApproximate(true, false, false)
                .setPrototypeFactions(F_LC).setProductionFactions(F_LC)
                .setTechRating(RATING_D)
                .setAvailability(RATING_D, RATING_D, RATING_D, RATING_D)
                .setStaticTechLevel(SimpleTechLevel.STANDARD);
    }

    @Override
    protected void addSystemTechAdvancement(CompositeTechLevel ctl) {
        super.addSystemTechAdvancement(ctl);
        ctl.addComponent(Infantry.getMotiveTechAdvancement(movementMode));
        if (hasSpecialization(COMBAT_ENGINEERS)) {
            ctl.addComponent(Infantry.getCombatEngineerTA());
        }
        if (hasSpecialization(MARINES)) {
            ctl.addComponent(Infantry.getMarineTA());
        }
        if (hasSpecialization(MOUNTAIN_TROOPS)) {
            ctl.addComponent(Infantry.getMountainTA());
        }
        if (hasSpecialization(PARATROOPS)) {
            ctl.addComponent(Infantry.getParatrooperTA());
        }
        if (hasSpecialization(PARAMEDICS)) {
            ctl.addComponent(Infantry.getParamedicTA());
        }
        if (hasSpecialization(TAG_TROOPS)) {
            ctl.addComponent(Infantry.getTAGTroopsTA());
        }
        if (isAntiMekTrained()) {
            ctl.addComponent(Infantry.getAntiMekTA());
        }
    }

    @Override
    public boolean canChangeSecondaryFacing() {
        return !hasActiveFieldArtillery();
    }

    @Override
    public boolean isValidSecondaryFacing(int dir) {
        return true;
    }

    @Override
    public int clipSecondaryFacing(int dir) {
        return dir;
    }

    /** Creates a local platoon for Urban Guerrilla. */
    public void createLocalSupport() {
        if (Compute.isInUrbanEnvironment(game, getPosition())) {
            setIsCallingSupport(true);
            canCallSupport = false;
        }
    }

    public void setIsCallingSupport(boolean b) {
        isCallingSupport = b;
    }

    public boolean getIsCallingSupport() {
        return isCallingSupport;
    }

    @Override
    public int getWalkMP(boolean gravity, boolean ignoreheat, boolean ignoremodulararmor) {
        int mp = getOriginalWalkMP();
        // Encumbering armor (TacOps, pg. 318)
        if (encumbering) {
            mp = Math.max(mp - 1, 1);
        }
        if ((getSecondaryWeaponsPerSquad() > 1)
                && !hasAbility(OptionsConstants.MD_TSM_IMPLANT)
                && !hasAbility(OptionsConstants.MD_DERMAL_ARMOR)
                && (null != secondaryWeapon) && secondaryWeapon.hasFlag(WeaponType.F_INF_SUPPORT)
                && !getMovementMode().isTracked()
                && !getMovementMode().isJumpInfantry()) {
            mp = Math.max(mp - 1, 0);
        }
        //  PL-MASC IntOps p.84
        if ((null != getCrew())
                && hasAbility(OptionsConstants.MD_PL_MASC)
                && getMovementMode().isLegInfantry()
                && isConventionalInfantry()) {
            mp += 1;
        }

        if ((null != getCrew()) && hasAbility(OptionsConstants.INFANTRY_FOOT_CAV)
                && ((getMovementMode().isLegInfantry()) || (getMovementMode().isJumpInfantry()))) {
            mp += 1;
        }
        if (hasActiveFieldArtillery()) {
            mp = Math.min(mp, 1);
        }
        if (null != game) {
            int weatherMod = game.getPlanetaryConditions().getMovementMods(this);
            if (weatherMod != 0) {
                mp = Math.max(mp + weatherMod, 0);
            }
        }
        if (gravity) {
            mp = applyGravityEffectsOnMP(mp);
        }
        return mp;
    }

    @Override
    public int getRunMP(boolean gravity, boolean ignoreheat, boolean ignoremodulararmor) {
        int walkMP = getWalkMP(gravity, ignoreheat, ignoremodulararmor);
        if ((game != null)
                && game.getOptions().booleanOption(OptionsConstants.ADVGRNDMOV_TACOPS_FAST_INFANTRY_MOVE)) {
            return (walkMP > 0) ? walkMP + 1 : walkMP + 2;
        } else {
            return walkMP;
        }
    }

    @Override
    public int getRunMPwithoutMASC(boolean gravity, boolean ignoreheat, boolean ignoremodulararmor) {
        return getRunMP(gravity, ignoreheat, ignoremodulararmor);
    }

    @Override
    public int getJumpMP(boolean gravity) {
        int mp = hasUMU() ? 0 : getOriginalJumpMP();
        if ((getSecondaryWeaponsPerSquad() > 1)
                && !hasAbility(OptionsConstants.MD_TSM_IMPLANT)
                && !hasAbility(OptionsConstants.MD_DERMAL_ARMOR)
                && !getMovementMode().isSubmarine()
                && (null != secondaryWeapon) && secondaryWeapon.hasFlag(WeaponType.F_INF_SUPPORT)) {
            mp = Math.max(mp - 1, 0);
        } else if (movementMode.isVTOL() && getSecondaryWeaponsPerSquad() > 0) {
            mp = Math.max(mp - 1, 0);
        }
        if (gravity) {
            mp = applyGravityEffectsOnMP(mp);
        }
        if (null != game) {
            int windCond = game.getPlanetaryConditions().getWindStrength();
            if (windCond >= PlanetaryConditions.WI_STRONG_GALE) {
                return 0;
            } else if (windCond == PlanetaryConditions.WI_MOD_GALE) {
                mp--;
            }
        }
        return Math.max(mp, 0);
    }

    @Override
    public boolean hasUMU() {
        return getMovementMode().isUMUInfantry() || getMovementMode().isSubmarine();
    }

    @Override
    public int getActiveUMUCount() {
        return getAllUMUCount();
    }

    @Override
    public int getAllUMUCount() {
        return hasUMU() ? jumpMP : 0;
    }

    @Override
    public boolean antiTSMVulnerable() {
        if (!hasAbility(OptionsConstants.MD_TSM_IMPLANT)) {
            return false;
        }
        EquipmentType armorKit = getArmorKit();
        return (armorKit == null)
                || !armorKit.hasSubType(MiscType.S_SPACE_SUIT | MiscType.S_XCT_VACUUM | MiscType.S_TOXIC_ATMO);
    }

    @Override
    public boolean isLocationProhibited(Coords c, int currElevation) {
        // Coords off the board aren't legal
        if (!game.getBoard().contains(c)) {
            return true;
        }
        Hex hex = game.getBoard().getHex(c);
        // Taharqa: waiting to hear back from Welshie but I am going to assume that units pulling artillery
        // should be treated as wheeled rather than motorized because otherwise mechanized units face fewer
        // terrain restrictions when pulling field artillery

        if (hex.containsTerrain(Terrains.IMPASSABLE)) {
            return true;
        }
        if (hex.containsTerrain(Terrains.MAGMA)) {
            return true;
        }
        if (hex.containsTerrain(Terrains.SPACE) && doomedInSpace()) {
            return true;
        }

        // Additional restrictions for hidden units
        if (isHidden()) {
            // Can't deploy in paved hexes
            if ((hex.containsTerrain(Terrains.PAVEMENT) || hex.containsTerrain(Terrains.ROAD))
                    && (!hex.containsTerrain(Terrains.BUILDING) && !hex.containsTerrain(Terrains.RUBBLE))) {
                return true;
            }
            // Can't deploy on a bridge
            if ((hex.terrainLevel(Terrains.BRIDGE_ELEV) == currElevation) && hex.containsTerrain(Terrains.BRIDGE)) {
                return true;
            }
            // Can't deploy on the surface of water
            if (hex.containsTerrain(Terrains.WATER) && (currElevation == 0)) {
                return true;
            }
        }

        if (hex.containsTerrain(Terrains.MAGMA)) {
            return true;
        }

        if (getMovementMode().isWheeled()) {
            if (hex.containsTerrain(Terrains.WOODS)
                    || hex.containsTerrain(Terrains.ROUGH)
                    || hex.containsTerrain(Terrains.RUBBLE)
                    || hex.containsTerrain(Terrains.JUNGLE)
                    || (hex.terrainLevel(Terrains.SNOW) > 1)
                    || (hex.terrainLevel(Terrains.GEYSER) == 2)) {
                return true;
            }
        }

        if (getMovementMode().isTracked()) {
            if ((hex.terrainLevel(Terrains.WOODS) > 1)
                    || hex.containsTerrain(Terrains.JUNGLE)
                    || (hex.terrainLevel(Terrains.ROUGH) > 1)
                    || (hex.terrainLevel(Terrains.RUBBLE) > 5)) {
                return true;
            }
        }

        if (getMovementMode().isHover()) {
            if (hex.containsTerrain(Terrains.WOODS)
                    || hex.containsTerrain(Terrains.JUNGLE)
                    || (hex.terrainLevel(Terrains.ROUGH) > 1)
                    || (hex.terrainLevel(Terrains.RUBBLE) > 5)) {
                return true;
            }
        }

        if ((hex.terrainLevel(Terrains.WATER) <= 0) && getMovementMode().isSubmarine()) {
            return true;
        }

        if ((hex.terrainLevel(Terrains.WATER) > 0) && !hex.containsTerrain(Terrains.ICE)) {
            return !getMovementMode().isHover() && !getMovementMode().isUMUInfantry()
                    && !getMovementMode().isSubmarine() && !getMovementMode().isVTOL();
        }
        return false;
    }

    @Override
    public String getMovementString(EntityMovementType mtype) {
        switch (mtype) {
            case MOVE_NONE:
                return "None";
            case MOVE_WALK:
            case MOVE_RUN:
                switch (getMovementMode()) {
                    case INF_LEG:
                        return "Walked";
                    case INF_MOTORIZED:
                        return "Biked";
                    case HOVER:
                    case TRACKED:
                    case WHEELED:
                        return "Drove";
                    case INF_JUMP:
                    default:
                        return "Unknown!";
                }
            case MOVE_VTOL_WALK:
            case MOVE_VTOL_RUN:
                return "Flew";
            case MOVE_JUMP:
                return "Jumped";
            default:
                return "Unknown!";
        }
    }

    @Override
    public String getMovementAbbr(EntityMovementType mtype) {
        switch (mtype) {
            case MOVE_NONE:
                return "N";
            case MOVE_WALK:
                return "W";
            case MOVE_RUN:
                switch (getMovementMode()) {
                    case INF_LEG:
                        return "R";
                    case INF_MOTORIZED:
                        return "B";
                    case HOVER:
                    case TRACKED:
                    case WHEELED:
                        return "D";
                    default:
                        return "?";
                }
            case MOVE_JUMP:
                return "J";
            default:
                return "?";
        }
    }

    @Override
    public HitData rollHitLocation(int table, int side, int aimedLocation, AimingMode aimingMode, int cover) {
        return rollHitLocation(table, side);
    }

    @Override
    public HitData rollHitLocation(int table, int side) {
        return new HitData(LOC_INFANTRY);
    }

    @Override
    public HitData getTransferLocation(HitData hit) {
        return new HitData(Entity.LOC_DESTROYED);
    }

    @Override
    public int getDependentLocation(int loc) {
        return Entity.LOC_NONE;
    }

    @Override
    public boolean hasRearArmor(int loc) {
        return false;
    }

    @Override
    public int getInternal(int loc) {
        if (!isConventionalInfantry()) {
            return super.getInternal(loc);
        }
        if (loc != LOC_INFANTRY) {
            return 0;
        }
        return (activeTroopers > 0 ? activeTroopers : IArmorState.ARMOR_DESTROYED);
    }

    @Override
    public int getOInternal(int loc) {
        return isConventionalInfantry() ? originalTrooperCount : super.getOInternal(loc);
    }

    @Override
    public void setInternal(int val, int loc) {
        super.setInternal(val, loc);
        if (loc == LOC_INFANTRY) {
            activeTroopers = val;
            damageFieldWeapons();
        }
    }

    /**
     * Returns the percent of the troopers remaining in the platoon.
     */
    @Override
    public double getInternalRemainingPercent() {
        if (isConventionalInfantry()) {
            return (double) Math.max(activeTroopers, 0) / originalTrooperCount;
        } else {
            return super.getInternalRemainingPercent();
        }
    }

    /**
     * Initializes the number of troopers in the platoon. Sets the original and
     * starting point of the platoon to the same number.
     */
    @Override
    public void initializeInternal(int val, int loc) {
        if (loc == LOC_INFANTRY) {
            originalTrooperCount = val;
            troopersShooting = val;
        }
        super.initializeInternal(val, loc);
    }

    @Override
    public void autoSetInternal() {
        initializeInternal(squadSize * squadCount, LOC_INFANTRY);
    }

    @Override
    public int getWeaponArc(int wn) {
        Mounted weapon = getEquipment(wn);
        // Infantry can fire all around themselves. But field guns are set up to a vehicular turret facing
        if (isFieldWeapon(weapon)) {
            if (game.getOptions().booleanOption(OptionsConstants.ADVCOMBAT_TACOPS_VEHICLE_ARCS)) {
                return Compute.ARC_TURRET;
            }
            return Compute.ARC_FORWARD;
        }
        // According to TacOps rules, dug-in units no longer have to declare a facing
        return Compute.ARC_360;
    }

    @Override
    public boolean isSecondaryArcWeapon(int wn) {
        return isFieldWeapon((getEquipment(wn))) && !hasActiveFieldArtillery();
    }

    @Override
    public int getHeatCapacity(boolean radicalHeatSinks) {
        return DOES_NOT_TRACK_HEAT;
    }

    @Override
    public int getHeatCapacityWithWater() {
        return getHeatCapacity();
    }

    @Override
    public int getEngineCritHeat() {
        return 0;
    }

    @Override
    protected int[] getNoOfSlots() {
        return NUM_OF_SLOTS;
    }

    public boolean hasHittableCriticals(int loc) {
        return false;
    }

    @Override
    protected int doBattleValueCalculation(boolean ignoreC3, boolean ignoreSkill, CalculationReport calculationReport) {
        return InfantryBVCalculator.calculateBV(this, ignoreSkill, calculationReport);
    }

    @Override
    public Vector<Report> victoryReport() {
        Vector<Report> vDesc = new Vector<>();

        Report r = new Report(7025);
        r.type = Report.PUBLIC;
        r.addDesc(this);
        vDesc.addElement(r);

        r = new Report(7041);
        r.type = Report.PUBLIC;
        r.add(getCrew().getGunnery());
        r.newlines = 0;
        vDesc.addElement(r);

        r = new Report(7070, Report.PUBLIC);
        r.add(getKillNumber());
        vDesc.addElement(r);

        if (isDestroyed()) {
            Entity killer = game.getEntity(killerId);
            if (killer == null) {
                killer = game.getOutOfGameEntity(killerId);
            }
            if (killer != null) {
                r = new Report(7072, Report.PUBLIC);
                r.addDesc(killer);
            } else {
                r = new Report(7073, Report.PUBLIC);
            }
            vDesc.addElement(r);
        }
        r.newlines = 2;

        return vDesc;
    }

    @Override
    public PilotingRollData addEntityBonuses(PilotingRollData prd) {
        return prd;
    }

    @Override
    public int getMaxElevationChange() {
        return hasSpecialization(MOUNTAIN_TROOPS) ? 3 : 1;
    }

    @Override
    public void applyDamage() {
        super.applyDamage();
        troopersShooting = activeTroopers;
    }

    /**
     * Marks field guns and artillery as hit according to their crew requirement when losing troopers. Having
     * them destroyed requires a later call of {@link #applyDamage()}. This method does not restore FG/FA when
     * damage is removed from the unit.
     * Only affects Conventional Infantry, not BattleArmor (can be called safely on BA).
     */
    protected void damageFieldWeapons() {
        int totalCrewNeeded = 0;
        for (Mounted weapon : activeFieldWeapons()) {
            totalCrewNeeded += requiredCrewForFieldWeapon((WeaponType) weapon.getType());
            if (totalCrewNeeded > activeTroopers) {
                weapon.setHit(true);
            }
        }
    }

    /**
     * Destroys and restores field guns and artillery according to their crew requirements. This method is intended
     * for any place where damage can be assigned and removed without cost (lobby). Only affects Conventional Infantry,
     * not BattleArmor (can be called safely on BA).
     */
    public void damageOrRestoreFieldWeapons() {
        int totalCrewNeeded = 0;
        for (Mounted weapon : originalFieldWeapons()) {
            totalCrewNeeded += requiredCrewForFieldWeapon((WeaponType) weapon.getType());
            weapon.setHit(totalCrewNeeded > activeTroopers);
            weapon.setDestroyed(totalCrewNeeded > activeTroopers);
        }
    }

    /**
     * @return The crew required to operate the given field gun or field artillery weapon, TO:AUE p.123.
     * The rules are silent on rounding for the weight of artillery, therefore adopting that of field guns.
     */
    public int requiredCrewForFieldWeapon(WeaponType weaponType) {
        int roundedWeight = (int) Math.ceil(weaponType.getTonnage(this));
        return weaponType.hasFlag(WeaponType.F_ARTILLERY) ? roundedWeight : Math.max(2, roundedWeight);
    }

    /** @return Active field guns and artillery of this infantry (= not including destroyed ones). Empty on BA. */
    public List<Mounted> activeFieldWeapons() {
        return originalFieldWeapons().stream().filter(e -> !e.isDestroyed()).collect(toList());
    }

    /** @return All field guns and artillery of this infantry including destroyed ones. Empty on BA. */
    public List<Mounted> originalFieldWeapons() {
        return getEquipment().stream().filter(this::isFieldWeapon).collect(toList());
    }

    /** @return True when the given Mounted is a Field Gun or Artillery. On BA, always returns false. */
    protected boolean isFieldWeapon(Mounted equipment) {
        return (equipment.getType() instanceof WeaponType) && (equipment.getLocation() == LOC_FIELD_GUNS);
    }

    /** @return The number of troopers in the platoon before damage of the current phase is applied. */
    public int getShootingStrength() {
        return troopersShooting;
    }

    @Override
    public boolean canCharge() {
        return false;
    }

    @Override
    public boolean canDFA() {
        return false;
    }

    @Override
    public PilotingRollData checkBogDown(MoveStep step, EntityMovementType moveType, Hex curHex, Coords lastPos,
                                         Coords curPos, int lastElev, boolean isPavementStep) {
        return checkBogDown(step, curHex, lastPos, curPos, isPavementStep);
    }

    public PilotingRollData checkBogDown(MoveStep step, Hex curHex,
            Coords lastPos, Coords curPos, boolean isPavementStep) {
        PilotingRollData roll = new PilotingRollData(getId(), 4, "entering boggy terrain");
        int bgMod = curHex.getBogDownModifier(getMovementMode(), false);
        final boolean onBridge = (curHex.terrainLevel(Terrains.BRIDGE) > 0)
                && (getElevation() == curHex.terrainLevel(Terrains.BRIDGE_ELEV));
        if (!lastPos.equals(curPos) && (bgMod != TargetRoll.AUTOMATIC_SUCCESS)
                && (step.getMovementType(false) != EntityMovementType.MOVE_JUMP)
                && (getMovementMode() != EntityMovementMode.HOVER)
                && (getMovementMode() != EntityMovementMode.VTOL)
                && (getMovementMode() != EntityMovementMode.WIGE)
                && (step.getElevation() == 0) && !isPavementStep && !onBridge) {
            roll.append(new PilotingRollData(getId(), bgMod, "avoid bogging down"));
        } else {
            roll.addModifier(TargetRoll.CHECK_FALSE,
                    "Check false: Not entering bog-down terrain, or jumping/hovering over such terrain");
        }
        return roll;
    }

    public boolean getCanCallSupport() {
        return canCallSupport;
    }

    @Override
    public double getCost(CalculationReport calcReport, boolean ignoreAmmo) {
        return InfantryCostCalculator.calculateCost(this, calcReport, ignoreAmmo);
    }

    @Override
    public double getPriceMultiplier() {
        double priceMultiplier = 1.0;

        // Anti-Mek Trained Multiplier
        if (isAntiMekTrained()) {
            priceMultiplier *= 5.0;
        }

        // Motive type costs
        switch (getMovementMode()) {
            case INF_UMU:
                priceMultiplier *= getAllUMUCount() > 1 ? 2.5 : 2;
                break;
            case INF_LEG:
                priceMultiplier *= 1.0;
                break;
            case INF_MOTORIZED:
                priceMultiplier *= 1.6;
                break;
            case INF_JUMP:
                priceMultiplier *= 2.6;
                break;
            case HOVER:
            case WHEELED:
            case TRACKED:
            case SUBMARINE: // No cost given in TacOps, using basic mechanized cost for now
                priceMultiplier *= 3.2;
                break;
            case VTOL:
                priceMultiplier *= hasMicrolite() ? 4 : 4.5;
                break;
            default:
                break;
        }

        // Specialization costs
        if (hasSpecialization(COMBAT_ENGINEERS)) {
            priceMultiplier *= 5;
        }
        if (hasSpecialization(MARINES)) {
            priceMultiplier *= 3;
        }
        if (hasSpecialization(MOUNTAIN_TROOPS)) {
            priceMultiplier *= 2;
        }
        if (hasSpecialization(PARATROOPS)) {
            priceMultiplier *= 3;
        }
        if (hasSpecialization(XCT)) {
            priceMultiplier *= 5;
        }
        // TODO : paramedics cost an addition x0.375 per paramedic
        return priceMultiplier;
    }

    /**
     * The alternate cost here is used by MekHQ to create costs that reflect just the cost of
     * equipment. The motive costs here are based on the costs associated with an auto-rifle
     * platoon.
     */
    @Override
    public double getAlternateCost() {
        double cost = 0;
        if (null != primaryWeapon) {
            cost += primaryWeapon.getCost(this, false, -1) * (squadSize - secondaryWeaponsPerSquad);
        }
        if (null != secondaryWeapon) {
            cost += secondaryWeapon.getCost(this, false, -1) * secondaryWeaponsPerSquad;
        }
        cost = cost / squadSize;

        EquipmentType armor = getArmorKit();
        if (armor != null) {
            cost += armor.getCost(this, false, LOC_INFANTRY);
        }

        // Add in motive type costs
        switch (getMovementMode()) {
            case INF_UMU:
                cost += 17888;
                if (getAllUMUCount() > 1) {
                    cost += 17888 * 0.5;
                }
                break;
            case INF_MOTORIZED:
                cost += 17888 * 0.6;
                break;
            case INF_JUMP:
                cost += 17888 * 1.6;
                break;
            case HOVER:
            case WHEELED:
            case TRACKED:
            case SUBMARINE: // FIXME: there is no cost shown for mech. scuba in tac ops
                cost += 17888 * 2.2;
                break;
            case VTOL:
                cost += 17888 * (hasMicrolite() ? 3 : 3.5);
                break;
            default:
                break;
        }
        cost *= originalTrooperCount;
        // add in field gun costs
        cost += originalFieldWeapons().stream().mapToDouble(m -> m.getType().getCost(this, false, -1)).sum();
        return cost;
    }

    @Override
    public boolean doomedInExtremeTemp() {
        if (getArmorKit() != null) {
            if (getArmorKit().hasSubType(MiscType.S_XCT_VACUUM)) {
                return false;
            } else if (getArmorKit().hasSubType(MiscType.S_COLD_WEATHER) && (game.getPlanetaryConditions().getTemperature() < -30)) {
                return false;
            } else if (getArmorKit().hasSubType(MiscType.S_HOT_WEATHER) && (game.getPlanetaryConditions().getTemperature() > 50)) {
                return false;
            } else {
                return true;
            }
        }
        if (hasSpaceSuit() || isMechanized()) {
            return false;
        }
        return true;
    }

    @Override
    public boolean doomedInVacuum() {
        return getMovementMode().isVTOL() || !hasSpaceSuit();
    }

    @Override
    public boolean doomedOnGround() {
        return false;
    }

    @Override
    public boolean doomedInAtmosphere() {
        return true;
    }

    @Override
    public boolean doomedInSpace() {
        return true;
    }

    @Override
    public boolean canAssaultDrop() {
        return game.getOptions().booleanOption(OptionsConstants.ADVANCED_PARATROOPERS);
    }

    @Override
    public boolean isEligibleFor(GamePhase phase) {
        if ((turnsLayingExplosives > 0) && (phase != GamePhase.PHYSICAL)) {
            return false;
        }
        if ((dugIn != DUG_IN_COMPLETE) && (dugIn != DUG_IN_NONE)) {
            return false;
        }
        return super.isEligibleFor(phase);
    }

    @Override
    public boolean isEligibleForFiring() {
        if (game.getOptions().booleanOption(OptionsConstants.ADVGRNDMOV_TACOPS_FAST_INFANTRY_MOVE)
                && (moved == EntityMovementType.MOVE_RUN)) {
            return false;
        }
        return super.isEligibleForFiring();
    }

    @Override
    public void newRound(int roundNumber) {
        if (turnsLayingExplosives >= 0) {
            turnsLayingExplosives++;
            if (!Compute.isInBuilding(game, this)) {
                turnsLayingExplosives = -1; // give up if no longer in a building
            }
        }
        if ((dugIn != DUG_IN_COMPLETE) && (dugIn != DUG_IN_NONE)) {
            dugIn++;
            if (dugIn > DUG_IN_FORTIFYING2) {
                dugIn = DUG_IN_NONE;
            }
        }

        setTakingCover(false);
        super.newRound(roundNumber);
    }

    public void setDugIn(int i) {
        dugIn = i;
    }

    public int getDugIn() {
        return dugIn;
    }

    @Override
    public boolean isNuclearHardened() {
        return false;
    }

    /**
     * This function is called when loading a unit into a transport. This is
     * overridden to ensure infantry are no longer considered dug in when they
     * are being transported.
     *
     * @param transportID The entity ID of the transporter
     */
    public void setTransportID(int transportID) {
        super.setTransportId(transportID);
        setDugIn(DUG_IN_NONE);
    }

    /**
     * Convenience method for setting the anti-mek skill of the unit based on
     * whether or not they have anti-mek training.  If the input is false, the
     * anti-mek skill is set to the default untrained value, otherwise it's
     * set to the default value based on motive type.
     *
     * @param amTraining True when the platoon is anti-mek trained
     */
    public void setAntiMekSkill(boolean amTraining) {
        if (getCrew() == null) {
            return;
        }
        if (amTraining) {
            if ((getMovementMode().isMotorizedInfantry()) || getMovementMode().isJumpInfantry()) {
                getCrew().setPiloting(ANTI_MECH_SKILL_JUMP, 0);
            } else {
                getCrew().setPiloting(ANTI_MECH_SKILL_FOOT, 0);
            }
        } else {
            getCrew().setPiloting(ANTI_MECH_SKILL_UNTRAINED, 0);
        }
    }

    /**
     * Set the anti-mek skill for this unit.  Since Infantry don't have piloting
     * the crew's piloting skill is treated as the anti-mek skill.  This is
     * largely just a convenience method for setting the Crew's piloting skill.
     * @param amSkill The new Anti-Mek skill
     */
    public void setAntiMekSkill(int amSkill) {
        if (getCrew() != null) {
            getCrew().setPiloting(amSkill, 0);
        }
    }

    /**
     * Returns the anti-mek skill for this unit.  Since Infantry don't have
     * piloting the crew's piloting skill is treated as the anti-mek skill.
     * This is largely just a convenience method for setting the Crew's piloting
     * skill.
     * @return The Anti-Mek skill
     */
    public int getAntiMekSkill() {
        return (getCrew() == null) ? ANTI_MECH_SKILL_UNTRAINED : getCrew().getPiloting();
    }

    /**
     * Returns true if this unit has anti-mek training.  According to TM pg 155,
     * any unit that has less than 8 anti-mek skill is assumed to have anti-mek
     * training.  This implies that the unit carries the requisite equipment for
     * properly performing anti-mek attacks (and the weight and cost that goes
     * along with that).
     * @return True when this infantry is Anti-Mek trained
     */
    public boolean isAntiMekTrained() {
        // Anything below the antimech skill default is considered to be AM
        // trained.  See TM pg 155
        return getAntiMekSkill() < ANTI_MECH_SKILL_UNTRAINED;
    }

    public boolean isMechanized() {
        return (getMovementMode().isTrackedWheeledOrHover()) || (getMovementMode().isSubmarine())
                || (getMovementMode().isVTOL());
    }

    public boolean isXCT() {
        return hasSpecialization(XCT);
    }

    @Override
    public int getTotalCommGearTons() {
        return 0;
    }

    public EquipmentType getArmorKit() {
        return getEquipment().stream()
                .filter(m -> m.getType().hasFlag(MiscType.F_ARMOR_KIT))
                .findFirst().map(Mounted::getType).orElse(null);
    }

    public void setArmorKit(EquipmentType armorKit) {
        List<Mounted> toRemove = getEquipment().stream()
                .filter(m -> m.getType().hasFlag(MiscType.F_ARMOR_KIT))
                .collect(toList());
        getEquipment().removeAll(toRemove);
        getMisc().removeAll(toRemove);
        if (armorKit != null && armorKit.hasFlag(MiscType.F_ARMOR_KIT)) {
            try {
                addEquipment(armorKit, LOC_INFANTRY);
            } catch (LocationFullException ex) {
                LogManager.getLogger().error("", ex);
            }
            damageDivisor = ((MiscType) armorKit).getDamageDivisor();
            encumbering = (armorKit.getSubType() & MiscType.S_ENCUMBERING) != 0;
            spaceSuit = (armorKit.getSubType() & MiscType.S_SPACE_SUIT) != 0;
            dest = (armorKit.getSubType() & MiscType.S_DEST) != 0;
            sneak_camo = (armorKit.getSubType() & MiscType.S_SNEAK_CAMO) != 0;
            sneak_ir = (armorKit.getSubType() & MiscType.S_SNEAK_IR) != 0;
            sneak_ecm = (armorKit.getSubType() & MiscType.S_SNEAK_ECM) != 0;
        }
    }

    public double calcDamageDivisor() {
        double divisor = damageDivisor;
        // TSM implant reduces divisor to 0.5 if no other armor is worn
        if ((divisor == 1.0) && hasAbility(OptionsConstants.MD_TSM_IMPLANT)) {
            divisor = 0.5;
        }
        // Dermal armor adds one to the divisor, cumulative with armor kit and TSM implant
        if (hasAbility(OptionsConstants.MD_DERMAL_ARMOR)) {
            divisor += 1.0;
        }
        return divisor;
    }

    public double getArmorDamageDivisor() {
        return damageDivisor;
    }

    public void setArmorDamageDivisor(double d) {
        damageDivisor = d;
    }

    public boolean isArmorEncumbering() {
        return encumbering;
    }

    public void setArmorEncumbering(boolean b) {
        encumbering = b;
    }

    public void setCanCallSupport(boolean b) {
        canCallSupport =b;
    }

    public boolean hasSpaceSuit() {
        return spaceSuit;
    }

    public void setSpaceSuit(boolean b) {
        spaceSuit = b;
    }

    public boolean hasDEST() {
        return dest;
    }

    public void setDEST(boolean b) {
        dest = b;
    }

    public boolean hasSpecialization() {
        return infSpecs != 0;
    }

    public boolean hasSpecialization(int spec) {
        return (infSpecs & spec) > 0;
    }

    public int getSpecializations() {
        return infSpecs;
    }

    public void setSpecializations(int spec) {
        // Equipment for Trench/Fieldworks Engineers
        if ((spec & TRENCH_ENGINEERS) > 0 && (infSpecs & TRENCH_ENGINEERS) == 0) {
            // Add vibro shovels
            try {
                EquipmentType shovels = EquipmentType.get(EquipmentTypeLookup.VIBRO_SHOVEL);
                addEquipment(shovels, Infantry.LOC_INFANTRY);
            } catch (Exception e) {
                LogManager.getLogger().error("", e);
            }
        } else if ((spec & TRENCH_ENGINEERS) == 0 && (infSpecs & TRENCH_ENGINEERS) > 0) {
            // Need to remove vibro shovels
            List<Mounted> eqToRemove = new ArrayList<>();
            for (Mounted eq : getEquipment()) {
                if (eq.getType().hasFlag(MiscType.F_TOOLS) && eq.getType().hasSubType(MiscType.S_VIBROSHOVEL)) {
                    eqToRemove.add(eq);
                }
            }
            getEquipment().removeAll(eqToRemove);
            getMisc().removeAll(eqToRemove);
        }
        // Equipment for Demolition Engineers
        if ((spec & DEMO_ENGINEERS) > 0 && (infSpecs & DEMO_ENGINEERS) == 0) {
            // Add demolition charge
            try {
                EquipmentType charge = EquipmentType.get(EquipmentTypeLookup.DEMOLITION_CHARGE);
                addEquipment(charge, Infantry.LOC_INFANTRY);
            } catch (Exception e) {
                LogManager.getLogger().error("", e);
            }
        } else if ((spec & DEMO_ENGINEERS) == 0 && (infSpecs & DEMO_ENGINEERS) > 0) {
            // Need to remove vibro shovels
            List<Mounted> eqToRemove = new ArrayList<>();
            for (Mounted eq : getEquipment()) {
                if (eq.getType().hasFlag(MiscType.F_TOOLS) && eq.getType().hasSubType(MiscType.S_DEMOLITION_CHARGE)) {
                    eqToRemove.add(eq);
                }
            }
            getEquipment().removeAll(eqToRemove);
            getMisc().removeAll(eqToRemove);
        }
        infSpecs = spec;
    }

    public static String getSpecializationName(int spec) {
        StringBuilder name = new StringBuilder();
        for (int i = 0; i < NUM_SPECIALIZATIONS; i++) {
            int currSpec = 1 << i;
            if ((spec & currSpec) < 1) {
                continue;
            }
            if (name.length() > 0) {
                name.append(" ");
            }
            name.append(Messages.getString("Infantry.specialization" + i));
        }
        return name.toString();
    }

    public static String getSpecializationTooltip(int spec) {
        StringBuilder name = new StringBuilder();
        for (int i = 0; i < NUM_SPECIALIZATIONS; i++) {
            int currSpec = 1 << i;
            if ((spec & currSpec) < 1) {
                continue;
            }
            if (name.length() > 0) {
                name.append(" ");
            }
            name.append(Messages.getString("Infantry.specializationTip" + i));
        }
        return name.toString();
    }

    public boolean hasSneakCamo() {
        return sneak_camo;
    }

    public void setSneakCamo(boolean b) {
        sneak_camo = b;
    }

    public boolean hasSneakIR() {
        return sneak_ir;
    }

    public void setSneakIR(boolean b) {
        sneak_ir = b;
    }

    public boolean hasSneakECM() {
        return sneak_ecm;
    }

    public void setSneakECM(boolean b) {
        sneak_ecm = b;
    }

    @Override
    public TargetRoll getStealthModifier(int range, Entity ae) {
        TargetRoll result = null;

        // Note: infantry are immune to stealth, but not camoflage or mimetic armor
        if ((sneak_ir || dest) && !(ae instanceof Infantry)) {
            switch (range) {
                case RangeType.RANGE_MINIMUM:
                case RangeType.RANGE_SHORT:
                case RangeType.RANGE_MEDIUM:
                    result = new TargetRoll(+1, "Sneak, IR/DEST suit");
                    break;
                case RangeType.RANGE_LONG:
                case RangeType.RANGE_EXTREME:
                case RangeType.RANGE_LOS:
                    result = new TargetRoll(+2, "Sneak, IR/DEST suit");
                    break;
                case RangeType.RANGE_OUT:
                    break;
                default:
                    throw new IllegalArgumentException("Unknown range constant: " + range);
            }
        }

        // Simple camo modifier is on top of the movement modifier
        // This can also be in addition to IR/DEST stealth mods!
        if (sneak_camo && (delta_distance < 3)) {
            int mod = Math.max(3 - delta_distance, 0);
            if (result == null) {
                result = new TargetRoll(mod, "Sneak, Camo");
            } else {
                result.append(new TargetRoll(mod, "Sneak, Camo"));
            }
        }

        if (dest && (delta_distance == 0)) {
            if (result == null) {
                result = new TargetRoll(1, "DEST suit");
            } else {
                result.append(new TargetRoll(1, "DEST Suit"));
            }
        }

        if (result == null) {
            result = new TargetRoll(0, "no sneak mods");
        }

        return result;
    }

    /** @return True if this infantry has any type of stealth system. */
    public boolean isStealthy() {
       return dest || sneak_camo || sneak_ir || sneak_ecm;
    }

    public boolean hasMicrolite() {
        return isMicrolite;
    }

    public void setMicrolite(boolean microlite) {
        this.isMicrolite = microlite;
    }

    /**
     * Used to check for standard or motorized SCUBA infantry, which have a maximum depth of 2.
     * @return true if this is a conventional infantry unit with non-mechanized SCUBA specialization
     */
    public boolean isNonMechSCUBA() {
        return isConventionalInfantry() && getMovementMode().isUMUInfantry();
    }

    public void setPrimaryWeapon(InfantryWeapon w) {
        primaryWeapon = w;
        primaryName = w.getName();
    }

    public InfantryWeapon getPrimaryWeapon() {
        return primaryWeapon;
    }

    public void setSecondaryWeapon(InfantryWeapon w) {
        secondaryWeapon = w;
        if (null == w) {
            secondName = null;
        } else {
            secondName = w.getName();
        }
    }

    public InfantryWeapon getSecondaryWeapon() {
        return secondaryWeapon;
    }

    public void setSquadSize(int size) {
        squadSize = size;
    }

    public int getSquadSize() {
        return squadSize;
    }

    public void setSquadCount(int n) {
        squadCount = n;
    }

    public int getSquadCount() {
        return squadCount;
    }

    public void setSecondaryWeaponsPerSquad(int n) {
        secondaryWeaponsPerSquad = n;
    }

    public int getSecondaryWeaponsPerSquad() {
        return secondaryWeaponsPerSquad;
    }

    public double getDamagePerTrooper() {
        if (null == primaryWeapon) {
            return 0;
        }

        // per 09/2021 errata, primary infantry weapon damage caps out at 0.6
        double adjustedDamage = Math.min(MMConstants.INFANTRY_PRIMARY_WEAPON_DAMAGE_CAP, primaryWeapon.getInfantryDamage());
        double damage = adjustedDamage * (squadSize - secondaryWeaponsPerSquad);
        if (null != secondaryWeapon) {
            damage += secondaryWeapon.getInfantryDamage() * secondaryWeaponsPerSquad;
        }
        return damage / squadSize;
    }

    public boolean primaryWeaponDamageCapped() {
        return getPrimaryWeaponDamage() > MMConstants.INFANTRY_PRIMARY_WEAPON_DAMAGE_CAP;
    }

    public double getPrimaryWeaponDamage() {
        return (primaryWeapon != null) ? primaryWeapon.getInfantryDamage() : 0;
    }

    public boolean isSquad() {
        return squadCount == 1;
    }

    @Override
    public void setMovementMode(EntityMovementMode movementMode) {
        super.setMovementMode(movementMode);
        //movement mode will determine base mp
        if (isConventionalInfantry()) {
            setOriginalJumpMP(0);
            switch (getMovementMode()) {
                case INF_MOTORIZED:
                case TRACKED:
                    setOriginalWalkMP(3);
                    break;
                case HOVER:
                    setOriginalWalkMP(5);
                    break;
                case WHEELED:
                    setOriginalWalkMP(4);
                    break;
                case SUBMARINE:
                    setOriginalJumpMP(3);
                    setOriginalWalkMP(0);
                    setSpecializations(getSpecializations() | SCUBA);
                    break;
                case VTOL:
                    if (hasMicrolite()) {
                        setOriginalJumpMP(6);
                    } else {
                        setOriginalJumpMP(5);
                    }
                    setOriginalWalkMP(1);
                    break;
                case INF_UMU:
                    setOriginalJumpMP(1);
                    setOriginalWalkMP(1);
                    setSpecializations(getSpecializations() | SCUBA);
                    break;
                case INF_JUMP:
                    // fall through to get the original Walk MP is deliberate
                    setOriginalJumpMP(3);
                case INF_LEG:
                    setOriginalWalkMP(1);
                    break;
                default:
                    setOriginalWalkMP(1);
            }
            addTechComponent(Infantry.getMotiveTechAdvancement(movementMode));
        }
    }

    /**
     * Standard and motorized SCUBA only differ in base movement, so they both use
     * INF_UMU. If the motion_type contains the string "motorized", the movement is set here instead.
     */
    public void setMotorizedScuba() {
        setMovementMode(EntityMovementMode.INF_UMU);
        setOriginalJumpMP(2);
    }

    @Override
    public String getMovementModeAsString() {
        if (!hasETypeFlag(Entity.ETYPE_BATTLEARMOR)) {
            if (getMovementMode().isVTOL()) {
                return hasMicrolite() ? "Microlite" : "Microcopter";
            }
            if (getMovementMode().isUMUInfantry()) {
                return getOriginalJumpMP() > 1 ? "Motorized SCUBA" : "SCUBA";
            }
        }
        return super.getMovementModeAsString();
    }

    /**
     * @return True for all infantry that are allowed AM attacks. Mechanized infantry and infantry units with
     * encumbering armor or field guns are not allowed to make AM attacks, while all other infantry are.
     * Note that a conventional infantry unit without Anti-Mek gear (15 kg per trooper) can still make AM attacks
     * but has a fixed 8 AM skill rating.
     */
    public boolean canMakeAntiMekAttacks() {
        return !isMechanized() && !isArmorEncumbering() && !hasActiveFieldWeapon();
    }

    @Override
    public double getWeight() {
        double mult;
        switch (getMovementMode()) {
            case INF_MOTORIZED:
                mult = 0.195;
                break;
            case HOVER:
            case TRACKED:
            case WHEELED:
                mult = 1.0;
                break;
            case VTOL:
                mult = hasMicrolite() ? 1.4 : 1.9;
                break;
            case INF_JUMP:
                mult = 0.165;
                break;
            case INF_UMU:
                if (getActiveUMUCount() > 1) {
                    mult = 0.295; // motorized + 0.1 for motorized scuba
                } else {
                    mult = 0.135; // foot + 0.05 for scuba
                }
                break;
            case SUBMARINE:
                mult = 0.9;
                break;
            case INF_LEG:
            default:
                mult = 0.085;
        }

        if (hasSpecialization(COMBAT_ENGINEERS)) {
            mult += 0.1;
        }

        if (hasSpecialization(PARATROOPS)) {
            mult += 0.05;
        }

        if (hasSpecialization(PARAMEDICS)) {
            mult += 0.05;
        }

        if (isAntiMekTrained()) {
            mult +=.015;
        }

        double ton = activeTroopers * mult;
        ton += activeFieldWeapons().stream().mapToDouble(Mounted::getTonnage).sum();
        return RoundWeight.nearestHalfTon(ton);
    }

    public String getArmorDesc() {
        StringBuilder sArmor = new StringBuilder();
        sArmor.append(calcDamageDivisor());
        if (isArmorEncumbering()) {
            sArmor.append("E");
        }

        if (hasSpaceSuit()) {
            sArmor.append(" (Spacesuit) ");
        }

        if (hasDEST()) {
            sArmor.append(" (DEST) ");
        }

        if (hasSneakCamo() || (getCrew() != null && hasAbility(OptionsConstants.MD_DERMAL_CAMO_ARMOR))) {
            sArmor.append(" (Camo) ");
        }

        if (hasSneakIR()) {
            sArmor.append(" (IR) ");
        }

        if (hasSneakECM()) {
            sArmor.append(" (ECM) ");
        }

        return sArmor.toString();
    }

    @Override
    public void restore() {
        super.restore();

        if (null != primaryName) {
            primaryWeapon = (InfantryWeapon) EquipmentType.get(primaryName);
        }

        if (null != secondName) {
            secondaryWeapon = (InfantryWeapon) EquipmentType.get(secondName);
        }
    }

    /** @return True if this infantry has a field artillery weapon that is not destroyed. */
    public boolean hasActiveFieldArtillery() {
        return activeFieldWeapons().stream().anyMatch(gun -> gun.getType().hasFlag(WeaponType.F_ARTILLERY));
    }

    /**
     * Infantry don't use MP to change facing, and don't do PSRs, so just don't let them use maneuvering ace
     * otherwise, their movement gets screwed up
     */
    @Override
    public boolean isUsingManAce() {
        return false;
    }

    @Override
<<<<<<< HEAD
    public void setAlphaStrikeMovement(Map<String,Integer> moves) {
        moves.put(getMovementModeAsBattleForceString(),
                Math.max(getWalkMP(), getJumpMP()) * 2);
    }

    @Override
    public int getBattleForceSize() {
        //The tables are on page 356 of StartOps
        return 1;
    }

    @Override
    public int getBattleForceArmorPoints() {
        // Infantry armor points is # of men / 15
        return (int) Math.ceil(getInternal(0)/15.0);
    }

    /**
     * Each squad has 1 structure point
     */
    @Override
    public int getBattleForceStructurePoints() {
        return 1;
    }

    @Override
    public int getNumBattleForceWeaponsLocations() {
        if (hasFieldWeapon()) {
            return 2;
        }
        return 1;
    }

    @Override
    public double getBattleForceLocationMultiplier(int index, int location, boolean rearMounted) {
        if (index == location) {
            return 1.0;
        }
        return 0;
    }

    @Override
    public String getBattleForceLocationName(int index) {
        if (index == 0) {
            return "";
        }
        return LOCATION_ABBRS[index];
    }

    @Override
    public void addBattleForceSpecialAbilities(Map<BattleForceSPA,Integer> specialAbilities) {
        super.addBattleForceSpecialAbilities(specialAbilities);
        specialAbilities.put(BattleForceSPA.CAR, (int) Math.ceil(getWeight()));
        if (getMovementMode().equals(EntityMovementMode.INF_UMU)) {
            specialAbilities.put(BattleForceSPA.UMU, null);
        }
        if (hasSpecialization(FIRE_ENGINEERS)) {
            specialAbilities.put(BattleForceSPA.FF, null);
        }
        if (hasSpecialization(MINE_ENGINEERS)) {
            specialAbilities.put(BattleForceSPA.MSW, null);
        }
        if (hasSpecialization(MOUNTAIN_TROOPS)) {
            specialAbilities.put(BattleForceSPA.MTN, null);
        }
        if (hasSpecialization(PARATROOPS)) {
            specialAbilities.put(BattleForceSPA.PARA, null);
        }
        if (hasSpecialization(SCUBA)) {
            specialAbilities.put(BattleForceSPA.UMU, null);
        }
        if (hasSpecialization(TRENCH_ENGINEERS)) {
            specialAbilities.put(BattleForceSPA.TRN, null);
        }
        if (hasAbility("tsm_implant")) {
            specialAbilities.put(BattleForceSPA.TSI, null);
        }
    }

    @Override
=======
>>>>>>> 60e6a075
    public int getEngineHits() {
        return 0;
    }

    @Override
    public String getLocationDamage(int loc) {
        return "";
    }

    @Override
    public boolean isCrippled() {
        double activeTroopPercent = (double) getInternal(LOC_INFANTRY) / getOInternal(LOC_INFANTRY);
        if (activeTroopPercent < 0.25) {
            LogManager.getLogger().debug(getDisplayName() + " CRIPPLED: Only "
                    + NumberFormat.getPercentInstance().format(activeTroopPercent) + " troops remaining.");
            return true;
        } else {
            return false;
        }
    }

    @Override
    public boolean isCrippled(boolean checkCrew) {
        return isCrippled();
    }

    @Override
    public boolean isDmgHeavy() {
        return (((double) getInternal(LOC_INFANTRY) / getOInternal(LOC_INFANTRY)) < 0.5);
    }

    @Override
    public boolean isDmgModerate() {
        return (((double) getInternal(LOC_INFANTRY) / getOInternal(LOC_INFANTRY)) < 0.75);
    }

    @Override
    public boolean isDmgLight() {
        return (((double) getInternal(LOC_INFANTRY) / getOInternal(LOC_INFANTRY)) < 0.9);
    }

    /** @return True if this infantry has any field gun or artillery (destroyed or not). */
    public boolean hasFieldWeapon() {
        return !originalFieldWeapons().isEmpty();
    }

    /** @return True if this infantry has any working (not destroyed) field gun or artillery. */
    public boolean hasActiveFieldWeapon() {
        return !activeFieldWeapons().isEmpty();
    }

    @Override
    public boolean hasEngine() {
        return false;
    }

    @Override
    public void addEquipment(Mounted mounted, int loc, boolean rearMounted) throws LocationFullException {
        super.addEquipment(mounted, loc, rearMounted);
        // Add equipment slots for ammo switching of field guns and field artillery
        addCritical(loc, new CriticalSlot(mounted));
    }
    
    @Override
    public boolean isConventionalInfantry() {
        return true;
    }

    @Override
    public long getEntityType() {
        return Entity.ETYPE_INFANTRY;
    }

    @Override
    public PilotingRollData checkLandingInHeavyWoods(EntityMovementType overallMoveType, Hex curHex) {
        PilotingRollData roll = getBasePilotingRoll(overallMoveType);
        roll.addModifier(TargetRoll.CHECK_FALSE, "Infantry cannot fall");
        return roll;
    }

    /**
     * Determines if there is valid cover for an infantry unit to utilize the
     * Using Non-Infantry as Cover rules (TO pg 108).
     * @param game The current {@link Game}
     * @param pos The hex coords
     * @param elevation The elevation (flying or in building)
     * @return True when this infantry has valid conver
     */
    public static boolean hasValidCover(Game game, Coords pos, int elevation) {
        // Can't do anything if we don't have a position
        // If elevation > 0, we're either flying, or in a building
        // In either case, we shouldn't be allowed to take cover
        if ((pos == null) || (elevation > 0)) {
            return false;
        }
        boolean hasMovedEntity = false;
        // First, look for ground untis in the same hex that have already moved
        for (Entity e : game.getEntitiesVector(pos)) {
            if (e.isDone() && !(e instanceof Infantry) && (e.getElevation() == elevation)) {
                hasMovedEntity = true;
                break;
            }
        }
        // If we didn't find anything, check for wrecks
        // The rules don't explicitly cover this, but it makes sense
        if (!hasMovedEntity) {
            Enumeration<Entity> wrecks = game.getWreckedEntities();
            while (wrecks.hasMoreElements()) {
                Entity e = wrecks.nextElement();
                if (pos.equals(e.getPosition()) && !(e instanceof Infantry)) {
                    hasMovedEntity = true;
                }
            }
        }
        return hasMovedEntity;
    }

    public boolean isTakingCover() {
        return isTakingCover;
    }

    public void setTakingCover(boolean isTakingCover) {
        this.isTakingCover = isTakingCover;
    }

    @Override
    protected boolean hasViableWeapons() {
        return !isCrippled();
    }

    @Override
    public int getSpriteDrawPriority() {
        return 1;
    }
}<|MERGE_RESOLUTION|>--- conflicted
+++ resolved
@@ -1689,89 +1689,6 @@
     }
 
     @Override
-<<<<<<< HEAD
-    public void setAlphaStrikeMovement(Map<String,Integer> moves) {
-        moves.put(getMovementModeAsBattleForceString(),
-                Math.max(getWalkMP(), getJumpMP()) * 2);
-    }
-
-    @Override
-    public int getBattleForceSize() {
-        //The tables are on page 356 of StartOps
-        return 1;
-    }
-
-    @Override
-    public int getBattleForceArmorPoints() {
-        // Infantry armor points is # of men / 15
-        return (int) Math.ceil(getInternal(0)/15.0);
-    }
-
-    /**
-     * Each squad has 1 structure point
-     */
-    @Override
-    public int getBattleForceStructurePoints() {
-        return 1;
-    }
-
-    @Override
-    public int getNumBattleForceWeaponsLocations() {
-        if (hasFieldWeapon()) {
-            return 2;
-        }
-        return 1;
-    }
-
-    @Override
-    public double getBattleForceLocationMultiplier(int index, int location, boolean rearMounted) {
-        if (index == location) {
-            return 1.0;
-        }
-        return 0;
-    }
-
-    @Override
-    public String getBattleForceLocationName(int index) {
-        if (index == 0) {
-            return "";
-        }
-        return LOCATION_ABBRS[index];
-    }
-
-    @Override
-    public void addBattleForceSpecialAbilities(Map<BattleForceSPA,Integer> specialAbilities) {
-        super.addBattleForceSpecialAbilities(specialAbilities);
-        specialAbilities.put(BattleForceSPA.CAR, (int) Math.ceil(getWeight()));
-        if (getMovementMode().equals(EntityMovementMode.INF_UMU)) {
-            specialAbilities.put(BattleForceSPA.UMU, null);
-        }
-        if (hasSpecialization(FIRE_ENGINEERS)) {
-            specialAbilities.put(BattleForceSPA.FF, null);
-        }
-        if (hasSpecialization(MINE_ENGINEERS)) {
-            specialAbilities.put(BattleForceSPA.MSW, null);
-        }
-        if (hasSpecialization(MOUNTAIN_TROOPS)) {
-            specialAbilities.put(BattleForceSPA.MTN, null);
-        }
-        if (hasSpecialization(PARATROOPS)) {
-            specialAbilities.put(BattleForceSPA.PARA, null);
-        }
-        if (hasSpecialization(SCUBA)) {
-            specialAbilities.put(BattleForceSPA.UMU, null);
-        }
-        if (hasSpecialization(TRENCH_ENGINEERS)) {
-            specialAbilities.put(BattleForceSPA.TRN, null);
-        }
-        if (hasAbility("tsm_implant")) {
-            specialAbilities.put(BattleForceSPA.TSI, null);
-        }
-    }
-
-    @Override
-=======
->>>>>>> 60e6a075
     public int getEngineHits() {
         return 0;
     }
