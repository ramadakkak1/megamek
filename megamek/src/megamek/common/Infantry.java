--- conflicted
+++ resolved
@@ -648,12 +648,8 @@
     public void setInternal(int val, int loc) {
         super.setInternal(val, loc);
         if (loc == LOC_INFANTRY) {
-<<<<<<< HEAD
             activeTroopers = val;
-=======
-            men = val;
             damageFieldGunsAndArty();
->>>>>>> ff4b5a83
         }
     }
 
@@ -675,25 +671,16 @@
      */
     @Override
     public void initializeInternal(int val, int loc) {
-<<<<<<< HEAD
-        originalTrooperCount = val;
-        troopersShooting = val;
-=======
         if (loc == LOC_INFANTRY) {
-            menStarting = val;
-            menShooting = val;
-        }
->>>>>>> ff4b5a83
+            originalTrooperCount = val;
+            troopersShooting = val;
+        }
         super.initializeInternal(val, loc);
     }
 
     @Override
     public void autoSetInternal() {
-<<<<<<< HEAD
         initializeInternal(squadSize * squadCount, LOC_INFANTRY);
-=======
-        initializeInternal(squadsize * squadn, LOC_INFANTRY);
->>>>>>> ff4b5a83
     }
 
     @Override
@@ -712,10 +699,6 @@
 
     @Override
     public boolean isSecondaryArcWeapon(int wn) {
-<<<<<<< HEAD
-        // Infantry can fire all around themselves. But field guns act like turret mounted on a tank
-=======
->>>>>>> ff4b5a83
         return (getEquipment(wn).getLocation() == LOC_FIELD_GUNS) && !hasActiveFieldArtillery();
     }
 
@@ -801,9 +784,6 @@
         troopersShooting = activeTroopers;
     }
 
-<<<<<<< HEAD
-    /** @return The number of troopers in the platoon before damage of the current phase is applied. */
-=======
     /**
      * Marks field guns and artillery as hit according to their crew requirement when losing troopers. Having
      * them destroyed requires a later call of {@link #applyDamage()}. This method does not restore FG/FA when
@@ -818,7 +798,7 @@
         filteredWeaponList.removeIf(Mounted::isDestroyed);
         for (Mounted weapon : filteredWeaponList) {
             totalCrewNeeded += requiredCrewForFieldGun((WeaponType) weapon.getType());
-            if (totalCrewNeeded > men) {
+            if (totalCrewNeeded > activeTroopers) {
                 weapon.setHit(true);
             }
         }
@@ -834,8 +814,8 @@
         for (Mounted weapon : weaponList) {
             if ((weapon.getLocation() == LOC_FIELD_GUNS) && (weapon.getType() instanceof WeaponType)) {
                 totalCrewNeeded += requiredCrewForFieldGun((WeaponType) weapon.getType());
-                weapon.setHit(totalCrewNeeded > men);
-                weapon.setDestroyed(totalCrewNeeded > men);
+                weapon.setHit(totalCrewNeeded > activeTroopers);
+                weapon.setDestroyed(totalCrewNeeded > activeTroopers);
             }
         }
     }
@@ -849,10 +829,7 @@
         return weaponType.hasFlag(WeaponType.F_ARTILLERY) ? roundedWeight : Math.max(2, roundedWeight);
     }
 
-    /**
-     * Get the number of men in the platoon (before damage is applied).
-     */
->>>>>>> ff4b5a83
+    /** @return The number of troopers in the platoon before damage of the current phase is applied. */
     public int getShootingStrength() {
         return troopersShooting;
     }
