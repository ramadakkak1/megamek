--- conflicted
+++ resolved
@@ -81,11 +81,7 @@
         setModelData("safeThrust", aero.getWalkMP());
         setModelData("maxThrust", aero.getRunMP());
         setModelData("si", aero.get0SI());
-<<<<<<< HEAD
-        setModelData("vstolMass", aero.getVSTOLGearTonnage());
-=======
         setModelData("vstolMass", testAero.getWeightMisc());
->>>>>>> f895c343
         setModelData("hsCount",
                 aero.getHeatType() == Aero.HEAT_DOUBLE ? aero.getOHeatSinks() + " [" + (aero.getOHeatSinks() * 2) + "]"
                         : aero.getOHeatSinks());
