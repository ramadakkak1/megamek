--- conflicted
+++ resolved
@@ -281,7 +281,6 @@
             return String.valueOf(TechConstants.T_SIMPLE_EXPERIMENTAL + 1);
         }
     }
-<<<<<<< HEAD
 
     @Override
     public int getPointValue() {
@@ -373,9 +372,6 @@
         return role;
     }
 
-=======
-    
->>>>>>> 0c736eb3
     public void setFullAccurateUnitType(String type) {
         fullAccurateUnitType = type;
     }
@@ -463,7 +459,7 @@
     public void setStandardYear(int year) {
         stdTechYear = year;
     }
-    
+
     public void setCanon(boolean canon) {
         this.canon = canon;
     }
@@ -648,82 +644,82 @@
     public void setSuitWeight(double suitWeight) {
         this.suitWeight = suitWeight;
     }
-    
+
 	public String getExtinctRange() {
 		return extinctRange;
 	}
 
+    public void setAsUnitType(ASUnitType asUnitType) {
+        this.asUnitType = asUnitType;
+    }
+
+    public void setSize(int size) {
+        this.size = size;
+    }
+
+    public void setTmm(int tmm) {
+        this.tmm = tmm;
+    }
+
+    public void setMovement(Map<String, Integer> movement) {
+        this.movement = movement;
+    }
+
+    public void setPrimaryMovementMode(String primaryMovementMode) {
+        this.primaryMovementMode = primaryMovementMode;
+    }
+
+    public void setStandardDamage(ASDamageVector standardDamage) {
+        this.standardDamage = standardDamage;
+    }
+
+    public void setOverheat(int overheat) {
+        this.overheat = overheat;
+    }
+
+    public void setFrontArc(ASSpecialAbilityCollection frontArc) {
+        this.frontArc = frontArc;
+    }
+
+    public void setLeftArc(ASSpecialAbilityCollection leftArc) {
+        this.leftArc = leftArc;
+    }
+
+    public void setRightArc(ASSpecialAbilityCollection rightArc) {
+        this.rightArc = rightArc;
+    }
+
+    public void setRearArc(ASSpecialAbilityCollection rearArc) {
+        this.rearArc = rearArc;
+    }
+
+    public void setThreshold(int threshold) {
+        this.threshold = threshold;
+    }
+
+    public void setFullArmor(int fullArmor) {
+        this.fullArmor = fullArmor;
+    }
+
+    public void setFullStructure(int fullStructure) {
+        this.fullStructure = fullStructure;
+    }
+
+    public void setSquadSize(int squadSize) {
+        this.squadSize = squadSize;
+    }
+
+    public void setSpecialAbilities(ASSpecialAbilityCollection specialAbilities) {
+        this.specialAbilities = specialAbilities;
+    }
+
+    public void setUnitRole(UnitRole role) {
+        this.role = role;
+    }
+
 	public void setExtinctRange(String extinctRange) {
 		this.extinctRange = extinctRange;
 	}
-
-    public void setAsUnitType(ASUnitType asUnitType) {
-        this.asUnitType = asUnitType;
-    }
-
-    public void setSize(int size) {
-        this.size = size;
-    }
-
-    public void setTmm(int tmm) {
-        this.tmm = tmm;
-    }
-
-    public void setMovement(Map<String, Integer> movement) {
-        this.movement = movement;
-    }
-
-    public void setPrimaryMovementMode(String primaryMovementMode) {
-        this.primaryMovementMode = primaryMovementMode;
-    }
-
-    public void setStandardDamage(ASDamageVector standardDamage) {
-        this.standardDamage = standardDamage;
-    }
-
-    public void setOverheat(int overheat) {
-        this.overheat = overheat;
-    }
-
-    public void setFrontArc(ASSpecialAbilityCollection frontArc) {
-        this.frontArc = frontArc;
-    }
-
-    public void setLeftArc(ASSpecialAbilityCollection leftArc) {
-        this.leftArc = leftArc;
-    }
-
-    public void setRightArc(ASSpecialAbilityCollection rightArc) {
-        this.rightArc = rightArc;
-    }
-
-    public void setRearArc(ASSpecialAbilityCollection rearArc) {
-        this.rearArc = rearArc;
-    }
-
-    public void setThreshold(int threshold) {
-        this.threshold = threshold;
-    }
-
-    public void setFullArmor(int fullArmor) {
-        this.fullArmor = fullArmor;
-    }
-
-    public void setFullStructure(int fullStructure) {
-        this.fullStructure = fullStructure;
-    }
-
-    public void setSquadSize(int squadSize) {
-        this.squadSize = squadSize;
-    }
-
-    public void setSpecialAbilities(ASSpecialAbilityCollection specialAbilities) {
-        this.specialAbilities = specialAbilities;
-    }
-
-    public void setUnitRole(UnitRole role) {
-        this.role = role;
-    }
 
     @Override
     public boolean equals(Object obj) {
