--- conflicted
+++ resolved
@@ -47,8 +47,6 @@
         setDriveCoreType(DRIVE_CORE_COMPACT);
     }
     
-<<<<<<< HEAD
-=======
     //ASEW Missile Effects, per location
     //Values correspond to Locations, as seen above: NOS,FLS,FRS,AFT,ALS,ARS,LBS,RBS
     private int asewAffectedTurns[] = { 0, 0, 0, 0, 0, 0, 0, 0};
@@ -75,28 +73,6 @@
     }
  
     
-    @Override
-    public double getStrategicFuelUse() {
-    	double tonsperday = 0;
-    	
-    	
-    	if (weight >= 200000) {
-    		tonsperday = 39.52;
-    		return tonsperday;
-    	} else if (weight >= 100000) {
-    		tonsperday = 19.75;
-    		return tonsperday;
-    	} else if (weight >= 50000) {
-    		tonsperday = 9.77;
-    		return tonsperday;
-    	} else if (weight >= 2000) {
-    		tonsperday = 2.82;
-    		return tonsperday;
-    	}
-    	return tonsperday;
-    }
-
->>>>>>> 86e467bf
     private static final TechAdvancement TA_WARSHIP = new TechAdvancement(TECH_BASE_ALL)
             .setISAdvancement(2295, 2305, DATE_NONE, 2950, 3050)
             .setClanAdvancement(2295, 2305).setApproximate(true, false, false, false, false)
