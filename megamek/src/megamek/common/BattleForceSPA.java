<<<<<<< HEAD
/*
 * Copyright (c) 2021 - The MegaMek Team. All Rights Reserved.
 *
 * This file is part of MegaMek.
 *
 * MegaMek is free software: you can redistribute it and/or modify
 * it under the terms of the GNU General Public License as published by
 * the Free Software Foundation, either version 3 of the License, or
 * (at your option) any later version.
 *
 * MegaMek is distributed in the hope that it will be useful,
 * but WITHOUT ANY WARRANTY; without even the implied warranty of
 * MERCHANTABILITY or FITNESS FOR A PARTICULAR PURPOSE. See the
 * GNU General Public License for more details.
 *
 * You should have received a copy of the GNU General Public License
 * along with MegaMek. If not, see <http://www.gnu.org/licenses/>.
 */
=======
>>>>>>> d90e92ab
package megamek.common;

import java.util.Arrays;
import java.util.EnumMap;

/**
 * @author Neoancient
 */
public enum BattleForceSPA {
<<<<<<< HEAD
    //From StratOps
    PRB, AC, AFC, AT, ATxD, AMP, AECM, AM, AMS, ARTAIS, ARTAC, ARTBA,
=======
    // From StratOps
    PRB, AFC, AT, ATxD, AMP, AECM, AM, AMS, ARTAIS, ARTAC, ARTBA,
>>>>>>> d90e92ab
    ARTCM5, ARTCM7, ARTCM9, ARTCM12, ARTT, ARTS, ARTLT, ARTTC, ARTSC, ARTLTC, ARM, ARS, ATMO,
    BAR, BFC, BHJ, SHLD, BH, BOMB, BT, BRID, C3BSS, C3BSM, C3EM, C3M, C3RS, C3S, C3I, CAR,
    CK, CT, CTxD, CASE, CASEII, D, DRO, DCC, DT, ES, ECM, ENE, ENG, FLK,
    SEAL, XMEC, FR, FD, HT, HELI, HPG, IATM, INARC, IF, ITSM, IT,
    KF, LG, LEAD, LPRB, LECM, LRM, LTAG, LF, MAG, MT, MTxD, MEC, MEL, MAS, LMAS, MDS, MSW,
    MASH, MFB, MHQ, SNARC, CNARC, NC3, ORO, OMNI, PNT,
<<<<<<< HEAD
    PT, PTxD, RAIL, RCN, REAR, REL, RSD, SAW, SCR, SRCH, SRM, ST, STxD, SDS, SOA, SPC, STL, SLG, TAG, MTAS, BTAS,
    TELE, TSM, TUR, TOR, UMU, VRT, VTM, VTMxD, VTH, VTHxD, VTS, VTSxD, VLG, VSTOL, WAT,
    ABA, BRA, BHJ2, BHJ3, BIM, DN, GLD, IRA, LAM, MCS, UCS, NOVA, CASEP, QV, RHS,
    RAMS, ECS, DJ, HJ, RBT, JAM, TSEMP, TSEMPO, TSI, VR,
    // Battleforce only
    ATAC, DB, PL, TCP,
    //TODO: PL, DB do not exist, TCP = Triple-Core Processor?
    // AlphaStrike only
    CRW, CR, DUN, EE, FC, FF, MTN, OVL, PARA, TSMX, RCA, RFA, HTC, TRN, SUBS, SUBW, JMPS, JMPW,
    // Strategic Battleforce only
    AC3, CAP, COM, SCAP, FUEL, MSL, SDCS
=======
    PT, PTxD, RAIL, RCN, RSD, SAW, SCR, SRCH, ST, STxD, SDS, SOA, SPC, STL, SLG, TAG, MTA, BTA,
    TELE, TSM, UMU, VRT, VTM, VTMxD, VTH, VTHxD, VTS, VTSxD, VLG, VSTOL, WAT,
    // From IOps
    ABA, BRA, BHJ2, BHJ3, BIM, DN, GLD, IRA, LAM, MCS, UCS, NOVA, CASEP, QV, RHS,
    RAMS, ECS, DJ, HJ, RBT, JAM, TSEMP, TSEMPO, TSI, VR,
    // Battleforce only
    ATAC, DB, EEE, PL, TCP,
    // AlphaStrike only
    CRW, CR, DUN, EE, FC, FF, MTN, OVL, PARA, TSMX, RCA, RFA, HTC, TRN,
>>>>>>> d90e92ab
    ;
    
    static EnumMap<BattleForceSPA, BattleForceSPA> transportBayDoors;
    static {
        transportBayDoors = new EnumMap<>(BattleForceSPA.class);
        transportBayDoors.put(AT, ATxD);
        transportBayDoors.put(CT, CTxD);
        transportBayDoors.put(MT, MTxD);
        transportBayDoors.put(PT, PTxD);
        transportBayDoors.put(ST, STxD);
        transportBayDoors.put(VTM, VTMxD);
        transportBayDoors.put(VTH, VTHxD);
        transportBayDoors.put(VTS, VTSxD);
    }
    
    public boolean usedByBattleForce() {
        return ordinal() < CRW.ordinal();
    }
    
    public boolean usedByAlphaStrike() {
        return ordinal() < ATAC.ordinal() || ordinal() >= CRW.ordinal();
    }
    
    public boolean isDoor() {
        return name().endsWith("xD");
    }
    
    public BattleForceSPA getDoor() {
        return transportBayDoors.get(this);
    }
    
    public boolean isArtillery() {
        return ordinal() <= ARTLTC.ordinal() && ordinal() >= ARTAIS.ordinal();
    }
    
    @Override
    public String toString() {
        String spaName = super.toString();
        if (isArtillery()) {
            spaName += "-";
        }
        if (this == TSEMPO) {
            spaName = "TSEMP-O";
        }
        return spaName;
    }
    
    public static BattleForceSPA getSPAForDmgClass(int dmgClass) {
        switch (dmgClass) {
            case WeaponType.BFCLASS_LRM:
                return LRM;
            case WeaponType.BFCLASS_SRM:
                return SRM;
            case WeaponType.BFCLASS_AC:
                return AC;
            case WeaponType.BFCLASS_FLAK:
                return FLK;
            case WeaponType.BFCLASS_IATM:
                return IATM;
            case WeaponType.BFCLASS_TORP:
                return TOR;
            case WeaponType.BFCLASS_REL:
                return REL;
            default:
                return null;
        }
    }

    /** Returns true if this SPA is equal to any of the given SPAs. */
    public boolean isAnyOf(BattleForceSPA spa, BattleForceSPA... furtherSpas) {
        return (this == spa) || Arrays.stream(furtherSpas).anyMatch(s -> this == s);
    }

}<|MERGE_RESOLUTION|>--- conflicted
+++ resolved
@@ -1,4 +1,3 @@
-<<<<<<< HEAD
 /*
  * Copyright (c) 2021 - The MegaMek Team. All Rights Reserved.
  *
@@ -17,8 +16,6 @@
  * You should have received a copy of the GNU General Public License
  * along with MegaMek. If not, see <http://www.gnu.org/licenses/>.
  */
-=======
->>>>>>> d90e92ab
 package megamek.common;
 
 import java.util.Arrays;
@@ -28,20 +25,14 @@
  * @author Neoancient
  */
 public enum BattleForceSPA {
-<<<<<<< HEAD
     //From StratOps
     PRB, AC, AFC, AT, ATxD, AMP, AECM, AM, AMS, ARTAIS, ARTAC, ARTBA,
-=======
-    // From StratOps
-    PRB, AFC, AT, ATxD, AMP, AECM, AM, AMS, ARTAIS, ARTAC, ARTBA,
->>>>>>> d90e92ab
     ARTCM5, ARTCM7, ARTCM9, ARTCM12, ARTT, ARTS, ARTLT, ARTTC, ARTSC, ARTLTC, ARM, ARS, ATMO,
     BAR, BFC, BHJ, SHLD, BH, BOMB, BT, BRID, C3BSS, C3BSM, C3EM, C3M, C3RS, C3S, C3I, CAR,
     CK, CT, CTxD, CASE, CASEII, D, DRO, DCC, DT, ES, ECM, ENE, ENG, FLK,
     SEAL, XMEC, FR, FD, HT, HELI, HPG, IATM, INARC, IF, ITSM, IT,
     KF, LG, LEAD, LPRB, LECM, LRM, LTAG, LF, MAG, MT, MTxD, MEC, MEL, MAS, LMAS, MDS, MSW,
     MASH, MFB, MHQ, SNARC, CNARC, NC3, ORO, OMNI, PNT,
-<<<<<<< HEAD
     PT, PTxD, RAIL, RCN, REAR, REL, RSD, SAW, SCR, SRCH, SRM, ST, STxD, SDS, SOA, SPC, STL, SLG, TAG, MTAS, BTAS,
     TELE, TSM, TUR, TOR, UMU, VRT, VTM, VTMxD, VTH, VTHxD, VTS, VTSxD, VLG, VSTOL, WAT,
     ABA, BRA, BHJ2, BHJ3, BIM, DN, GLD, IRA, LAM, MCS, UCS, NOVA, CASEP, QV, RHS,
@@ -53,17 +44,6 @@
     CRW, CR, DUN, EE, FC, FF, MTN, OVL, PARA, TSMX, RCA, RFA, HTC, TRN, SUBS, SUBW, JMPS, JMPW,
     // Strategic Battleforce only
     AC3, CAP, COM, SCAP, FUEL, MSL, SDCS
-=======
-    PT, PTxD, RAIL, RCN, RSD, SAW, SCR, SRCH, ST, STxD, SDS, SOA, SPC, STL, SLG, TAG, MTA, BTA,
-    TELE, TSM, UMU, VRT, VTM, VTMxD, VTH, VTHxD, VTS, VTSxD, VLG, VSTOL, WAT,
-    // From IOps
-    ABA, BRA, BHJ2, BHJ3, BIM, DN, GLD, IRA, LAM, MCS, UCS, NOVA, CASEP, QV, RHS,
-    RAMS, ECS, DJ, HJ, RBT, JAM, TSEMP, TSEMPO, TSI, VR,
-    // Battleforce only
-    ATAC, DB, EEE, PL, TCP,
-    // AlphaStrike only
-    CRW, CR, DUN, EE, FC, FF, MTN, OVL, PARA, TSMX, RCA, RFA, HTC, TRN,
->>>>>>> d90e92ab
     ;
     
     static EnumMap<BattleForceSPA, BattleForceSPA> transportBayDoors;
@@ -94,11 +74,11 @@
     public BattleForceSPA getDoor() {
         return transportBayDoors.get(this);
     }
-    
+
     public boolean isArtillery() {
         return ordinal() <= ARTLTC.ordinal() && ordinal() >= ARTAIS.ordinal();
     }
-    
+
     @Override
     public String toString() {
         String spaName = super.toString();
@@ -110,7 +90,7 @@
         }
         return spaName;
     }
-    
+
     public static BattleForceSPA getSPAForDmgClass(int dmgClass) {
         switch (dmgClass) {
             case WeaponType.BFCLASS_LRM:
