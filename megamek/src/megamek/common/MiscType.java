/**
 * * MegaMek - Copyright (C) 2000,2001,2002,2003,2004,2005 Ben Mazur
 * (bmazur@sev.org)
 *
 * This program is free software; you can redistribute it and/or modify it under
 * the terms of the GNU General Public License as published by the Free Software
 * Foundation; either version 2 of the License, or (at your option) any later
 * version.
 *
 * This program is distributed in the hope that it will be useful, but WITHOUT
 * ANY WARRANTY; without even the implied warranty of MERCHANTABILITY or FITNESS
 * FOR A PARTICULAR PURPOSE. See the GNU General Public License for more
 * details.
 */

/**
 * MiscType.java
 *
 * Created on April 2, 2002, 12:15 PM
 */

package megamek.common;

import java.math.BigInteger;

import megamek.common.verifier.TestEntity;
import megamek.common.weapons.CLERPPC;
import megamek.common.weapons.ISERPPC;
import megamek.common.weapons.ISHeavyPPC;
import megamek.common.weapons.ISLightPPC;
import megamek.common.weapons.ISPPC;
import megamek.common.weapons.ISSnubNosePPC;

/**
 * @author Ben
 * @version
 */
public class MiscType extends EquipmentType {
    // equipment flags (okay, like every type of equipment has its own flag)
    public static final BigInteger F_HEAT_SINK = BigInteger.valueOf(1)
            .shiftLeft(0);
    public static final BigInteger F_DOUBLE_HEAT_SINK = BigInteger.valueOf(1)
            .shiftLeft(1);
    public static final BigInteger F_JUMP_JET = BigInteger.valueOf(1)
            .shiftLeft(2);
    public static final BigInteger F_CASE = BigInteger.valueOf(1).shiftLeft(3);
    public static final BigInteger F_MASC = BigInteger.valueOf(1).shiftLeft(4);
    public static final BigInteger F_TSM = BigInteger.valueOf(1).shiftLeft(5);
    public static final BigInteger F_LASER_HEAT_SINK = BigInteger.valueOf(1)
            .shiftLeft(6);
    public static final BigInteger F_C3S = BigInteger.valueOf(1).shiftLeft(7);
    public static final BigInteger F_C3I = BigInteger.valueOf(1).shiftLeft(8);
    public static final BigInteger F_ARTEMIS = BigInteger.valueOf(1).shiftLeft(
            9);
    public static final BigInteger F_TARGCOMP = BigInteger.valueOf(1)
            .shiftLeft(10);
    public static final BigInteger F_ANGEL_ECM = BigInteger.valueOf(1)
            .shiftLeft(11);
    public static final BigInteger F_BOARDING_CLAW = BigInteger.valueOf(1)
            .shiftLeft(12);
    public static final BigInteger F_VACUUM_PROTECTION = BigInteger.valueOf(1)
            .shiftLeft(13);
    public static final BigInteger F_MAGNET_CLAW = BigInteger.valueOf(1)
            .shiftLeft(14);
    public static final BigInteger F_FIRE_RESISTANT = BigInteger.valueOf(1)
            .shiftLeft(15);
    public static final BigInteger F_STEALTH = BigInteger.valueOf(1).shiftLeft(
            16);
    public static final BigInteger F_MINE = BigInteger.valueOf(1).shiftLeft(17);
    public static final BigInteger F_TOOLS = BigInteger.valueOf(1)
            .shiftLeft(18);
    public static final BigInteger F_MAGNETIC_CLAMP = BigInteger.valueOf(1)
            .shiftLeft(19);
    public static final BigInteger F_PARAFOIL = BigInteger.valueOf(1)
            .shiftLeft(20);
    public static final BigInteger F_FERRO_FIBROUS = BigInteger.valueOf(1)
            .shiftLeft(21);
    public static final BigInteger F_ENDO_STEEL = BigInteger.valueOf(1)
            .shiftLeft(22);
    public static final BigInteger F_AP_POD = BigInteger.valueOf(1).shiftLeft(
            23);
    public static final BigInteger F_SEARCHLIGHT = BigInteger.valueOf(1)
            .shiftLeft(24);
    public static final BigInteger F_CLUB = BigInteger.valueOf(1).shiftLeft(25);
    public static final BigInteger F_HAND_WEAPON = BigInteger.valueOf(1)
            .shiftLeft(26);
    public static final BigInteger F_COWL = BigInteger.valueOf(1).shiftLeft(27);
    public static final BigInteger F_JUMP_BOOSTER = BigInteger.valueOf(1)
            .shiftLeft(28);
    public static final BigInteger F_HARJEL = BigInteger.valueOf(1).shiftLeft(
            29);
    public static final BigInteger F_UMU = BigInteger.valueOf(1).shiftLeft(30);
    public static final BigInteger F_COOLANT_SYSTEM = BigInteger.valueOf(1)
            .shiftLeft(31);
    public static final BigInteger F_SPIKES = BigInteger.valueOf(1).shiftLeft(
            32);
    public static final BigInteger F_COMMUNICATIONS = BigInteger.valueOf(1)
            .shiftLeft(33);
    public static final BigInteger F_PPC_CAPACITOR = BigInteger.valueOf(1)
            .shiftLeft(34);
    public static final BigInteger F_REFLECTIVE = BigInteger.valueOf(1)
            .shiftLeft(35);
    public static final BigInteger F_REACTIVE = BigInteger.valueOf(1)
            .shiftLeft(36);
    public static final BigInteger F_CASEII = BigInteger.valueOf(1).shiftLeft(
            37);
    public static final BigInteger F_LIFTHOIST = BigInteger.valueOf(1)
            .shiftLeft(38);
    public static final BigInteger F_ENVIRONMENTAL_SEALING = BigInteger
            .valueOf(1).shiftLeft(39);
    public static final BigInteger F_ARMORED_CHASSIS = BigInteger.valueOf(1)
            .shiftLeft(40);
    public static final BigInteger F_TRACTOR_MODIFICATION = BigInteger.valueOf(
            1).shiftLeft(41);
    public static final BigInteger F_ACTUATOR_ENHANCEMENT_SYSTEM = BigInteger
            .valueOf(1).shiftLeft(42);
    public static final BigInteger F_ECM = BigInteger.valueOf(1).shiftLeft(43);
    public static final BigInteger F_BAP = BigInteger.valueOf(1).shiftLeft(44);
    public static final BigInteger F_MODULAR_ARMOR = BigInteger.valueOf(1)
            .shiftLeft(45);
    public static final BigInteger F_TALON = BigInteger.valueOf(1)
            .shiftLeft(46);
    public static final BigInteger F_VISUAL_CAMO = BigInteger.valueOf(1)
            .shiftLeft(47);
    public static final BigInteger F_APOLLO = BigInteger.valueOf(1).shiftLeft(
            48);
    public static final BigInteger F_INDUSTRIAL_TSM = BigInteger.valueOf(1)
            .shiftLeft(49);
    public static final BigInteger F_NULLSIG = BigInteger.valueOf(1).shiftLeft(
            50);
    public static final BigInteger F_VOIDSIG = BigInteger.valueOf(1).shiftLeft(
            51);
    public static final BigInteger F_CHAMELEON_SHIELD = BigInteger.valueOf(1)
            .shiftLeft(52);
    public static final BigInteger F_VIBROCLAW = BigInteger.valueOf(1)
            .shiftLeft(53);
    public static final BigInteger F_SINGLE_HEX_ECM = BigInteger.valueOf(1)
            .shiftLeft(54);
    public static final BigInteger F_EJECTION_SEAT = BigInteger.valueOf(1)
            .shiftLeft(55);
    public static final BigInteger F_SALVAGE_ARM = BigInteger.valueOf(1)
            .shiftLeft(56);
    public static final BigInteger F_PARTIAL_WING = BigInteger.valueOf(1)
            .shiftLeft(57);
    public static final BigInteger F_FERRO_LAMELLOR = BigInteger.valueOf(1)
            .shiftLeft(58);
    public static final BigInteger F_ARTEMIS_V = BigInteger.valueOf(1)
            .shiftLeft(59);
    // TODO: Implement me, so far only construction data
    public static final BigInteger F_TRACKS = BigInteger.valueOf(1).shiftLeft(
            60);
    // TODO: Implement me, so far only construction data
    public static final BigInteger F_MASS = BigInteger.valueOf(1).shiftLeft(61);
    // TODO: Implement me, so far only construction data
    public static final BigInteger F_CARGO = BigInteger.valueOf(1)
            .shiftLeft(62);
    // TODO: Implement me, so far only construction data
    public static final BigInteger F_DUMPER = BigInteger.valueOf(1).shiftLeft(
            63);
    // TODO: Implement me, so far only construction data
    public static final BigInteger F_MASH = BigInteger.valueOf(1).shiftLeft(64);
    public static final BigInteger F_BA_EQUIPMENT = BigInteger.valueOf(1)
            .shiftLeft(65);
    public static final BigInteger F_MECH_EQUIPMENT = BigInteger.valueOf(1)
            .shiftLeft(66);
    public static final BigInteger F_TANK_EQUIPMENT = BigInteger.valueOf(1)
            .shiftLeft(67);
    public static final BigInteger F_AERO_EQUIPMENT = BigInteger.valueOf(1)
            .shiftLeft(68);
    public static final BigInteger F_SUPPORT_TANK_EQUIPMENT = BigInteger
            .valueOf(1).shiftLeft(69);
    public static final BigInteger F_PROTOMECH_EQUIPMENT = BigInteger
            .valueOf(1).shiftLeft(70);
    public static final BigInteger F_ARMORED_GLOVE = BigInteger.valueOf(1)
            .shiftLeft(71);
    public static final BigInteger F_BASIC_MANIPULATOR = BigInteger.valueOf(1)
            .shiftLeft(72);
    public static final BigInteger F_BATTLE_CLAW = BigInteger.valueOf(1)
            .shiftLeft(73);
    public static final BigInteger F_AP_MOUNT = BigInteger.valueOf(1)
            .shiftLeft(74);
    public static final BigInteger F_MAST_MOUNT = BigInteger.valueOf(1)
            .shiftLeft(75);
    public static final BigInteger F_FUEL = BigInteger.valueOf(1).shiftLeft(76);
    public static final BigInteger F_BLUE_SHIELD = BigInteger.valueOf(1)
            .shiftLeft(77);
    public static final BigInteger F_BASIC_FIRECONTROL = BigInteger.valueOf(1)
            .shiftLeft(78);
    public static final BigInteger F_ADVANCED_FIRECONTROL = BigInteger.valueOf(
            1).shiftLeft(79);
    public static final BigInteger F_ENDO_COMPOSITE = BigInteger.valueOf(1)
            .shiftLeft(80);
    public static final BigInteger F_LASER_INSULATOR = BigInteger.valueOf(1)
            .shiftLeft(81);
    public static final BigInteger F_LIQUID_CARGO = BigInteger.valueOf(1)
            .shiftLeft(82);
    public static final BigInteger F_WATCHDOG = BigInteger.valueOf(1)
            .shiftLeft(83);
    public static final BigInteger F_EW_EQUIPMENT = BigInteger.valueOf(1)
            .shiftLeft(84);
    public static final BigInteger F_CCM = BigInteger.valueOf(1).shiftLeft(85);
    public static final BigInteger F_HITCH = BigInteger.valueOf(1)
            .shiftLeft(86);
    public static final BigInteger F_FLOTATION_HULL = BigInteger.valueOf(1)
            .shiftLeft(87);
    public static final BigInteger F_LIMITED_AMPHIBIOUS = BigInteger.valueOf(1)
            .shiftLeft(88);
    public static final BigInteger F_FULLY_AMPHIBIOUS = BigInteger.valueOf(1)
            .shiftLeft(89);
    public static final BigInteger F_DUNE_BUGGY = BigInteger.valueOf(1)
            .shiftLeft(90);
    public static final BigInteger F_SHOULDER_TURRET = BigInteger.valueOf(1)
            .shiftLeft(91);
    public static final BigInteger F_HEAD_TURRET = BigInteger.valueOf(1)
            .shiftLeft(92);
    public static final BigInteger F_QUAD_TURRET = BigInteger.valueOf(1)
            .shiftLeft(93);
    public static final BigInteger F_SPACE_ADAPTATION = BigInteger.valueOf(1)
            .shiftLeft(94);
    public static final BigInteger F_CUTTING_TORCH = BigInteger.valueOf(1)
            .shiftLeft(95);
    public static final BigInteger F_OFF_ROAD = BigInteger.valueOf(1)
            .shiftLeft(96);
    public static final BigInteger F_C3SBS = BigInteger.valueOf(1)
            .shiftLeft(97);
    public static final BigInteger F_VTOL_EQUIPMENT = BigInteger.valueOf(1)
            .shiftLeft(98);
    public static final BigInteger F_NAVAL_C3 = BigInteger.valueOf(1)
            .shiftLeft(99);
    public static final BigInteger F_MINESWEEPER = BigInteger.valueOf(1)
            .shiftLeft(100);
    public static final BigInteger F_MOBILE_HPG = BigInteger.valueOf(1)
            .shiftLeft(101);
    public static final BigInteger F_FIELD_KITCHEN = BigInteger.valueOf(1)
            .shiftLeft(102);
    public static final BigInteger F_MOBILE_FIELD_BASE = BigInteger.valueOf(1)
            .shiftLeft(103);
    // TODO: add game rules for the following imagers/radars, construction data
    // only
    public static final BigInteger F_HIRES_IMAGER = BigInteger.valueOf(1)
            .shiftLeft(104);
    public static final BigInteger F_HYPERSPECTRAL_IMAGER = BigInteger.valueOf(
            1).shiftLeft(105);
    public static final BigInteger F_INFRARED_IMAGER = BigInteger.valueOf(1)
            .shiftLeft(106);
    public static final BigInteger F_LOOKDOWN_RADAR = BigInteger.valueOf(1)
            .shiftLeft(107);

    public static final BigInteger F_COMMAND_CONSOLE = BigInteger.valueOf(1)
            .shiftLeft(108);
    public static final BigInteger F_VSTOL_CHASSIS = BigInteger.valueOf(1)
            .shiftLeft(109);
    public static final BigInteger F_STOL_CHASSIS = BigInteger.valueOf(1)
            .shiftLeft(110);
    public static final BigInteger F_SPONSON_TURRET = BigInteger.valueOf(1)
            .shiftLeft(111);
    public static final BigInteger F_ARMORED_MOTIVE_SYSTEM = BigInteger
            .valueOf(1).shiftLeft(112);
    public static final BigInteger F_CHASSIS_MODIFICATION = BigInteger.valueOf(
            1).shiftLeft(113);
    public static final BigInteger F_CHAFF_POD = BigInteger.valueOf(1)
            .shiftLeft(114);
    public static final BigInteger F_DRONE_CARRIER_CONTROL = BigInteger
            .valueOf(1).shiftLeft(115);
    public static final BigInteger F_DRONE_EXTRA = BigInteger.valueOf(1)
            .shiftLeft(116);
    public static final BigInteger F_MASH_EXTRA = BigInteger.valueOf(1)
            .shiftLeft(117);
    public static final BigInteger F_JET_BOOSTER = BigInteger.valueOf(1)
            .shiftLeft(118);
    public static final BigInteger F_SENSOR_DISPENSER = BigInteger.valueOf(1)
            .shiftLeft(119);
    public static final BigInteger F_DRONE_OPERATING_SYSTEM = BigInteger
            .valueOf(1).shiftLeft(120);
    public static final BigInteger F_RECON_CAMERA = BigInteger.valueOf(1)
            .shiftLeft(121);
    public static final BigInteger F_COMBAT_VEHICLE_ESCAPE_POD = BigInteger
            .valueOf(1).shiftLeft(122);
    public static final BigInteger F_DETACHABLE_WEAPON_PACK = BigInteger
            .valueOf(1).shiftLeft(123);
    public static final BigInteger F_HEAT_SENSOR = BigInteger.valueOf(1)
            .shiftLeft(124);
    public static final BigInteger F_EXTENDED_LIFESUPPORT = BigInteger.valueOf(
            1).shiftLeft(125);
    public static final BigInteger F_SPRAYER = BigInteger.valueOf(1).shiftLeft(
            126);
    public static final BigInteger F_ELECTRIC_DISCHARGE_ARMOR = BigInteger
            .valueOf(1).shiftLeft(127);
    public static final BigInteger F_MECHANICAL_JUMP_BOOSTER = BigInteger
            .valueOf(1).shiftLeft(128);
    public static final BigInteger F_TRAILER_MODIFICATION = BigInteger.valueOf(
            1).shiftLeft(129);
    public static final BigInteger F_LARGE_COMM_SCANNER_SUITE = BigInteger
            .valueOf(1).shiftLeft(130);
    public static final BigInteger F_SMALL_COMM_SCANNER_SUITE = BigInteger
            .valueOf(1).shiftLeft(131);
    public static final BigInteger F_LIGHT_BRIDGE_LAYER = BigInteger.valueOf(1)
            .shiftLeft(132);
    public static final BigInteger F_MEDIUM_BRIDGE_LAYER = BigInteger
            .valueOf(1).shiftLeft(133);
    public static final BigInteger F_HEAVY_BRIDGE_LAYER = BigInteger.valueOf(1)
            .shiftLeft(134);
    public static final BigInteger F_BA_SEARCHLIGHT = BigInteger.valueOf(1)
            .shiftLeft(135);
    public static final BigInteger F_BOOBY_TRAP = BigInteger.valueOf(1)
            .shiftLeft(136);
    public static final BigInteger F_SPLITABLE = BigInteger.valueOf(1)
            .shiftLeft(137);
    public static final BigInteger F_REFUELING_DROGUE = BigInteger.valueOf(1)
            .shiftLeft(138);
    public static final BigInteger F_BULLDOZER = BigInteger.valueOf(1)
            .shiftLeft(139);
    public static final BigInteger F_EXTERNAL_STORES_HARDPOINT = BigInteger
            .valueOf(1).shiftLeft(140);
    public static final BigInteger F_COMPACT_HEAT_SINK = BigInteger.valueOf(1)
            .shiftLeft(141);
    public static final BigInteger F_MANIPULATOR = BigInteger.valueOf(1)
            .shiftLeft(142);
    public static final BigInteger F_CARGOLIFTER = BigInteger.valueOf(1)
            .shiftLeft(143);
    public static final BigInteger F_PINTLE_TURRET = BigInteger.valueOf(1)
            .shiftLeft(144);
    public static final BigInteger F_IS_DOUBLE_HEAT_SINK_PROTOTYPE = BigInteger
            .valueOf(1).shiftLeft(145);
    public static final BigInteger F_NAVAL_TUG_ADAPTOR = BigInteger.valueOf(1)
            .shiftLeft(146);
    public static final BigInteger F_AMPHIBIOUS = BigInteger.valueOf(1)
            .shiftLeft(147);
    public static final BigInteger F_PROP = BigInteger.valueOf(1)
            .shiftLeft(148);
    public static final BigInteger F_ULTRA_LIGHT = BigInteger.valueOf(1)
            .shiftLeft(149);
    public static final BigInteger F_SPACE_MINE_DISPENSER = BigInteger.valueOf(
            1).shiftLeft(150);
    public static final BigInteger F_VEHICLE_MINE_DISPENSER = BigInteger
            .valueOf(1).shiftLeft(151);
    public static final BigInteger F_LIGHT_FERRO = BigInteger.valueOf(1)
            .shiftLeft(152);
    public static final BigInteger F_HEAVY_FERRO = BigInteger.valueOf(1)
            .shiftLeft(153);
    public static final BigInteger F_FERRO_FIBROUS_PROTO = BigInteger
            .valueOf(1).shiftLeft(154);
    public static final BigInteger F_REINFORCED = BigInteger.valueOf(1)
            .shiftLeft(155);
    public static final BigInteger F_COMPOSITE = BigInteger.valueOf(1)
            .shiftLeft(156);
    public static final BigInteger F_INDUSTRIAL_STRUCTURE = BigInteger.valueOf(
            1).shiftLeft(157);
    public static final BigInteger F_ENDO_STEEL_PROTO = BigInteger.valueOf(1)
            .shiftLeft(158);
    public static final BigInteger F_INDUSTRIAL_ARMOR = BigInteger.valueOf(1)
            .shiftLeft(159);
    public static final BigInteger F_HEAVY_INDUSTRIAL_ARMOR = BigInteger
            .valueOf(1).shiftLeft(160);
    public static final BigInteger F_PRIMITIVE_ARMOR = BigInteger.valueOf(1)
            .shiftLeft(161);
    public static final BigInteger F_HARDENED_ARMOR = BigInteger.valueOf(1)
            .shiftLeft(162);
    public static final BigInteger F_COMMERCIAL_ARMOR = BigInteger.valueOf(1)
            .shiftLeft(163);
    public static final BigInteger F_C3EM = BigInteger.valueOf(1)
            .shiftLeft(164);
    public static final BigInteger F_ANTI_PENETRATIVE_ABLATIVE = BigInteger
            .valueOf(1).shiftLeft(165);
    public static final BigInteger F_HEAT_DISSIPATING = BigInteger.valueOf(1)
            .shiftLeft(166);
    public static final BigInteger F_IMPACT_RESISTANT = BigInteger.valueOf(1)
            .shiftLeft(167);
    public static final BigInteger F_BALLISTIC_REINFORCED = BigInteger.valueOf(
            1).shiftLeft(168);
    public static final BigInteger F_HARJEL_II = BigInteger.valueOf(1)
            .shiftLeft(169);
    public static final BigInteger F_HARJEL_III = BigInteger.valueOf(1)
            .shiftLeft(170);
    public static final BigInteger F_RADICAL_HEATSINK = BigInteger.valueOf(1)
            .shiftLeft(171);
    public static final BigInteger F_BA_MANIPULATOR = BigInteger.valueOf(1)
            .shiftLeft(172);
    public static final BigInteger F_NOVA = BigInteger.valueOf(1)
            .shiftLeft(173);
    public static final BigInteger F_BOMB_BAY = BigInteger.valueOf(1)
            .shiftLeft(174);
    public static final BigInteger F_LIGHT_FLUID_SUCTION_SYSTEM = BigInteger
            .valueOf(1).shiftLeft(175);
    public static final BigInteger F_MONOCYCLE = BigInteger.valueOf(1)
            .shiftLeft(176);
    public static final BigInteger F_BICYCLE = BigInteger.valueOf(1).shiftLeft(
            177);
    public static final BigInteger F_CONVERTIBLE = BigInteger.valueOf(1)
            .shiftLeft(178);
    public static final BigInteger F_BATTLEMECH_NIU = BigInteger.valueOf(1)
            .shiftLeft(179);
    public static final BigInteger F_SNOWMOBILE = BigInteger.valueOf(1)
            .shiftLeft(180);
    public static final BigInteger F_LADDER = BigInteger.valueOf(1)
            .shiftLeft(181);
    public static final BigInteger F_LIFEBOAT = BigInteger.valueOf(1)
            .shiftLeft(182);
    public static final BigInteger F_FLUID_SUCTION_SYSTEM = BigInteger.valueOf(1)
            .shiftLeft(183);
    public static final BigInteger F_HYDROFOIL = BigInteger.valueOf(1)
            .shiftLeft(184);
    public static final BigInteger F_SUBMERSIBLE = BigInteger.valueOf(1)
            .shiftLeft(185);

    // Flag for BattleArmor Modular Equipment Adaptor
    public static final BigInteger F_BA_MEA = BigInteger.valueOf(1)
            .shiftLeft(186);

    //Flag for Infantry Equipment
    public static final BigInteger F_INF_EQUIPMENT = BigInteger.valueOf(1)
            .shiftLeft(187);
    public static final BigInteger F_SCM = BigInteger.valueOf(1).shiftLeft(188);
    public static final BigInteger F_VIRAL_JAMMER_HOMING = BigInteger
            .valueOf(1).shiftLeft(189);
    public static final BigInteger F_VIRAL_JAMMER_DECOY = BigInteger.valueOf(1)
            .shiftLeft(190);
    public static final BigInteger F_DRONE_CONTROL_CONSOLE = BigInteger
            .valueOf(1).shiftLeft(191);
    public static final BigInteger F_RISC_LASER_PULSE_MODULE = BigInteger
            .valueOf(1).shiftLeft(192);
    public static final BigInteger F_REMOTE_DRONE_COMMAND_CONSOLE = BigInteger
            .valueOf(1).shiftLeft(193);
    public static final BigInteger F_EMERGENCY_COOLANT_SYSTEM = BigInteger
            .valueOf(1).shiftLeft(194);
    public static final BigInteger F_BADC = BigInteger.valueOf(1)
    		.shiftLeft(195);
    public static final BigInteger F_REUSABLE = BigInteger.valueOf(1)
    		.shiftLeft(196);
   		
    public static final BigInteger F_BLOODHOUND = BigInteger.valueOf(1)
            .shiftLeft(197);
    public static final BigInteger F_ARMOR_KIT = BigInteger.valueOf(1)
<<<<<<< HEAD
    		.shiftLeft(198);
=======
            .shiftLeft(196);
>>>>>>> 98805a1f

    // Secondary Flags for Physical Weapons
    public static final long S_CLUB = 1L << 0; // BMR
    public static final long S_TREE_CLUB = 1L << 1;// BMR
    public static final long S_HATCHET = 1L << 2; // BMR
    public static final long S_SWORD = 1L << 3; // BMR
    public static final long S_MACE_THB = 1L << 4;// Tac Handbook version
    public static final long S_CLAW_THB = 1L << 5; // Not used yet, but...
    // Hey, it's all for
    // fun.
    public static final long S_MACE = 1L << 6;
    public static final long S_DUAL_SAW = 1L << 7;
    public static final long S_FLAIL = 1L << 8;
    public static final long S_PILE_DRIVER = 1L << 9;
    public static final long S_SHIELD_SMALL = 1L << 10;
    public static final long S_SHIELD_MEDIUM = 1L << 11;
    public static final long S_SHIELD_LARGE = 1L << 12;
    public static final long S_LANCE = 1L << 13;
    public static final long S_VIBRO_SMALL = 1L << 14;
    public static final long S_VIBRO_MEDIUM = 1L << 15;
    public static final long S_VIBRO_LARGE = 1L << 16;
    public static final long S_WRECKING_BALL = 1L << 17;
    public static final long S_BACKHOE = 1L << 18;
    public static final long S_COMBINE = 1L << 19; // TODO
    public static final long S_CHAINSAW = 1L << 20;
    public static final long S_ROCK_CUTTER = 1L << 21;
    // TODO
    public static final long S_BUZZSAW = 1L << 22; // Unbound;
    public static final long S_RETRACTABLE_BLADE = 1L << 23;
    public static final long S_CHAIN_WHIP = 1L << 24;
    public static final long S_SPOT_WELDER = 1L << 25; // TODO: add game rules
    public static final long S_MINING_DRILL = 1L << 26; // Miniatures

    public static final String S_ACTIVE_SHIELD = "Active";
    public static final String S_PASSIVE_SHIELD = "Passive";
    public static final String S_NO_SHIELD = "None";

    public static final String S_HARJEL_II_2F0R = "2F/0R";
    public static final String S_HARJEL_II_1F1R = "1F/1R";
    public static final String S_HARJEL_II_0F2R = "0F/2R";

    public static final String S_HARJEL_III_4F0R = "4F/0R";
    public static final String S_HARJEL_III_3F1R = "3F/1R";
    public static final String S_HARJEL_III_2F2R = "2F/2R";
    public static final String S_HARJEL_III_1F3R = "1F/3R";
    public static final String S_HARJEL_III_0F4R = "0F/4R";

    // Secondary damage for hand weapons.
    // These are differentiated from Physical Weapons using the F_CLUB flag
    // because the following weapons are treated as a punch attack, while
    // the above weapons are treated as club or hatchet attacks.
    // these are subtypes of F_HAND_WEAPON
    public static final long S_CLAW = 1L << 0; // Solaris 7
    // Rulebook; TODO

    // Secondary flags for infantry tools
    public static final long S_VIBROSHOVEL = 1L << 0; // can fortify hexes
    public static final long S_DEMOLITION_CHARGE = 1L << 1; // can demolish
    // buildings
    public static final long S_BRIDGE_KIT = 1L << 2; // can build a bridge
    public static final long S_MINESWEEPER = 1L << 3; // can clear mines
    public static final long S_HEAVY_ARMOR = 1L << 4;

    // Secondary flags for MASC
    public static final long S_SUPERCHARGER = 1L << 0;
    // this kind of works like MASC for the double cruise MP, so we will make it
    // a subtype
    public static final long S_JETBOOSTER = 1L << 1;

    // Secondary flags for Jump Jets
    public static final long S_STANDARD = 1L << 0;
    public static final long S_IMPROVED = 1L << 1;
    public static final long S_PROTOTYPE = 1L << 2;
    
    // Secondary flags for infantry armor kits
    public static final long S_DEST = 1L << 0;
    public static final long S_SNEAK_CAMO = 1L << 1;
    public static final long S_SNEAK_IR = 1L << 2;
    public static final long S_SNEAK_ECM = 1L << 3;
    public static final long S_ENCUMBERING = 1L << 4;
    public static final long S_SPACE_SUIT = 1L << 5;

    // New stuff for shields
    protected int baseDamageAbsorptionRate = 0;
    protected int baseDamageCapacity = 0;
    protected int damageTaken = 0;

    private boolean industrial = false;
    
    // New stuff for infantry kits
    protected double damageDivisor = 1.0;

    /** Creates new MiscType */
    public MiscType() {
    }
    
    public int getBaseDamageAbsorptionRate() {
        return baseDamageAbsorptionRate;
    }
    
    public int getBaseDamageCapacity() {
        return baseDamageCapacity;
    }
    
    public boolean isShield() {
        if (hasFlag(MiscType.F_CLUB)
                && (hasSubType(MiscType.S_SHIELD_LARGE)
                        || hasSubType((MiscType.S_SHIELD_MEDIUM)) || hasSubType(MiscType.S_SHIELD_SMALL))) {
            return true;
        }
        // else
        return false;
    }

    public boolean isVibroblade() {
        if (hasFlag(MiscType.F_CLUB)
                && (hasSubType(MiscType.S_VIBRO_LARGE)
                        || hasSubType((MiscType.S_VIBRO_MEDIUM)) || hasSubType(MiscType.S_VIBRO_SMALL))) {
            return true;
        }
        // else
        return false;
    }

    public boolean isIndustrial() {
        return industrial;
    }

    public double getDamageDivisor() {
    	return damageDivisor;
    }
    
    @Override
    public double getTonnage(Entity entity, int location) {

        if((tonnage != TONNAGE_VARIABLE) || (null == entity)) {
            return tonnage;
        }
        // check for known formulas
        if (hasFlag(F_JUMP_JET)) {
            if (hasSubType(S_IMPROVED) && !hasSubType(S_PROTOTYPE)) {
                if (entity.getWeight() <= 55.0f) {
                    return 1.0f;
                } else if (entity.getWeight() <= 85.0f) {
                    return 2.0f;
                } else {
                    return 4.0f;
                }
            }
            if (entity.getWeight() <= 55.0f) {
                return 0.5f;
            } else if (entity.getWeight() <= 85.0f) {
                return 1.0f;
            } else {
                return 2.0f;
            }
        } else if (hasFlag(F_UMU)) {
            if (entity.getWeight() <= 55.0f) {
                return 0.5f;
            } else if (entity.getWeight() <= 85.0f) {
                return 1.0f;
            } else {
                return 2.0f;
            }
        } else if (hasFlag(F_PARTIAL_WING) && hasFlag(F_MECH_EQUIPMENT)) {
            if (TechConstants.isClan(getTechLevel(entity.getTechLevelYear()))) {
                return Math.ceil((entity.getWeight() / 20.0f) * 2.0f) / 2.0;
            } else {
                return ((entity.getWeight() * 0.07) * 2.0) / 2.0;
            }
        } else if (hasFlag(F_PARTIAL_WING) && hasFlag(F_PROTOMECH_EQUIPMENT)) {
            return Math.ceil((entity.getWeight() / 5.0f) * 2.0f) / 2.0;
        } else if (hasFlag(F_CLUB)
                && (hasSubType(S_HATCHET) || hasSubType(S_MACE_THB))) {
            return Math.ceil(entity.getWeight() / 15.0f);
        } else if (hasFlag(F_CLUB) && hasSubType(S_LANCE)) {
            return Math.ceil(entity.getWeight() / 20.0f);
        } else if (hasFlag(F_CLUB) && hasSubType(S_SWORD)) {
            return Math.ceil((entity.getWeight() / 20.0f) * 2.0f) / 2.0;
        } else if (hasFlag(F_CLUB) && hasSubType(S_MACE)) {
            return Math.ceil(entity.getWeight() / 10.0);
        } else if (hasFlag(F_CLUB) && hasSubType(S_RETRACTABLE_BLADE)) {
            return 0.5 + Math.ceil(entity.getWeight() / 10.0f) / 2.0;
        } else if (hasFlag(F_MASC)) {
            if (entity instanceof Protomech) {
                return entity.getWeight() * 0.025;
            // Myomer Boosters for BA
            } else if (entity instanceof BattleArmor) {
                // Myomer boosters weight 0.250 tons, however this has to
                // be split across 3 instances, since it's spreadable equipment
                return (0.250 / 3);
            } else {
                if (hasSubType(S_JETBOOSTER)) {
                    return entity.hasEngine() ? entity.getEngine().getWeightEngine(entity) / 10.0f : 0.0f;
                }
                if (hasSubType(S_SUPERCHARGER)) {
                    Engine e = entity.getEngine();
                    if (e == null) {
                        return 0.0f;
                    }
                    return Math.ceil((e.getWeightEngine(entity) / 10.0f) * 2.0f) / 2.0;
                }
                if (TechConstants.isClan(getTechLevel(entity.getTechLevelYear()))) {
                    return Math.round(entity.getWeight() / 25.0f);
                }
                return Math.round(entity.getWeight() / 20.0f);
            }
        } else if (hasFlag(F_QUAD_TURRET) || hasFlag(F_SHOULDER_TURRET)
                || hasFlag(F_HEAD_TURRET)) {
            int locationToCheck = location;
            if (hasFlag(F_HEAD_TURRET)) {
                locationToCheck = Mech.LOC_HEAD;
            }
            // 10% of linked weapons' weight
            double weaponWeight = 0;
            for (Mounted m : entity.getWeaponList()) {
                if ((m.getLocation() == locationToCheck)
                        && m.isMechTurretMounted()) {
                    weaponWeight += m.getType().getTonnage(entity);
                }
            }
            // round to half ton
            weaponWeight /= 10;
            return Math.ceil(weaponWeight * 2.0f) / 2.0f;
        } else if (hasFlag(F_SPONSON_TURRET)) {
            double weaponWeight = 0;
            // 10% of linked weapons' weight
            for (Mounted m : entity.getWeaponList()) {
                if ((m.isSponsonTurretMounted() && ((m.getLocation() == Tank.LOC_LEFT) || (m
                        .getLocation() == Tank.LOC_RIGHT)))) {
                    weaponWeight += m.getType().getTonnage(entity);
                }
            }
            // round to half ton
            weaponWeight /= 10;
            return Math.ceil(weaponWeight * 2.0f) / 2.0f;
            
        } else if (hasFlag(F_PINTLE_TURRET)) {
            double weaponWeight = 0;
            // 5% of linked weapons' weight
            for (Mounted m : entity.getWeaponList()) {
                if (m.isPintleTurretMounted() && (m.getLocation() == location)) {
                    weaponWeight += m.getType().getTonnage(entity);
                }
            }
            
            TestEntity.Ceil roundWeight = TestEntity.Ceil.HALFTON;
            if (entity.isSupportVehicle() && (entity.getWeight() < 5)) {
                roundWeight = TestEntity.Ceil.KILO;
            }
            double weight = weaponWeight / 20;
            return TestEntity.ceil(weight, roundWeight);
           
        } else if (hasFlag(F_ARMORED_MOTIVE_SYSTEM)) {
            if (TechConstants.isClan(getTechLevel(entity.getTechLevelYear()))) {
                return Math.round((entity.getWeight() * 0.1f) * 2.0f) / 2.0f;
            } else {
                return Math.round((entity.getWeight() * 0.15f) * 2.0f) / 2.0f;
            }
        } else if (hasFlag(F_TARGCOMP)) {
            // based on tonnage of direct_fire weaponry
            double fTons = 0.0;
            for (Mounted m : entity.getWeaponList()) {
                WeaponType wt = (WeaponType) m.getType();
                if (wt.hasFlag(WeaponType.F_DIRECT_FIRE)) {
                    fTons += wt.getTonnage(entity);
                }
            }
            for (Mounted m : entity.getMisc()) {
                MiscType mt = (MiscType) m.getType();
                if (mt.hasFlag(MiscType.F_RISC_LASER_PULSE_MODULE)) {
                    fTons += mt.getTonnage(entity);
                }
            }
            if (TechConstants.isClan(getTechLevel(entity.getTechLevelYear()))) {
                return Math.ceil(fTons / 5.0f);
            }
            return Math.ceil(fTons / 4.0f);
        } else if (hasFlag(MiscType.F_FERRO_FIBROUS)
                || hasFlag(MiscType.F_FERRO_FIBROUS_PROTO)) {
            double tons = 0.0;
            if (!entity.hasPatchworkArmor()) {
                if (entity.isClanArmor(1)) {
                    tons = entity.getTotalOArmor() / (16 * 1.2f);
                } else {
                    tons = entity.getTotalOArmor() / (16 * 1.12f);
                }
                tons = Math.ceil(tons * 2.0f) / 2.0;
            } else {
                // TODO
            }
            return tons;
        } else if (hasFlag(MiscType.F_LIGHT_FERRO)) {
            double tons = 0;
            if (!entity.hasPatchworkArmor()) {
                tons = entity.getTotalOArmor() / (16 * 1.06f);
                tons = Math.ceil(tons * 2.0f) / 2.0;
            } else {
                // TODO
            }
            return tons;
        } else if (hasFlag(MiscType.F_HEAVY_FERRO)) {
            double tons = 0;
            if (!entity.hasPatchworkArmor()) {
                tons = entity.getTotalOArmor() / (16 * 1.24f);
                tons = Math.ceil(tons * 2.0f) / 2.0;
            } else {
                // TODO
            }
            return tons;
        } else if (hasFlag(MiscType.F_FERRO_LAMELLOR)) {
            double tons = 0;
            if (!entity.hasPatchworkArmor()) {
                tons = entity.getTotalOArmor() / (16 * 0.875f);
                tons = Math.ceil(tons * 2.0f) / 2.0;
            } else {
                // TODO
            }
            return tons;
        } else if (hasFlag(F_ENDO_STEEL) || hasFlag(F_ENDO_STEEL_PROTO)) {
            double tons = 0;
            tons = Math.ceil(entity.getWeight() / 10.0f) / 2.0;
            return tons;
        } else if (hasFlag(F_ENDO_COMPOSITE)) {
            double tons = 0;
            tons = entity.getWeight() / 10.0;
            tons = Math.ceil(tons * 1.5f) / 2.0;
            return tons;
        } else if (hasFlag(MiscType.F_REINFORCED)) {
            double tons = 0;
            tons = Math.ceil(entity.getWeight() / 10.0f) * 2.0;
            return tons;
        } else if (hasFlag(MiscType.F_COMPOSITE)) {
            double tons = 0;
            tons = Math.ceil(entity.getWeight() / 10.0f) / 2.0;
            return tons;
        } else if (hasFlag(MiscType.F_INDUSTRIAL_STRUCTURE)) {
            double tons = 0;
            tons = Math.ceil(entity.getWeight() / 10.0f) * 2.0;
            return tons;
        } else if (hasFlag(F_VACUUM_PROTECTION)) {
            return Math.ceil(entity.getWeight() / 10.0);

        } else if (hasFlag(F_DUNE_BUGGY)) {
            return entity.getWeight() / 10.0f;

        } else if (hasFlag(F_ENVIRONMENTAL_SEALING)) {
            if ((entity instanceof SupportTank ) || (entity instanceof LargeSupportTank )
                    || (entity instanceof FixedWingSupport ) || (entity instanceof SupportVTOL )) {
                return 0;
              } else {
                return entity.getWeight() / 10.0;
            }

        //Per TO Pg 413 Mechanical Jump Boosters weight is 2 times jump movement.
        //but Mechanical Boosters only add 1 Jump MP.  So the weight calculations
        //below are calculated according to that 1 Jump MP they give.
        } else if (hasFlag(F_MECHANICAL_JUMP_BOOSTER)) {
          if((entity.getWeightClass() == EntityWeightClass.WEIGHT_ULTRA_LIGHT)
                  || (entity.getWeightClass() == EntityWeightClass.WEIGHT_LIGHT)) {
                  return  2.0 *.025;
        } else if (entity.getWeightClass() == EntityWeightClass.WEIGHT_MEDIUM) {
                return  2.0 *.05;
        } else if (entity.getWeightClass() == EntityWeightClass.WEIGHT_HEAVY) {
                return  2.0 *.125;
        } else if (entity.getWeightClass() == EntityWeightClass.WEIGHT_ASSAULT) {
                return  2.0 *.250;
        }

        } else if (hasFlag(F_JUMP_BOOSTER)) {
            return Math.ceil((entity.getWeight() * entity.getOriginalJumpMP()) / 10.0f) / 2.0;
        } else if ((hasFlag(F_HAND_WEAPON) && hasSubType(S_CLAW))
                || hasFlag(F_TALON)) {
            return Math.ceil(entity.getWeight() / 15);
        } else if (hasFlag(F_ACTUATOR_ENHANCEMENT_SYSTEM)) {

            double tonnage = 0;
            if (entity instanceof BipedMech) {
                tonnage = entity.getWeight() / 35;
            } else {
                tonnage = entity.getWeight() / 50;
            }

            if (tonnage == Math.round(tonnage)) {
                return tonnage;
            }

            if (Math.floor(tonnage) < Math.round(tonnage)) {
                return Math.round(tonnage);
            }

            return Math.floor(tonnage) + 0.5;
        } else if (hasFlag(F_TRACKS)) {
            return entity.getWeight() / 10;
        } else if (hasFlag(F_LIMITED_AMPHIBIOUS)) {
            return Math.ceil((entity.getWeight() / 25f) * 2) / 2.0;
        } else if (hasFlag(F_FULLY_AMPHIBIOUS)) {
            return Math.ceil((entity.getWeight() / 10f) * 2) / 2.0;
        } else if (hasFlag(F_DUMPER)) {
            // 5% of cargo
            double cargoTonnage = 0;
            for (Mounted mount : entity.getMisc()) {
                if (mount.getType().hasFlag(F_CARGO)
                        && (mount.getLocation() == location)) {
                    cargoTonnage += mount.getType().getTonnage(entity);
                }
            }
            TestEntity.Ceil roundWeight = TestEntity.Ceil.HALFTON;
            if (entity.isSupportVehicle() && (entity.getWeight() < 5)) {
                roundWeight = TestEntity.Ceil.KILO;
            }
            double weight = cargoTonnage / 20f;
            return TestEntity.ceil(weight, roundWeight);
            
        } else if (hasFlag(F_BASIC_FIRECONTROL)) {
            // 5% of weapon weight
            double weaponWeight = 0;
            for (Mounted mount : entity.getWeaponList()) {
                weaponWeight += mount.getType().getTonnage(entity);
            }
            TestEntity.Ceil roundWeight = TestEntity.Ceil.HALFTON;
            if (entity.isSupportVehicle() && (entity.getWeight() < 5)) {
                roundWeight = TestEntity.Ceil.KILO;
            }
            double weight = weaponWeight / 20;
                        return TestEntity.ceil(weight, roundWeight);
        
        } else if (hasFlag(F_ADVANCED_FIRECONTROL)) {
            // 10% of weapon weight
            double weaponWeight = 0;
            for (Mounted mount : entity.getWeaponList()) {
                weaponWeight += mount.getType().getTonnage(entity);
            }
            TestEntity.Ceil roundWeight = TestEntity.Ceil.HALFTON;
            if (entity.isSupportVehicle() && (entity.getWeight() < 5)) {
                roundWeight = TestEntity.Ceil.KILO;
            }
            return TestEntity.ceil(weaponWeight / 10f, roundWeight);
        } else if (hasFlag(F_BOOBY_TRAP)) {
            // 10% of unit weight
            double weight = entity.getWeight() / 10;
            TestEntity.Ceil roundWeight = TestEntity.Ceil.HALFTON;
            if (entity.isSupportVehicle() && (entity.getWeight() < 5)) {
                roundWeight = TestEntity.Ceil.KILO;
            }
            return TestEntity.ceil(weight, roundWeight);

        } else if (hasFlag(F_EJECTION_SEAT)) {
            if (entity.isSupportVehicle() && (entity.getWeight() < 5)) {
                return .1f;
            } else {
                return .5f;
            }
        } else if (hasFlag(F_DRONE_CARRIER_CONTROL)) {
            double weight = 2;
            for (Mounted mount : entity.getMisc()) {
                if (mount.getType().hasFlag(MiscType.F_DRONE_EXTRA)) {
                    weight += 0.5;
                }
            }
            return weight;
        } else if (hasFlag(MiscType.F_DRONE_OPERATING_SYSTEM)) {
            // 10% of the weight, plus 0.5 tons for the extra sensors
            return (entity.getWeight() / 10f) + 0.5f;
        } else if (hasFlag(MiscType.F_NAVAL_TUG_ADAPTOR)) {
            return (100 + (entity.getWeight() / 10.0f));
        } else if (hasFlag(MiscType.F_LIGHT_FLUID_SUCTION_SYSTEM)) {
            if (entity instanceof Tank) {
                return 0.015f;
            } else if (entity instanceof Mech) {
                return 0.5f;
            }
        }
        // okay, I'm out of ideas
        return 1.0f;
    }

    @Override
    public double getCost(Entity entity, boolean isArmored, int loc) {
        double costValue = cost;
        if (costValue == EquipmentType.COST_VARIABLE) {
            if (hasFlag(F_DRONE_CARRIER_CONTROL)) {
                costValue = getTonnage(entity, loc) * 10000;
            } else if (hasFlag(F_FLOTATION_HULL)
                    || hasFlag(F_VACUUM_PROTECTION)
                    || hasFlag(F_ENVIRONMENTAL_SEALING) || hasFlag(F_OFF_ROAD)) {
                costValue = 0;
            } else if (hasFlag(F_LIMITED_AMPHIBIOUS)
                    || hasFlag((F_FULLY_AMPHIBIOUS))) {
                costValue = getTonnage(entity, loc) * 10000;
            } else if (hasFlag(F_DUNE_BUGGY)) {
                double totalTons = getTonnage(entity, loc);
                costValue = 10 * totalTons * totalTons;
            } else if (hasFlag(F_MASC) && hasFlag(F_BA_EQUIPMENT)) {
                costValue = entity.getRunMP() * 75000;
            } else if (hasFlag(F_HEAD_TURRET) || hasFlag(F_SHOULDER_TURRET)
                    || hasFlag(F_QUAD_TURRET)) {
                costValue = getTonnage(entity, loc) * 10000;
            } else if (hasFlag(F_SPONSON_TURRET)) {
                costValue = getTonnage(entity, loc) * 4000;
            } else if (hasFlag(F_PINTLE_TURRET)) {
                costValue = getTonnage(entity, loc) * 1000;
            } else if (hasFlag(F_ARMORED_MOTIVE_SYSTEM)) {
                costValue = getTonnage(entity, loc) * 100000;
            } else if (hasFlag(F_JET_BOOSTER)) {
                costValue = (entity.hasEngine() ? entity.getEngine().getRating() * 10000 : 0);
            } else if (hasFlag(F_DRONE_OPERATING_SYSTEM)) {
                costValue = (getTonnage(entity, loc) * 10000) + 5000;
            } else if (hasFlag(MiscType.F_MASC)) {
                if (entity instanceof Protomech) {
                    costValue = Math.round((entity.hasEngine() ? entity.getEngine().getRating() : 0)
                            * 1000 * entity.getWeight() * 0.025f);
                } else if (entity instanceof BattleArmor) {
                    costValue = entity.getOriginalWalkMP() * 75000;
                } else if (hasSubType(MiscType.S_SUPERCHARGER)) {
                    Engine e = entity.getEngine();
                    if (e == null) {
                        costValue = 0;
                    } else {
                        costValue = e.getRating() * 10000;
                    }
                } else {
                    int mascTonnage = 0;
                    if (getInternalName().equals("ISMASC")) {
                        mascTonnage = (int) Math.round(entity.getWeight() / 20.0f);
                    } else if (getInternalName().equals("CLMASC")) {
                        mascTonnage = (int) Math.round(entity.getWeight() / 25.0f);
                    }
                    costValue = (entity.hasEngine() ? entity.getEngine().getRating() : 0) * mascTonnage
                            * 1000;
                }
            } else if (hasFlag(MiscType.F_TARGCOMP)) {
                int tCompTons = 0;
                double fTons = 0.0f;
                for (Mounted mo : entity.getWeaponList()) {
                    WeaponType wt = (WeaponType) mo.getType();
                    if (wt.hasFlag(WeaponType.F_DIRECT_FIRE)) {
                        fTons += wt.getTonnage(entity);
                    }
                }

                for (Mounted mo : entity.getMisc()) {
                    MiscType mt = (MiscType) mo.getType();
                    if (mt.hasFlag(MiscType.F_RISC_LASER_PULSE_MODULE)) {
                        fTons += mt.getTonnage(entity);
                    }
                }
                if (getInternalName().equals("ISTargeting Computer")) {
                    tCompTons = (int) Math.ceil(fTons / 4.0f);
                } else if (getInternalName().equals("CLTargeting Computer")) {
                    tCompTons = (int) Math.ceil(fTons / 5.0f);
                }
                costValue = tCompTons * 10000;
                
            } else if (hasFlag(MiscType.F_BADC)) {
            	int tDCCost = 0;
            	if (getInternalName().equals("CLBADropChuteStd")||
            		(getInternalName().equals("ISBADropChuteStd"))) {
               		tDCCost = 1000;
                } else if (getInternalName().equals("CLBADropChuteStealth")||
            		(getInternalName().equals("ISBADropChuteStealth"))) {	
                	tDCCost = 5000;
                } else if (getInternalName().equals("CLBADropChuteCamo")||
            		(getInternalName().equals("ISBADropChuteCamo"))) {	
                	tDCCost = 3000; }
                if (hasFlag(MiscType.F_REUSABLE)) {
                    tDCCost = tDCCost * 2;
                    costValue = tDCCost;
                }
            } else if (hasFlag(MiscType.F_CLUB)
                    && (hasSubType(MiscType.S_HATCHET) || hasSubType(MiscType.S_MACE_THB))) {
                int hatchetTons = (int) Math.ceil(entity.getWeight() / 15.0);
                costValue = hatchetTons * 5000;
            } else if (hasFlag(MiscType.F_CLUB) && hasSubType(MiscType.S_SWORD)) {
                double swordTons = Math.ceil((entity.getWeight() / 20.0) * 2.0) / 2.0;
                costValue = swordTons * 10000;
            } else if (hasFlag(MiscType.F_CLUB)
                    && hasSubType(MiscType.S_RETRACTABLE_BLADE)) {
            	//10k per ton for the actual blade, plus 10k for the mechanism
                int bladeTons = (int)Math.ceil(entity.getWeight() / 20.0);
                costValue = (1 + bladeTons) * 10000;
            } else if (hasFlag(MiscType.F_TRACKS)) {
                costValue = (int) Math.ceil((500
                    * (entity.hasEngine() ? entity.getEngine().getRating() : 0)
                    * entity.getWeight()) / 75);
            } else if (hasFlag(MiscType.F_TALON)) {
                costValue = (int) Math.ceil(getTonnage(entity, loc) * 300);
            } else if (hasFlag(MiscType.F_SPIKES)) {
                costValue = (int) Math.ceil(entity.getWeight() * 50);
            } else if (hasFlag(MiscType.F_PARTIAL_WING)) {
                costValue = (int) Math.ceil(getTonnage(entity, loc) * 50000);
            } else if (hasFlag(MiscType.F_ACTUATOR_ENHANCEMENT_SYSTEM)) {
                int multiplier = entity.locationIsLeg(loc) ? 700 : 500;
                costValue = (int) Math.ceil(entity.getWeight() * multiplier);
            } else if (hasFlag(MiscType.F_HAND_WEAPON)
                    && (hasSubType(MiscType.S_CLAW))) {
                costValue = (int) Math.ceil(entity.getWeight() * 200);
            } else if (hasFlag(MiscType.F_CLUB)
                    && (hasSubType(MiscType.S_LANCE))) {
                costValue = (int) Math.ceil(entity.getWeight() * 150);
            } else if (hasFlag(F_MECHANICAL_JUMP_BOOSTER)) {
                switch (entity.getWeightClass()) {
                    case EntityWeightClass.WEIGHT_ASSAULT:
                        costValue = 300000;
                        break;
                    case EntityWeightClass.WEIGHT_HEAVY:
                        costValue = 150000;
                        break;
                    case EntityWeightClass.WEIGHT_MEDIUM:
                        costValue = 75000;
                        break;
                    default:
                        costValue = 50000;
                }
            }

            if (isArmored) {
                double armoredCost = costValue;

                armoredCost += 150000 * getCriticals(entity);

                return armoredCost;
            }
        }
        return costValue;
    }

    @Override
    public int getCriticals(Entity entity) {
        if((criticals != CRITICALS_VARIABLE) || (null == entity)) {
            return criticals;
        }
        // check for known formulas
        if (hasFlag(F_CLUB)
                && (hasSubType(S_HATCHET) || hasSubType(S_SWORD) || hasSubType(S_MACE_THB))) {
            return (int) Math.ceil(entity.getWeight() / 15.0);
        } else if (hasFlag(F_CLUB) && hasSubType(S_LANCE)) {
            return (int) Math.ceil(entity.getWeight() / 20.0);
        } else if (hasFlag(F_CLUB) && hasSubType(S_MACE)) {
            return (int) Math.ceil(entity.getWeight() / 10.0);
        } else if (hasFlag(F_CLUB) && hasSubType(S_RETRACTABLE_BLADE)) {
            return 1 + (int) Math.ceil(entity.getWeight() / 20.0);
        } else if (hasFlag(F_MASC)) {
            if (TechConstants.isClan(getTechLevel(entity.getTechLevelYear()))) {
                return (int) Math.round(entity.getWeight() / 25.0);
            }
            return (int) Math.round(entity.getWeight() / 20.0);

        } else if ((entity instanceof Aero)
                && (hasFlag(F_REACTIVE) || hasFlag(F_REFLECTIVE)
                        || hasFlag(F_ANTI_PENETRATIVE_ABLATIVE)
                        || hasFlag(F_BALLISTIC_REINFORCED)
                        || hasFlag(F_FERRO_LAMELLOR))) {
            //Aero armor doesn't take up criticals
            return 0;
        } else if (hasFlag(F_TARGCOMP)) {
            // based on tonnage of direct_fire weaponry
            double fTons = 0.0;
            for (Mounted m : entity.getWeaponList()) {
                WeaponType wt = (WeaponType) m.getType();
                if (wt.hasFlag(WeaponType.F_DIRECT_FIRE)) {
                    fTons += wt.getTonnage(entity);
                }
            }

            for (Mounted mo : entity.getMisc()) {
                MiscType mt = (MiscType) mo.getType();
                if (mt.hasFlag(MiscType.F_RISC_LASER_PULSE_MODULE)) {
                    fTons += mt.getTonnage(entity);
                }
            }
            if (TechConstants.isClan(getTechLevel(entity.getTechLevelYear()))) {
                return (int) Math.ceil(fTons / 5.0f);
            }
            return (int) Math.ceil(fTons / 4.0f);
        } else if (hasFlag(MiscType.F_FERRO_FIBROUS)
                || hasFlag(MiscType.F_REACTIVE)) {
            if (entity.isClanArmor(1) && !entity.hasPatchworkArmor()) {
                if ((entity instanceof Mech) && ((Mech)entity).isSuperHeavy()) {
                    return 4;
                } else {
                    return 7;
                }
            } else if (entity.hasPatchworkArmor()) {
                int slots = 0;
                for (int i = 0; i < entity.locations(); i++) {
                    if ((entity.getArmorType(i) == EquipmentType.T_ARMOR_FERRO_FIBROUS)
                            || (entity.getArmorType(i) == EquipmentType.T_ARMOR_REACTIVE)) {
                        if (TechConstants.isClan(entity.getArmorTechLevel(i))) {
                            slots++;
                        } else {
                            slots += 2;
                        }
                    }
                }
                if ((entity instanceof Mech) && ((Mech)entity).isSuperHeavy()) {
                    return (int)Math.ceil(slots / 2.0);
                } else {
                    return slots;
                }
            } else {
                if ((entity instanceof Mech) && ((Mech)entity).isSuperHeavy()) {
                    return 7;
                } else {
                    return 14;
                }
            }
        } else if (hasFlag(MiscType.F_REFLECTIVE)) {
            if (entity.isClanArmor(1) && !entity.hasPatchworkArmor()) {
                if ((entity instanceof Mech) && ((Mech)entity).isSuperHeavy()) {
                    return 3;
                } else {
                    return 5;
                }
            } else if (entity.hasPatchworkArmor()) {
                int slots = 0;
                for (int i = 0; i < entity.locations(); i++) {
                    if (entity.getArmorType(i) == EquipmentType.T_ARMOR_REFLECTIVE) {
                        if (TechConstants.isClan(entity.getArmorTechLevel(i))) {
                            slots++;
                        } else {
                            slots += 2;
                        }
                    }
                }
                if ((entity instanceof Mech) && ((Mech)entity).isSuperHeavy()) {
                    return (int)Math.ceil(slots / 2.0);
                } else {
                    return slots;
                }
            }
            if ((entity instanceof Mech) && ((Mech)entity).isSuperHeavy()) {
                return 5;
            } else {
                return 10;
            }
        } else if (hasFlag(MiscType.F_LIGHT_FERRO)) {
            if (!entity.hasPatchworkArmor()) {
                if ((entity instanceof Mech) && ((Mech)entity).isSuperHeavy()) {
                    return 4;
                } else {
                    return 7;
                }
            } else {
                int slots = 0;
                for (int i = 0; i < entity.locations(); i++) {
                    if (entity.getArmorType(i) == EquipmentType.T_ARMOR_LIGHT_FERRO) {
                        slots++;
                    }
                }
                if ((entity instanceof Mech) && ((Mech)entity).isSuperHeavy()) {
                    return (int)Math.ceil(slots / 2.0);
                } else {
                    return slots;
                }
            }
        } else if (hasFlag(MiscType.F_HEAVY_FERRO)) {
            if (!entity.hasPatchworkArmor()) {
                if ((entity instanceof Mech) && ((Mech)entity).isSuperHeavy()) {
                    return 11;
                } else {
                    return 21;
                }
            } else {
                int slots = 0;
                for (int i = 0; i < entity.locations(); i++) {
                    if (entity.getArmorType(i) == EquipmentType.T_ARMOR_HEAVY_FERRO) {
                        slots += 3;
                    }
                }
                if ((entity instanceof Mech) && ((Mech)entity).isSuperHeavy()) {
                    return (int)Math.ceil(slots / 2.0);
                } else {
                    return slots;
                }
            }
        } else if (hasFlag(MiscType.F_FERRO_LAMELLOR)) {
            if (!entity.hasPatchworkArmor()) {
                if ((entity instanceof Mech) && ((Mech)entity).isSuperHeavy()) {
                    return 6;
                } else {
                    return 12;
                }
            } else {
                int slots = 0;
                for (int i = 0; i < entity.locations(); i++) {
                    if (entity.getArmorType(i) == EquipmentType.T_ARMOR_FERRO_LAMELLOR) {
                        slots += 2;
                    }
                }
                if ((entity instanceof Mech) && ((Mech)entity).isSuperHeavy()) {
                    return (int)Math.ceil(slots / 2.0);
                } else {
                    return slots;
                }
            }
        } else if (hasFlag(MiscType.F_FERRO_FIBROUS_PROTO)) {
            if (!entity.hasPatchworkArmor()) {
                if ((entity instanceof Mech) && ((Mech)entity).isSuperHeavy()) {
                    return 8;
                } else {
                    return 16;
                }
            } else {
                int slots = 0;
                for (int i = 0; i < entity.locations(); i++) {
                    if (entity.getArmorType(i) == EquipmentType.T_ARMOR_FERRO_FIBROUS_PROTO) {
                        slots += 2;
                    }
                }
                if ((entity instanceof Mech) && ((Mech)entity).isSuperHeavy()) {
                    return (int)Math.ceil(slots / 2.0);
                } else {
                    return slots;
                }
            }
        } else if (hasFlag(MiscType.F_ANTI_PENETRATIVE_ABLATIVE)
                || hasFlag(MiscType.F_HEAT_DISSIPATING)) {
            if ((entity instanceof Mech) && ((Mech)entity).isSuperHeavy()) {
                return 3;
            } else {
                return 6;
            }
        } else if (hasFlag(MiscType.F_BALLISTIC_REINFORCED)
                || hasFlag(MiscType.F_IMPACT_RESISTANT)) {
            if ((entity instanceof Mech) && ((Mech)entity).isSuperHeavy()) {
                return 5;
            } else {
                return 10;
            }
        } else if (hasFlag(F_JUMP_BOOSTER) || hasFlag(F_TALON)) {
            return (entity instanceof QuadMech) ? 8 : 4; // all slots in all
            // legs
        } else if (hasFlag(F_HAND_WEAPON) && hasSubType(S_CLAW)) {
            return (int) Math.ceil(entity.getWeight() / 15);
        } else if (hasFlag(F_ACTUATOR_ENHANCEMENT_SYSTEM)) {
            switch (entity.getWeightClass()) {
                case EntityWeightClass.WEIGHT_LIGHT:
                    return 1;
                case EntityWeightClass.WEIGHT_MEDIUM:
                    return 2;
                case EntityWeightClass.WEIGHT_HEAVY:
                    return 3;
                case EntityWeightClass.WEIGHT_ASSAULT:
                    return 4;
            }
            return entity.getWeightClass();
        } else if (hasFlag(F_TRACKS)) {
            if (entity instanceof QuadMech) {
                return 4;
            }
            if (entity instanceof BipedMech) {
                return 2;
            }
        } else if (hasFlag(F_BLUE_SHIELD)) {
            if (entity instanceof Aero) {
                return 4;
            }
            else if ((entity instanceof BipedMech) || (entity instanceof QuadMech)) {
                return 7;
            }

        } else if (hasFlag(F_ENDO_STEEL)) {
            if ((entity instanceof Mech) && ((Mech)entity).isSuperHeavy()) {
                return 7;
            } else {
                return 14;
            }
            // Clan Endo Steel doesn't have variable crits
        } else if (hasFlag(F_ENDO_COMPOSITE)) {
            if ((entity instanceof Mech) && ((Mech)entity).isSuperHeavy()) {
                return 4;
            } else {
                return 7;
            }
            // Clan Endo Composite doesn't have variable crits
        }
        // right, well I'll just guess then
        return 1;
    }

    public double getBV(Entity entity, Mounted linkedTo) {

        if (hasFlag(F_PPC_CAPACITOR) && (linkedTo != null)
                && (linkedTo.getLinkedBy() != null)) {

            if (linkedTo.getType() instanceof ISLightPPC) {
                return 44;
            }

            if (linkedTo.getType() instanceof ISPPC) {
                return 88;
            }

            if (linkedTo.getType() instanceof ISHeavyPPC) {
                return 53;
            }

            if (linkedTo.getType() instanceof ISSnubNosePPC) {
                return 87;
            }

            if (linkedTo.getType() instanceof ISERPPC) {
                return 114;
            }

            if (linkedTo.getType() instanceof CLERPPC) {
                return 136;
            }
        }

        if (linkedTo != null) {
            return this.getBV(entity, linkedTo.getLocation());
        } else {
            return this.getBV(entity);
        }
    }

    @Override
    public double getBV(Entity entity) {
        return getBV(entity, Entity.LOC_NONE);
    }

    public double getBV(Entity entity, int location) {
        double returnBV = 0.0;
        if((bv != BV_VARIABLE) || (null == entity)) {
            returnBV = bv;
            // Mast Mounts give extra BV to equipment mounted in the mast
            if ((entity instanceof VTOL)
                    && entity.hasWorkingMisc(MiscType.F_MAST_MOUNT, -1,
                            VTOL.LOC_ROTOR)
                    && (location == VTOL.LOC_ROTOR)
                    && (hasFlag(MiscType.F_ECM) || hasFlag(MiscType.F_BAP)
                            || hasFlag(MiscType.F_C3S)
                            || hasFlag(MiscType.F_C3SBS) || hasFlag(MiscType.F_C3I))) {
                returnBV += 10;
            }
            return returnBV;
        }
        // check for known formulas
        if (hasFlag(F_CLUB) && hasSubType(S_HATCHET)) {
            returnBV = Math.ceil(entity.getWeight() / 5.0) * 1.5;
            if (entity.hasWorkingMisc(F_TSM)) {
                returnBV *= 2;
            }
        } else if (hasFlag(F_CLUB) && hasSubType(S_SWORD)) {
            returnBV = Math.ceil((entity.getWeight() / 10.0) + 1) * 1.725;
            if (entity.hasWorkingMisc(F_TSM)) {
                returnBV *= 2;
            }
        } else if (hasFlag(F_CLUB) && hasSubType(S_MACE_THB)) {
            returnBV = Math.ceil(entity.getWeight() / 5.0) * 1.5;
            if (entity.hasWorkingMisc(F_TSM)) {
                returnBV *= 2;
            }
        } else if (hasFlag(F_CLUB) && hasSubType(S_LANCE)) {
            returnBV = Math.ceil(entity.getWeight() / 5.0) * 1.0;
            if (entity.hasWorkingMisc(F_TSM)) {
                returnBV *= 2;
            }
        } else if (hasFlag(F_CLUB) && hasSubType(S_MACE)) {
            returnBV = Math.ceil(entity.getWeight() / 4.0);
            if (entity.hasWorkingMisc(F_TSM)) {
                returnBV *= 2;
            }
        } else if (hasFlag(F_CLUB) && hasSubType(S_RETRACTABLE_BLADE)) {
            returnBV = Math.ceil(entity.getWeight() / 10.0) * 1.725;
            if (entity.hasWorkingMisc(F_TSM)) {
                returnBV *= 2;
            }
        } else if (hasFlag(F_HAND_WEAPON) && hasSubType(S_CLAW)) {
            returnBV = (Math.ceil(entity.getWeight() / 7.0)) * 1.275;
        } else if (hasFlag(F_TALON)) {
            // according to an email from TPTB, Talon BV is the extra damage
            // they
            // do for kicks, so 50% of normal kick damage
            returnBV = Math.round(Math.floor(entity.getWeight() / 5.0) * 0.5);
            if (entity.hasWorkingMisc(MiscType.F_TSM)) {
                returnBV *= 2;
            }
        }

        return returnBV;
    }

    /**
     * Add all the types of misc eq we can create to the list
     */
    public static void initializeTypes() {
        // all tech level 1 stuff
        EquipmentType.addType(MiscType.createHeatSink());
        EquipmentType.addType(MiscType.createJumpJet());
        EquipmentType.addType(MiscType.createTreeClub());
        EquipmentType.addType(MiscType.createGirderClub());
        EquipmentType.addType(MiscType.createLimbClub());
        EquipmentType.addType(MiscType.createHatchet());
        EquipmentType.addType(MiscType.createVacuumProtection());
        EquipmentType.addType(MiscType.createStandard());

        // Start of Level2 stuff
        EquipmentType.addType(MiscType.createISDoubleHeatSink());
        EquipmentType.addType(MiscType.createISDoubleHeatSinkPrototype());
        EquipmentType.addType(MiscType.createCLDoubleHeatSink());
        EquipmentType.addType(MiscType.createISCASE());
        EquipmentType.addType(MiscType.createCLCASE());
        EquipmentType.addType(MiscType.createISMASC());
        EquipmentType.addType(MiscType.createCLMASC());
        EquipmentType.addType(MiscType.createTSM());
        EquipmentType.addType(MiscType.createC3S());
        EquipmentType.addType(MiscType.createC3SBS());
        EquipmentType.addType(MiscType.createC3I());
        EquipmentType.addType(MiscType.createNC3());
        EquipmentType.addType(MiscType.createISArtemis());
        EquipmentType.addType(MiscType.createCLArtemis());
        EquipmentType.addType(MiscType.createGECM());
        EquipmentType.addType(MiscType.createGECMPrototype());
        EquipmentType.addType(MiscType.createCLECM());
        EquipmentType.addType(MiscType.createISTargComp());
        EquipmentType.addType(MiscType.createCLTargComp());
        EquipmentType.addType(MiscType.createMekStealth());
        EquipmentType.addType(MiscType.createISFerroFibrous());
        EquipmentType.addType(MiscType.createCLFerroFibrous());
        EquipmentType.addType(MiscType.createISEndoSteel());
        EquipmentType.addType(MiscType.createCLEndoSteel());
        EquipmentType.addType(MiscType.createBeagleActiveProbe());
        EquipmentType.addType(MiscType.createBeagleActiveProbePrototype());
        EquipmentType.addType(MiscType.createBloodhoundActiveProbe());
        EquipmentType.addType(MiscType.createTHBBloodhoundActiveProbe());
        EquipmentType.addType(MiscType.createCLActiveProbe());
        EquipmentType.addType(MiscType.createCLLightActiveProbe());
        EquipmentType.addType(MiscType.createISAPPod());
        EquipmentType.addType(MiscType.createCLAPPod());
        EquipmentType.addType(MiscType.createSword());
        EquipmentType.addType(MiscType.createISPPCCapacitor());
        EquipmentType.addType(MiscType.createCLPPCCapacitor());
        EquipmentType.addType(MiscType.createRetractableBlade());
        EquipmentType.addType(MiscType.createChainWhip());
        EquipmentType.addType(MiscType.createISApolloFCS());
        EquipmentType.addType(MiscType.createEjectionSeat());
        EquipmentType.addType(MiscType.createIndustrialTSM());
        EquipmentType.addType(MiscType.createSalvageArm());
        EquipmentType.addType(MiscType.createSpotWelder());
        EquipmentType.addType(MiscType.createLiftHoist());
        EquipmentType.addType(MiscType.createTracks());
        EquipmentType.addType(MiscType.createISMASS());
        EquipmentType.addType(MiscType.createCLMASS());
        EquipmentType.addType(MiscType.createLightBridgeLayer());
        EquipmentType.addType(MiscType.createMediumBridgeLayer());
        EquipmentType.addType(MiscType.createHeavyBridgeLayer());
        // For industrials and tanks
        EquipmentType.addType(MiscType.createEnvironmentalSealing());

        EquipmentType.addType(MiscType.createFieldKitchen());


        EquipmentType.addType(MiscType.createImprovedJumpJet());
        EquipmentType.addType(MiscType.createCLImprovedJumpJet());
        EquipmentType.addType(MiscType.createJumpBooster());
        EquipmentType.addType(MiscType.createFerroFibrousPrototype());
        EquipmentType.addType(MiscType.createFerroAlumPrototype());
        EquipmentType.addType(MiscType.createLightFerroFibrous());
        EquipmentType.addType(MiscType.createHeavyFerroFibrous());
        EquipmentType.addType(MiscType.createISFerroAlum());
        EquipmentType.addType(MiscType.createCLFerroAlum());
        EquipmentType.addType(MiscType.createHeavyFerroAlum());
        EquipmentType.addType(MiscType.createLightFerroAlum());
        EquipmentType.addType(MiscType.createISHardenedArmor());
        EquipmentType.addType(MiscType.createCLHardenedArmor());
        EquipmentType.addType(MiscType.createISIndustrialArmor());
        EquipmentType.addType(MiscType.createCLIndustrialArmor());
        EquipmentType.addType(MiscType.createISPrimitiveArmor());
        EquipmentType.addType(MiscType.createISHeavyIndustrialArmor());
        EquipmentType.addType(MiscType.createCLHeavyIndustrialArmor());
        EquipmentType.addType(MiscType.createISCommercialArmor());
        EquipmentType.addType(MiscType.createCLCommercialArmor());
        EquipmentType.addType(MiscType.createCLFerroLamellorArmor());
        EquipmentType.addType(MiscType.createISEndoSteelPrototype());
        EquipmentType.addType(MiscType.createISReinforcedStructure());
        EquipmentType.addType(MiscType.createCLReinforcedStructure());
        EquipmentType.addType(MiscType.createISCompositeStructure());
        EquipmentType.addType(MiscType.createISIndustrialStructure());
        EquipmentType.addType(MiscType.createCLIndustrialStructure());
        EquipmentType.addType(MiscType.createIS1CompactHeatSink());
        EquipmentType.addType(MiscType.createIS2CompactHeatSinks());
        EquipmentType.addType(MiscType.createCLLaserHeatSink());
        EquipmentType.addType(MiscType.createArtemisV());
        EquipmentType.addType(MiscType.createISAngelECM());
        EquipmentType.addType(MiscType.createISTHBAngelECM());
        EquipmentType.addType(MiscType.createCLAngelECM());
        EquipmentType.addType(MiscType.createWatchdogECM());
        EquipmentType.addType(MiscType.createTHBMace());
        EquipmentType.addType(MiscType.createMace());
        EquipmentType.addType(MiscType.createDualSaw());
        EquipmentType.addType(MiscType.createChainsaw());
        EquipmentType.addType(MiscType.createRockCutter());
        EquipmentType.addType(MiscType.createCombine());
        EquipmentType.addType(MiscType.createBackhoe());
        EquipmentType.addType(MiscType.createPileDriver());
        EquipmentType.addType(MiscType.createArmoredCowl());
        EquipmentType.addType(MiscType.createNullSignatureSystem());
        EquipmentType.addType(MiscType.createVoidSignatureSystem());
        EquipmentType
                .addType(MiscType.createChameleonLightPolarizationShield());
        EquipmentType.addType(MiscType.createLightMinesweeper());
        EquipmentType.addType(MiscType.createBridgeKit());
        EquipmentType.addType(MiscType.createVibroShovel());
        EquipmentType.addType(MiscType.createDemolitionCharge());
        EquipmentType.addType(MiscType.createISSuperCharger());
        EquipmentType.addType(MiscType.createCLSuperCharger());
        EquipmentType.addType(MiscType.createISMediumShield());
        EquipmentType.addType(MiscType.createISSmallShield());
        EquipmentType.addType(MiscType.createISLargeShield());
        EquipmentType.addType(MiscType.createISClaw());
        EquipmentType.addType(MiscType.createClClaw());
        EquipmentType.addType(MiscType.createCLHarJel());
        EquipmentType.addType(MiscType.createISHarJel());
        EquipmentType.addType(MiscType.createISUMU());
        EquipmentType.addType(MiscType.createCLUMU());
        EquipmentType.addType(MiscType.createISLance());
        EquipmentType.addType(MiscType.createISWreckingBall());
        EquipmentType.addType(MiscType.createCLWreckingBall());
        EquipmentType.addType(MiscType.createISFlail());
        EquipmentType.addType(MiscType.createISMediumVibroblade());
        EquipmentType.addType(MiscType.createISSmallVibroblade());
        EquipmentType.addType(MiscType.createISLargeVibroblade());
        EquipmentType.addType(MiscType.createISBuzzsaw());
        EquipmentType.addType(MiscType.createCLBuzzsaw());
        EquipmentType.addType(MiscType.createCoolantSystem());
        EquipmentType.addType(MiscType.createHeavyArmor());
        EquipmentType.addType(MiscType.createSpikes());
        EquipmentType.addType(MiscType.createTalons());
        EquipmentType.addType(MiscType.createISReactive());
        EquipmentType.addType(MiscType.createCLReactive());
        EquipmentType.addType(MiscType.createISReflective());
        EquipmentType.addType(MiscType.createCLReflective());
        EquipmentType.addType(MiscType.createISCASEII());
        EquipmentType.addType(MiscType.createCLCASEII());
        EquipmentType.addType(MiscType.createISAES());
        EquipmentType.addType(MiscType.createCLAES());
        EquipmentType.addType(MiscType.createISModularArmor());
        EquipmentType.addType(MiscType.createCLModularArmor());
        EquipmentType.addType(MiscType.createCommsGear1());
        EquipmentType.addType(MiscType.createCommsGear2());
        EquipmentType.addType(MiscType.createCommsGear3());
        EquipmentType.addType(MiscType.createCommsGear4());
        EquipmentType.addType(MiscType.createCommsGear5());
        EquipmentType.addType(MiscType.createCommsGear6());
        EquipmentType.addType(MiscType.createCommsGear7());
        EquipmentType.addType(MiscType.createCommsGear8());
        EquipmentType.addType(MiscType.createCommsGear9());
        EquipmentType.addType(MiscType.createCommsGear10());
        EquipmentType.addType(MiscType.createCommsGear11());
        EquipmentType.addType(MiscType.createCommsGear12());
        EquipmentType.addType(MiscType.createCommsGear13());
        EquipmentType.addType(MiscType.createCommsGear14());
        EquipmentType.addType(MiscType.createCommsGear15());
        EquipmentType.addType(MiscType.createISGroundMobileHPG());
        EquipmentType.addType(MiscType.createISMobileHPG());
        EquipmentType.addType(MiscType.createClanGroundMobileHPG());
        EquipmentType.addType(MiscType.createClanMobileHPG());
        EquipmentType.addType(MiscType.createCLPartialWing());
        EquipmentType.addType(MiscType.createISPartialWing());
        EquipmentType.addType(MiscType.createCargo1());
        EquipmentType.addType(MiscType.createHalfCargo());
        EquipmentType.addType(MiscType.createCargo15());
        EquipmentType.addType(MiscType.createCargo2());
        EquipmentType.addType(MiscType.createCargo25());
        EquipmentType.addType(MiscType.createCargo3());
        EquipmentType.addType(MiscType.createCargo35());
        EquipmentType.addType(MiscType.createCargo4());
        EquipmentType.addType(MiscType.createCargo45());
        EquipmentType.addType(MiscType.createCargo5());
        EquipmentType.addType(MiscType.createCargo55());
        EquipmentType.addType(MiscType.createCargo6());
        EquipmentType.addType(MiscType.createCargo65());
        EquipmentType.addType(MiscType.createCargo7());
        EquipmentType.addType(MiscType.createCargo75());
        EquipmentType.addType(MiscType.createCargo8());
        EquipmentType.addType(MiscType.createCargo85());
        EquipmentType.addType(MiscType.createCargo9());
        EquipmentType.addType(MiscType.createCargo95());
        EquipmentType.addType(MiscType.createCargo10());
        EquipmentType.addType(MiscType.createCargo105());
        EquipmentType.addType(MiscType.createCargo11());
        EquipmentType.addType(MiscType.createLiquidCargo1());
        EquipmentType.addType(MiscType.createHalfLiquidCargo());
        EquipmentType.addType(MiscType.createCargoContainer());
        EquipmentType.addType(MiscType.createMechSprayer());
        EquipmentType.addType(MiscType.createTankSprayer());
        EquipmentType.addType(MiscType.createFrontDumper());
        EquipmentType.addType(MiscType.createRearDumper());
        EquipmentType.addType(MiscType.createLeftDumper());
        EquipmentType.addType(MiscType.createRightDumper());
        EquipmentType.addType(MiscType.createMASH());
        EquipmentType.addType(MiscType.createMASHExtraTheater());
        EquipmentType.addType(MiscType.createParamedicEquipment());
        EquipmentType.addType(MiscType.createCLProtoMyomerBooster());
        EquipmentType.addType(MiscType.createProtoPartialWing());
        EquipmentType.addType(MiscType.createCLMastMount());
        EquipmentType.addType(MiscType.createISMastMount());
        EquipmentType.addType(MiscType.createFuel1());
        EquipmentType.addType(MiscType.createFuelHalf());
        EquipmentType.addType(MiscType.createFuel2());
        EquipmentType.addType(MiscType.createFuel25());
        EquipmentType.addType(MiscType.createFuel3());
        EquipmentType.addType(MiscType.createFuel35());
        EquipmentType.addType(MiscType.createFuel4());
        EquipmentType.addType(MiscType.createBlueShield());
        EquipmentType.addType(MiscType.createISEndoComposite());
        EquipmentType.addType(MiscType.createCLEndoComposite());
        EquipmentType.addType(MiscType.createCLLaserInsulator());
        EquipmentType.addType(MiscType.createISLaserInsulator());
        EquipmentType.addType(MiscType.createISEWEquipment());
        EquipmentType.addType(MiscType.createISCollapsibleCommandModule());
        EquipmentType.addType(MiscType.createHitch());
        EquipmentType.addType(MiscType.createISFlotationHull());
        EquipmentType.addType(MiscType.createCLFlotationHull());
        EquipmentType.addType(MiscType.createISLimitedAmphibiousChassis());
        EquipmentType.addType(MiscType.createISFullyAmphibiousChassis());
        EquipmentType.addType(MiscType.createCLLimitedAmphibiousChassis());
        EquipmentType.addType(MiscType.createCLFullyAmphibiousChassis());
        EquipmentType.addType(MiscType.createISShoulderTurret());
        EquipmentType.addType(MiscType.createCLShoulderTurret());
        EquipmentType.addType(MiscType.createISHeadTurret());
        EquipmentType.addType(MiscType.createCLHeadTurret());
        EquipmentType.addType(MiscType.createISQuadTurret());
        EquipmentType.addType(MiscType.createCLQuadTurret());
        EquipmentType.addType(MiscType.createCLTankCommandConsole());
        EquipmentType.addType(MiscType.createISTankCommandConsole());
        EquipmentType.addType(MiscType.createISSponsonTurret());
        EquipmentType.addType(MiscType.createCLSponsonTurret());
        EquipmentType.addType(MiscType.createPintleTurret());
        EquipmentType.addType(MiscType.createISArmoredMotiveSystem());
        EquipmentType.addType(MiscType.createCLArmoredMotiveSystem());
        EquipmentType.addType(MiscType.createISChaffPod());
        EquipmentType.addType(MiscType.createISDroneCarrierControlSystem());
        EquipmentType.addType(MiscType.createCLDroneCarrierControlSystem());
        EquipmentType.addType(MiscType.createISDroneExtra());
        EquipmentType.addType(MiscType.createCLDroneExtra());
        EquipmentType.addType(MiscType.createBC3());
        EquipmentType.addType(MiscType.createBC3i());
        EquipmentType.addType(MiscType.createISHIResImager());
        EquipmentType.addType(MiscType.createCLHIResImager());
        EquipmentType.addType(MiscType.createISHyperspectralImager());
        EquipmentType.addType(MiscType.createISInfraredImager());
        EquipmentType.addType(MiscType.createCLInfraredImager());
        EquipmentType.addType(MiscType.createISLookDownRadar());
        EquipmentType.addType(MiscType.createCLLookDownRadar());
        EquipmentType.addType(MiscType.createISVTOLJetBooster());
        EquipmentType.addType(MiscType.createCLVTOLJetBooster());
        EquipmentType.addType(MiscType.createRemoteSensorDispenser());
        EquipmentType.addType(MiscType.createCLDroneOperatingSystem());
        EquipmentType.addType(MiscType.createISDroneOperatingSystem());
        EquipmentType.addType(MiscType.createISVehicularMineDispenser());
        EquipmentType.addType(MiscType.createCLVehicularMineDispenser());
        EquipmentType.addType(MiscType.createMiningDrill());
        EquipmentType.addType(MiscType.createCLReconCamera());
        EquipmentType.addType(MiscType.createISReconCamera());
        EquipmentType.addType(MiscType.createISCombatVehicleEscapePod());
        EquipmentType.addType(MiscType.createISSmallNavalCommScannerSuite());
        EquipmentType.addType(MiscType.createCLSmallNavalCommScannerSuite());
        EquipmentType.addType(MiscType.createISLargeNavalCommScannerSuite());
        EquipmentType.addType(MiscType.createCLLargeNavalCommScannerSuite());
        EquipmentType.addType(MiscType.createCLNavalTugAdaptor());
        EquipmentType.addType(MiscType.createISNavalTugAdaptor());
        EquipmentType.addType(MiscType.createISSpaceMineDispenser());
        EquipmentType.addType(MiscType.createCLSpaceMineDispenser());
        EquipmentType.addType(MiscType.createVehicularStealth());
        EquipmentType.addType(MiscType.createEmergencyC3M());
        EquipmentType.addType(MiscType.createNovaCEWS());

        // Start BattleArmor equipment
        EquipmentType.addType(MiscType.createISBAStandardArmor());
        EquipmentType.addType(MiscType.createCLBAStandardArmor());
        EquipmentType.addType(MiscType.createISBAAdvancedArmor());
        EquipmentType.addType(MiscType.createISBAStandardPrototypeArmor());
        EquipmentType.addType(MiscType.createISBAFireResistantArmor());
        EquipmentType.addType(MiscType.createISBAReactiveArmor());
        EquipmentType.addType(MiscType.createISBAReflectiveArmor());
        EquipmentType.addType(MiscType.createISBAStealthPrototype());
        EquipmentType.addType(MiscType.createISBABasicStealth());
        EquipmentType.addType(MiscType.createISBAStandardStealth());
        EquipmentType.addType(MiscType.createISBAImprovedStealth());
        EquipmentType.addType(MiscType.createISBAMimeticCamo());
        EquipmentType.addType(MiscType.createCLBAAdvancedArmor());
        EquipmentType.addType(MiscType.createCLBAStandardPrototypeArmor());
        EquipmentType.addType(MiscType.createCLBAFireResistantArmor());
        EquipmentType.addType(MiscType.createCLBAReactiveArmor());
        EquipmentType.addType(MiscType.createCLBAReflectiveArmor());
        EquipmentType.addType(MiscType.createCLBAStealthPrototype());
        EquipmentType.addType(MiscType.createCLBABasicStealth());
        EquipmentType.addType(MiscType.createCLBAStandardStealth());
        EquipmentType.addType(MiscType.createCLBAImprovedStealth());
        EquipmentType.addType(MiscType.createCLBAMimeticCamo());
        EquipmentType.addType(MiscType.createMine());
        EquipmentType.addType(MiscType.createBABasicManipulator());
        EquipmentType.addType(MiscType.createBABasicManipulatorMineClearance());
        EquipmentType.addType(MiscType.createBABattleClaw());
        EquipmentType.addType(MiscType.createBABattleClawMagnets());
        EquipmentType.addType(MiscType.createBABattleClawVibro());
        EquipmentType.addType(MiscType.createBACargoLifter());
        EquipmentType.addType(MiscType.createBAHeavyBattleClaw());
        EquipmentType.addType(MiscType.createBAHeavyBattleClawMagnet());
        EquipmentType.addType(MiscType.createBAHeavyBattleClawVibro());
        EquipmentType.addType(MiscType.createBAIndustrialDrill());
        EquipmentType.addType(MiscType.createBASalvageArm());
        EquipmentType.addType(MiscType.createBAModularEquipmentAdaptor());
        EquipmentType.addType(MiscType.createBAArmoredGlove());
        EquipmentType.addType(MiscType.createBAMagneticClamp());
        EquipmentType.addType(MiscType.createBAAPMount());
        EquipmentType.addType(MiscType.createCLBAMyomerBooster());
        EquipmentType.addType(MiscType.createISSingleHexECM());
        EquipmentType.addType(MiscType.createCLSingleHexECM());
        EquipmentType.addType(MiscType.createBattleMechNeuralInterfaceUnit());
        EquipmentType.addType(MiscType.createBAISAngelECM());
        EquipmentType.addType(MiscType.createBACLAngelECM());
        EquipmentType.addType(MiscType.createSimpleCamo());
        EquipmentType.addType(MiscType.createParafoil());
        EquipmentType.addType(MiscType.createSearchlight());
        EquipmentType.addType(MiscType.createBASearchlight());
        EquipmentType.addType(MiscType.createISImprovedSensors());
        EquipmentType.addType(MiscType.createCLImprovedSensors());
        EquipmentType.addType(MiscType.createCLBALightActiveProbe());
        EquipmentType.addType(MiscType.createISBALightActiveProbe());
        EquipmentType.addType(MiscType.createISBARemoteSensorDispenser());
        EquipmentType.addType(MiscType.createCLBARemoteSensorDispenser());
        EquipmentType.addType(MiscType.createBACuttingTorch());
        EquipmentType.addType(MiscType.createISBASpaceOperationsAdaptation());
        EquipmentType.addType(MiscType.createCLBASpaceOperationsAdaptation());
        EquipmentType.addType(MiscType.createISDetachableWeaponPack());
        EquipmentType.addType(MiscType.createCLDetachableWeaponPack());
        EquipmentType.addType(MiscType.createISBAHeatSensor());
        EquipmentType.addType(MiscType.createCLBAHeatSensor());
        EquipmentType.addType(MiscType.createISBAExtendedLifeSupport());
        EquipmentType.addType(MiscType.createCLBAExtendedLifeSupport());
        EquipmentType.addType(MiscType.createBAPartialWing());
        EquipmentType.addType(MiscType.createISBAJumpBooster());
        EquipmentType.addType(MiscType.createCLBAJumpBooster());
        EquipmentType.addType(MiscType.createISBAMechanicalJumpBooster());
        EquipmentType.addType(MiscType.createCLBAMechanicalJumpBooster());
        EquipmentType.addType(MiscType.createCLBAFuelTank());
        EquipmentType.addType(MiscType.createISBAFuelTank());
        EquipmentType.addType(MiscType.createBALaserMicrophone());
        EquipmentType.addType(MiscType.createBAPowerPack());
        EquipmentType.addType(MiscType.createBAShotgunMicrophone());
        EquipmentType.addType(MiscType.createISBAMineDispenser());
        EquipmentType.addType(MiscType.createBAMissionEquipStorage());
        EquipmentType.addType(MiscType.createISBADropChuteCamo());
        EquipmentType.addType(MiscType.createISBADropChuteCamo());
        EquipmentType.addType(MiscType.createISBADropChuteStd());
        EquipmentType.addType(MiscType.createISBADropChuteStealth());
        EquipmentType.addType(MiscType.createCLBADropChuteCamo());
        EquipmentType.addType(MiscType.createCLBADropChuteReuse());
        EquipmentType.addType(MiscType.createCLBADropChuteStd());
        EquipmentType.addType(MiscType.createCLBADropChuteStealth());

        
/*      Included for completeness.  
 		EquipmentType.addType(MiscType.createCLBAHarjel());
        EquipmentType.addType(MiscType.createBACLUMU());  
        EquipmentType.addType(MiscType.createBAJumpJet());
*/
        
        // support vee Chassis stuff
        EquipmentType.addType(MiscType.createAmphibiousChassis());
        EquipmentType.addType(MiscType.createArmoredChassis());
        EquipmentType.addType(MiscType.createBicycleModification());
        EquipmentType.addType(MiscType.createConvertibleModification());
        EquipmentType.addType(MiscType.createISDuneBuggyChassis());
        EquipmentType.addType(MiscType.createCLDuneBuggyChassis());
        EquipmentType.addType(MiscType.createEnvironmentalSealedChassis());
        EquipmentType.addType(MiscType.createHydroFoilChassisModification());
        EquipmentType.addType(MiscType.createMonocycleModification());
        EquipmentType.addType(MiscType.createISOffRoadChassis());
        EquipmentType.addType(MiscType.createCLOffRoadChassis());
        EquipmentType.addType(MiscType.createPropChassisModification());
        EquipmentType.addType(MiscType.createSnomobileChassis());
        EquipmentType.addType(MiscType.createSTOLChassisMod());
        EquipmentType.addType(MiscType.createSubmersibleChassisMod());
        EquipmentType.addType(MiscType.createTractorModification());
        EquipmentType.addType(MiscType.createTrailerModification());
        EquipmentType.addType(MiscType.createUltraLightChassisModification());
        EquipmentType.addType(MiscType.createVSTOLChassisMod());

        // support vee Equipment stuff
        EquipmentType.addType(MiscType.createBasicFireControl());
        EquipmentType.addType(MiscType.createAdvancedFireControl());
        EquipmentType.addType(MiscType.createISMineSweeper());
        EquipmentType.addType(MiscType.createClanMineSweeper());
        EquipmentType.addType(MiscType.createISMobileFieldBase());
        EquipmentType.addType(MiscType.createCLMobileFieldBase());

        EquipmentType.addType(MiscType.createElectricDischargeArmor());
        EquipmentType.addType(MiscType.createISPrototypeJumpJet());
        EquipmentType.addType(MiscType.createISPrototypeImprovedJumpJet());
        EquipmentType.addType(MiscType.createBoobyTrap());
        EquipmentType.addType(MiscType.createRefuelingDrogue());
        EquipmentType.addType(MiscType.createBulldozer());
        EquipmentType.addType(MiscType.createExternalStoresHardpoint());
        EquipmentType.addType(MiscType.createManipulator());

        EquipmentType.addType(MiscType.create20mLadder());
        EquipmentType.addType(MiscType.create40mLadder());
        EquipmentType.addType(MiscType.create60mLadder());
        EquipmentType.addType(MiscType.create80mLadder());
        EquipmentType.addType(MiscType.create100mLadder());
        EquipmentType.addType(MiscType.createMaritimeLifeboat());

        EquipmentType.addType(MiscType.createAntiPenetrativeAblation());
        EquipmentType.addType(MiscType.createISHeatDissipating());
        EquipmentType.addType(MiscType.createCLHeatDissipating());
        EquipmentType.addType(MiscType.createISImpactResistant());
        EquipmentType.addType(MiscType.createISBallisticReinforced());

        EquipmentType.addType(MiscType.createHarJelII());
        EquipmentType.addType(MiscType.createHarJelIII());
        EquipmentType.addType(MiscType.createRadicalHeatSinkSystem());

        EquipmentType.addType(MiscType.createLAMBombBay());
        EquipmentType.addType(MiscType.createLightFluidSuctionSystemMech());
        EquipmentType.addType(MiscType.createLightFluidSuctionSystem());
        EquipmentType.addType(MiscType.createFluidSuctionSystem());

        EquipmentType.addType(MiscType.createRISCSuperCooledMyomer());
        EquipmentType.addType(MiscType.createRISCViralJammerDecoy());
        EquipmentType.addType(MiscType.createRISCViralJammerHoming());
        EquipmentType.addType(MiscType.createDroneControlConsole());
        EquipmentType.addType(MiscType.createRISCLaserPulseModule());
        EquipmentType.addType(MiscType.createISRemoteDroneCommandConsole());
        EquipmentType.addType(MiscType.createRISCEmergencyCoolantSystem());

        //Infantry Equipment Packs
        EquipmentType.addType(MiscType.createISAblativeStandardInfArmor());
        EquipmentType.addType(MiscType.createCLAblativeStandardInfArmor());
        EquipmentType.addType(MiscType.createISAblativeConcealedInfArmor());
        EquipmentType.addType(MiscType.createCLAblativeConcealedInfArmor());
        EquipmentType.addType(MiscType.createISAblativeFlakStandardArmorInfArmor());
        EquipmentType.addType(MiscType.createCLAblativeFlakStandardArmorInfArmor());
        EquipmentType.addType(MiscType.createISAblativeFlakConcealedArmorInfArmor());
        EquipmentType.addType(MiscType.createCLAblativeFlakConcealedArmorInfArmor());
        EquipmentType.addType(MiscType.createISBallisicPlateStandardInfArmor());
        EquipmentType.addType(MiscType.createCLBallisicPlateStandardInfArmor());
        EquipmentType.addType(MiscType.createBallisicPlateConcealedInfArmor());
        EquipmentType.addType(MiscType.createClothingFatiguesInfArmor());
        EquipmentType.addType(MiscType.createClothingLeatherHideInfArmor());
        EquipmentType.addType(MiscType.createClothingLightInfArmor());
        EquipmentType.addType(MiscType.createISEngineeringSuitInfArmor());
        EquipmentType.addType(MiscType.createCLEngineeringSuitInfArmor());
        EquipmentType.addType(MiscType.createISEnvironmentSuitLightInfArmor());
        EquipmentType.addType(MiscType.createCLEnvironmentSuitLightInfArmor());
        EquipmentType.addType(MiscType.createISEnvironmentSuitHostileInfArmor());
        EquipmentType.addType(MiscType.createCLEnvironmentSuitHostileInfArmor());
        EquipmentType.addType(MiscType.createISEnvironmentSuitMarineInfArmor());
        EquipmentType.addType(MiscType.createCLEnvironmentSuitMarineInfArmor());
        EquipmentType.addType(MiscType.createISFlakStandardInfArmor());
        EquipmentType.addType(MiscType.createCLFlakStandardInfArmor());
        EquipmentType.addType(MiscType.createISFlakConcealedInfArmor());
        EquipmentType.addType(MiscType.createCLFlakConcealedInfArmor());
        EquipmentType.addType(MiscType.createISHeatSuitInfArmor());
        EquipmentType.addType(MiscType.createCLHeatSuitInfArmor());
        EquipmentType.addType(MiscType.createISMechWarriorCombatSuitInfArmor());
        EquipmentType.addType(MiscType.createCLMechWarriorCombatSuitInfArmor());
        EquipmentType.addType(MiscType.createISMechWarriorCoolingSuitInfArmor());
        EquipmentType.addType(MiscType.createCLMechWarriorCoolingSuitInfArmor());
        EquipmentType.addType(MiscType.createMechWarriorCoolingVestInfArmor());
        EquipmentType.addType(MiscType.createMyomerSuitInfArmor());
        EquipmentType.addType(MiscType.createMyomerVestInfArmor());
        EquipmentType.addType(MiscType.createParkaInfArmor());
        EquipmentType.addType(MiscType.createNeoChainMailInfArmor());
        EquipmentType.addType(MiscType.createSnowSuitInfArmor());
        EquipmentType.addType(MiscType.createSpaceSuitInfArmor());
        EquipmentType.addType(MiscType.createSpacesuitCombatInfArmor());
        EquipmentType.addType(MiscType.createCapellanConfederationInfArmor());
        EquipmentType.addType(MiscType.createClanInfArmor());
        EquipmentType.addType(MiscType.createComstarInfArmor());
        EquipmentType.addType(MiscType.createDraconisCombineInfArmor());
        EquipmentType.addType(MiscType.createFedSunsInfArmor());
        EquipmentType.addType(MiscType.createFedComInfArmor());
        EquipmentType.addType(MiscType.createFedSunsLateInfArmor());
        EquipmentType.addType(MiscType.createFRRInfArmor());
        EquipmentType.addType(MiscType.createFWLEarlyInfArmor());
        EquipmentType.addType(MiscType.createFWLLateInfArmor());
        EquipmentType.addType(MiscType.createLyranInfArmor());
        EquipmentType.addType(MiscType.createLyranLateInfArmor());
        EquipmentType.addType(MiscType.createCanopusInfArmor());
        EquipmentType.addType(MiscType.createMarianInfArmor());
        EquipmentType.addType(MiscType.createTaurianInfArmor());
        EquipmentType.addType(MiscType.createWoBInfArmor());
        EquipmentType.addType(MiscType.createGenericInfArmor());
        EquipmentType.addType(MiscType.createISSLDFInfArmor());
        EquipmentType.addType(MiscType.createCLSLDFInfArmor());
        EquipmentType.addType(MiscType.createDESTInfArmor());
        EquipmentType.addType(MiscType.createISSneakCamoSystemInfArmor());
        EquipmentType.addType(MiscType.createCLSneakCamoSystemInfArmor());
        EquipmentType.addType(MiscType.createISSneakIRSystemInfArmor());
        EquipmentType.addType(MiscType.createCLSneakIRSystemInfArmor());
        EquipmentType.addType(MiscType.createISSneakECMSystemInfArmor());
        EquipmentType.addType(MiscType.createCLSneakECMSystemInfArmor());
        EquipmentType.addType(MiscType.createISSneakCamoIRInfArmor());
        EquipmentType.addType(MiscType.createCLSneakCamoIRInfArmor());
        EquipmentType.addType(MiscType.createISSneakCamoECMInfArmor());
        EquipmentType.addType(MiscType.createCLSneakCamoECMInfArmor());
        EquipmentType.addType(MiscType.createISSneakIRECMInfArmor());
        EquipmentType.addType(MiscType.createCLSneakIRECMInfArmor());
        EquipmentType.addType(MiscType.createISSneakThreeSystemInfArmor());
        EquipmentType.addType(MiscType.createCLSneakThreeSystemInfArmor());

    }
    
/* A note about Tech Progression from Ray. Received via PM after IO Release
*     If there's no info specifying proto/prod/common in the NOTES section, 
*     assume it means Production/Advanced, with no definite Common/Tournament-legal date.
* Based on this Some equipment will start at Advanced and not have common date
*/
    

    public static MiscType createHeatSink() {
        MiscType misc = new MiscType();

        misc.name = "Heat Sink";
        misc.setInternalName(misc.name);
        misc.tonnage = 1.0f;
        misc.criticals = 1;
        misc.tankslots = 0;
        misc.flags = misc.flags.or(F_HEAT_SINK);
        misc.bv = 0;
        misc.techAdvancement.setTechBase(TECH_BASE_ALL);
        misc.techAdvancement.setAdvancement(DATE_NONE, DATE_NONE, 2022);
        misc.techAdvancement.setIntroLevel(true);
        misc.techAdvancement.setTechRating(RATING_C);
        misc.techAdvancement.setAvailability( new int[] { RATING_B, RATING_B, RATING_B, RATING_X });
        return misc;
    }

    public static MiscType createJumpJet() {
        MiscType misc = new MiscType();

        misc.name = "Jump Jet";
        misc.setInternalName(misc.name);
        misc.addLookupName("JumpJet");
        misc.tonnage = TONNAGE_VARIABLE;
        misc.criticals = 1;
        misc.tankslots = 0;
        misc.flags = misc.flags.or(F_JUMP_JET).or(F_MECH_EQUIPMENT)
                .or(F_TANK_EQUIPMENT);
        misc.subType |= S_STANDARD;
        misc.bv = 0;

        misc.techAdvancement.setTechBase(TECH_BASE_ALL).setAdvancement(2464, 2471, 2500)
            .setIntroLevel(true).setTechRating(RATING_D)
            .setAvailability(RATING_C, RATING_C, RATING_C, RATING_X);
        return misc;
    }

    public static MiscType createISPrototypeImprovedJumpJet() {
        MiscType misc = new MiscType();

        misc.name = "Prototype Improved Jump Jet";
        misc.setInternalName("ISPrototypeImprovedJumpJet");
        misc.tonnage = TONNAGE_VARIABLE;
        misc.criticals = 1;
        misc.tankslots = 0;
        misc.explosive = true;
        misc.flags = misc.flags.or(F_JUMP_JET).or(F_MECH_EQUIPMENT);
        misc.subType |= S_PROTOTYPE | S_IMPROVED;
        misc.bv = 0;
        misc.techAdvancement.setTechBase(TECH_BASE_IS);
        misc.techAdvancement.setISAdvancement(3020, DATE_NONE, DATE_NONE, 3069);
        misc.techAdvancement.setTechRating(RATING_D);
        misc.techAdvancement.setAvailability( new int[] { RATING_X, RATING_F, RATING_F, RATING_X });
        return misc;
    }

    public static MiscType createISPrototypeJumpJet() {
        MiscType misc = new MiscType();

        misc.name = "Prototype Jump Jet";
        misc.setInternalName("ISPrototypeJumpJet");
        misc.tonnage = TONNAGE_VARIABLE;
        misc.criticals = 1;
        misc.tankslots = 0;
        misc.flags = misc.flags.or(F_JUMP_JET).or(F_MECH_EQUIPMENT);
        misc.subType |= S_PROTOTYPE;
        misc.bv = 0;
        misc.techAdvancement.setTechBase(TECH_BASE_IS);
        misc.techAdvancement.setISAdvancement(2464, DATE_NONE, DATE_NONE, 2471);
        misc.techAdvancement.setTechRating(RATING_D);
        misc.techAdvancement.setAvailability( new int[] { RATING_E, RATING_F, RATING_F, RATING_X });
        return misc;
    }

    public static MiscType createImprovedJumpJet() {
        MiscType misc = new MiscType();

        misc.name = "Improved Jump Jet";
        misc.setInternalName("IS Improved Jump Jet");
        misc.addLookupName("ISImprovedJump Jet");
        misc.addLookupName("ImprovedJump Jet");
        misc.addLookupName("Improved Jump Jet");
        misc.tonnage = TONNAGE_VARIABLE;
        misc.criticals = 2;
        misc.flags = misc.flags.or(F_JUMP_JET).or(F_MECH_EQUIPMENT);
        misc.subType |= S_IMPROVED;
        misc.bv = 0;
        misc.techAdvancement.setTechBase(TECH_BASE_IS);
        misc.techAdvancement.setISAdvancement(DATE_NONE, DATE_NONE, 3069);
        misc.techAdvancement.setTechRating(RATING_E);
        misc.techAdvancement.setAvailability( new int[] { RATING_X, RATING_X, RATING_E, RATING_X });
        return misc;
    }

    public static MiscType createCLImprovedJumpJet() {
        MiscType misc = new MiscType();

        misc.name = "Improved Jump Jet";
        misc.setInternalName("Clan Improved Jump Jet");
        misc.addLookupName("Clan Improved Jump Jet");
        misc.addLookupName("CLImprovedJump Jet");
        misc.tonnage = TONNAGE_VARIABLE;
        misc.criticals = 2;
        misc.flags = misc.flags.or(F_JUMP_JET).or(F_MECH_EQUIPMENT);
        misc.subType |= S_IMPROVED;
        misc.bv = 0;

        misc.techAdvancement.setTechBase(TECH_BASE_IS);
        misc.techAdvancement.setISAdvancement(DATE_NONE, DATE_NONE, 3069);
        misc.techAdvancement.setTechRating(RATING_E);
        misc.techAdvancement.setAvailability( new int[] { RATING_X, RATING_X, RATING_E, RATING_X });
        return misc;
    }

    public static MiscType createTractorModification() {
        MiscType misc = new MiscType();

        misc.name = "Tractor";
        misc.setInternalName(misc.name);
        misc.tonnage = 0; //accounted as part of the unit Construction
        misc.criticals = 0;
        misc.cost = 0; // Cost accounted as part of unit cost
        misc.flags = misc.flags.or(F_TRACTOR_MODIFICATION)
                .or(F_SUPPORT_TANK_EQUIPMENT).or(F_CHASSIS_MODIFICATION);
        misc.omniFixedOnly = true;
        misc.bv = 0;
        misc.tankslots = 0;
        misc.industrial = true;
        misc.techAdvancement.setTechBase(TECH_BASE_ALL);
        misc.techAdvancement.setAdvancement(DATE_NONE, DATE_NONE, 1950);
        misc.techAdvancement.setTechRating(RATING_A);
        misc.techAdvancement.setAvailability( new int[] { RATING_A, RATING_A, RATING_A, RATING_X });
        return misc;
    }

    public static MiscType createTrailerModification() {
        MiscType misc = new MiscType();

        misc.name = "Trailer";
        misc.setInternalName(misc.name);
        misc.tonnage = 0; //accounted as part of the unit Construction
        misc.criticals = 0;
        misc.cost = 0; // Cost accounted as part of unit cost
        misc.flags = misc.flags.or(F_TRAILER_MODIFICATION)
                .or(F_SUPPORT_TANK_EQUIPMENT).or(F_CHASSIS_MODIFICATION);
        misc.omniFixedOnly = true;
        misc.bv = 0;
        misc.tankslots = 0;
        misc.industrial = true;

        misc.techAdvancement.setTechBase(TECH_BASE_ALL);
        misc.techAdvancement.setAdvancement(DATE_NONE, DATE_NONE, 1950);
        misc.techAdvancement.setTechRating(RATING_A);
        misc.techAdvancement.setAvailability( new int[] { RATING_A, RATING_A, RATING_A, RATING_X });
        return misc;
    }

    public static MiscType createMonocycleModification() {
        MiscType misc = new MiscType();

        misc.name = "Monocycle";
        misc.setInternalName("MonocycleChassisMod");
        misc.tonnage = 0;
        misc.criticals = 0;
        misc.cost = 0; // Cost accounted as part of unit cost
        misc.flags = misc.flags.or(F_MONOCYCLE).or(F_SUPPORT_TANK_EQUIPMENT)
                .or(F_CHASSIS_MODIFICATION);
        misc.omniFixedOnly = true;
        misc.bv = 0;
        misc.tankslots = 0;
        misc.industrial = true;
        misc.techAdvancement.setTechBase(TECH_BASE_ALL);
        misc.techAdvancement.setAdvancement(DATE_NONE, DATE_NONE, 1950);
        misc.techAdvancement.setTechRating(RATING_B);
        misc.techAdvancement.setAvailability( new int[] { RATING_D, RATING_D, RATING_D, RATING_X });
        return misc;
    }

    public static MiscType createBicycleModification() {
        MiscType misc = new MiscType();

        misc.name = "Bicycle";
        misc.setInternalName("BicycleChassisMod");
        misc.tonnage = 0;
        misc.criticals = 0;
        misc.cost = 0; // Cost accounted as part of unit cost
        misc.flags = misc.flags.or(F_BICYCLE).or(F_SUPPORT_TANK_EQUIPMENT)
                .or(F_CHASSIS_MODIFICATION);
        misc.omniFixedOnly = true;
        misc.bv = 0;
        misc.tankslots = 0;
        misc.industrial = true;
        misc.techAdvancement.setTechBase(TECH_BASE_ALL);
        misc.techAdvancement.setAdvancement(DATE_NONE, DATE_NONE, 1950);
        misc.techAdvancement.setTechRating(RATING_A);
        misc.techAdvancement.setAvailability( new int[] { RATING_A, RATING_A, RATING_A, RATING_X });
        return misc;
    }

    public static MiscType createHydroFoilChassisModification() {
        MiscType misc = new MiscType();

        misc.name = "HydroFoil";
        misc.setInternalName("HydroFoilChassisMod");
        misc.tonnage = 0;
        misc.criticals = 0;
        misc.cost = 0; // Cost accounted as part of unit cost
        misc.flags = misc.flags.or(F_HYDROFOIL).or(F_SUPPORT_TANK_EQUIPMENT)
                .or(F_CHASSIS_MODIFICATION);
        misc.omniFixedOnly = true;
        misc.bv = 0;
        misc.tankslots = 0;
        misc.industrial = true;
        misc.techAdvancement.setTechBase(TECH_BASE_ALL);
        misc.techAdvancement.setAdvancement(DATE_NONE, DATE_NONE, 1950);
        misc.techAdvancement.setTechRating(RATING_A);
        misc.techAdvancement.setAvailability( new int[] { RATING_A, RATING_A, RATING_A, RATING_X });
        return misc;
    }

    public static MiscType createSubmersibleChassisMod() {
        MiscType misc = new MiscType();

        misc.name = "Submersible";
        misc.setInternalName("SubmersibleChassisMod");
        misc.tonnage = 0;
        misc.criticals = 0;
        misc.cost = 0; // Cost accounted as part of unit cost
        misc.flags = misc.flags.or(F_SUBMERSIBLE).or(F_SUPPORT_TANK_EQUIPMENT)
                .or(F_CHASSIS_MODIFICATION);
        misc.omniFixedOnly = true;
        misc.bv = 0;
        misc.tankslots = 0;
        misc.industrial = true;
        misc.techAdvancement.setTechBase(TECH_BASE_ALL);
        misc.techAdvancement.setAdvancement(DATE_NONE, DATE_NONE, 1950);
        misc.techAdvancement.setTechRating(RATING_A);
        misc.techAdvancement.setAvailability( new int[] { RATING_A, RATING_A, RATING_A, RATING_X });
        return misc;
    }

    public static MiscType createConvertibleModification() {
        MiscType misc = new MiscType();

        misc.name = "Convertible";
        misc.setInternalName("ConvertibleChassisMod");
        misc.tonnage = 0;
        misc.criticals = 0;
        misc.cost = 0; // Cost accounted as part of unit cost
        misc.flags = misc.flags.or(F_CONVERTIBLE).or(F_SUPPORT_TANK_EQUIPMENT)
                .or(F_CHASSIS_MODIFICATION);
        misc.omniFixedOnly = true;
        misc.bv = 0;
        misc.tankslots = 0;
        misc.industrial = true;
        misc.techAdvancement.setTechBase(TECH_BASE_ALL);
        misc.techAdvancement.setAdvancement(DATE_NONE, DATE_NONE, 1950);
        misc.techAdvancement.setTechRating(RATING_A);
        misc.techAdvancement.setAvailability( new int[] { RATING_A, RATING_A, RATING_A, RATING_X });
        return misc;
    }

    public static MiscType createTreeClub() {
        MiscType misc = new MiscType();

        misc.name = "Tree Club";
        misc.setInternalName(misc.name);
        misc.tonnage = 0;
        misc.criticals = 0;
        misc.flags = misc.flags.or(F_CLUB).or(F_MECH_EQUIPMENT);
        misc.subType |= S_TREE_CLUB | S_CLUB;
        misc.bv = 0;

        misc.techAdvancement.setTechBase(TECH_BASE_ALL);
        misc.techAdvancement.setAdvancement(DATE_NONE, DATE_NONE, 1950);
        misc.techAdvancement.setTechRating(RATING_A);
        misc.techAdvancement.setAvailability( new int[] { RATING_A, RATING_A, RATING_A, RATING_X });
        return misc;
    }

    public static MiscType createGirderClub() {
        MiscType misc = new MiscType();

        misc.name = "Girder Club";
        misc.setInternalName(misc.name);
        misc.tonnage = 0;
        misc.criticals = 0;
        misc.flags = misc.flags.or(F_CLUB).or(F_MECH_EQUIPMENT);
        misc.subType |= S_CLUB;
        misc.bv = 0;
        misc.techAdvancement.setTechBase(TECH_BASE_ALL);
        misc.techAdvancement.setAdvancement(DATE_NONE, DATE_NONE, 1950);
        misc.techAdvancement.setTechRating(RATING_A);
        misc.techAdvancement.setAvailability( new int[] { RATING_A, RATING_A, RATING_A, RATING_X });
        return misc;
    }

    public static MiscType createLimbClub() {
        MiscType misc = new MiscType();

        misc.name = "Limb Club";
        misc.setInternalName(misc.name);
        misc.tonnage = 0;
        misc.criticals = 0;
        misc.flags = misc.flags.or(F_CLUB);
        misc.subType |= S_CLUB;
        misc.bv = 0;
        misc.techAdvancement.setTechBase(TECH_BASE_ALL);
        misc.techAdvancement.setAdvancement(DATE_NONE, DATE_NONE, 1950);
        misc.techAdvancement.setTechRating(RATING_A);
        misc.techAdvancement.setAvailability( new int[] { RATING_A, RATING_A, RATING_A, RATING_X });
        return misc;
    }

    public static MiscType createHatchet() {
        MiscType misc = new MiscType();

        misc.name = "Hatchet";
        misc.setInternalName(misc.name);
        misc.tonnage = TONNAGE_VARIABLE;
        misc.criticals = CRITICALS_VARIABLE;
        misc.cost = COST_VARIABLE;
        misc.flags = misc.flags.or(F_CLUB).or(F_MECH_EQUIPMENT);
        misc.subType |= S_HATCHET;
        misc.bv = BV_VARIABLE;

        misc.techAdvancement.setTechBase(TECH_BASE_IS);
        misc.techAdvancement.setISAdvancement(DATE_NONE, DATE_NONE, 3022);
        misc.techAdvancement.setIntroLevel(true);
        misc.techAdvancement.setTechRating(RATING_B);
        misc.techAdvancement.setAvailability( new int[] { RATING_X, RATING_F, RATING_D, RATING_X });
        return misc;
    }

    // Start of Level2 stuff

    public static MiscType createISDoubleHeatSink() {
        MiscType misc = new MiscType();

        misc.name = "Double Heat Sink";
        misc.setInternalName("ISDoubleHeatSink");
        misc.addLookupName("IS Double Heat Sink");
        misc.addLookupName("ISDouble Heat Sink");
        misc.tonnage = 1.0f;
        misc.criticals = 3;
        misc.flags = misc.flags.or(F_DOUBLE_HEAT_SINK);
        misc.bv = 0;

        misc.techAdvancement.setTechBase(TECH_BASE_IS);
        misc.techAdvancement.setISAdvancement(DATE_NONE, DATE_NONE, 2567, 2865, 3040);
        misc.techAdvancement.setTechRating(RATING_E);
        misc.techAdvancement.setAvailability( new int[] { RATING_C, RATING_E, RATING_D, RATING_X });
        return misc;
    }

    public static MiscType createISDoubleHeatSinkPrototype() {
        MiscType misc = new MiscType();

        misc.name = "Double Heat Sink Prototype";
        misc.setInternalName("ISDoubleHeatSinkPrototype");
        misc.addLookupName("IS Double Heat Sink Prototype");
        misc.addLookupName("ISDouble Heat Sink Prototype");
        misc.tonnage = 1.0f;
        misc.criticals = 3;
        misc.flags = misc.flags.or(F_IS_DOUBLE_HEAT_SINK_PROTOTYPE);
        misc.bv = 0;
        misc.techAdvancement.setTechBase(TECH_BASE_IS);
        misc.techAdvancement.setISAdvancement(DATE_NONE, DATE_NONE, 2559, 2567, 3040);
        misc.techAdvancement.setTechRating(RATING_E);
        misc.techAdvancement.setAvailability( new int[] { RATING_F, RATING_F, RATING_F, RATING_X });
        return misc;
    }

    public static MiscType createCLDoubleHeatSink() {
        MiscType misc = new MiscType();

        misc.name = "Double Heat Sink";
        misc.setInternalName("CLDoubleHeatSink");
        misc.addLookupName("Clan Double Heat Sink");
        misc.addLookupName("CLDouble Heat Sink");
        misc.tonnage = 1.0f;
        misc.criticals = 2;
        misc.flags = misc.flags.or(F_DOUBLE_HEAT_SINK);
        misc.bv = 0;
        misc.techAdvancement.setTechBase(TECH_BASE_CLAN);
        misc.techAdvancement.setClanAdvancement(DATE_NONE, DATE_NONE, 2825);
        misc.techAdvancement.setTechRating(RATING_D);
        misc.techAdvancement.setAvailability( new int[] { RATING_X, RATING_C, RATING_B, RATING_X });
        return misc;
    }

    public static MiscType createISCASE() {
        MiscType misc = new MiscType();

        misc.name = "CASE";
        misc.setInternalName("ISCASE");
        misc.addLookupName("IS CASE");
        misc.tonnage = 0.5f;
        misc.criticals = 1;
        misc.hittable = false;
        misc.flags = misc.flags.or(F_CASE).or(F_MECH_EQUIPMENT)
                .or(F_TANK_EQUIPMENT).or(F_AERO_EQUIPMENT);
        misc.cost = 50000;
        misc.bv = 0;

        misc.techAdvancement.setTechBase(TECH_BASE_IS);
        misc.techAdvancement.setISAdvancement(DATE_NONE, DATE_NONE, 2476, 2840, 3036);
        misc.techAdvancement.setTechRating(RATING_D);
        misc.techAdvancement.setAvailability( new int[] { RATING_C, RATING_F, RATING_D, RATING_X });
        return misc;
    }

    public static MiscType createCLCASE() {
        MiscType misc = new MiscType();

        misc.name = "CASE";
        misc.setInternalName("CLCASE");
        misc.addLookupName("Clan CASE");
        misc.tonnage = 0.0f;
        misc.criticals = 0;
        misc.tankslots = 0;
        misc.hittable = false;
        misc.flags = misc.flags.or(F_CASE).or(F_MECH_EQUIPMENT)
                .or(F_TANK_EQUIPMENT).or(F_AERO_EQUIPMENT);
        misc.cost = 50000;
        misc.bv = 0;

        misc.techAdvancement.setTechBase(TECH_BASE_CLAN);
        misc.techAdvancement.setClanAdvancement(DATE_NONE, DATE_NONE, 2825);
        misc.techAdvancement.setTechRating(RATING_D);
        misc.techAdvancement.setAvailability( new int[] { RATING_X, RATING_B, RATING_B, RATING_X });
        return misc;
    }

    public static MiscType createISCASEII() {
        MiscType misc = new MiscType();

        misc.name = "CASE II";
        misc.setInternalName("ISCASEII");
        misc.addLookupName("IS CASE II");
        misc.tonnage = 1.0f;
        misc.criticals = 1;
        misc.hittable = false;
        misc.flags = misc.flags.or(F_CASEII).or(F_MECH_EQUIPMENT)
                .or(F_AERO_EQUIPMENT);
        misc.cost = 175000;
        misc.bv = 0;

        misc.techAdvancement.setTechBase(TECH_BASE_IS);
        misc.techAdvancement.setISAdvancement(3064, DATE_NONE, 3082);
        misc.techAdvancement.setTechRating(RATING_E);
        misc.techAdvancement.setAvailability( new int[] { RATING_X, RATING_X, RATING_F, RATING_X });
        return misc;
    }

    public static MiscType createCLCASEII() {
        MiscType misc = new MiscType();

        misc.name = "CASE II";
        misc.setInternalName("CLCASEII");
        misc.addLookupName("Clan CASE II");
        misc.tonnage = 0.5f;
        misc.criticals = 1;
        misc.hittable = false;
        misc.flags = misc.flags.or(F_CASEII).or(F_MECH_EQUIPMENT)
                .or(F_AERO_EQUIPMENT);
        misc.cost = 175000;
        misc.bv = 0;

        misc.techAdvancement.setTechBase(TECH_BASE_CLAN);
        misc.techAdvancement.setClanAdvancement(3062, 3080, DATE_NONE);
        misc.techAdvancement.setTechRating(RATING_F);
        misc.techAdvancement.setAvailability( new int[] { RATING_X, RATING_X, RATING_F, RATING_X });
        return misc;
    }

    public static MiscType createISMASC() {
        MiscType misc = new MiscType();

        misc.name = "MASC";
        misc.setInternalName("ISMASC");
        misc.addLookupName("IS MASC");
        misc.tonnage = TONNAGE_VARIABLE;
        misc.criticals = CRITICALS_VARIABLE;
        misc.cost = COST_VARIABLE;
        misc.flags = misc.flags.or(F_MASC).or(F_MECH_EQUIPMENT)
                .or(F_TANK_EQUIPMENT).andNot(F_AERO_EQUIPMENT);
        misc.omniFixedOnly = true;
        misc.bv = 0;
        String[] saModes = { "Armed", "Off" };
        misc.setModes(saModes);

        misc.techAdvancement.setTechBase(TECH_BASE_IS);
        misc.techAdvancement.setISAdvancement(DATE_NONE, DATE_NONE, 2740, 2795, 3035);
        misc.techAdvancement.setTechRating(RATING_C);
        misc.techAdvancement.setAvailability( new int[] { RATING_D, RATING_F, RATING_E, RATING_X });
        return misc;
    }

    public static MiscType createCLMASC() {
        MiscType misc = new MiscType();

        misc.name = "MASC";
        misc.setInternalName("CLMASC");
        misc.addLookupName("Clan MASC");
        misc.tonnage = TONNAGE_VARIABLE;
        misc.criticals = CRITICALS_VARIABLE;
        misc.cost = COST_VARIABLE;
        misc.bv = 0;
        misc.flags = misc.flags.or(F_MASC).or(F_MECH_EQUIPMENT)
                .or(F_TANK_EQUIPMENT).andNot(F_AERO_EQUIPMENT);
        misc.omniFixedOnly = true;
        String[] saModes = { "Armed", "Off" };
        misc.setModes(saModes);

        misc.techAdvancement.setTechBase(TECH_BASE_CLAN);
        misc.techAdvancement.setClanAdvancement(DATE_NONE, DATE_NONE, 2827);
        misc.techAdvancement.setTechRating(RATING_F);
        misc.techAdvancement.setAvailability( new int[] { RATING_X, RATING_D, RATING_C, RATING_X });
        return misc;
    }

    public static MiscType createCLProtoMyomerBooster() {
        MiscType misc = new MiscType();

        misc.name = "Protomech Myomer Booster";
        misc.setInternalName("CLMyomerBooster");
        misc.tonnage = TONNAGE_VARIABLE;
        misc.criticals = 0;
        misc.cost = COST_VARIABLE;
        misc.bv = 0;
        misc.flags = misc.flags.or(F_MASC).or(F_PROTOMECH_EQUIPMENT);
        misc.techAdvancement.setTechBase(TECH_BASE_CLAN);
        misc.techAdvancement.setClanAdvancement(DATE_NONE, DATE_NONE, 3068);
        misc.techAdvancement.setTechRating(RATING_F);
        misc.techAdvancement.setAvailability( new int[] { RATING_X, RATING_X, RATING_F, RATING_X });
        return misc;
    }

    public static MiscType createCLBAMyomerBooster() {
        MiscType misc = new MiscType();


        misc.name = "BA Myomer Booster";
        misc.setInternalName("CLBAMyomerBooster");
        misc.addLookupName("CLBAMB");
        misc.addLookupName("BAMyomerBooster");
        // Need variable  tonnage because we have to account for tonnage being
        // split across 3 criticals, since it's spreadable equipment
        misc.tonnage = TONNAGE_VARIABLE;
        misc.criticals = 3;
        misc.spreadable = true;
        misc.cost = COST_VARIABLE;
        misc.bv = 0;
        misc.flags = misc.flags.or(F_MASC).or(F_BA_EQUIPMENT)
                .andNot(F_MECH_EQUIPMENT).andNot(F_TANK_EQUIPMENT)
                .andNot(F_AERO_EQUIPMENT);
		misc.rulesRefs = "287, TO";

        misc.techAdvancement.setTechBase(TECH_BASE_CLAN);
        misc.techAdvancement.setClanAdvancement(3072, 3085, 3104);
        misc.techAdvancement.setTechRating(RATING_F);
        misc.techAdvancement.setAvailability( new int[] { RATING_X, RATING_X, RATING_F, RATING_E });
        return misc;
    }

    public static MiscType createISSuperCharger() {
        MiscType misc = new MiscType();

        misc.name = "Supercharger";
        misc.setInternalName(misc.name);
        misc.addLookupName("IS Super Charger");
        misc.addLookupName("ISSuperCharger");
        misc.tonnage = TONNAGE_VARIABLE;
        misc.criticals = 1;
        misc.cost = COST_VARIABLE;
        misc.flags = misc.flags.or(F_MASC).or(F_MECH_EQUIPMENT)
                .or(F_TANK_EQUIPMENT);
        misc.subType |= S_SUPERCHARGER;
        misc.bv = 0;
        String[] saModes = { "Armed", "Off" };
        misc.setModes(saModes);

        misc.techAdvancement.setTechBase(TECH_BASE_IS);
        misc.techAdvancement.setISAdvancement(1950, DATE_NONE, 3078);
        misc.techAdvancement.setTechRating(RATING_C);
        misc.techAdvancement.setAvailability( new int[] { RATING_F, RATING_F, RATING_F, RATING_X });
        return misc;
    }

    public static MiscType createCLSuperCharger() {
        MiscType misc = new MiscType();

        misc.name = "Supercharger";
        misc.setInternalName("CL Super Charger");
        misc.addLookupName("CLSuperCharger");
        misc.tonnage = TONNAGE_VARIABLE;
        misc.criticals = 1;
        misc.cost = COST_VARIABLE;
        misc.flags = misc.flags.or(F_MASC).or(F_MECH_EQUIPMENT)
                .or(F_TANK_EQUIPMENT);
        misc.subType |= S_SUPERCHARGER;
        misc.bv = 0;
        String[] saModes = { "Armed", "Off" };
        misc.setModes(saModes);

        misc.techAdvancement.setTechBase(TECH_BASE_IS);
        misc.techAdvancement.setISAdvancement(1950, DATE_NONE, 3078);
        misc.techAdvancement.setTechRating(RATING_C);
        misc.techAdvancement.setAvailability( new int[] { RATING_F, RATING_F, RATING_F, RATING_X });
        return misc;
    }

    public static MiscType createTSM() {
        MiscType misc = new MiscType();

        misc.name = "TSM";
        misc.setInternalName(misc.name);
        misc.addLookupName("IS TSM");
        misc.addLookupName("Triple Strength Myomer");
        misc.tonnage = 0;
        misc.criticals = 6;
        misc.hittable = false;
        misc.spreadable = true;
        misc.flags = misc.flags.or(F_TSM).or(F_MECH_EQUIPMENT);
        misc.omniFixedOnly = true;
        misc.bv = 0;

        misc.techAdvancement.setTechBase(TECH_BASE_IS).setISAdvancement(3028, 3050, 3055)
            .setApproximate(true, false, false).setTechRating(RATING_E)
            .setAvailability(RATING_X, RATING_X, RATING_D, RATING_D);
        return misc;
    }

    public static MiscType createIndustrialTSM() {
        MiscType misc = new MiscType();

        misc.name = "Industrial TSM";
        misc.setInternalName(misc.name);
        misc.addLookupName("IS Industrial TSM");
        misc.addLookupName("Industrial Triple Strength Myomer");
        misc.tonnage = 0;
        misc.criticals = 12;
        misc.hittable = false;
        misc.spreadable = true;
        misc.flags = misc.flags.or(F_INDUSTRIAL_TSM).or(F_MECH_EQUIPMENT);
        misc.omniFixedOnly = true;
        misc.bv = 0;
        misc.industrial = true;
        misc.techAdvancement.setTechBase(TECH_BASE_IS);
        misc.techAdvancement.setISAdvancement(DATE_NONE, DATE_NONE, 3045);
        misc.techAdvancement.setTechRating(RATING_E);
        misc.techAdvancement.setAvailability( new int[] { RATING_X, RATING_X, RATING_E, RATING_X });
        return misc;
    }

    public static MiscType createC3S() {
        MiscType misc = new MiscType();

        misc.name = "C3 Slave";
        misc.setInternalName("ISC3SlaveUnit");
        misc.addLookupName("IS C3 Slave");
        misc.tonnage = 1;
        misc.criticals = 1;
        misc.cost = 250000;
        misc.flags = misc.flags.or(F_C3S).or(F_MECH_EQUIPMENT)
                .or(F_TANK_EQUIPMENT).andNot(F_AERO_EQUIPMENT);
        misc.bv = 0;

        misc.techAdvancement.setTechBase(TECH_BASE_IS);
        misc.techAdvancement.setISAdvancement(DATE_NONE, DATE_NONE, 3050);
        misc.techAdvancement.setTechRating(RATING_E);
        misc.techAdvancement.setAvailability( new int[] { RATING_X, RATING_X, RATING_E, RATING_X });
        return misc;
    }

    public static MiscType createEmergencyC3M() {
        MiscType misc = new MiscType();

        misc.name = "C3 Emergency Master";
        misc.setInternalName("ISC3EmergencyMaster");
        misc.setInternalName("Emergency C3 Master");
        misc.tonnage = 2;
        misc.criticals = 2;
        misc.cost = 2800000;
        // TODO: implement game rules
        misc.flags = misc.flags.or(F_C3EM).or(F_MECH_EQUIPMENT)
                .or(F_TANK_EQUIPMENT).or(F_C3S).andNot(F_AERO_EQUIPMENT);
        misc.bv = 0;

        misc.techAdvancement.setTechBase(TECH_BASE_IS);
        misc.techAdvancement.setISAdvancement(3071, 3099, DATE_NONE);
        misc.techAdvancement.setTechRating(RATING_E);
        misc.techAdvancement.setAvailability( new int[] { RATING_X, RATING_X, RATING_F, RATING_X });
        return misc;
    }

    public static MiscType createC3SBS() {
        MiscType misc = new MiscType();
        misc.name = "C3 Slave Boosted";
        misc.setInternalName("ISC3BoostedSystemSlaveUnit");
        misc.addLookupName("IS C3 Boosted System Slave");
        misc.tonnage = 3;
        misc.criticals = 2;
        misc.cost = 500000;
        misc.flags = misc.flags.or(F_C3SBS).or(F_MECH_EQUIPMENT)
                .or(F_TANK_EQUIPMENT).andNot(F_AERO_EQUIPMENT);
        misc.bv = 0;

        misc.techAdvancement.setTechBase(TECH_BASE_IS);
        misc.techAdvancement.setISAdvancement(3073, 3100, DATE_NONE);
        misc.techAdvancement.setTechRating(RATING_E);
        misc.techAdvancement.setAvailability( new int[] { RATING_X, RATING_X, RATING_F, RATING_X });
        return misc;
    }

    public static MiscType createC3I() {
        MiscType misc = new MiscType();

        misc.name = "C3i Computer";
        misc.setInternalName("ISC3iUnit");
        misc.addLookupName("ISImprovedC3CPU");
        misc.addLookupName("IS C3i Computer");
        misc.tonnage = 2.5f;
        misc.criticals = 2;
        misc.cost = 750000;
        misc.flags = misc.flags.or(F_C3I).or(F_MECH_EQUIPMENT)
                .or(F_TANK_EQUIPMENT).andNot(F_AERO_EQUIPMENT);
        misc.bv = 0;

        misc.techAdvancement.setTechBase(TECH_BASE_IS);
        misc.techAdvancement.setISAdvancement(DATE_NONE, DATE_NONE, 3060);
        misc.techAdvancement.setTechRating(RATING_C);
        misc.techAdvancement.setAvailability( new int[] { RATING_X, RATING_X, RATING_F, RATING_X });
        return misc;
    }

    public static MiscType createNC3() {
        MiscType misc = new MiscType();

        misc.name = "Naval C3";
        misc.setInternalName("ISNC3");
        misc.setInternalName("NC3");
        misc.setInternalName("NC3Unit");
        misc.setInternalName("ISNC3Unit");
        misc.addLookupName("IS Naval C3");
        misc.tonnage = 6;
        misc.criticals = 1;
        misc.cost = 250000;
        misc.flags = misc.flags.or(F_C3I).andNot(F_AERO_EQUIPMENT);
        misc.bv = 0;

        misc.techAdvancement.setTechBase(TECH_BASE_IS);
        misc.techAdvancement.setISAdvancement(DATE_NONE, DATE_NONE, 3065);
        misc.techAdvancement.setTechRating(RATING_F);
        misc.techAdvancement.setAvailability( new int[] { RATING_X, RATING_X, RATING_F, RATING_X });
        return misc;
    }

    public static MiscType createBC3() {
        MiscType misc = new MiscType();

        misc.name = "Battle Armor C3 (BC3)";
        misc.setInternalName("BattleArmorC3");
        misc.addLookupName("IS BattleArmor C3");
        misc.tonnage = .250;
        misc.criticals = 1;
        misc.cost = 62500;
        misc.flags = misc.flags.or(F_C3S).or(F_BA_EQUIPMENT)
                .andNot(F_MECH_EQUIPMENT).andNot(F_TANK_EQUIPMENT)
                .andNot(F_AERO_EQUIPMENT);
        misc.bv = 0;
        misc.rulesRefs = "297, TO";
        
        misc.techAdvancement.setTechBase(TECH_BASE_IS);
        misc.techAdvancement.setISAdvancement(3073, 3095, DATE_NONE);
        misc.techAdvancement.setTechRating(RATING_E);
        misc.techAdvancement.setAvailability( new int[] { RATING_X, RATING_X, RATING_E, RATING_E });
        return misc;
    }

    public static MiscType createBC3i() {
        MiscType misc = new MiscType();

        misc.name = "Battle Armor Improved C3 (BC3I)";
        misc.setInternalName("ISBC3i");
        misc.addLookupName("IS BC3i");
        misc.addLookupName("IS BattleArmor C3i");
        misc.tonnage = .350;
        misc.criticals = 1;
        misc.cost = 125000;
        misc.flags = misc.flags.or(F_C3I).or(F_BA_EQUIPMENT)
                .andNot(F_MECH_EQUIPMENT).andNot(F_TANK_EQUIPMENT)
                .andNot(F_AERO_EQUIPMENT);
        misc.bv = 0;
        misc.rulesRefs = "297, TO";

        misc.techAdvancement.setTechBase(TECH_BASE_IS);
        misc.techAdvancement.setISAdvancement(3063, 3095, DATE_NONE);
        misc.techAdvancement.setTechRating(RATING_E);
        misc.techAdvancement.setAvailability( new int[] { RATING_X, RATING_X, RATING_E, RATING_E });
        return misc;
    }

    public static MiscType createISArtemis() {
        MiscType misc = new MiscType();

        misc.name = "Artemis IV FCS";
        misc.setInternalName("ISArtemisIV");
        misc.addLookupName("IS Artemis IV FCS");
        misc.tonnage = 1.0f;
        misc.criticals = 1;
        misc.cost = 100000;
        misc.flags = misc.flags.or(F_ARTEMIS).or(F_MECH_EQUIPMENT)
                .or(F_TANK_EQUIPMENT).or(F_AERO_EQUIPMENT);
        misc.techAdvancement.setTechBase(TECH_BASE_IS);
        misc.techAdvancement.setISAdvancement(DATE_NONE, DATE_NONE, 2598, 2855, 3035);
        misc.techAdvancement.setTechRating(RATING_E);
        misc.techAdvancement.setAvailability( new int[] { RATING_E, RATING_F, RATING_D, RATING_X });
        return misc;
    }

    public static MiscType createCLArtemis() {
        MiscType misc = new MiscType();

        misc.name = "Artemis IV FCS";
        misc.setInternalName("CLArtemisIV");
        misc.addLookupName("Clan Artemis IV FCS");
        misc.tonnage = 1.0f;
        misc.cost = 100000;
        misc.criticals = 1;
        misc.flags = misc.flags.or(F_ARTEMIS).or(F_MECH_EQUIPMENT)
                .or(F_TANK_EQUIPMENT).or(F_AERO_EQUIPMENT);

        misc.techAdvancement.setTechBase(TECH_BASE_CLAN);
        misc.techAdvancement.setClanAdvancement(DATE_NONE, DATE_NONE, 2820);
        misc.techAdvancement.setTechRating(RATING_F);
        misc.techAdvancement.setAvailability( new int[] { RATING_X, RATING_E, RATING_D, RATING_X });
        return misc;
    }

    public static MiscType createArtemisV() {
        MiscType misc = new MiscType();

        misc.name = "Artemis V FCS";
        misc.setInternalName("CLArtemisV");
        misc.addLookupName("Clan Artemis V");
        misc.addLookupName("Artemis V");
        misc.tonnage = 1.5f;
        misc.cost = 250000;
        misc.criticals = 2;
        misc.flags = misc.flags.or(F_ARTEMIS_V).or(F_MECH_EQUIPMENT)
                .or(F_TANK_EQUIPMENT).or(F_AERO_EQUIPMENT);
        misc.techAdvancement.setTechBase(TECH_BASE_CLAN);
        misc.techAdvancement.setClanAdvancement(3061, DATE_NONE, 3085);
        misc.techAdvancement.setTechRating(RATING_F);
        misc.techAdvancement.setAvailability( new int[] { RATING_X, RATING_X, RATING_F, RATING_X });
        return misc;
    }

    public static MiscType createISApolloFCS() {
        MiscType misc = new MiscType();

        misc.name = "Apollo MRM FCS";
        misc.setInternalName("ISApollo");
        misc.addLookupName("IS MRM Apollo Fire Control System");
        misc.addLookupName("IS MRM Apollo FCS");
        misc.tonnage = 1.0f;
        misc.criticals = 1;
        misc.cost = 125000;
        misc.flags = misc.flags.or(F_APOLLO).or(F_MECH_EQUIPMENT)
                .or(F_TANK_EQUIPMENT).or(F_AERO_EQUIPMENT);

        misc.techAdvancement.setTechBase(TECH_BASE_IS);
        misc.techAdvancement.setISAdvancement(DATE_NONE, 3071, DATE_NONE);
        misc.techAdvancement.setTechRating(RATING_E);
        misc.techAdvancement.setAvailability( new int[] { RATING_X, RATING_X, RATING_E, RATING_X });
        return misc;
    }

    public static MiscType createGECM() {
        MiscType misc = new MiscType();

        misc.name = "Guardian ECM Suite";
        misc.setInternalName("ISGuardianECMSuite");
        misc.addLookupName("IS Guardian ECM");
        misc.addLookupName("ISGuardianECM");
        misc.addLookupName("IS Guardian ECM Suite");
        misc.tonnage = 1.5f;
        misc.criticals = 2;
        misc.cost = 200000;
        misc.flags = misc.flags.or(F_ECM).or(F_MECH_EQUIPMENT)
                .or(F_TANK_EQUIPMENT).or(F_AERO_EQUIPMENT);
        misc.bv = 61;
        misc.setModes(new String[] { "ECM" });
        misc.setInstantModeSwitch(false);

        misc.techAdvancement.setTechBase(TECH_BASE_IS);
        misc.techAdvancement.setISAdvancement(DATE_NONE, DATE_NONE, 2597, 2845, 3045);
        misc.techAdvancement.setTechRating(RATING_E);
        misc.techAdvancement.setAvailability( new int[] { RATING_E, RATING_F, RATING_D, RATING_X });
        return misc;
    }

    public static MiscType createGECMPrototype() {
        MiscType misc = new MiscType();

        misc.name = "Guardian ECM Suite Prototype";
        misc.setInternalName("ISGuardianECMSuitePrototype");
        misc.addLookupName("IS Prototype Guardian ECM");
        misc.tonnage = 2.0f;
        misc.criticals = 3;
        misc.cost = 1000000;
        misc.flags = misc.flags.or(F_ECM).or(F_MECH_EQUIPMENT)
                .or(F_TANK_EQUIPMENT).or(F_AERO_EQUIPMENT);
        misc.bv = 61;
        misc.setModes(new String[] { "ECM" });
        misc.setInstantModeSwitch(false);

        misc.techAdvancement.setTechBase(TECH_BASE_IS);
        misc.techAdvancement.setISAdvancement(2595, DATE_NONE, DATE_NONE, 2597);
        misc.techAdvancement.setTechRating(RATING_E);
        misc.techAdvancement.setAvailability( new int[] { RATING_E, RATING_F, RATING_D, RATING_X });
        return misc;
    }

    public static MiscType createCLECM() {
        MiscType misc = new MiscType();

        misc.name = "ECM Suite";
        misc.setInternalName("CLECMSuite");
        misc.addLookupName("Clan ECM Suite");
        misc.tonnage = 1;
        misc.criticals = 1;
        misc.cost = 200000;
        misc.flags = misc.flags.or(F_ECM).or(F_MECH_EQUIPMENT)
                .or(F_TANK_EQUIPMENT).or(F_AERO_EQUIPMENT);
        misc.bv = 61;
        misc.setModes(new String[] { "ECM" });
        misc.setInstantModeSwitch(false);

        misc.techAdvancement.setTechBase(TECH_BASE_CLAN);
        misc.techAdvancement.setClanAdvancement(DATE_NONE, DATE_NONE, 2832);
        misc.techAdvancement.setTechRating(RATING_F);
        misc.techAdvancement.setAvailability( new int[] { RATING_X, RATING_D, RATING_C, RATING_X });
        return misc;
    }

    public static MiscType createISAngelECM() {
        MiscType misc = new MiscType();

        // Don't forget, this will eventually count double for ECCM.
        misc.name = "Angel ECM Suite";
        misc.setInternalName("ISAngelECMSuite");
        misc.addLookupName("IS Angel ECM Suite");
        misc.addLookupName("ISAngelECM");
        misc.tonnage = 2;
        misc.criticals = 2;
        misc.cost = 750000;
        misc.flags = misc.flags.or(F_ECM).or(F_ANGEL_ECM).or(F_MECH_EQUIPMENT)
                .or(F_TANK_EQUIPMENT).or(F_AERO_EQUIPMENT);
        misc.bv = 100;
        misc.setModes(new String[] { "ECM" });
        misc.setInstantModeSwitch(false);

        misc.techAdvancement.setTechBase(TECH_BASE_IS);
        misc.techAdvancement.setISAdvancement(3063, DATE_NONE, 3080);
        misc.techAdvancement.setTechRating(RATING_F);
        misc.techAdvancement.setAvailability( new int[] { RATING_X, RATING_X, RATING_F, RATING_X });
        return misc;
    }

    public static MiscType createISTHBAngelECM() {
        MiscType misc = new MiscType();

        // Don't forget, this will eventually count double for ECCM.
        misc.name = "THB Angel ECM Suite";
        misc.setInternalName("ISTHBAngelECMSuite");
        misc.addLookupName("IS THB Angel ECM Suite");
        misc.addLookupName("ISTHBAngelECM");
        misc.tonnage = 1.5f;
        misc.criticals = 2;
        misc.cost = 1000000;
        misc.flags = misc.flags.or(F_ECM).or(F_ANGEL_ECM).or(F_MECH_EQUIPMENT)
                .or(F_TANK_EQUIPMENT).or(F_AERO_EQUIPMENT);
        misc.bv = 100;
        misc.setModes(new String[] { "ECM" });
        misc.setInstantModeSwitch(false);

        misc.techAdvancement.setTechBase(TECH_BASE_IS);
        misc.techAdvancement.setISAdvancement(DATE_NONE, DATE_NONE, 3063);
        misc.techAdvancement.setTechRating(RATING_F);
        misc.techAdvancement.setAvailability( new int[] { RATING_X, RATING_X, RATING_F, RATING_X });
        return misc;
    }

    public static MiscType createCLAngelECM() {
        MiscType misc = new MiscType();

        // Don't forget, this will eventually count double for ECCM.
        misc.name = "Angel ECM Suite";
        misc.setInternalName("CLAngelECMSuite");
        misc.addLookupName("Clan Angel ECM Suite");
        misc.addLookupName("CLAngelECM");
        misc.addLookupName("Clan Angel ECM Suite");
        misc.tonnage = 2;
        misc.criticals = 2;
        misc.cost = 750000;
        misc.flags = misc.flags.or(F_ECM).or(F_ANGEL_ECM).or(F_MECH_EQUIPMENT)
                .or(F_TANK_EQUIPMENT).or(F_AERO_EQUIPMENT);
        misc.bv = 100;
        misc.setModes(new String[] { "ECM" });
        misc.setInstantModeSwitch(false);

        misc.techAdvancement.setTechBase(TECH_BASE_CLAN);
        misc.techAdvancement.setClanAdvancement(3056, DATE_NONE, 3080);
        misc.techAdvancement.setTechRating(RATING_F);
        misc.techAdvancement.setAvailability( new int[] { RATING_X, RATING_X, RATING_F, RATING_X });
        return misc;
    }

    public static MiscType createWatchdogECM() {
        MiscType misc = new MiscType();

        misc.name = "Watchdog CEWS";
        misc.setInternalName(Sensor.WATCHDOG);
        misc.addLookupName("Watchdog ECM Suite");
        misc.addLookupName("WatchdogECM");
        misc.addLookupName("CLWatchdogECM");
        misc.tonnage = 1.5f;
        misc.criticals = 2;
        misc.cost = 500000;
        misc.flags = misc.flags.or(F_WATCHDOG).or(F_ECM).or(F_BAP)
                .or(F_MECH_EQUIPMENT).or(F_TANK_EQUIPMENT).or(F_AERO_EQUIPMENT);
        misc.bv = 68;
        misc.setModes(new String[] { "ECM" });
        misc.setInstantModeSwitch(false);
        misc.techAdvancement.setTechBase(TECH_BASE_CLAN);
        misc.techAdvancement.setClanAdvancement(3059, DATE_NONE, 3080);
        misc.techAdvancement.setTechRating(RATING_F);
        misc.techAdvancement.setAvailability( new int[] { RATING_X, RATING_X, RATING_F, RATING_X });
        return misc;
    }

    public static MiscType createNovaCEWS() {
        MiscType misc = new MiscType();

        misc.name = "Nova CEWS";
        misc.setInternalName(Sensor.NOVA);
        misc.addLookupName("Nova CEWS");
        misc.addLookupName("NovaCEWS");
        misc.addLookupName("CLNCEWS");
        misc.tonnage = 1.5f;
        misc.criticals = 1;
        misc.cost = 1100000; // we assume that WOR had a typo there.
        misc.flags = misc.flags.or(F_NOVA).or(F_ECM).or(F_BAP)
                .or(F_MECH_EQUIPMENT).or(F_TANK_EQUIPMENT).or(F_AERO_EQUIPMENT);
        misc.bv = 68;
        misc.setModes(new String[] { "ECM", "Off" });
        misc.setInstantModeSwitch(false);

        misc.techAdvancement.setTechBase(TECH_BASE_CLAN);
        misc.techAdvancement.setClanAdvancement(3070, DATE_NONE, DATE_NONE);
        misc.techAdvancement.setTechRating(RATING_C);
        misc.techAdvancement.setAvailability( new int[] { RATING_X, RATING_X, RATING_F, RATING_X });
        return misc;
    }

    public static MiscType createSword() {
        MiscType misc = new MiscType();
        misc.name = "Sword";
        misc.setInternalName(misc.name);
        misc.tonnage = TONNAGE_VARIABLE;
        misc.criticals = CRITICALS_VARIABLE;
        misc.cost = COST_VARIABLE;
        misc.flags = misc.flags.or(F_CLUB).or(F_MECH_EQUIPMENT).andNot(F_AERO_EQUIPMENT);;
        misc.subType |= S_SWORD;
        misc.bv = BV_VARIABLE;
        misc.techAdvancement.setTechBase(TECH_BASE_IS);
        misc.techAdvancement.setISAdvancement(DATE_NONE, DATE_NONE, 3058);
        misc.techAdvancement.setTechRating(RATING_B);
        misc.techAdvancement.setAvailability( new int[] { RATING_X, RATING_X, RATING_D, RATING_X });
        return misc;
    }

    public static MiscType createChainWhip() {
        MiscType misc = new MiscType();

        misc.name = "Chain Whip";
        misc.setInternalName(misc.name);
        misc.tonnage = 3;
        misc.criticals = 2;
        misc.cost = 120000;
        misc.flags = misc.flags.or(F_CLUB).or(F_MECH_EQUIPMENT).andNot(F_AERO_EQUIPMENT);
        misc.subType |= S_CHAIN_WHIP;
        misc.bv = 5.175;

        misc.techAdvancement.setTechBase(TECH_BASE_IS);
        misc.techAdvancement.setISAdvancement(3071, 3084, DATE_NONE);
        misc.techAdvancement.setTechRating(RATING_C);
        misc.techAdvancement.setAvailability( new int[] { RATING_X, RATING_X, RATING_F, RATING_X });
        return misc;
    }

    public static MiscType createRetractableBlade() {
        MiscType misc = new MiscType();

        misc.name = "Retractable Blade";
        misc.setInternalName(misc.name);
        misc.tonnage = TONNAGE_VARIABLE;
        misc.criticals = CRITICALS_VARIABLE;
        misc.cost = COST_VARIABLE;
        misc.flags = misc.flags.or(F_CLUB).or(F_MECH_EQUIPMENT).andNot(F_AERO_EQUIPMENT);
        misc.subType |= S_RETRACTABLE_BLADE;
        misc.bv = BV_VARIABLE;
        misc.setInstantModeSwitch(true);
        String[] modes = { "retracted", "extended" };
        misc.setModes(modes);

        misc.techAdvancement.setTechBase(TECH_BASE_ALL);
        misc.techAdvancement.setAdvancement(DATE_NONE, DATE_NONE, 2420);
        misc.techAdvancement.setTechRating(RATING_B);
        misc.techAdvancement.setAvailability( new int[] { RATING_F, RATING_D, RATING_D, RATING_X });
        return misc;
    }

    public static MiscType createSpotWelder() {
        MiscType misc = new MiscType();

        misc.name = "Spot Welder";
        misc.setInternalName(misc.name);
        misc.tonnage = 2;
        misc.criticals = 1;
        misc.cost = 75000;
        misc.flags = misc.flags.or(F_CLUB).or(F_MECH_EQUIPMENT)
                .or(F_TANK_EQUIPMENT).andNot(F_AERO_EQUIPMENT);
        misc.subType |= S_SPOT_WELDER;
        misc.bv = 5;
        misc.industrial = true;
        misc.techAdvancement.setTechBase(TECH_BASE_ALL);
        misc.techAdvancement.setAdvancement(DATE_NONE, DATE_NONE, 2320);
        misc.techAdvancement.setTechRating(RATING_C);
        misc.techAdvancement.setAvailability( new int[] { RATING_C, RATING_D, RATING_C, RATING_X });
        return misc;
    }

    public static MiscType createTHBMace() {
        MiscType misc = new MiscType();

        misc.name = "Mace (THB)";
        misc.setInternalName(misc.name);
        misc.addLookupName("THB Mace");
        misc.tonnage = TONNAGE_VARIABLE;
        misc.criticals = CRITICALS_VARIABLE;
        misc.cost = COST_VARIABLE;
        misc.flags = misc.flags.or(F_CLUB).or(F_MECH_EQUIPMENT).andNot(F_AERO_EQUIPMENT);
        misc.subType |= S_MACE_THB;
        misc.bv = BV_VARIABLE;
        //Copying Mace Stats

        misc.techAdvancement.setTechBase(TECH_BASE_IS);
        misc.techAdvancement.setISAdvancement(DATE_NONE, DATE_NONE, 3061);
        misc.techAdvancement.setTechRating(RATING_B);
        misc.techAdvancement.setAvailability( new int[] { RATING_X, RATING_F, RATING_D, RATING_X });
        return misc;
    }

    public static MiscType createMace() {
        MiscType misc = new MiscType();

        misc.name = "Mace";
        misc.setInternalName(misc.name);
        misc.tonnage = TONNAGE_VARIABLE;
        misc.criticals = CRITICALS_VARIABLE;
        misc.cost = 130000;
        misc.flags = misc.flags.or(F_CLUB).or(F_MECH_EQUIPMENT).andNot(F_AERO_EQUIPMENT);
        misc.subType |= S_MACE;
        misc.bv = BV_VARIABLE;

        misc.techAdvancement.setTechBase(TECH_BASE_IS);
        misc.techAdvancement.setISAdvancement(DATE_NONE, 3061, 3079);
        misc.techAdvancement.setTechRating(RATING_B);
        misc.techAdvancement.setAvailability( new int[] { RATING_X, RATING_F, RATING_D, RATING_X });
        return misc;
    }

    public static MiscType createBackhoe() {
        MiscType misc = new MiscType();

        misc.name = "Backhoe";
        misc.setInternalName(misc.name);
        misc.tonnage = 5;
        misc.criticals = 6;
        misc.cost = 50000;
        misc.flags = misc.flags.or(F_CLUB).or(F_MECH_EQUIPMENT)
                .or(F_TANK_EQUIPMENT).andNot(F_AERO_EQUIPMENT);
        misc.subType |= S_BACKHOE;
        misc.bv = 8;
        misc.industrial = true;
        misc.techAdvancement.setTechBase(TECH_BASE_ALL);
        misc.techAdvancement.setAdvancement(DATE_NONE, DATE_NONE, 1950);
        misc.techAdvancement.setTechRating(RATING_B);
        misc.techAdvancement.setAvailability( new int[] { RATING_B, RATING_B, RATING_B, RATING_X });
        return misc;
    }

    public static MiscType createLiftHoist() {
        MiscType misc = new MiscType();

        misc.name = "Lift Hoist";
        misc.setInternalName(misc.name);
        misc.tonnage = 3;
        misc.criticals = 3;
        misc.cost = 50000;
        misc.flags = misc.flags.or(F_LIFTHOIST).or(F_MECH_EQUIPMENT)
                .or(F_TANK_EQUIPMENT);
        misc.bv = 0;
        misc.industrial = true;
        misc.techAdvancement.setTechBase(TECH_BASE_ALL);
        misc.techAdvancement.setAdvancement(DATE_NONE, DATE_NONE, 1950);
        misc.techAdvancement.setTechRating(RATING_A);
        misc.techAdvancement.setAvailability( new int[] { RATING_A, RATING_A, RATING_A, RATING_X });
        return misc;
    }

    public static MiscType createDualSaw() {
        MiscType misc = new MiscType();

        misc.name = "Dual Saw";
        misc.setInternalName(misc.name);
        misc.tonnage = 7;
        misc.criticals = 7;
        misc.cost = 100000;
        misc.flags = misc.flags.or(F_CLUB).or(F_MECH_EQUIPMENT)
                .or(F_TANK_EQUIPMENT).andNot(F_AERO_EQUIPMENT);
        misc.subType |= S_DUAL_SAW;
        misc.bv = 9;
        misc.industrial = true;
        misc.techAdvancement.setTechBase(TECH_BASE_ALL);
        misc.techAdvancement.setAdvancement(DATE_NONE, DATE_NONE, 1950);
        misc.techAdvancement.setTechRating(RATING_C);
        misc.techAdvancement.setAvailability( new int[] { RATING_D, RATING_D, RATING_D, RATING_X });
        return misc;
    }

    public static MiscType createPileDriver() {
        MiscType misc = new MiscType();

        misc.name = "Pile Driver";
        misc.setInternalName(misc.name);
        misc.addLookupName("PileDriver");
        misc.tonnage = 10;
        misc.criticals = 8;
        misc.cost = 100000;
        misc.flags = misc.flags.or(F_CLUB).or(F_MECH_EQUIPMENT)
                .or(F_TANK_EQUIPMENT).andNot(F_AERO_EQUIPMENT);;
        misc.subType |= S_PILE_DRIVER;
        misc.bv = 5;
        misc.industrial = true;
        misc.techAdvancement.setTechBase(TECH_BASE_ALL);
        misc.techAdvancement.setAdvancement(DATE_NONE, DATE_NONE, 1950);
        misc.techAdvancement.setTechRating(RATING_C);
        misc.techAdvancement.setAvailability( new int[] { RATING_D, RATING_E, RATING_D, RATING_X });
        return misc;
    }

    public static MiscType createChainsaw() {
        MiscType misc = new MiscType();

        misc.name = "Chainsaw";
        misc.setInternalName(misc.name);
        misc.tonnage = 5;
        misc.criticals = 5;
        misc.cost = 100000;
        misc.flags = misc.flags.or(F_CLUB).or(F_MECH_EQUIPMENT)
                .or(F_TANK_EQUIPMENT).andNot(F_AERO_EQUIPMENT);
        misc.subType |= S_CHAINSAW;
        misc.bv = 7;
        misc.industrial = true;

        misc.techAdvancement.setTechBase(TECH_BASE_ALL);
        misc.techAdvancement.setAdvancement(DATE_NONE, DATE_NONE, 1950);
        misc.techAdvancement.setTechRating(RATING_B);
        misc.techAdvancement.setAvailability( new int[] { RATING_D, RATING_D, RATING_D, RATING_X });
        return misc;
    }

    public static MiscType createRockCutter() {
        MiscType misc = new MiscType();

        misc.name = "Rock Cutter";
        misc.setInternalName(misc.name);
        misc.tonnage = 5;
        misc.criticals = 5;
        misc.cost = 100000;
        misc.flags = misc.flags.or(F_CLUB).or(F_MECH_EQUIPMENT)
                .or(F_TANK_EQUIPMENT).andNot(F_AERO_EQUIPMENT);;
        misc.subType |= S_ROCK_CUTTER;
        misc.bv = 6;
        misc.industrial = true;

        misc.techAdvancement.setTechBase(TECH_BASE_ALL);
        misc.techAdvancement.setAdvancement(DATE_NONE, DATE_NONE, 1950);
        misc.techAdvancement.setTechRating(RATING_B);
        misc.techAdvancement.setAvailability( new int[] { RATING_D, RATING_D, RATING_D, RATING_X });
        return misc;
    }

    public static MiscType createCombine() {
        MiscType misc = new MiscType();

        misc.name = "Combine";
        misc.setInternalName(misc.name);
        misc.tonnage = 2.5f;
        misc.criticals = 4;
        misc.cost = 75000;
        misc.flags = misc.flags.or(F_CLUB).or(F_MECH_EQUIPMENT)
                .or(F_TANK_EQUIPMENT).andNot(F_AERO_EQUIPMENT);
        misc.subType |= S_COMBINE;
        misc.bv = 5;
        misc.industrial = true;

        misc.techAdvancement.setTechBase(TECH_BASE_ALL);
        misc.techAdvancement.setAdvancement(DATE_NONE, DATE_NONE, 1950);
        misc.techAdvancement.setTechRating(RATING_B);
        misc.techAdvancement.setAvailability( new int[] { RATING_C, RATING_C, RATING_C, RATING_X });
        return misc;
    }

    public static MiscType createEjectionSeat() {
        MiscType misc = new MiscType();

        misc.name = "Ejection Seat";
        misc.setInternalName(misc.name);
        misc.tonnage = TONNAGE_VARIABLE;
        misc.criticals = 1;
        misc.cost = 0;
        misc.flags = misc.flags.or(F_EJECTION_SEAT).or(F_MECH_EQUIPMENT).or(F_SUPPORT_TANK_EQUIPMENT);
        misc.bv = 0;
        misc.industrial = true;
        misc.techAdvancement.setTechBase(TECH_BASE_ALL);
        misc.techAdvancement.setAdvancement(DATE_NONE, DATE_NONE, 1950);
        misc.techAdvancement.setTechRating(RATING_B);
        misc.techAdvancement.setAvailability( new int[] { RATING_D, RATING_E, RATING_E, RATING_X });
        return misc;
    }

    public static MiscType createArmoredChassis() {
        MiscType misc = new MiscType();

        misc.name = "Armored Chassis";
        misc.setInternalName("Armored Chassis");
        misc.tonnage = 0;
        misc.criticals = 0;
        misc.cost = 0; // Cost accounted as part of unit cost
        misc.tankslots = 0;
        misc.flags = misc.flags.or(F_ARMORED_CHASSIS).or(F_TANK_EQUIPMENT)
                .or(F_CHASSIS_MODIFICATION).or(F_SUPPORT_TANK_EQUIPMENT);
        misc.omniFixedOnly = true;
        misc.bv = 0;

        misc.techAdvancement.setTechBase(TECH_BASE_ALL);
        misc.techAdvancement.setAdvancement(DATE_NONE, DATE_NONE, 1950);
        misc.techAdvancement.setTechRating(RATING_B);
        misc.techAdvancement.setAvailability( new int[] { RATING_C, RATING_E, RATING_D, RATING_X });
        return misc;
    }

    public static MiscType createEnvironmentalSealedChassis() {
        MiscType misc = new MiscType();

        misc.name = "Environmental Sealed Chassis";
        misc.setInternalName("Environmental Sealed Chassis");
        misc.tonnage = 0;
        misc.criticals = 0;
        misc.cost = 0; // Cost accounted as part of unit cost
        misc.tankslots = 0;
        misc.flags = misc.flags.or(F_ENVIRONMENTAL_SEALING).or(F_TANK_EQUIPMENT)
                .or(F_CHASSIS_MODIFICATION).or(F_SUPPORT_TANK_EQUIPMENT);
        misc.omniFixedOnly = true;
        misc.bv = 0;

        misc.techAdvancement.setTechBase(TECH_BASE_ALL);
        misc.techAdvancement.setAdvancement(DATE_NONE, DATE_NONE, 1950);
        misc.techAdvancement.setTechRating(RATING_B);
        misc.techAdvancement.setAvailability( new int[] { RATING_C, RATING_E, RATING_D, RATING_X });
        return misc;
    }

    public static MiscType createArmoredCowl() {
        MiscType misc = new MiscType();

        misc.name = "Armored Cowl";
        misc.setInternalName(misc.name);
        misc.tonnage = 1;
        misc.criticals = 1;
        misc.cost = 10000;
        misc.flags = misc.flags.or(F_COWL).or(F_MECH_EQUIPMENT);
        misc.bv = 10;
        //Making this up based on the Strat Ops Quirk

        misc.techAdvancement.setTechBase(TECH_BASE_IS);
        misc.techAdvancement.setISAdvancement(DATE_NONE, DATE_NONE, 2439);
        misc.techAdvancement.setTechRating(RATING_C);
        misc.techAdvancement.setAvailability( new int[] { RATING_E, RATING_E, RATING_E, RATING_X });
        return misc;
    }

    /**
     * Targeting comps should NOT be spreadable. However, I've set them such as
     * a temp measure to overcome the following bug: TC space allocation is
     * calculated based on tonnage of direct-fire weaponry. However, since meks
     * are loaded location-by-location, when the TC is loaded it's very unlikely
     * that all of the weaponry will be attached, resulting in undersized comps.
     * Any remaining TC crits after the last expected one are being handled as a
     * 2nd TC, causing LocationFullExceptions.
     */
    public static MiscType createISTargComp() {
        MiscType misc = new MiscType();

        misc.name = "Targeting Computer";
        misc.setInternalName("ISTargeting Computer");
        misc.addLookupName("IS Targeting Computer");
        misc.tonnage = TONNAGE_VARIABLE;
        misc.criticals = CRITICALS_VARIABLE;
        misc.cost = COST_VARIABLE;
        misc.bv = 0; // TarComps modify weapon BVs, they have none of their own.
        misc.flags = misc.flags.or(F_TARGCOMP).or(F_MECH_EQUIPMENT)
                .or(F_TANK_EQUIPMENT).or(F_AERO_EQUIPMENT);
        // see note above
        misc.spreadable = true;
        String[] modes = { "Normal", "Aimed shot" };
        misc.setModes(modes);

        misc.techAdvancement.setTechBase(TECH_BASE_IS);
        misc.techAdvancement.setISAdvancement(DATE_NONE, DATE_NONE, 3062);
        misc.techAdvancement.setTechRating(RATING_E);
        misc.techAdvancement.setAvailability( new int[] { RATING_X, RATING_X, RATING_E, RATING_X });
        return misc;
    }

    public static MiscType createCLTargComp() {
        MiscType misc = new MiscType();

        misc.name = "Targeting Computer";
        misc.setInternalName("CLTargeting Computer");
        misc.addLookupName("Clan Targeting Computer");
        misc.tonnage = TONNAGE_VARIABLE;
        misc.criticals = CRITICALS_VARIABLE;
        misc.cost = COST_VARIABLE;
        misc.bv = 0; // TarComps modify weapon BVs, they have none of their own.
        misc.flags = misc.flags.or(F_TARGCOMP).or(F_MECH_EQUIPMENT)
                .or(F_TANK_EQUIPMENT).or(F_AERO_EQUIPMENT);
        // see note above
        misc.spreadable = true;
        String[] modes = { "Normal", "Aimed shot" };
        misc.setModes(modes);

        misc.techAdvancement.setTechBase(TECH_BASE_CLAN);
        misc.techAdvancement.setClanAdvancement(DATE_NONE, DATE_NONE, 2860);
        misc.techAdvancement.setTechRating(RATING_F);
        misc.techAdvancement.setAvailability( new int[] { RATING_X, RATING_D, RATING_C, RATING_X });
        return misc;
    }

    // Start BattleArmor equipment

    public static MiscType createISBAStandardArmor() {
        MiscType misc = new MiscType();

        misc.name = EquipmentType
                .getArmorTypeName(EquipmentType.T_ARMOR_BA_STANDARD);
        misc.setInternalName("IS "
                + EquipmentType
                        .getArmorTypeName(EquipmentType.T_ARMOR_BA_STANDARD));
        misc.tonnage = 0;
        misc.criticals = 0;
        misc.spreadable = true;
        misc.hittable = false;
        misc.flags = misc.flags.or(F_BA_EQUIPMENT);
        misc.bv = 0;
        //Going to assume the IS lost this with Exodus and was reintroduced in 3050

        misc.techAdvancement.setTechBase(TECH_BASE_IS);
        misc.techAdvancement.setISAdvancement(2680, DATE_NONE, 3054, 2784, 3050);
        misc.techAdvancement.setTechRating(RATING_E);
        misc.techAdvancement.setAvailability( new int[] { RATING_F, RATING_F, RATING_E, RATING_D });
        return misc;
    }

    public static MiscType createCLBAStandardArmor() {
        MiscType misc = new MiscType();

        misc.name = EquipmentType
                .getArmorTypeName(EquipmentType.T_ARMOR_BA_STANDARD);
        misc.setInternalName("Clan "
                + EquipmentType
                        .getArmorTypeName(EquipmentType.T_ARMOR_BA_STANDARD));
        misc.tonnage = 0;
        misc.criticals = 0;
        misc.spreadable = true;
        misc.hittable = false;
        misc.flags = misc.flags.or(F_BA_EQUIPMENT);
        misc.bv = 0;

        misc.techAdvancement.setTechBase(TECH_BASE_CLAN);
        misc.techAdvancement.setClanAdvancement(2675, 2868, 3054);
        misc.techAdvancement.setTechRating(RATING_E);
        misc.techAdvancement.setAvailability( new int[] { RATING_X, RATING_F, RATING_D, RATING_E });
        return misc;
    }

    public static MiscType createISBAStandardPrototypeArmor() {
        MiscType misc = new MiscType();

        misc.name = BattleArmor.STANDARD_PROTOTYPE;
        misc.setInternalName("IS " + BattleArmor.STANDARD_PROTOTYPE);
        misc.tonnage = 0;
        misc.criticals = 4;
        misc.spreadable = true;
        misc.hittable = false;
        misc.flags = misc.flags.or(F_BA_EQUIPMENT);
        misc.bv = 0;
        misc.cost = 10000;

        misc.techAdvancement.setTechBase(TECH_BASE_IS);
        misc.techAdvancement.setISAdvancement(2675, DATE_NONE, DATE_NONE, 2680);
        misc.techAdvancement.setTechRating(RATING_E);
        misc.techAdvancement.setAvailability( new int[] { RATING_F, RATING_F, RATING_F, RATING_F });
        return misc;
    }

    public static MiscType createCLBAStandardPrototypeArmor() {
        MiscType misc = new MiscType();

        misc.name = BattleArmor.STANDARD_PROTOTYPE;
        misc.setInternalName("Clan " + BattleArmor.STANDARD_PROTOTYPE);
        misc.tonnage = 0;
        misc.criticals = 4;
        misc.spreadable = true;
        misc.hittable = false;
        misc.flags = misc.flags.or(F_BA_EQUIPMENT);
        misc.bv = 0;
        misc.cost = 10000;
        
        misc.techAdvancement.setTechBase(TECH_BASE_CLAN);
        misc.techAdvancement.setClanAdvancement(2860, DATE_NONE, DATE_NONE, 2868);
        misc.techAdvancement.setTechRating(RATING_E);
        misc.techAdvancement.setAvailability( new int[] { RATING_X, RATING_E, RATING_F, RATING_X });
        return misc;
    }

    public static MiscType createISBAAdvancedArmor() {
        MiscType misc = new MiscType();

        misc.name = BattleArmor.ADVANCED_ARMOR;
        misc.setInternalName("IS " + BattleArmor.ADVANCED_ARMOR);
        misc.tonnage = 0;
        misc.criticals = 5;
        misc.spreadable = true;
        misc.hittable = false;
        misc.flags = misc.flags.or(F_BA_EQUIPMENT);
        misc.bv = 0;
        misc.rulesRefs = "252, TM";

        misc.techAdvancement.setTechBase(TECH_BASE_IS);
        misc.techAdvancement.setISAdvancement(DATE_NONE, 3057, 3060);
        misc.techAdvancement.setTechRating(RATING_E);
        misc.techAdvancement.setAvailability( new int[] { RATING_X, RATING_X, RATING_F, RATING_E });
        return misc;
    }

    public static MiscType createCLBAAdvancedArmor() {
        MiscType misc = new MiscType();

        misc.name = BattleArmor.ADVANCED_ARMOR;
        misc.setInternalName("Clan " + BattleArmor.ADVANCED_ARMOR);
        misc.tonnage = 0;
        misc.criticals = 5;
        misc.spreadable = true;
        misc.hittable = false;
        misc.flags = misc.flags.or(F_BA_EQUIPMENT);
        misc.bv = 0;
        misc.rulesRefs = "252, TM";

        misc.techAdvancement.setTechBase(TECH_BASE_CLAN);
        misc.techAdvancement.setClanAdvancement(DATE_NONE);
        misc.techAdvancement.setTechRating(RATING_E);
        misc.techAdvancement.setAvailability( new int[] { RATING_X, RATING_X, RATING_F, RATING_E });
        return misc;
    }

    public static MiscType createCLBAFireResistantArmor() {
        MiscType misc = new MiscType();

        misc.name = BattleArmor.FIRE_RESISTANT;
        misc.setInternalName("Clan " + BattleArmor.FIRE_RESISTANT);
        misc.addLookupName("BA-Fire Resistant Armor");
        misc.tonnage = 0;
        misc.criticals = 5;
        misc.spreadable = true;
        misc.hittable = false;
        misc.flags = misc.flags.or(F_FIRE_RESISTANT).or(F_BA_EQUIPMENT);
        misc.bv = 0;
        misc.rulesRefs = "253, TM";

        misc.techAdvancement.setTechBase(TECH_BASE_CLAN);
        misc.techAdvancement.setClanAdvancement(3047, 3058, 3065);
        misc.techAdvancement.setTechRating(RATING_F);
        misc.techAdvancement.setAvailability( new int[] { RATING_X, RATING_X, RATING_F, RATING_E });
        return misc;
    }

    public static MiscType createISBAFireResistantArmor() {
        MiscType misc = new MiscType();

        misc.name = BattleArmor.FIRE_RESISTANT;
        misc.setInternalName("IS " + BattleArmor.FIRE_RESISTANT);
        misc.tonnage = 0;
        misc.criticals = 5;
        misc.spreadable = true;
        misc.hittable = false;
        misc.flags = misc.flags.or(F_FIRE_RESISTANT).or(F_BA_EQUIPMENT);
        misc.bv = 0;
        misc.rulesRefs = "253, TM";

        misc.techAdvancement.setTechBase(TECH_BASE_IS);
        misc.techAdvancement.setISAdvancement(DATE_NONE);
        misc.techAdvancement.setTechRating(RATING_F);
        misc.techAdvancement.setAvailability( new int[] { RATING_X, RATING_X, RATING_F, RATING_E });
        return misc;
    }

    public static MiscType createISBAStealthPrototype() {
        MiscType misc = new MiscType();

        misc.name = BattleArmor.STEALTH_PROTOTYPE;
        misc.setInternalName("IS " + BattleArmor.STEALTH_PROTOTYPE);
        misc.tonnage = 0;
        misc.criticals = 4;
        misc.spreadable = true;
        misc.hittable = false;
        misc.flags = misc.flags.or(F_STEALTH).or(F_BA_EQUIPMENT);
        misc.bv = 0;
        misc.rulesRefs = "252, TM";

        misc.techAdvancement.setTechBase(TECH_BASE_IS);
        misc.techAdvancement.setISAdvancement(3050, 3052, 3054, 3055);
        misc.techAdvancement.setTechRating(RATING_F);
        misc.techAdvancement.setAvailability( new int[] { RATING_X, RATING_X, RATING_F, RATING_X });
        return misc;
    }

    public static MiscType createCLBAStealthPrototype() {
        MiscType misc = new MiscType();

        misc.name = BattleArmor.STEALTH_PROTOTYPE;
        misc.setInternalName("Clan " + BattleArmor.STEALTH_PROTOTYPE);
        misc.tonnage = 0;
        misc.criticals = 4;
        misc.spreadable = true;
        misc.hittable = false;
        misc.flags = misc.flags.or(F_STEALTH).or(F_BA_EQUIPMENT);
        misc.bv = 0;
        misc.rulesRefs = "252, TM";

        misc.techAdvancement.setTechBase(TECH_BASE_CLAN);
        misc.techAdvancement.setClanAdvancement(DATE_NONE);
        misc.techAdvancement.setTechRating(RATING_E);
        misc.techAdvancement.setAvailability( new int[] { RATING_X, RATING_X, RATING_F, RATING_X });
        return misc;
    }

    public static MiscType createISBABasicStealth() {
        MiscType misc = new MiscType();

        misc.name = BattleArmor.BASIC_STEALTH_ARMOR;
        misc.setInternalName("IS " + BattleArmor.BASIC_STEALTH_ARMOR);
        misc.tonnage = 0;
        misc.criticals = 3;
        misc.spreadable = true;
        misc.hittable = false;
        misc.flags = misc.flags.or(F_STEALTH).or(F_BA_EQUIPMENT);
        misc.bv = 0;
        misc.rulesRefs = "252, TM";

        misc.techAdvancement.setTechBase(TECH_BASE_IS);
        misc.techAdvancement.setISAdvancement(2695, 2710, 3054, 2770, 3052);
        misc.techAdvancement.setTechRating(RATING_E);
        misc.techAdvancement.setAvailability( new int[] { RATING_F, RATING_F, RATING_E, RATING_D });
        return misc;
    }

    public static MiscType createCLBABasicStealth() {
        MiscType misc = new MiscType();

        misc.name = BattleArmor.BASIC_STEALTH_ARMOR;
        misc.setInternalName("Clan " + BattleArmor.BASIC_STEALTH_ARMOR);
        misc.addLookupName("IS BA Stealth");
        misc.tonnage = 0;
        misc.criticals = 3;
        misc.spreadable = true;
        misc.hittable = false;
        misc.flags = misc.flags.or(F_STEALTH).or(F_BA_EQUIPMENT);
        misc.bv = 0;
        misc.rulesRefs = "252, TM";

        misc.techAdvancement.setTechBase(TECH_BASE_CLAN);
        misc.techAdvancement.setClanAdvancement(DATE_NONE);
        misc.techAdvancement.setTechRating(RATING_E);
        misc.techAdvancement.setAvailability( new int[] { RATING_X, RATING_F, RATING_E, RATING_D });
        return misc;
    }

    public static MiscType createISBAStandardStealth() {
        MiscType misc = new MiscType();

        misc.name = BattleArmor.STANDARD_STEALTH_ARMOR;
        misc.setInternalName("IS " + BattleArmor.STANDARD_STEALTH_ARMOR);
        misc.tonnage = 0;
        misc.criticals = 4;
        misc.spreadable = true;
        misc.hittable = false;
        misc.flags = misc.flags.or(F_STEALTH).or(F_BA_EQUIPMENT);
        misc.bv = 0;
        misc.rulesRefs = "252, TM";

        misc.techAdvancement.setTechBase(TECH_BASE_IS);
        misc.techAdvancement.setISAdvancement(2705, 2720, 3055, 2770, 3053);
        misc.techAdvancement.setTechRating(RATING_E);
        misc.techAdvancement.setAvailability( new int[] { RATING_F, RATING_X, RATING_E, RATING_D });
        return misc;
    }

    public static MiscType createCLBAStandardStealth() {
        MiscType misc = new MiscType();

        misc.name = BattleArmor.STANDARD_STEALTH_ARMOR;
        misc.setInternalName("Clan " + BattleArmor.STANDARD_STEALTH_ARMOR);
        misc.addLookupName("Clan BA Stealth");
        misc.tonnage = 0;
        misc.criticals = 4;
        misc.spreadable = true;
        misc.hittable = false;
        misc.flags = misc.flags.or(F_STEALTH).or(F_BA_EQUIPMENT);
        misc.bv = 0;
        misc.rulesRefs = "252, TM";

        misc.techAdvancement.setTechBase(TECH_BASE_CLAN);
        misc.techAdvancement.setClanAdvancement(2705, 2720, 3055, 2770, 3053);
        misc.techAdvancement.setTechRating(RATING_E);
        misc.techAdvancement.setAvailability( new int[] { RATING_F, RATING_X, RATING_E, RATING_D });
        return misc;
    }

    public static MiscType createISBAImprovedStealth() {
        MiscType misc = new MiscType();
        misc.name = BattleArmor.IMPROVED_STEALTH_ARMOR;
        misc.setInternalName("IS " + BattleArmor.IMPROVED_STEALTH_ARMOR);
        misc.tonnage = 0;
        misc.criticals = 5;
        misc.spreadable = true;
        misc.hittable = false;
        misc.flags = misc.flags.or(F_STEALTH).or(F_BA_EQUIPMENT);
        misc.bv = 0;
        misc.rulesRefs = "252, TM";

        misc.techAdvancement.setTechBase(TECH_BASE_IS);
        misc.techAdvancement.setISAdvancement(3050, 3057, 3059);
        misc.techAdvancement.setTechRating(RATING_E);
        misc.techAdvancement.setAvailability( new int[] { RATING_X, RATING_X, RATING_F, RATING_E });
        return misc;
    }

    public static MiscType createCLBAImprovedStealth() {
        MiscType misc = new MiscType();
        misc.name = BattleArmor.IMPROVED_STEALTH_ARMOR;
        misc.setInternalName("Clan " + BattleArmor.IMPROVED_STEALTH_ARMOR);
        misc.tonnage = 0;
        misc.criticals = 5;
        misc.spreadable = true;
        misc.hittable = false;
        misc.flags = misc.flags.or(F_STEALTH).or(F_BA_EQUIPMENT);
        misc.bv = 0;
        misc.rulesRefs = "252, TM";

        misc.techAdvancement.setTechBase(TECH_BASE_CLAN);
        misc.techAdvancement.setClanAdvancement(DATE_NONE, DATE_NONE, 3058);
        misc.techAdvancement.setTechRating(RATING_E);
        misc.techAdvancement.setAvailability( new int[] { RATING_X, RATING_X, RATING_F, RATING_E });
        return misc;
    }

    public static MiscType createISBAMimeticCamo() {
        MiscType misc = new MiscType();
        misc.name = BattleArmor.MIMETIC_ARMOR;
        misc.setInternalName("IS " + BattleArmor.MIMETIC_ARMOR);
        misc.tonnage = 0;
        misc.criticals = 7;
        misc.spreadable = true;
        misc.hittable = false;
        misc.flags = misc.flags.or(F_STEALTH).or(F_VISUAL_CAMO)
                .or(F_BA_EQUIPMENT);
        misc.bv = 0;
        misc.rulesRefs = "253, TM";
        
        misc.techAdvancement.setTechBase(TECH_BASE_IS);
        misc.techAdvancement.setISAdvancement(3053, 3061, 3065);
        misc.techAdvancement.setTechRating(RATING_E);
        misc.techAdvancement.setAvailability( new int[] { RATING_X, RATING_X, RATING_F, RATING_E });
        return misc;
    }

    public static MiscType createCLBAMimeticCamo() {
        MiscType misc = new MiscType();

        misc.name = BattleArmor.MIMETIC_ARMOR;
        misc.setInternalName("Clan " + BattleArmor.MIMETIC_ARMOR);
        misc.tonnage = 0;
        misc.criticals = 7;
        misc.spreadable = true;
        misc.hittable = false;
        misc.flags = misc.flags.or(F_STEALTH).or(F_VISUAL_CAMO)
                .or(F_BA_EQUIPMENT);
        misc.bv = 0;
        misc.rulesRefs = "253, TM";
        
        misc.techAdvancement.setTechBase(TECH_BASE_CLAN);
        misc.techAdvancement.setClanAdvancement(DATE_NONE);
        misc.techAdvancement.setTechRating(RATING_E);
        misc.techAdvancement.setAvailability( new int[] { RATING_X, RATING_X, RATING_F, RATING_E });
        return misc;
    }

    public static MiscType createISBAReactiveArmor() {
        MiscType misc = new MiscType();
        misc.name = EquipmentType
                .getArmorTypeName(EquipmentType.T_ARMOR_BA_REACTIVE);
        misc.setInternalName(EquipmentType.getArmorTypeName(
                EquipmentType.T_ARMOR_BA_REACTIVE, false));
        misc.addLookupName("IS BA Reactive");
        misc.tonnage = 0;
        misc.criticals = 7;
        misc.spreadable = true;
        misc.hittable = false;
        misc.flags = misc.flags.or(F_BA_EQUIPMENT).or(F_REACTIVE);
        misc.bv = 0;
        misc.rulesRefs = "282, TO";

        misc.techAdvancement.setTechBase(TECH_BASE_IS);
        misc.techAdvancement.setISAdvancement(DATE_NONE, 3088, 3100);
        misc.techAdvancement.setTechRating(RATING_F);
        misc.techAdvancement.setAvailability( new int[] { RATING_X, RATING_X, RATING_F, RATING_F });
        return misc;
    }

    public static MiscType createCLBAReactiveArmor() {
        MiscType misc = new MiscType();
        misc.name = EquipmentType
                .getArmorTypeName(EquipmentType.T_ARMOR_BA_REACTIVE);
        misc.setInternalName(EquipmentType.getArmorTypeName(
                EquipmentType.T_ARMOR_BA_REACTIVE, true));
        misc.addLookupName("Clan BA Reactive");
        misc.tonnage = 0;
        misc.criticals = 7;
        misc.spreadable = true;
        misc.hittable = false;
        misc.flags = misc.flags.or(F_BA_EQUIPMENT).or(F_REACTIVE);
        misc.bv = 0;
        misc.rulesRefs = "282, TO";
     
        misc.techAdvancement.setTechBase(TECH_BASE_CLAN);
        misc.techAdvancement.setClanAdvancement(3075, 3088, 3100);
        misc.techAdvancement.setTechRating(RATING_F);
        misc.techAdvancement.setAvailability( new int[] { RATING_X, RATING_X, RATING_F, RATING_F });
        return misc;
    }

    public static MiscType createISBAReflectiveArmor() {
        MiscType misc = new MiscType();

        misc.name = EquipmentType
                .getArmorTypeName(EquipmentType.T_ARMOR_BA_REFLECTIVE);
        misc.setInternalName(EquipmentType.getArmorTypeName(
                EquipmentType.T_ARMOR_BA_REFLECTIVE, false));
        misc.addLookupName("IS BA Reflective");
        misc.tonnage = 0;
        misc.criticals = 7;
        misc.spreadable = true;
        misc.hittable = false;
        misc.flags = misc.flags.or(F_BA_EQUIPMENT).or(F_REFLECTIVE);
        misc.bv = 0;
        misc.rulesRefs = "280, TO";

        misc.techAdvancement.setTechBase(TECH_BASE_IS);
        misc.techAdvancement.setISAdvancement(DATE_NONE, 3084, 3105);
        misc.techAdvancement.setTechRating(RATING_F);
        misc.techAdvancement.setAvailability( new int[] { RATING_X, RATING_X, RATING_F, RATING_E });
        return misc;
    }

    public static MiscType createCLBAReflectiveArmor() {
        MiscType misc = new MiscType();

        misc.name = EquipmentType
                .getArmorTypeName(EquipmentType.T_ARMOR_BA_REFLECTIVE);
        misc.setInternalName(EquipmentType.getArmorTypeName(
                EquipmentType.T_ARMOR_BA_REFLECTIVE, true));
        misc.addLookupName("Clan BA Reflective");
        misc.tonnage = 0;
        misc.criticals = 7;
        misc.spreadable = true;
        misc.hittable = false;
        misc.flags = misc.flags.or(F_BA_EQUIPMENT).or(F_REFLECTIVE);
        misc.bv = 0;
        misc.rulesRefs = "280, TO";

        misc.techAdvancement.setTechBase(TECH_BASE_CLAN);
        misc.techAdvancement.setClanAdvancement(3074, 3084, 3105);
        misc.techAdvancement.setTechRating(RATING_F);
        misc.techAdvancement.setAvailability( new int[] { RATING_X, RATING_X, RATING_F, RATING_E });
        return misc;
    }
    
/*    public static MiscType createCLBAHarjel() {
        MiscType misc = new MiscType();
        //Included for Completeness.
        misc.name = "Harjel";
        misc.setInternalName("CLBAHarjel");
        misc.cost = 0;
        misc.tonnage = 0;
        misc.criticals = 0;
        misc.flags = misc.flags.or(F_BA_EQUIPMENT).andNot(F_MECH_EQUIPMENT)
        		.andNot(F_TANK_EQUIPMENT).andNot(F_AERO_EQUIPMENT);
        misc.bv = 0;
        misc.rulesRefs = "256, TM";

        return misc;
    }  */

    public static MiscType createMine() {
        MiscType misc = new MiscType();

        misc.name = "Mine";
        misc.setInternalName("Mine");
        misc.tonnage = 0;
        misc.criticals = 0;
        misc.flags = misc.flags.or(F_MINE).or(F_BA_EQUIPMENT);
        misc.bv = 4;

        misc.techAdvancement.setTechBase(TECH_BASE_ALL);
        misc.techAdvancement.setAdvancement(DATE_NONE, DATE_NONE, 1950);
        misc.techAdvancement.setTechRating(RATING_C);
        misc.techAdvancement.setAvailability( new int[] { RATING_E, RATING_E, RATING_D, RATING_X });
        return misc;
    }

    public static MiscType createISBAMineDispenser() {
        MiscType misc = new MiscType();

        misc.name = "Mine Dispenser";
        misc.setInternalName("ISBAMineDispenser");
        misc.cost = 20000;
        misc.tonnage = 0.05;
        misc.criticals = 2;
        misc.flags = misc.flags.or(F_BA_EQUIPMENT).or(F_VEHICLE_MINE_DISPENSER)
                .andNot(F_MECH_EQUIPMENT).andNot(F_TANK_EQUIPMENT)
                .andNot(F_AERO_EQUIPMENT);
        misc.bv = 8; // because it includes 2 mines
        misc.rulesRefs = "260, TM";

        misc.techAdvancement.setTechBase(TECH_BASE_IS);
        misc.techAdvancement.setISAdvancement(3052, 3062, 3068);
        misc.techAdvancement.setTechRating(RATING_D);
        misc.techAdvancement.setAvailability( new int[] { RATING_X, RATING_X, RATING_F, RATING_E });
        return misc;
    }

    public static MiscType createISVehicularMineDispenser() {
        MiscType misc = new MiscType();

        misc.name = "Vehicular Mine Dispenser";
        misc.setInternalName("ISVehicularMineDispenser");
        misc.cost = 20000;
        misc.tonnage = 0.5;
        misc.criticals = 1;
        misc.flags = misc.flags.or(F_VEHICLE_MINE_DISPENSER)
                .or(F_MECH_EQUIPMENT).or(F_TANK_EQUIPMENT).andNot(F_AERO_EQUIPMENT);
        misc.bv = 8; // because it includes 2 mines
        misc.techAdvancement.setTechBase(TECH_BASE_IS);
        misc.techAdvancement.setISAdvancement(DATE_NONE, 1950, DATE_NONE);
        misc.techAdvancement.setTechRating(RATING_B);
        misc.techAdvancement.setAvailability( new int[] { RATING_E, RATING_E, RATING_F, RATING_X });
        return misc;
    }

    public static MiscType createCLVehicularMineDispenser() {
        MiscType misc = new MiscType();

        misc.name = "Vehicular Mine Dispenser";
        misc.setInternalName("CLVehicularMineDispenser");
        misc.cost = 20000;
        misc.tonnage = 0.5;
        misc.criticals = 1;
        misc.flags = misc.flags.or(F_VEHICLE_MINE_DISPENSER)
                .or(F_MECH_EQUIPMENT).or(F_TANK_EQUIPMENT).andNot(F_AERO_EQUIPMENT);
        misc.bv = 8; // because it includes 2 mines

        misc.techAdvancement.setTechBase(TECH_BASE_CLAN);
        misc.techAdvancement.setClanAdvancement(DATE_NONE, 3071, DATE_NONE);
        misc.techAdvancement.setTechRating(RATING_B);
        misc.techAdvancement.setAvailability( new int[] { RATING_X, RATING_E, RATING_D, RATING_X });
        return misc;
    }

    public static MiscType createCLSpaceMineDispenser() {
        MiscType misc = new MiscType();

        misc.name = "Space Mine Dispenser";
        misc.setInternalName("CLSpaceMineDispenser");
        misc.cost = 15000;
        misc.tonnage = 10;
        // TODO: implement game rules for this, analog to the mine for BAs
        misc.flags = misc.flags.or(F_SUPPORT_TANK_EQUIPMENT)
                .or(F_AERO_EQUIPMENT).or(F_SPACE_MINE_DISPENSER);

        misc.bv = 200; // because it includes 2 mines. 100 for each mine,
                       // becaues it deals a max potential damage of 100
        misc.techAdvancement.setTechBase(TECH_BASE_CLAN);
        misc.techAdvancement.setClanAdvancement(DATE_NONE, 3071, DATE_NONE);
        misc.techAdvancement.setTechRating(RATING_D);
        misc.techAdvancement.setAvailability( new int[] { RATING_X, RATING_E, RATING_D, RATING_X });
        return misc;
    }

    public static MiscType createISSpaceMineDispenser() {
        MiscType misc = new MiscType();

        misc.name = "Space Mine Dispenser";
        misc.setInternalName("ISSpaceMineDispenser");
        misc.cost = 15000;
        misc.tonnage = 10;
        // TODO: implement game rules for this, analog to the mine for BAs
        misc.flags = misc.flags.or(F_SUPPORT_TANK_EQUIPMENT)
                .or(F_AERO_EQUIPMENT).or(F_SPACE_MINE_DISPENSER);
        misc.bv = 200; // because it includes 2 mines. 100 for each mine,
                       // becaues it deals a max potential damage of 100
        misc.techAdvancement.setTechBase(TECH_BASE_IS);
        misc.techAdvancement.setISAdvancement(DATE_NONE, 3071, DATE_NONE);
        misc.techAdvancement.setTechRating(RATING_D);
        misc.techAdvancement.setAvailability( new int[] { RATING_E, RATING_E, RATING_F, RATING_X });
        return misc;
    }

    public static MiscType createMiningDrill() {
        MiscType misc = new MiscType();

        misc.name = "Mining Drill";
        misc.setInternalName("MiningDrill");
        misc.cost = 10000;
        misc.tonnage = 3.0;
        misc.criticals = 4;
        misc.flags = misc.flags.or(F_CLUB).or(F_MECH_EQUIPMENT)
                .or(F_TANK_EQUIPMENT);
        misc.subType |= S_MINING_DRILL;
        misc.bv = 6;
        misc.industrial = true;

        misc.techAdvancement.setTechBase(TECH_BASE_ALL);
        misc.techAdvancement.setAdvancement(DATE_NONE, DATE_NONE, 1950);
        misc.techAdvancement.setTechRating(RATING_B);
        misc.techAdvancement.setAvailability( new int[] { RATING_C, RATING_D, RATING_D, RATING_X });
        return misc;
    }

    public static MiscType createLightMinesweeper() {
        MiscType misc = new MiscType();

        misc.name = "Light Minesweeper";
        misc.setInternalName("Light Minesweeper");
        misc.tonnage = 0;
        misc.criticals = 0;
        misc.hittable = false;
        misc.flags = misc.flags.or(F_TOOLS).or(F_BA_EQUIPMENT);
        misc.subType |= S_MINESWEEPER;
        misc.toHitModifier = 1;
        misc.bv = 0;
        //Since this is BA Equipment I'm setting the date for Nighthawk use.

        misc.techAdvancement.setTechBase(TECH_BASE_IS);
        misc.techAdvancement.setISAdvancement(DATE_NONE, 2720, DATE_NONE);
        misc.techAdvancement.setTechRating(RATING_D);
        misc.techAdvancement.setAvailability( new int[] { RATING_D, RATING_D, RATING_D, RATING_X });
        return misc;
    }

    public static MiscType createBAMagneticClamp() {
        MiscType misc = new MiscType();

        misc.name = "Magnetic Clamps [BA]";
        misc.setInternalName("BA-Magnetic Clamp");
        misc.addLookupName("Magnetic Clamp");
        misc.tonnage = .030;
        misc.criticals = 2;
        misc.cost = 2500;
        misc.hittable = false;
        misc.flags = misc.flags.or(F_MAGNETIC_CLAMP).or(F_BA_EQUIPMENT)
                .andNot(F_MECH_EQUIPMENT).andNot(F_TANK_EQUIPMENT)
                .andNot(F_AERO_EQUIPMENT);
        String[] saModes = { "On", "Off" };
        misc.setModes(saModes);
        misc.setInstantModeSwitch(true);
        misc.bv = 1;
        misc.rulesRefs = "259, TM";

        misc.techAdvancement.setTechBase(TECH_BASE_CLAN);
        misc.techAdvancement.setClanAdvancement(3052, 3062, 3067);
        misc.techAdvancement.setTechRating(RATING_C);
        misc.techAdvancement.setAvailability( new int[] { RATING_X, RATING_X, RATING_E, RATING_D });
        return misc;
    }

    public static MiscType createISSingleHexECM() {
        MiscType misc = new MiscType();

        misc.name = BattleArmor.SINGLE_HEX_ECM;
        misc.setInternalName("ECM Suite (Light)");
        misc.addLookupName("IS BA ECM");
        misc.addLookupName("ISBAECM");
        misc.addLookupName("IS" + BattleArmor.SINGLE_HEX_ECM);
        misc.tonnage = .1;
        misc.criticals = 1;
        misc.cost = 50000;
        misc.hittable = false;
        misc.flags = misc.flags.or(F_ECM).or(F_SINGLE_HEX_ECM)
                .or(F_BA_EQUIPMENT).andNot(F_MECH_EQUIPMENT)
                .andNot(F_TANK_EQUIPMENT).andNot(F_AERO_EQUIPMENT);
        misc.bv = 0;
        misc.setModes(new String[] { "ECM" });
        misc.setInstantModeSwitch(false);
        misc.rulesRefs = "254, TM";

        misc.techAdvancement.setTechBase(TECH_BASE_CLAN);
        misc.techAdvancement.setClanAdvancement(DATE_NONE, 2868, 3060);
        misc.techAdvancement.setTechRating(RATING_E);
        misc.techAdvancement.setAvailability( new int[] { RATING_X, RATING_F, RATING_F, RATING_E });
        return misc;
    }

    public static MiscType createCLSingleHexECM() {
        MiscType misc = new MiscType();

        misc.name = BattleArmor.SINGLE_HEX_ECM;
        misc.setInternalName("ECM Suite (Light)");
        misc.addLookupName("CL BA ECM");
        misc.addLookupName("CLBAECM");
        misc.addLookupName("CL" + BattleArmor.SINGLE_HEX_ECM);
        misc.tonnage = .075;
        misc.criticals = 1;
        misc.cost = 50000;
        misc.hittable = false;
        misc.flags = misc.flags.or(F_ECM).or(F_SINGLE_HEX_ECM)
                .or(F_BA_EQUIPMENT).andNot(F_MECH_EQUIPMENT)
                .andNot(F_TANK_EQUIPMENT).andNot(F_AERO_EQUIPMENT);
        misc.bv = 0;
        misc.setModes(new String[] { "ECM" });
        misc.setInstantModeSwitch(false);
        misc.rulesRefs = "254, TM";
        
        misc.techAdvancement.setTechBase(TECH_BASE_CLAN);
        misc.techAdvancement.setClanAdvancement(DATE_NONE, 2868, 3060);
        misc.techAdvancement.setTechRating(RATING_E);
        misc.techAdvancement.setAvailability( new int[] { RATING_X, RATING_F, RATING_F, RATING_E });
        return misc;
    }

    public static MiscType createSimpleCamo() {
        MiscType misc = new MiscType();

        misc.name = BattleArmor.CAMO_SYSTEM;
        misc.setInternalName(BattleArmor.CAMO_SYSTEM);
        misc.addLookupName("Simple Camo");
        misc.tonnage = .2;
        misc.criticals = 2;
        misc.hittable = false;
        misc.flags = misc.flags.or(F_STEALTH).or(F_VISUAL_CAMO)
                .or(F_BA_EQUIPMENT).andNot(F_MECH_EQUIPMENT)
                .andNot(F_TANK_EQUIPMENT).andNot(F_AERO_EQUIPMENT);
        misc.rulesRefs = "253, TM";
        misc.bv = 0;

        misc.techAdvancement.setTechBase(TECH_BASE_IS);
        misc.techAdvancement.setISAdvancement(2785, 2795, 3058);
        misc.techAdvancement.setTechRating(RATING_E);
        misc.techAdvancement.setAvailability( new int[] { RATING_X, RATING_F, RATING_F, RATING_E });
        return misc;
    }

    public static MiscType createParafoil() {
        MiscType misc = new MiscType();

        misc.name = "Parafoil";
        misc.setInternalName("BAParafoil");
        misc.tonnage = .035;
        misc.criticals = 1;
        misc.hittable = false;
        misc.cost = 3000;
        misc.flags = misc.flags.or(F_PARAFOIL).or(F_BA_EQUIPMENT)
                .andNot(F_MECH_EQUIPMENT).andNot(F_TANK_EQUIPMENT)
                .andNot(F_AERO_EQUIPMENT);
        misc.bv = 0;
        misc.rulesRefs = "266, TM";

        misc.techAdvancement.setTechBase(TECH_BASE_ALL);
        misc.techAdvancement.setAdvancement(DATE_NONE, DATE_NONE, 3071);
        misc.techAdvancement.setTechRating(RATING_D);
        misc.techAdvancement.setAvailability( new int[] { RATING_B, RATING_B, RATING_C, RATING_B });
        return misc;
    }

    public static MiscType createBAPowerPack() {
        MiscType misc = new MiscType();

        misc.name = "Power Pack";
        misc.setInternalName("BAPowerpack");
        misc.tonnage = .025;
        misc.criticals = 1;
        misc.cost = 1000;
        misc.flags = misc.flags.or(F_BA_EQUIPMENT).andNot(F_MECH_EQUIPMENT)
                .andNot(F_TANK_EQUIPMENT).andNot(F_AERO_EQUIPMENT);
        misc.bv = 0;
        misc.rulesRefs = "268, TM";

        misc.techAdvancement.setTechBase(TECH_BASE_ALL);
        misc.techAdvancement.setAdvancement(DATE_NONE, DATE_NONE, 1950);
        misc.techAdvancement.setTechRating(RATING_C);
        misc.techAdvancement.setAvailability( new int[] { RATING_B, RATING_C, RATING_B, RATING_B });
        return misc;
    }

    public static MiscType createMekStealth() {
        MiscType misc = new MiscType();

        misc.name = EquipmentType
                .getArmorTypeName(EquipmentType.T_ARMOR_STEALTH);
        misc.setInternalName(EquipmentType.getArmorTypeName(
                EquipmentType.T_ARMOR_STEALTH, false));
        misc.addLookupName("IS Stealth Armor");
        misc.tonnage = 0; // ???
        misc.criticals = 12;
        misc.tankslots = 0;
        misc.hittable = false;
        misc.spreadable = true;
        misc.flags = misc.flags.or(F_STEALTH).or(F_MECH_EQUIPMENT);
        misc.omniFixedOnly = true;
        String[] saModes = { "Off", "On" };
        misc.setModes(saModes);
        misc.setInstantModeSwitch(false);
        misc.bv = 0;

        misc.techAdvancement.setTechBase(TECH_BASE_IS);
        misc.techAdvancement.setISAdvancement(DATE_NONE, DATE_NONE, 3063);
        misc.techAdvancement.setTechRating(RATING_E);
        misc.techAdvancement.setAvailability( new int[] { RATING_X, RATING_X, RATING_E, RATING_X });
        return misc;
    }

    public static MiscType createVehicularStealth() {
        MiscType misc = new MiscType();

        misc.name = EquipmentType
                .getArmorTypeName(EquipmentType.T_ARMOR_STEALTH_VEHICLE);
        misc.setInternalName(EquipmentType.getArmorTypeName(
                EquipmentType.T_ARMOR_STEALTH_VEHICLE, false));
        misc.addLookupName("IS Vehicular Stealth Armor");
        misc.tonnage = 0; // ???
        // Has to be 1, because we allocate 2 of them, so 2*1=2, which is correct
        // When this was 2, it was ending up as 2*2=4 slots used on the tank. Bad juju.
        misc.tankslots = 1;
        misc.hittable = false;
        misc.spreadable = true;
        misc.flags = misc.flags.or(F_STEALTH).or(F_TANK_EQUIPMENT)
                .or(F_AERO_EQUIPMENT).or(F_VTOL_EQUIPMENT);
        misc.omniFixedOnly = true;
        String[] saModes = { "Off", "On" };
        misc.setModes(saModes);
        misc.setInstantModeSwitch(false);
        misc.bv = 0;

        misc.techAdvancement.setTechBase(TECH_BASE_IS);
        misc.techAdvancement.setISAdvancement(3067, 3084, DATE_NONE);
        misc.techAdvancement.setTechRating(RATING_E);
        misc.techAdvancement.setAvailability( new int[] { RATING_X, RATING_X, RATING_F, RATING_X });
        return misc;
    }

    public static MiscType createNullSignatureSystem() {
        MiscType misc = new MiscType();

        misc.name = "Null Signature System";
        misc.setInternalName("Mek Null Signature System");
        misc.addLookupName("Null Signature System");
        misc.addLookupName("NullSignatureSystem");
        misc.tonnage = 0;
        misc.criticals = 7;
        misc.spreadable = true;
        misc.flags = misc.flags.or(F_NULLSIG).or(F_MECH_EQUIPMENT);
        String[] saModes = { "Off", "On" };
        misc.setModes(saModes);
        misc.setInstantModeSwitch(false);
        misc.bv = 0;
        misc.cost = 1400000;

        misc.techAdvancement.setTechBase(TECH_BASE_IS);
        misc.techAdvancement.setISAdvancement(2630, DATE_NONE, DATE_NONE, 2790);
        misc.techAdvancement.setTechRating(RATING_E);
        misc.techAdvancement.setAvailability( new int[] { RATING_E, RATING_F, RATING_F, RATING_X });
        return misc;
    }

    public static MiscType createVoidSignatureSystem() {
        MiscType misc = new MiscType();

        misc.name = "Void Signature System";
        misc.setInternalName("Mek Void Signature System");
        misc.addLookupName("Void Signature System");
        misc.addLookupName("VoidSignatureSystem");
        misc.tonnage = 0;
        misc.criticals = 7;
        misc.spreadable = true;
        String[] saModes = { "Off", "On" };
        misc.setModes(saModes);
        misc.setInstantModeSwitch(false);
        misc.flags = misc.flags.or(F_VOIDSIG).or(F_MECH_EQUIPMENT);
        misc.bv = 0;
        misc.cost = 2000000;

        misc.techAdvancement.setTechBase(TECH_BASE_IS);
        misc.techAdvancement.setISAdvancement(3070, 3085, DATE_NONE);
        misc.techAdvancement.setTechRating(RATING_E);
        misc.techAdvancement.setAvailability( new int[] { RATING_X, RATING_X, RATING_E, RATING_X });
        return misc;
    }

    public static MiscType createChameleonLightPolarizationShield() {
        MiscType misc = new MiscType();

        misc.name = "Chameleon Light Polarization Shield";
        misc.setInternalName("Chameleon Light Polarization Shield");
        misc.addLookupName("Chameleon Light Polarization Field");
        misc.addLookupName("ChameleonLightPolarizationShield");
        misc.addLookupName("ChameleonLightPolarizationField");
        misc.tonnage = 0;
        misc.criticals = 6;
        misc.spreadable = true;
        String[] saModes = { "Off", "On" };
        misc.setModes(saModes);
        misc.setInstantModeSwitch(false);
        misc.flags = misc.flags.or(F_CHAMELEON_SHIELD).or(F_MECH_EQUIPMENT);
        misc.bv = 0;
        misc.cost = 600000;

        misc.techAdvancement.setTechBase(TECH_BASE_IS);
        misc.techAdvancement.setISAdvancement(2630, DATE_NONE, DATE_NONE, 2790);
        misc.techAdvancement.setTechRating(RATING_E);
        misc.techAdvancement.setAvailability( new int[] { RATING_E, RATING_F, RATING_F, RATING_X });
        return misc;
    }

    public static MiscType createISFerroFibrous() {
        MiscType misc = new MiscType();
        misc.name = EquipmentType
                .getArmorTypeName(EquipmentType.T_ARMOR_FERRO_FIBROUS);
        misc.setInternalName(EquipmentType.getArmorTypeName(
                EquipmentType.T_ARMOR_FERRO_FIBROUS, false));
        misc.addLookupName("IS Ferro-Fibrous Armor");
        misc.addLookupName("IS Ferro Fibre");
        misc.tonnage = TONNAGE_VARIABLE;
        misc.criticals = CRITICALS_VARIABLE;
        misc.hittable = false;
        misc.spreadable = true;
        misc.flags = misc.flags.or(F_FERRO_FIBROUS).or(F_MECH_EQUIPMENT)
                .or(F_TANK_EQUIPMENT).or(F_VTOL_EQUIPMENT);
        misc.omniFixedOnly = true;
        misc.bv = 0;

        misc.techAdvancement.setTechBase(TECH_BASE_IS);
        misc.techAdvancement.setISAdvancement(DATE_NONE, DATE_NONE, 2571, 2810, 3040);
        misc.techAdvancement.setTechRating(RATING_E);
        misc.techAdvancement.setAvailability( new int[] { RATING_D, RATING_F, RATING_D, RATING_X });
        return misc;
    }

    public static MiscType createCLFerroFibrous() {
        MiscType misc = new MiscType();
        misc.name = EquipmentType
                .getArmorTypeName(EquipmentType.T_ARMOR_FERRO_FIBROUS);
        misc.setInternalName(EquipmentType.getArmorTypeName(
                EquipmentType.T_ARMOR_FERRO_FIBROUS, true));
        misc.addLookupName("Clan Ferro-Fibrous Armor");
        misc.addLookupName("Clan Ferro Fibre");
        misc.tonnage = TONNAGE_VARIABLE;
        misc.criticals = CRITICALS_VARIABLE;
        misc.hittable = false;
        misc.spreadable = true;
        misc.flags = misc.flags.or(F_FERRO_FIBROUS).or(F_MECH_EQUIPMENT)
                .or(F_TANK_EQUIPMENT).or(F_VTOL_EQUIPMENT);
        misc.omniFixedOnly = true;
        misc.bv = 0;

        misc.techAdvancement.setTechBase(TECH_BASE_CLAN);
        misc.techAdvancement.setClanAdvancement(DATE_NONE, DATE_NONE, 2820);
        misc.techAdvancement.setTechRating(RATING_E);
        misc.techAdvancement.setAvailability( new int[] { RATING_X, RATING_D, RATING_C, RATING_X });
        return misc;
    }

    public static MiscType createFerroFibrousPrototype() {
        MiscType misc = new MiscType();

        misc.name = EquipmentType
                .getArmorTypeName(EquipmentType.T_ARMOR_FERRO_FIBROUS_PROTO);
        misc.setInternalName(EquipmentType.getArmorTypeName(
                EquipmentType.T_ARMOR_FERRO_FIBROUS_PROTO, false));
        misc.addLookupName("IS Ferro-Fibrous Armor Prototype");
        misc.tonnage = TONNAGE_VARIABLE;
        misc.criticals = CRITICALS_VARIABLE;
        misc.hittable = false;
        misc.spreadable = true;
        misc.flags = misc.flags.or(F_FERRO_FIBROUS_PROTO).or(F_MECH_EQUIPMENT)
                .or(F_TANK_EQUIPMENT).or(F_VTOL_EQUIPMENT);
        misc.omniFixedOnly = true;
        misc.bv = 0;

        misc.techAdvancement.setTechBase(TECH_BASE_IS);
        misc.techAdvancement.setISAdvancement(2557, DATE_NONE, DATE_NONE, 2571, 3040);
        misc.techAdvancement.setTechRating(RATING_E);
        misc.techAdvancement.setAvailability( new int[] { RATING_D, RATING_F, RATING_D, RATING_X });
        return misc;
    }

    public static MiscType createLightFerroFibrous() {
        MiscType misc = new MiscType();

        misc.name = EquipmentType
                .getArmorTypeName(EquipmentType.T_ARMOR_LIGHT_FERRO);
        misc.setInternalName(EquipmentType.getArmorTypeName(
                EquipmentType.T_ARMOR_LIGHT_FERRO, false));
        misc.addLookupName("IS Light Ferro-Fibrous Armor");
        misc.addLookupName("IS LightFerro");
        misc.tonnage = TONNAGE_VARIABLE;
        misc.criticals = CRITICALS_VARIABLE;
        misc.hittable = false;
        misc.spreadable = true;
        misc.flags = misc.flags.or(F_LIGHT_FERRO).or(F_MECH_EQUIPMENT)
                .or(F_TANK_EQUIPMENT).or(F_VTOL_EQUIPMENT);
        misc.omniFixedOnly = true;
        misc.bv = 0;

        misc.techAdvancement.setTechBase(TECH_BASE_IS);
        misc.techAdvancement.setISAdvancement(DATE_NONE, DATE_NONE, 3067);
        misc.techAdvancement.setTechRating(RATING_E);
        misc.techAdvancement.setAvailability( new int[] { RATING_X, RATING_X, RATING_E, RATING_X });
        return misc;
    }

    public static MiscType createHeavyFerroFibrous() {
        MiscType misc = new MiscType();

        misc.name = EquipmentType
                .getArmorTypeName(EquipmentType.T_ARMOR_HEAVY_FERRO);
        misc.setInternalName(EquipmentType.getArmorTypeName(
                EquipmentType.T_ARMOR_HEAVY_FERRO, false));
        misc.addLookupName("IS Heavy Ferro-Fibrous Armor");
        misc.tonnage = TONNAGE_VARIABLE;
        misc.criticals = CRITICALS_VARIABLE;
        misc.hittable = false;
        misc.spreadable = true;
        misc.flags = misc.flags.or(F_HEAVY_FERRO).or(F_MECH_EQUIPMENT)
                .or(F_TANK_EQUIPMENT).or(F_VTOL_EQUIPMENT);
        misc.omniFixedOnly = true;
        misc.bv = 0;

        misc.techAdvancement.setTechBase(TECH_BASE_IS);
        misc.techAdvancement.setISAdvancement(DATE_NONE, DATE_NONE, 3069);
        misc.techAdvancement.setTechRating(RATING_E);
        misc.techAdvancement.setAvailability( new int[] { RATING_X, RATING_X, RATING_E, RATING_X });
        return misc;
    }

    public static MiscType createCLFerroAlum() {
        MiscType misc = new MiscType();

        misc.name = EquipmentType.getArmorTypeName(EquipmentType.T_ARMOR_ALUM);
        misc.setInternalName(EquipmentType.getArmorTypeName(
                EquipmentType.T_ARMOR_ALUM, true));
        misc.addLookupName("Clan Ferro-Aluminum Armor");
        misc.tonnage = TONNAGE_VARIABLE;
        misc.hittable = false;
        misc.spreadable = true;
        misc.flags = misc.flags.or(F_AERO_EQUIPMENT).or(F_FERRO_FIBROUS);
        misc.omniFixedOnly = true;
        misc.bv = 0;

        misc.techAdvancement.setTechBase(TECH_BASE_CLAN);
        misc.techAdvancement.setClanAdvancement(DATE_NONE, DATE_NONE, 2820);
        misc.techAdvancement.setTechRating(RATING_E);
        misc.techAdvancement.setAvailability( new int[] { RATING_X, RATING_D, RATING_C, RATING_X });
        return misc;
    }

    public static MiscType createISFerroAlum() {
        MiscType misc = new MiscType();

        misc.name = EquipmentType.getArmorTypeName(EquipmentType.T_ARMOR_ALUM);
        misc.setInternalName(EquipmentType.getArmorTypeName(
                EquipmentType.T_ARMOR_ALUM, false));
        misc.addLookupName("IS Ferro-Aluminum Armor");
        misc.tonnage = TONNAGE_VARIABLE;
        misc.hittable = false;
        misc.spreadable = true;
        misc.flags = misc.flags.or(F_AERO_EQUIPMENT).or(F_FERRO_FIBROUS);
        misc.omniFixedOnly = true;
        misc.bv = 0;

        misc.techAdvancement.setTechBase(TECH_BASE_IS);
        misc.techAdvancement.setISAdvancement(DATE_NONE, DATE_NONE, 2571, 2810, 3040);
        misc.techAdvancement.setTechRating(RATING_E);
        misc.techAdvancement.setAvailability( new int[] { RATING_D, RATING_F, RATING_D, RATING_X });
        return misc;
    }

    public static MiscType createHeavyFerroAlum() {
        MiscType misc = new MiscType();

        misc.name = EquipmentType
                .getArmorTypeName(EquipmentType.T_ARMOR_HEAVY_ALUM);
        misc.setInternalName(EquipmentType.getArmorTypeName(
                EquipmentType.T_ARMOR_HEAVY_ALUM, false));
        misc.addLookupName("IS Heavy Ferro-Aluminum Armor");
        misc.tonnage = TONNAGE_VARIABLE;
        misc.hittable = false;
        misc.spreadable = true;
        misc.flags = misc.flags.or(F_AERO_EQUIPMENT).or(F_HEAVY_FERRO);
        misc.omniFixedOnly = true;
        misc.bv = 0;

        misc.techAdvancement.setTechBase(TECH_BASE_IS);
        misc.techAdvancement.setISAdvancement(DATE_NONE, DATE_NONE, 3069);
        misc.techAdvancement.setTechRating(RATING_E);
        misc.techAdvancement.setAvailability( new int[] { RATING_X, RATING_X, RATING_E, RATING_X });
        return misc;
    }

    public static MiscType createLightFerroAlum() {
        MiscType misc = new MiscType();

        misc.name = EquipmentType
                .getArmorTypeName(EquipmentType.T_ARMOR_LIGHT_ALUM);
        misc.setInternalName(EquipmentType.getArmorTypeName(
                EquipmentType.T_ARMOR_LIGHT_ALUM, false));
        misc.addLookupName("IS Light Ferro-Aluminum Armor");
        misc.tonnage = TONNAGE_VARIABLE;
        misc.hittable = false;
        misc.spreadable = true;
        misc.flags = misc.flags.or(F_AERO_EQUIPMENT).or(F_LIGHT_FERRO);
        misc.omniFixedOnly = true;
        misc.bv = 0;

        misc.techAdvancement.setTechBase(TECH_BASE_IS);
        misc.techAdvancement.setISAdvancement(DATE_NONE, DATE_NONE, 3067);
        misc.techAdvancement.setTechRating(RATING_E);
        misc.techAdvancement.setAvailability( new int[] { RATING_X, RATING_X, RATING_E, RATING_X });
        return misc;
    }

    public static MiscType createFerroAlumPrototype() {
        MiscType misc = new MiscType();

        misc.name = EquipmentType
                .getArmorTypeName(EquipmentType.T_ARMOR_FERRO_ALUM_PROTO);
        misc.setInternalName(EquipmentType.getArmorTypeName(
                EquipmentType.T_ARMOR_FERRO_ALUM_PROTO, false));
        misc.addLookupName("IS Ferro-Alum Armor Prototype");
        misc.tonnage = TONNAGE_VARIABLE;
        misc.hittable = false;
        misc.spreadable = true;
        misc.flags = misc.flags.or(F_FERRO_FIBROUS_PROTO).or(F_MECH_EQUIPMENT)
                .or(F_TANK_EQUIPMENT).or(F_VTOL_EQUIPMENT);
        misc.omniFixedOnly = true;
        misc.bv = 0;

        misc.techAdvancement.setTechBase(TECH_BASE_IS);
        misc.techAdvancement.setISAdvancement(2557, DATE_NONE, DATE_NONE, 2571, 3040);
        misc.techAdvancement.setTechRating(RATING_E);
        misc.techAdvancement.setAvailability( new int[] { RATING_D, RATING_F, RATING_D, RATING_X });
        return misc;
    }

    public static MiscType createISHardenedArmor() {
        MiscType misc = new MiscType();

        misc.name = EquipmentType
                .getArmorTypeName(EquipmentType.T_ARMOR_HARDENED);
        misc.setInternalName(EquipmentType.getArmorTypeName(
                EquipmentType.T_ARMOR_HARDENED, false));
        misc.tonnage = TONNAGE_VARIABLE;
        misc.criticals = 0;
        misc.hittable = false;
        misc.bv = 0;
        misc.flags = misc.flags.or(F_HARDENED_ARMOR).or(F_MECH_EQUIPMENT)
                .or(F_TANK_EQUIPMENT);
<<<<<<< HEAD
=======
        misc.omniFixedOnly = true;
        misc.techLevel.put(misc.introDate, TechConstants.T_IS_EXPERIMENTAL);
        misc.techLevel.put(3081, TechConstants.T_IS_ADVANCED);
        misc.techRating = RATING_D;
        misc.availRating = new int[] { RATING_X, RATING_X, RATING_F };
>>>>>>> 98805a1f

        misc.techAdvancement.setTechBase(TECH_BASE_IS);
        misc.techAdvancement.setISAdvancement(3047, 3076);
        misc.techAdvancement.setTechRating(RATING_D);
        misc.techAdvancement.setAvailability( new int[] { RATING_X, RATING_X, RATING_F, RATING_E });
        return misc;
    }

    public static MiscType createCLHardenedArmor() {
        MiscType misc = new MiscType();

        misc.name = EquipmentType
                .getArmorTypeName(EquipmentType.T_ARMOR_HARDENED);
        misc.setInternalName(EquipmentType.getArmorTypeName(
                EquipmentType.T_ARMOR_HARDENED, true));
        misc.tonnage = TONNAGE_VARIABLE;
        misc.criticals = 0;
        misc.hittable = false;
        misc.bv = 0;
        misc.flags = misc.flags.or(F_HARDENED_ARMOR).or(F_MECH_EQUIPMENT)
                .or(F_TANK_EQUIPMENT);
<<<<<<< HEAD
=======
        misc.omniFixedOnly = true;
        misc.techLevel.put(misc.introDate, TechConstants.T_CLAN_EXPERIMENTAL);
        misc.techLevel.put(3081, TechConstants.T_CLAN_ADVANCED);
        misc.techRating = RATING_D;
        misc.availRating = new int[] { RATING_X, RATING_X, RATING_F };
>>>>>>> 98805a1f

        misc.techAdvancement.setTechBase(TECH_BASE_CLAN);
        misc.techAdvancement.setClanAdvancement(3061, 3076);
        misc.techAdvancement.setTechRating(RATING_D);
        misc.techAdvancement.setAvailability( new int[] { RATING_X, RATING_X, RATING_F, RATING_E });
        return misc;
    }

    public static MiscType createISCommercialArmor() {
        MiscType misc = new MiscType();

        misc.name = EquipmentType
                .getArmorTypeName(EquipmentType.T_ARMOR_COMMERCIAL);
        misc.setInternalName(EquipmentType.getArmorTypeName(
                EquipmentType.T_ARMOR_COMMERCIAL, false));
        misc.tonnage = TONNAGE_VARIABLE;
        misc.criticals = 0;
        misc.hittable = false;
        misc.bv = 0;
        misc.industrial = true;
        misc.flags = misc.flags.or(F_COMMERCIAL_ARMOR).or(F_MECH_EQUIPMENT);
<<<<<<< HEAD

        misc.techAdvancement.setTechBase(TECH_BASE_IS);
        misc.techAdvancement.setISAdvancement(2285, 2295, 2310);
        misc.techAdvancement.setTechRating(RATING_B);
        misc.techAdvancement.setAvailability( new int[] { RATING_B, RATING_B, RATING_A, RATING_A });
=======
        misc.omniFixedOnly = true;
        misc.introDate = 2300;
        misc.techLevel.put(2300, TechConstants.T_IS_TW_NON_BOX);
        misc.availRating = new int[] { RATING_B, RATING_B, RATING_A };
        misc.techRating = RATING_B;
>>>>>>> 98805a1f
        return misc;
    }

    public static MiscType createCLCommercialArmor() {
        MiscType misc = new MiscType();

        misc.name = EquipmentType
                .getArmorTypeName(EquipmentType.T_ARMOR_COMMERCIAL);
        misc.setInternalName(EquipmentType.getArmorTypeName(
                EquipmentType.T_ARMOR_COMMERCIAL, true));
        misc.tonnage = TONNAGE_VARIABLE;
        misc.criticals = 0;
        misc.hittable = false;
        misc.bv = 0;
        misc.industrial = true;
        misc.flags = misc.flags.or(F_COMMERCIAL_ARMOR).or(F_MECH_EQUIPMENT);
<<<<<<< HEAD

        misc.techAdvancement.setTechBase(TECH_BASE_CLAN);
        misc.techAdvancement.setClanAdvancement(DATE_NONE, DATE_NONE, 2820);
        misc.techAdvancement.setTechRating(RATING_B);
        misc.techAdvancement.setAvailability( new int[] { RATING_B, RATING_B, RATING_A, RATING_A });
=======
        misc.omniFixedOnly = true;
        misc.introDate = 2820;
        misc.techLevel.put(2820, TechConstants.T_CLAN_TW);
        misc.availRating = new int[] { RATING_X, RATING_B, RATING_A };
        misc.techRating = RATING_B;
>>>>>>> 98805a1f
        return misc;
    }

    public static MiscType createCLFerroLamellorArmor() {
        MiscType misc = new MiscType();

        misc.name = EquipmentType
                .getArmorTypeName(EquipmentType.T_ARMOR_FERRO_LAMELLOR);
        misc.setInternalName(EquipmentType.getArmorTypeName(
                EquipmentType.T_ARMOR_FERRO_LAMELLOR, true));
        misc.tonnage = TONNAGE_VARIABLE;
        misc.criticals = CRITICALS_VARIABLE;
        misc.hittable = false;
        misc.spreadable = true;
        misc.bv = 0;
        misc.flags = misc.flags.or(F_FERRO_LAMELLOR).or(F_MECH_EQUIPMENT)
                .or(F_TANK_EQUIPMENT).or(F_AERO_EQUIPMENT);
<<<<<<< HEAD

        misc.techAdvancement.setTechBase(TECH_BASE_CLAN);
        misc.techAdvancement.setClanAdvancement(3070, 3109);
        misc.techAdvancement.setTechRating(RATING_F);
        misc.techAdvancement.setAvailability( new int[] { RATING_X, RATING_X, RATING_F, RATING_E });
=======
        misc.omniFixedOnly = true;
>>>>>>> 98805a1f
        return misc;
    }

    public static MiscType createISIndustrialArmor() {
        MiscType misc = new MiscType();

        misc.name = EquipmentType
                .getArmorTypeName(EquipmentType.T_ARMOR_INDUSTRIAL);
        misc.setInternalName(EquipmentType.getArmorTypeName(
                EquipmentType.T_ARMOR_INDUSTRIAL, false));
        misc.tonnage = TONNAGE_VARIABLE;
        misc.criticals = 0;
        misc.hittable = false;
        misc.bv = 0;
        misc.industrial = true;
        misc.flags = misc.flags.or(F_INDUSTRIAL_ARMOR).or(F_MECH_EQUIPMENT);
<<<<<<< HEAD

        misc.techAdvancement.setTechBase(TECH_BASE_IS);
        misc.techAdvancement.setISAdvancement(2425, 2434, 2439);
        misc.techAdvancement.setTechRating(RATING_C);
        misc.techAdvancement.setAvailability( new int[] { RATING_B, RATING_C, RATING_B, RATING_B });
=======
        misc.omniFixedOnly = true;
        misc.introDate = 2439;
        misc.techLevel.put(2439, TechConstants.T_IS_TW_NON_BOX);
        misc.availRating = new int[] { RATING_B, RATING_C, RATING_B };
        misc.techRating = RATING_C;
>>>>>>> 98805a1f
        return misc;
    }

    public static MiscType createCLIndustrialArmor() {
        MiscType misc = new MiscType();

        misc.name = EquipmentType
                .getArmorTypeName(EquipmentType.T_ARMOR_INDUSTRIAL);
        misc.setInternalName(EquipmentType.getArmorTypeName(
                EquipmentType.T_ARMOR_INDUSTRIAL, true));
        misc.tonnage = TONNAGE_VARIABLE;
        misc.setInternalName("Clan Industrial Armor");
        misc.criticals = 0;
        misc.hittable = false;
        misc.bv = 0;
        misc.industrial = true;
        misc.flags = misc.flags.or(F_INDUSTRIAL_ARMOR).or(F_MECH_EQUIPMENT);
<<<<<<< HEAD
        misc.techAdvancement.setTechBase(TECH_BASE_CLAN);
        misc.techAdvancement.setClanAdvancement(DATE_NONE, DATE_NONE, 2820);
        misc.techAdvancement.setTechRating(RATING_C);
        misc.techAdvancement.setAvailability( new int[] { RATING_X, RATING_B, RATING_A, RATING_X });

        misc.techAdvancement.setTechBase(TECH_BASE_CLAN);
        misc.techAdvancement.setClanAdvancement(2425, 2434, 2439);
        misc.techAdvancement.setTechRating(RATING_C);
        misc.techAdvancement.setAvailability( new int[] { RATING_B, RATING_C, RATING_B, RATING_B });
=======
        misc.omniFixedOnly = true;
        misc.introDate = 2820;
        misc.techLevel.put(2820, TechConstants.T_CLAN_TW);
        misc.availRating = new int[] { RATING_X, RATING_B, RATING_A };
        misc.techRating = RATING_C;
>>>>>>> 98805a1f
        return misc;
    }

    public static MiscType createISPrimitiveArmor() {
        MiscType misc = new MiscType();

        misc.name = EquipmentType
                .getArmorTypeName(EquipmentType.T_ARMOR_PRIMITIVE);
        misc.setInternalName(EquipmentType.getArmorTypeName(
                EquipmentType.T_ARMOR_PRIMITIVE, false));
        misc.tonnage = TONNAGE_VARIABLE;
        misc.criticals = 0;
        misc.hittable = false;
        misc.bv = 0;
        misc.industrial = true;
        misc.flags = misc.flags.or(F_PRIMITIVE_ARMOR).or(F_MECH_EQUIPMENT);
<<<<<<< HEAD

        misc.techAdvancement.setTechBase(TECH_BASE_IS);
        misc.techAdvancement.setISAdvancement(2425, 2434, 2439);
        misc.techAdvancement.setTechRating(RATING_C);
        misc.techAdvancement.setAvailability( new int[] { RATING_B, RATING_C, RATING_B, RATING_B });
=======
        misc.omniFixedOnly = true;
        misc.techLevel.put(2300, TechConstants.T_IS_TW_NON_BOX);
>>>>>>> 98805a1f
        return misc;
    }

    public static MiscType createCLPrimitiveArmor() {
        MiscType misc = new MiscType();

        misc.name = EquipmentType
                .getArmorTypeName(EquipmentType.T_ARMOR_PRIMITIVE);
        misc.setInternalName(EquipmentType.getArmorTypeName(
                EquipmentType.T_ARMOR_PRIMITIVE, true));
        misc.tonnage = TONNAGE_VARIABLE;
        misc.criticals = 0;
        misc.hittable = false;
        misc.bv = 0;
        misc.industrial = true;
        misc.flags = misc.flags.or(F_PRIMITIVE_ARMOR).or(F_MECH_EQUIPMENT);
<<<<<<< HEAD

        misc.techAdvancement.setTechBase(TECH_BASE_CLAN);
        misc.techAdvancement.setClanAdvancement(2425, 2434, 2439);
        misc.techAdvancement.setTechRating(RATING_C);
        misc.techAdvancement.setAvailability( new int[] { RATING_B, RATING_C, RATING_B, RATING_B });
=======
        misc.omniFixedOnly = true;
        misc.techLevel.put(3071, TechConstants.T_CLAN_TW);
>>>>>>> 98805a1f
        return misc;
    }

    public static MiscType createISHeavyIndustrialArmor() {
        MiscType misc = new MiscType();

        misc.name = EquipmentType
                .getArmorTypeName(EquipmentType.T_ARMOR_HEAVY_INDUSTRIAL);
        misc.setInternalName(EquipmentType.getArmorTypeName(
                EquipmentType.T_ARMOR_HEAVY_INDUSTRIAL, false));
        misc.tonnage = TONNAGE_VARIABLE;
        misc.criticals = 0;
        misc.hittable = false;
        misc.bv = 0;
        misc.industrial = true;
        misc.flags = misc.flags.or(F_HEAVY_INDUSTRIAL_ARMOR).or(
                F_MECH_EQUIPMENT);
<<<<<<< HEAD

        misc.techAdvancement.setTechBase(TECH_BASE_IS);
        misc.techAdvancement.setISAdvancement(2455, 2470, 2470);
        misc.techAdvancement.setTechRating(RATING_D);
        misc.techAdvancement.setAvailability( new int[] { RATING_C, RATING_C, RATING_C, RATING_B });
=======
        misc.omniFixedOnly = true;
        misc.introDate = 2470;
        misc.techLevel.put(2470, TechConstants.T_IS_TW_NON_BOX);
        misc.availRating = new int[] { RATING_C, RATING_C, RATING_C };
        misc.techRating = RATING_D;
>>>>>>> 98805a1f
        return misc;
    }

    public static MiscType createCLHeavyIndustrialArmor() {
        MiscType misc = new MiscType();

        misc.name = EquipmentType
                .getArmorTypeName(EquipmentType.T_ARMOR_HEAVY_INDUSTRIAL);
        misc.setInternalName(EquipmentType.getArmorTypeName(
                EquipmentType.T_ARMOR_HEAVY_INDUSTRIAL, true));
        misc.tonnage = TONNAGE_VARIABLE;
        misc.criticals = 0;
        misc.hittable = false;
        misc.bv = 0;
        misc.industrial = true;
        misc.flags = misc.flags.or(F_HEAVY_INDUSTRIAL_ARMOR).or(
                F_MECH_EQUIPMENT);
<<<<<<< HEAD

        misc.techAdvancement.setTechBase(TECH_BASE_CLAN);
        misc.techAdvancement.setClanAdvancement(2455, 2470, 2470);
        misc.techAdvancement.setTechRating(RATING_D);
        misc.techAdvancement.setAvailability( new int[] { RATING_C, RATING_C, RATING_C, RATING_B });
=======
        misc.omniFixedOnly = true;
        misc.introDate = 2820;
        misc.techLevel.put(2820, TechConstants.T_CLAN_TW);
        misc.availRating = new int[] { RATING_X, RATING_C, RATING_C };
        misc.techRating = RATING_D;
>>>>>>> 98805a1f
        return misc;
    }

    public static MiscType createISEndoSteel() {
        MiscType misc = new MiscType();

        misc.name = EquipmentType.getStructureTypeName(T_STRUCTURE_ENDO_STEEL);
        misc.setInternalName(EquipmentType.getStructureTypeName(
                T_STRUCTURE_ENDO_STEEL, false));
        misc.addLookupName("IS EndoSteel");
        misc.addLookupName("IS Endo-Steel");
        misc.tonnage = TONNAGE_VARIABLE;
        misc.criticals = CRITICALS_VARIABLE;
        misc.hittable = false;
        misc.spreadable = true;
        misc.flags = misc.flags.or(F_ENDO_STEEL);
        misc.omniFixedOnly = true;
        misc.bv = 0;

        misc.techAdvancement.setTechBase(TECH_BASE_IS);
        misc.techAdvancement.setISAdvancement(DATE_NONE, DATE_NONE, 2487, 2850, 3035);
        misc.techAdvancement.setTechRating(RATING_E);
        misc.techAdvancement.setAvailability( new int[] { RATING_D, RATING_F, RATING_E, RATING_X });
        return misc;
    }

    public static MiscType createISEndoComposite() {
        MiscType misc = new MiscType();

        misc.name = EquipmentType
                .getStructureTypeName(T_STRUCTURE_ENDO_COMPOSITE);
        misc.setInternalName(EquipmentType.getStructureTypeName(
                T_STRUCTURE_ENDO_COMPOSITE, false));
        misc.addLookupName("IS Endo-Composite");
        misc.tonnage = TONNAGE_VARIABLE;
        misc.criticals = CRITICALS_VARIABLE;
        misc.hittable = false;
        misc.spreadable = true;
        misc.flags = misc.flags.or(F_ENDO_COMPOSITE);
        misc.omniFixedOnly = true;
        misc.bv = 0;

        misc.techAdvancement.setTechBase(TECH_BASE_IS);
        misc.techAdvancement.setISAdvancement(3067, DATE_NONE, 3085);
        misc.techAdvancement.setTechRating(RATING_E);
        misc.techAdvancement.setAvailability( new int[] { RATING_X, RATING_X, RATING_F, RATING_X });
        return misc;
    }

    public static MiscType createISEndoSteelPrototype() {
        MiscType misc = new MiscType();

        misc.name = EquipmentType
                .getStructureTypeName(T_STRUCTURE_ENDO_PROTOTYPE);
        misc.setInternalName(EquipmentType.getStructureTypeName(
                T_STRUCTURE_ENDO_PROTOTYPE, false));
        misc.addLookupName("IS Endo Steel Prototype");
        misc.addLookupName("IS Endo-Steel Prototype");
        misc.tonnage = TONNAGE_VARIABLE;
        misc.criticals = 16;
        misc.hittable = false;
        misc.spreadable = true;
        misc.flags = misc.flags.or(F_ENDO_STEEL_PROTO);
        misc.omniFixedOnly = true;
        misc.bv = 0;

        misc.techAdvancement.setTechBase(TECH_BASE_IS);
        misc.techAdvancement.setISAdvancement(2471, DATE_NONE, DATE_NONE, 2487, 3035);
        misc.techAdvancement.setTechRating(RATING_E);
        misc.techAdvancement.setAvailability( new int[] { RATING_D, RATING_F, RATING_E, RATING_X });
        return misc;
    }

    public static MiscType createCLEndoSteel() {
        MiscType misc = new MiscType();
        misc.name = EquipmentType.getStructureTypeName(T_STRUCTURE_ENDO_STEEL);
        misc.setInternalName(EquipmentType.getStructureTypeName(
                T_STRUCTURE_ENDO_STEEL, true));
        misc.addLookupName("Clan Endo-Steel");
        misc.addLookupName("Clan EndoSteel");
        misc.tonnage = TONNAGE_VARIABLE;
        misc.criticals = 7;
        misc.hittable = false;
        misc.spreadable = true;
        misc.flags = misc.flags.or(F_ENDO_STEEL);
        misc.omniFixedOnly = true;
        misc.bv = 0;
        misc.techAdvancement.setTechBase(TECH_BASE_CLAN);
        misc.techAdvancement.setClanAdvancement(DATE_NONE, DATE_NONE, 2820);
        misc.techAdvancement.setTechRating(RATING_E);
        misc.techAdvancement.setAvailability( new int[] { RATING_X, RATING_D, RATING_C, RATING_X });
        return misc;
    }

    public static MiscType createCLEndoComposite() {
        MiscType misc = new MiscType();

        misc.name = EquipmentType
                .getStructureTypeName(T_STRUCTURE_ENDO_COMPOSITE);
        misc.setInternalName(EquipmentType.getStructureTypeName(
                T_STRUCTURE_ENDO_COMPOSITE, true));
        misc.addLookupName("Clan Endo-Composite");
        misc.tonnage = TONNAGE_VARIABLE;
        misc.criticals = 4;
        misc.hittable = false;
        misc.spreadable = true;
        misc.flags = misc.flags.or(F_ENDO_COMPOSITE);
        misc.omniFixedOnly = true;
        misc.bv = 0;

        misc.techAdvancement.setTechBase(TECH_BASE_CLAN);
        misc.techAdvancement.setClanAdvancement(3073, DATE_NONE, 3085);
        misc.techAdvancement.setTechRating(RATING_E);
        misc.techAdvancement.setAvailability( new int[] { RATING_X, RATING_X, RATING_F, RATING_X });
        return misc;
    }

    public static MiscType createISReinforcedStructure() {
        MiscType misc = new MiscType();

        misc.name = EquipmentType.getStructureTypeName(T_STRUCTURE_REINFORCED);
        misc.setInternalName(EquipmentType.getStructureTypeName(
                T_STRUCTURE_REINFORCED, false));
        misc.addLookupName("IS Reinforced");
        misc.tonnage = TONNAGE_VARIABLE;
        misc.criticals = 0;
        misc.hittable = false;
        misc.spreadable = true;
        misc.bv = 0;
        misc.flags = misc.flags.or(F_REINFORCED);
<<<<<<< HEAD
=======
        misc.omniFixedOnly = true;
        misc.introDate = 3057;
        misc.techLevel.put(3057, TechConstants.T_IS_EXPERIMENTAL);
        misc.techLevel.put(3084, TechConstants.T_IS_TW_NON_BOX);
        misc.availRating = new int[] { EquipmentType.RATING_X,
                EquipmentType.RATING_X, EquipmentType.RATING_E };
        misc.techRating = RATING_E;
>>>>>>> 98805a1f

        misc.techAdvancement.setTechBase(TECH_BASE_IS);
        misc.techAdvancement.setISAdvancement(3057, DATE_NONE, 3084);
        misc.techAdvancement.setTechRating(RATING_E);
        misc.techAdvancement.setAvailability( new int[] { RATING_X, RATING_X, RATING_E, RATING_X });
        return misc;
    }

    public static MiscType createCLReinforcedStructure() {
        MiscType misc = new MiscType();

        misc.name = EquipmentType.getStructureTypeName(T_STRUCTURE_REINFORCED);
        misc.setInternalName(EquipmentType.getStructureTypeName(
                T_STRUCTURE_REINFORCED, true));
        misc.addLookupName("Clan Reinforced");
        misc.tonnage = TONNAGE_VARIABLE;
        misc.criticals = 0;
        misc.hittable = false;
        misc.spreadable = true;
        misc.bv = 0;
        misc.flags = misc.flags.or(F_REINFORCED);
<<<<<<< HEAD
=======
        misc.omniFixedOnly = true;
        misc.introDate = 3065;
        misc.techLevel.put(3065, TechConstants.T_CLAN_EXPERIMENTAL);
        misc.techLevel.put(3084, TechConstants.T_CLAN_TW);
        misc.availRating = new int[] { EquipmentType.RATING_X,
                EquipmentType.RATING_X, EquipmentType.RATING_E };
        misc.techRating = RATING_E;
>>>>>>> 98805a1f

        misc.techAdvancement.setTechBase(TECH_BASE_CLAN);
        misc.techAdvancement.setClanAdvancement(3065, DATE_NONE, 3084);
        misc.techAdvancement.setTechRating(RATING_E);
        misc.techAdvancement.setAvailability( new int[] { RATING_X, RATING_X, RATING_E, RATING_X });
        return misc;
    }

    public static MiscType createCommsGear1() {
        MiscType misc = new MiscType();

        misc.name = "Communications Equipment (1 ton)";
        misc.setInternalName(misc.name);
        misc.addLookupName("CommsGear:1");
        misc.tonnage = 1;
        misc.criticals = 1;
        misc.bv = 0;
        misc.flags = misc.flags.or(F_COMMUNICATIONS).or(F_MECH_EQUIPMENT)
                .or(F_TANK_EQUIPMENT).or(F_AERO_EQUIPMENT);
        String[] modes = { "Default", "ECCM", "Ghost Targets" };
        misc.setModes(modes);
        misc.setInstantModeSwitch(false);
        misc.industrial = true;

        misc.techAdvancement.setTechBase(TECH_BASE_ALL);
        misc.techAdvancement.setAdvancement(DATE_NONE, DATE_NONE, 1950);
        misc.techAdvancement.setTechRating(RATING_D);
        misc.techAdvancement.setAvailability( new int[] { RATING_C, RATING_D, RATING_C, RATING_X });
        return misc;
    }

    public static MiscType createCommsGear2() {
        MiscType misc = new MiscType();

        misc.name = "Communications Equipment (2 ton)";
        misc.setInternalName(misc.name);
        misc.addLookupName("CommsGear:2");
        misc.tonnage = 2;
        misc.criticals = 2;
        misc.bv = 0;
        misc.flags = misc.flags.or(F_COMMUNICATIONS).or(F_MECH_EQUIPMENT)
                .or(F_TANK_EQUIPMENT).or(F_AERO_EQUIPMENT);
        String[] modes = { "Default", "ECCM", "Ghost Targets" };
        misc.setModes(modes);
        misc.setInstantModeSwitch(false);
        misc.industrial = true;

        misc.techAdvancement.setTechBase(TECH_BASE_ALL);
        misc.techAdvancement.setAdvancement(DATE_NONE, DATE_NONE, 1950);
        misc.techAdvancement.setTechRating(RATING_D);
        misc.techAdvancement.setAvailability( new int[] { RATING_C, RATING_D, RATING_C, RATING_X });
        return misc;
    }

    public static MiscType createCommsGear3() {
        MiscType misc = new MiscType();

        misc.name = "Communications Equipment (3 ton)";
        misc.setInternalName(misc.name);
        misc.addLookupName("CommsGear:3");
        misc.tonnage = 3;
        misc.criticals = 3;
        misc.bv = 0;
        misc.flags = misc.flags.or(F_COMMUNICATIONS).or(F_MECH_EQUIPMENT)
                .or(F_TANK_EQUIPMENT).or(F_AERO_EQUIPMENT);
        String[] modes = { "Default", "ECCM", "Ghost Targets" };
        misc.setModes(modes);
        misc.setInstantModeSwitch(false);
        misc.industrial = true;

        misc.techAdvancement.setTechBase(TECH_BASE_ALL);
        misc.techAdvancement.setAdvancement(DATE_NONE, DATE_NONE, 1950);
        misc.techAdvancement.setTechRating(RATING_D);
        misc.techAdvancement.setAvailability( new int[] { RATING_C, RATING_D, RATING_C, RATING_X });
        return misc;
    }

    public static MiscType createCommsGear4() {
        MiscType misc = new MiscType();

        misc.name = "Communications Equipment (4 ton)";
        misc.setInternalName(misc.name);
        misc.addLookupName("CommsGear:4");
        misc.tonnage = 4;
        misc.criticals = 4;
        misc.bv = 0;
        misc.flags = misc.flags.or(F_COMMUNICATIONS).or(F_MECH_EQUIPMENT)
                .or(F_TANK_EQUIPMENT).or(F_AERO_EQUIPMENT);
        String[] modes = { "Default", "ECCM", "Ghost Targets" };
        misc.setModes(modes);
        misc.setInstantModeSwitch(false);
        misc.industrial = true;

        misc.techAdvancement.setTechBase(TECH_BASE_ALL);
        misc.techAdvancement.setAdvancement(DATE_NONE, DATE_NONE, 1950);
        misc.techAdvancement.setTechRating(RATING_D);
        misc.techAdvancement.setAvailability( new int[] { RATING_C, RATING_D, RATING_C, RATING_X });
        return misc;
    }

    public static MiscType createCommsGear5() {
        MiscType misc = new MiscType();

        misc.name = "Communications Equipment (5 ton)";
        misc.setInternalName(misc.name);
        misc.addLookupName("CommsGear:5");
        misc.tonnage = 5;
        misc.criticals = 5;
        misc.bv = 0;
        misc.flags = misc.flags.or(F_COMMUNICATIONS).or(F_MECH_EQUIPMENT)
                .or(F_TANK_EQUIPMENT).or(F_AERO_EQUIPMENT);
        String[] modes = { "Default", "ECCM", "Ghost Targets" };
        misc.setModes(modes);
        misc.setInstantModeSwitch(false);
        misc.industrial = true;

        misc.techAdvancement.setTechBase(TECH_BASE_ALL);
        misc.techAdvancement.setAdvancement(DATE_NONE, DATE_NONE, 1950);
        misc.techAdvancement.setTechRating(RATING_D);
        misc.techAdvancement.setAvailability( new int[] { RATING_C, RATING_D, RATING_C, RATING_X });
        return misc;
    }

    public static MiscType createCommsGear6() {
        MiscType misc = new MiscType();

        misc.name = "Communications Equipment (6 ton)";
        misc.setInternalName(misc.name);
        misc.addLookupName("CommsGear:6");
        misc.tonnage = 6;
        misc.criticals = 6;
        misc.bv = 0;
        misc.flags = misc.flags.or(F_COMMUNICATIONS).or(F_MECH_EQUIPMENT)
                .or(F_TANK_EQUIPMENT).or(F_AERO_EQUIPMENT);
        String[] modes = { "Default", "ECCM", "Ghost Targets" };
        misc.setModes(modes);
        misc.setInstantModeSwitch(false);
        misc.industrial = true;

        misc.techAdvancement.setTechBase(TECH_BASE_ALL);
        misc.techAdvancement.setAdvancement(DATE_NONE, DATE_NONE, 1950);
        misc.techAdvancement.setTechRating(RATING_D);
        misc.techAdvancement.setAvailability( new int[] { RATING_C, RATING_D, RATING_C, RATING_X });
        return misc;
    }

    public static MiscType createCommsGear7() {
        MiscType misc = new MiscType();

        misc.name = "Communications Equipment (7 ton)";
        misc.setInternalName(misc.name);
        misc.addLookupName("CommsGear:7");
        misc.tonnage = 7;
        misc.criticals = 7;
        misc.bv = 0;
        misc.flags = misc.flags.or(F_COMMUNICATIONS).or(F_MECH_EQUIPMENT)
                .or(F_TANK_EQUIPMENT).or(F_AERO_EQUIPMENT);
        String[] modes = { "Default", "ECCM", "Ghost Targets" };
        misc.setModes(modes);
        misc.setInstantModeSwitch(false);
        misc.industrial = true;

        misc.techAdvancement.setTechBase(TECH_BASE_ALL);
        misc.techAdvancement.setAdvancement(DATE_NONE, DATE_NONE, 1950);
        misc.techAdvancement.setTechRating(RATING_D);
        misc.techAdvancement.setAvailability( new int[] { RATING_C, RATING_D, RATING_C, RATING_X });
        return misc;
    }

    public static MiscType createCommsGear8() {
        MiscType misc = new MiscType();

        misc.name = "Communications Equipment (8 ton)";
        misc.setInternalName(misc.name);
        misc.addLookupName("CommsGear:8");
        misc.tonnage = 8;
        misc.criticals = 8;
        misc.bv = 0;
        misc.flags = misc.flags.or(F_COMMUNICATIONS).or(F_MECH_EQUIPMENT)
                .or(F_TANK_EQUIPMENT).or(F_AERO_EQUIPMENT);
        String[] modes = { "Default", "ECCM", "Ghost Targets" };
        misc.setModes(modes);
        misc.setInstantModeSwitch(false);
        misc.industrial = true;

        misc.techAdvancement.setTechBase(TECH_BASE_ALL);
        misc.techAdvancement.setAdvancement(DATE_NONE, DATE_NONE, 1950);
        misc.techAdvancement.setTechRating(RATING_D);
        misc.techAdvancement.setAvailability( new int[] { RATING_C, RATING_D, RATING_C, RATING_X });
        return misc;
    }

    public static MiscType createCommsGear9() {
        MiscType misc = new MiscType();

        misc.name = "Communications Equipment (9 ton)";
        misc.setInternalName(misc.name);
        misc.addLookupName("CommsGear:9");
        misc.tonnage = 9;
        misc.criticals = 9;
        misc.bv = 0;
        misc.flags = misc.flags.or(F_COMMUNICATIONS).or(F_MECH_EQUIPMENT)
                .or(F_TANK_EQUIPMENT).or(F_AERO_EQUIPMENT);
        String[] modes = { "Default", "ECCM", "Ghost Targets" };
        misc.setModes(modes);
        misc.setInstantModeSwitch(false);
        misc.industrial = true;

        misc.techAdvancement.setTechBase(TECH_BASE_ALL);
        misc.techAdvancement.setAdvancement(DATE_NONE, DATE_NONE, 1950);
        misc.techAdvancement.setTechRating(RATING_D);
        misc.techAdvancement.setAvailability( new int[] { RATING_C, RATING_D, RATING_C, RATING_X });
        return misc;
    }

    public static MiscType createCommsGear10() {
        MiscType misc = new MiscType();

        misc.name = "Communications Equipment (10 ton)";
        misc.setInternalName(misc.name);
        misc.addLookupName("CommsGear:10");
        misc.tonnage = 10;
        misc.criticals = 10;
        misc.bv = 0;
        misc.flags = misc.flags.or(F_COMMUNICATIONS).or(F_MECH_EQUIPMENT)
                .or(F_TANK_EQUIPMENT).or(F_AERO_EQUIPMENT);
        String[] modes = { "Default", "ECCM", "Ghost Targets" };
        misc.setModes(modes);
        misc.setInstantModeSwitch(false);
        misc.industrial = true;

        misc.techAdvancement.setTechBase(TECH_BASE_ALL);
        misc.techAdvancement.setAdvancement(DATE_NONE, DATE_NONE, 1950);
        misc.techAdvancement.setTechRating(RATING_D);
        misc.techAdvancement.setAvailability( new int[] { RATING_C, RATING_D, RATING_C, RATING_X });
        return misc;
    }

    public static MiscType createCommsGear11() {
        MiscType misc = new MiscType();

        misc.name = "Communications Equipment (11 ton)";
        misc.setInternalName(misc.name);
        misc.addLookupName("CommsGear:11");
        misc.tonnage = 11;
        misc.criticals = 11;
        misc.bv = 0;
        misc.flags = misc.flags.or(F_COMMUNICATIONS).or(F_MECH_EQUIPMENT)
                .or(F_TANK_EQUIPMENT).or(F_AERO_EQUIPMENT);
        String[] modes = { "Default", "ECCM", "Ghost Targets" };
        misc.setModes(modes);
        misc.setInstantModeSwitch(false);
        misc.industrial = true;

        misc.techAdvancement.setTechBase(TECH_BASE_ALL);
        misc.techAdvancement.setAdvancement(DATE_NONE, DATE_NONE, 1950);
        misc.techAdvancement.setTechRating(RATING_D);
        misc.techAdvancement.setAvailability( new int[] { RATING_C, RATING_D, RATING_C, RATING_X });
        return misc;
    }

    public static MiscType createCommsGear12() {
        MiscType misc = new MiscType();

        misc.name = "Communications Equipment (12 ton)";
        misc.setInternalName(misc.name);
        misc.addLookupName("CommsGear:12");
        misc.tonnage = 12;
        misc.criticals = 12;
        misc.bv = 0;
        misc.flags = misc.flags.or(F_COMMUNICATIONS).or(F_MECH_EQUIPMENT)
                .or(F_TANK_EQUIPMENT).or(F_AERO_EQUIPMENT);
        String[] modes = { "Default", "ECCM", "Ghost Targets" };
        misc.setModes(modes);
        misc.setInstantModeSwitch(false);
        misc.industrial = true;

        misc.techAdvancement.setTechBase(TECH_BASE_ALL);
        misc.techAdvancement.setAdvancement(DATE_NONE, DATE_NONE, 1950);
        misc.techAdvancement.setTechRating(RATING_D);
        misc.techAdvancement.setAvailability( new int[] { RATING_C, RATING_D, RATING_C, RATING_X });
        return misc;
    }

    public static MiscType createCommsGear13() {
        MiscType misc = new MiscType();

        misc.name = "Communications Equipment (13 ton)";
        misc.setInternalName(misc.name);
        misc.addLookupName("CommsGear:13");
        misc.tonnage = 13;
        misc.criticals = 13;
        misc.bv = 0;
        misc.flags = misc.flags.or(F_COMMUNICATIONS).or(F_MECH_EQUIPMENT)
                .or(F_TANK_EQUIPMENT).or(F_AERO_EQUIPMENT);
        String[] modes = { "Default", "ECCM", "Ghost Targets" };
        misc.setModes(modes);
        misc.setInstantModeSwitch(false);
        misc.industrial = true;

        misc.techAdvancement.setTechBase(TECH_BASE_ALL);
        misc.techAdvancement.setAdvancement(DATE_NONE, DATE_NONE, 1950);
        misc.techAdvancement.setTechRating(RATING_D);
        misc.techAdvancement.setAvailability( new int[] { RATING_C, RATING_D, RATING_C, RATING_X });
        return misc;
    }

    public static MiscType createCommsGear14() {
        MiscType misc = new MiscType();

        misc.name = "Communications Equipment (14 ton)";
        misc.setInternalName(misc.name);
        misc.addLookupName("CommsGear:14");
        misc.tonnage = 14;
        misc.criticals = 14;
        misc.bv = 0;
        misc.flags = misc.flags.or(F_COMMUNICATIONS).or(F_MECH_EQUIPMENT)
                .or(F_TANK_EQUIPMENT).or(F_AERO_EQUIPMENT);
        String[] modes = { "Default", "ECCM", "Ghost Targets" };
        misc.setModes(modes);
        misc.setInstantModeSwitch(false);
        misc.industrial = true;

        misc.techAdvancement.setTechBase(TECH_BASE_ALL);
        misc.techAdvancement.setAdvancement(DATE_NONE, DATE_NONE, 1950);
        misc.techAdvancement.setTechRating(RATING_D);
        misc.techAdvancement.setAvailability( new int[] { RATING_C, RATING_D, RATING_C, RATING_X });
        return misc;
    }

    public static MiscType createCommsGear15() {
        MiscType misc = new MiscType();

        misc.name = "Communications Equipment (15 ton)";
        misc.setInternalName(misc.name);
        misc.addLookupName("CommsGear:15");
        misc.tonnage = 15;
        misc.criticals = 15;
        misc.bv = 0;
        misc.flags = misc.flags.or(F_COMMUNICATIONS).or(F_MECH_EQUIPMENT)
                .or(F_TANK_EQUIPMENT).or(F_AERO_EQUIPMENT);
        String[] modes = { "Default", "ECCM", "Ghost Targets" };
        misc.setModes(modes);
        misc.setInstantModeSwitch(false);
        misc.industrial = true;

        misc.techAdvancement.setTechBase(TECH_BASE_ALL);
        misc.techAdvancement.setAdvancement(DATE_NONE, DATE_NONE, 1950);
        misc.techAdvancement.setTechRating(RATING_D);
        misc.techAdvancement.setAvailability( new int[] { RATING_C, RATING_D, RATING_C, RATING_X });
        return misc;
    }

    public static MiscType createISCompositeStructure() {
        MiscType misc = new MiscType();

        misc.name = EquipmentType.getStructureTypeName(T_STRUCTURE_COMPOSITE);
        misc.setInternalName(EquipmentType.getStructureTypeName(
                T_STRUCTURE_COMPOSITE, false));
        misc.addLookupName("Composite");
        misc.tonnage = TONNAGE_VARIABLE;
        misc.criticals = 0;
        misc.hittable = false;
        misc.bv = 0;
        misc.flags = misc.flags.or(F_COMPOSITE);
<<<<<<< HEAD
=======
        misc.omniFixedOnly = true;
        misc.introDate = 3061;
        misc.techLevel.put(3061, TechConstants.T_IS_EXPERIMENTAL);
        misc.techLevel.put(3082, TechConstants.T_IS_TW_NON_BOX);
        misc.availRating = new int[] { EquipmentType.RATING_X,
                EquipmentType.RATING_X, EquipmentType.RATING_E };
        misc.techRating = RATING_E;
>>>>>>> 98805a1f

        misc.techAdvancement.setTechBase(TECH_BASE_IS);
        misc.techAdvancement.setISAdvancement(3061, DATE_NONE, 3082);
        misc.techAdvancement.setTechRating(RATING_E);
        misc.techAdvancement.setAvailability( new int[] { RATING_X, RATING_X, RATING_E, RATING_X });
        return misc;
    }

    public static MiscType createISIndustrialStructure() {
        MiscType misc = new MiscType();

        misc.name = EquipmentType.getStructureTypeName(T_STRUCTURE_INDUSTRIAL);
        misc.setInternalName(EquipmentType.getStructureTypeName(
                T_STRUCTURE_INDUSTRIAL, false));
        misc.addLookupName("IS Industrial Structure");
        misc.tonnage = TONNAGE_VARIABLE;
        misc.criticals = 0;
        misc.bv = 0;
        misc.industrial = true;
        misc.flags = misc.flags.or(F_INDUSTRIAL_STRUCTURE);
        misc.techAdvancement.setTechBase(TECH_BASE_IS);
        misc.techAdvancement.setISAdvancement(DATE_NONE, DATE_NONE, 2350);
        misc.techAdvancement.setTechRating(RATING_C);
        misc.techAdvancement.setAvailability( new int[] { RATING_C, RATING_C, RATING_C, RATING_X });
        return misc;
    }

    public static MiscType createCLIndustrialStructure() {
        MiscType misc = new MiscType();

        misc.name = EquipmentType.getStructureTypeName(T_STRUCTURE_INDUSTRIAL);
        misc.setInternalName(EquipmentType.getStructureTypeName(
                T_STRUCTURE_INDUSTRIAL, true));
        misc.addLookupName("Clan Industrial Structure");
        misc.tonnage = TONNAGE_VARIABLE;
        misc.criticals = 0;
        misc.bv = 0;
        misc.industrial = true;
        misc.flags = misc.flags.or(F_INDUSTRIAL_STRUCTURE);
        misc.techAdvancement.setTechBase(TECH_BASE_CLAN);
        misc.techAdvancement.setClanAdvancement(DATE_NONE, DATE_NONE, 2820);
        misc.techAdvancement.setTechRating(RATING_C);
        misc.techAdvancement.setAvailability( new int[] { RATING_X, RATING_C, RATING_C, RATING_X });
        return misc;
    }

    public static MiscType createCLLaserHeatSink() {
        MiscType misc = new MiscType();

        misc.name = "Laser Heat Sink";
        misc.setInternalName(misc.name);
        misc.addLookupName("CLLaser Heat Sink");
        misc.tonnage = 1.0f;
        misc.criticals = 2;
        misc.flags = misc.flags.or(F_DOUBLE_HEAT_SINK).or(F_LASER_HEAT_SINK)
                .or(F_MECH_EQUIPMENT);
        misc.bv = 0;

        misc.techAdvancement.setTechBase(TECH_BASE_CLAN);
        misc.techAdvancement.setClanAdvancement(DATE_NONE, 3051, DATE_NONE);
        misc.techAdvancement.setTechRating(RATING_F);
        misc.techAdvancement.setAvailability( new int[] { RATING_X, RATING_X, RATING_E, RATING_X });
        return misc;
    }

    // It is possible to have 1 or 2 compact heat sinks
    // in a single critical slot - this is addressed by
    // creating 1 slot single and 1 slot double heat sinks
    // with the weight of 1 or 2 compact heat sinks
    public static MiscType createIS1CompactHeatSink() {
        MiscType misc = new MiscType();

        misc.name = "1 Compact Heat Sink";
        misc.setInternalName(misc.name);
        misc.addLookupName("IS1 Compact Heat Sink");
        misc.tonnage = 1.5f;
        misc.criticals = 1;
        misc.flags = misc.flags.or(F_HEAT_SINK).or(F_COMPACT_HEAT_SINK);
        misc.bv = 0;

        misc.techAdvancement.setTechBase(TECH_BASE_IS);
        misc.techAdvancement.setISAdvancement(3058, 3079, DATE_NONE);
        misc.techAdvancement.setTechRating(RATING_E);
        misc.techAdvancement.setAvailability( new int[] { RATING_X, RATING_X, RATING_F, RATING_X });
        return misc;
    }

    public static MiscType createIS2CompactHeatSinks() {
        MiscType misc = new MiscType();

        misc.name = "2 Compact Heat Sinks";
        misc.setInternalName(misc.name);
        misc.addLookupName("IS2 Compact Heat Sinks");
        misc.tonnage = 3.0f;
        misc.criticals = 1;
        misc.flags = misc.flags.or(F_DOUBLE_HEAT_SINK).or(F_COMPACT_HEAT_SINK);
        misc.bv = 0;

        misc.techAdvancement.setTechBase(TECH_BASE_IS);
        misc.techAdvancement.setISAdvancement(3058, 3079, DATE_NONE);
        misc.techAdvancement.setTechRating(RATING_E);
        misc.techAdvancement.setAvailability( new int[] { RATING_X, RATING_X, RATING_F, RATING_X });
        return misc;
    }

    public static MiscType createISImprovedSensors() {
        MiscType misc = new MiscType();

        misc.name = "Improved Sensors";
        misc.setInternalName(Sensor.ISIMPROVED);
        misc.addLookupName("IS BA Improved Sensors");
        misc.addLookupName("ISBAImprovedSensors");
        misc.tonnage = 0.065;
        misc.criticals = 1;
        misc.cost = 35000;
        misc.flags = misc.flags.or(F_BAP).or(F_BA_EQUIPMENT)
                .andNot(F_MECH_EQUIPMENT).andNot(F_TANK_EQUIPMENT);
		misc.rulesRefs = "257, TM";


        misc.techAdvancement.setTechBase(TECH_BASE_IS);
        misc.techAdvancement.setISAdvancement(DATE_NONE, DATE_NONE, 3051);
        misc.techAdvancement.setTechRating(RATING_E);
        misc.techAdvancement.setAvailability( new int[] { RATING_X, RATING_F, RATING_E, RATING_D });
        return misc;
    }

    public static MiscType createCLImprovedSensors() {
        MiscType misc = new MiscType();

        misc.name = "Improved Sensors";
        misc.setInternalName(Sensor.CLIMPROVED);
        misc.addLookupName("Clan BA Improved Sensors");
        misc.addLookupName("CLBAImprovedSensors");
        misc.tonnage = 0.045;
        misc.criticals = 1;
        misc.cost = 200000;
        misc.flags = misc.flags.or(F_BAP).or(F_BA_EQUIPMENT)
                .andNot(F_MECH_EQUIPMENT).andNot(F_TANK_EQUIPMENT);
        misc.rulesRefs = "257, TM";

        misc.techAdvancement.setTechBase(TECH_BASE_CLAN);
        misc.techAdvancement.setClanAdvancement(2882, 2885, 3051);
        misc.techAdvancement.setTechRating(RATING_E);
        misc.techAdvancement.setAvailability( new int[] { RATING_X, RATING_F, RATING_E, RATING_D });
        return misc;
    }

    public static MiscType createBeagleActiveProbe() {
        MiscType misc = new MiscType();

        misc.name = "Beagle Active Probe";
        misc.setInternalName(Sensor.BAP);
        misc.addLookupName("Beagle Active Probe");
        misc.addLookupName("ISBeagleActiveProbe");
        misc.addLookupName("IS Beagle Active Probe");
        misc.tonnage = 1.5;
        misc.criticals = 2;
        misc.cost = 200000;
        misc.flags = misc.flags.or(F_BAP).or(F_MECH_EQUIPMENT)
                .or(F_TANK_EQUIPMENT).or(F_AERO_EQUIPMENT);
        misc.bv = 10;

        misc.techAdvancement.setTechBase(TECH_BASE_IS);
        misc.techAdvancement.setISAdvancement(DATE_NONE, DATE_NONE, 2576, 2835, 3045);
        misc.techAdvancement.setTechRating(RATING_E);
        misc.techAdvancement.setAvailability( new int[] { RATING_E, RATING_F, RATING_D, RATING_X });
        return misc;
    }

    public static MiscType createBeagleActiveProbePrototype() {
        MiscType misc = new MiscType();

        misc.name = "Beagle Active Probe Prototype";
        misc.setInternalName(Sensor.BAPP);
        misc.addLookupName("Beagle Active Probe Prototype");
        misc.tonnage = 2.0;
        misc.criticals = 3;
        misc.cost = 600000;
        misc.flags = misc.flags.or(F_BAP).or(F_MECH_EQUIPMENT)
                .or(F_TANK_EQUIPMENT).or(F_AERO_EQUIPMENT);;
        misc.bv = 10;

        misc.techAdvancement.setTechBase(TECH_BASE_IS);
        misc.techAdvancement.setISAdvancement(2560, DATE_NONE, DATE_NONE, 2576);
        misc.techAdvancement.setTechRating(RATING_E);
        misc.techAdvancement.setAvailability( new int[] { RATING_E, RATING_F, RATING_D, RATING_X });
        return misc;
    }

    public static MiscType createBloodhoundActiveProbe() {
        MiscType misc = new MiscType();

        misc.name = "Bloodhound Active Probe";
        misc.setInternalName(Sensor.BLOODHOUND);
        misc.addLookupName("Bloodhound Active Probe");
        misc.addLookupName("ISBloodhoundActiveProbe");
        misc.addLookupName("IS Bloodhound Active Probe");
        misc.tonnage = 2;
        misc.criticals = 3;
        misc.cost = 500000;
        misc.flags = misc.flags.or(F_BAP).or(F_BLOODHOUND).or(F_MECH_EQUIPMENT)
                .or(F_TANK_EQUIPMENT).or(F_AERO_EQUIPMENT);
        misc.bv = 25;

        misc.techAdvancement.setTechBase(TECH_BASE_IS);
        misc.techAdvancement.setISAdvancement(3058, DATE_NONE, 3082);
        misc.techAdvancement.setTechRating(RATING_C);
        misc.techAdvancement.setAvailability( new int[] { RATING_X, RATING_X, RATING_F, RATING_X });
        return misc;
    }

    public static MiscType createTHBBloodhoundActiveProbe() {
        MiscType misc = new MiscType();

        misc.name = "Bloodhound Active Probe (THB)";
        misc.setInternalName("THBBloodhoundActiveProbe");
        misc.addLookupName("THB Bloodhound Active Probe");
        misc.addLookupName("ISTHBBloodhoundActiveProbe");
        misc.addLookupName("IS THB Bloodhound Active Probe");
        misc.tonnage = 5;
        misc.criticals = 2;
        misc.cost = 750000;
        misc.flags = misc.flags.or(F_BAP).or(F_BLOODHOUND).or(F_MECH_EQUIPMENT)
                .or(F_TANK_EQUIPMENT).or(F_AERO_EQUIPMENT);
        misc.bv = 25;
        //Since its Tactical Handbook Using TO Values

        misc.techAdvancement.setTechBase(TECH_BASE_IS);
        misc.techAdvancement.setISAdvancement(DATE_NONE, DATE_NONE, 3058);
        misc.techAdvancement.setTechRating(RATING_C);
        misc.techAdvancement.setAvailability( new int[] { RATING_X, RATING_X, RATING_F, RATING_X });
        return misc;
    }

    public static MiscType createCLActiveProbe() {
        MiscType misc = new MiscType();

        misc.name = "Active Probe";
        misc.setInternalName(Sensor.CLAN_AP);
        misc.addLookupName("Active Probe");
        misc.addLookupName("Clan Active Probe");
        misc.addLookupName("ClActiveProbe");
        misc.tonnage = 1;
        misc.criticals = 1;
        misc.cost = 200000;
        misc.flags = misc.flags.or(F_BAP).or(F_MECH_EQUIPMENT)
                .or(F_TANK_EQUIPMENT).or(F_AERO_EQUIPMENT);;
        misc.bv = 12;

        misc.techAdvancement.setTechBase(TECH_BASE_CLAN);
        misc.techAdvancement.setClanAdvancement(DATE_NONE, DATE_NONE, 2832);
        misc.techAdvancement.setTechRating(RATING_E);
        misc.techAdvancement.setAvailability( new int[] { RATING_X, RATING_D, RATING_C, RATING_X });
        return misc;
    }

    public static MiscType createCLLightActiveProbe() {
        MiscType misc = new MiscType();

        misc.name = "Light Active Probe";
        misc.setInternalName(Sensor.LIGHT_AP);
        misc.addLookupName("CL Light Active Probe");
        misc.addLookupName("Light Active Probe");
        misc.addLookupName("Clan Light Active Probe");
        misc.tonnage = 0.5;
        misc.criticals = 1;
        misc.cost = 50000;
        misc.flags = misc.flags.or(F_BAP).or(F_MECH_EQUIPMENT)
                .or(F_TANK_EQUIPMENT).or(F_AERO_EQUIPMENT);
        misc.bv = 7;
        misc.techAdvancement.setTechBase(TECH_BASE_CLAN);
        misc.techAdvancement.setClanAdvancement(DATE_NONE, DATE_NONE, 2900);
        misc.techAdvancement.setTechRating(RATING_F);
        misc.techAdvancement.setAvailability( new int[] { RATING_X, RATING_D, RATING_C, RATING_X });
        return misc;
    }

    public static MiscType createCLBALightActiveProbe() {
        MiscType misc = new MiscType();

        misc.name = "Active Probe (Light)";
        misc.setInternalName(Sensor.CLBALIGHT_AP);
        misc.tonnage = 0.15;
        misc.criticals = 2;
        misc.cost = 50000;
        misc.flags = misc.flags.or(F_BAP).or(F_BA_EQUIPMENT)
                .andNot(F_MECH_EQUIPMENT).andNot(F_TANK_EQUIPMENT)
                .andNot(F_AERO_EQUIPMENT);
        misc.bv = 0;

        misc.techAdvancement.setTechBase(TECH_BASE_CLAN);
        misc.techAdvancement.setClanAdvancement(2893, 2900, 3050);
        misc.techAdvancement.setTechRating(RATING_E);
        misc.techAdvancement.setAvailability( new int[] { RATING_X, RATING_F, RATING_E, RATING_E });
        return misc;
    }

    public static MiscType createISBALightActiveProbe() {
        MiscType misc = new MiscType();

        misc.name = "Active Probe (Light)";
        misc.setInternalName(Sensor.ISBALIGHT_AP);
        misc.addLookupName("ISBAActiveProbe");
        misc.tonnage = 0.25;
        misc.criticals = 2;
        misc.cost = 50000;
        misc.flags = misc.flags.or(F_BAP).or(F_BA_EQUIPMENT)
                .andNot(F_MECH_EQUIPMENT).andNot(F_TANK_EQUIPMENT)
                .andNot(F_AERO_EQUIPMENT);
        misc.bv = 0;

        misc.techAdvancement.setTechBase(TECH_BASE_IS);
        misc.techAdvancement.setISAdvancement(DATE_NONE, 3050, 3071);
        misc.techAdvancement.setTechRating(RATING_E);
        misc.techAdvancement.setAvailability( new int[] { RATING_X, RATING_F, RATING_E, RATING_E });
        return misc;
    }

    public static MiscType createISAPPod() {
        MiscType misc = new MiscType();

        misc.name = "A-Pod";
        misc.setInternalName("ISAntiPersonnelPod");
        misc.addLookupName("ISAPod");
        misc.addLookupName("IS A-Pod");
        misc.addLookupName("IS AP Pod");
        misc.tonnage = 0.5;
        misc.criticals = 1;
        misc.cost = 1500;
        misc.flags = misc.flags.or(F_AP_POD).or(F_MECH_EQUIPMENT)
                .or(F_TANK_EQUIPMENT).andNot(F_AERO_EQUIPMENT);
        misc.bv = 1;

        misc.techAdvancement.setTechBase(TECH_BASE_IS);
        misc.techAdvancement.setISAdvancement(DATE_NONE, DATE_NONE, 3055);
        misc.techAdvancement.setTechRating(RATING_B);
        misc.techAdvancement.setAvailability( new int[] { RATING_X, RATING_X, RATING_D, RATING_X });
        return misc;
    }

    public static MiscType createCLAPPod() {
        MiscType misc = new MiscType();

        misc.name = "A-Pod";
        misc.setInternalName("CLAntiPersonnelPod");
        misc.addLookupName("Clan A-Pod");
        misc.addLookupName("CL AP Pod");
        misc.tonnage = 0.5;
        misc.criticals = 1;
        misc.cost = 1500;
        misc.flags = misc.flags.or(F_AP_POD).or(F_MECH_EQUIPMENT)
                .or(F_TANK_EQUIPMENT).andNot(F_AERO_EQUIPMENT);
        misc.bv = 1;

        misc.techAdvancement.setTechBase(TECH_BASE_CLAN);
        misc.techAdvancement.setClanAdvancement(DATE_NONE, DATE_NONE, 2850);
        misc.techAdvancement.setTechRating(RATING_B);
        misc.techAdvancement.setAvailability( new int[] { RATING_X, RATING_D, RATING_C, RATING_X });
        return misc;
    }

    public static MiscType createSearchlight() {
        MiscType misc = new MiscType();

        misc.name = "Mounted Searchlight";
        misc.setInternalName("Searchlight");
        misc.tonnage = 0.5;
        misc.criticals = 1;
        misc.flags = misc.flags.or(F_SEARCHLIGHT).or(F_MECH_EQUIPMENT)
                .or(F_TANK_EQUIPMENT);
        misc.bv = 0;
        misc.cost = 2000;
        misc.industrial = true;

        misc.techAdvancement.setTechBase(TECH_BASE_ALL);
        misc.techAdvancement.setAdvancement(DATE_NONE, DATE_NONE, 1950);
        misc.techAdvancement.setTechRating(RATING_A);
        misc.techAdvancement.setAvailability( new int[] { RATING_A, RATING_A, RATING_B, RATING_X });
        return misc;
    }

    public static MiscType createBASearchlight() {
        MiscType misc = new MiscType();

        misc.name = "Searchlight [BA]";
        misc.setInternalName("BASearchlight");
        misc.tonnage = 0.005;
        misc.criticals = 1;
        misc.tankslots = 0;
        misc.flags = misc.flags.or(F_BA_SEARCHLIGHT).or(F_BA_EQUIPMENT)
                .andNot(F_MECH_EQUIPMENT).andNot(F_TANK_EQUIPMENT)
                .andNot(F_AERO_EQUIPMENT);
        misc.bv = 0;
        misc.cost = 500;
        misc.rulesRefs = "269, TM";

        misc.techAdvancement.setTechBase(TECH_BASE_ALL);
        misc.techAdvancement.setAdvancement(DATE_NONE, DATE_NONE, 1950);
        misc.techAdvancement.setTechRating(RATING_A);
        misc.techAdvancement.setAvailability( new int[] { RATING_A, RATING_A, RATING_A, RATING_A });
        return misc;
    }

    public static MiscType createBAModularEquipmentAdaptor() {
        MiscType misc = new MiscType();

        misc.name = "Modular Equipment Adaptor";
        misc.setInternalName("BAMEA");
        misc.tonnage = 0.01;
        misc.criticals = 2;
        misc.hittable = false;
        misc.flags = misc.flags.or(F_BA_EQUIPMENT).or(F_BA_MEA);
        misc.bv = 0;
        misc.cost = 10000;

        misc.techAdvancement.setTechBase(TECH_BASE_ALL);
        misc.techAdvancement.setAdvancement(DATE_NONE, DATE_NONE, 3058);
        misc.techAdvancement.setTechRating(RATING_E);
        misc.techAdvancement.setAvailability( new int[] { RATING_X, RATING_X, RATING_E, RATING_X });
        return misc;
    }

    public static MiscType createBAArmoredGlove() {
        MiscType misc = new MiscType();

        misc.name = "Armored Glove";
        misc.setInternalName("BAArmoredGlove"); // This value MUST match the
                                                // name in
                                                // BattleArmor.MANIPULATOR_TYPE_STRINGS
        misc.tonnage = 0.0;
        misc.criticals = 0;
        misc.hittable = false;
        misc.flags = misc.flags.or(F_BA_EQUIPMENT).or(F_ARMORED_GLOVE)
                .or(F_AP_MOUNT).or(F_BA_MANIPULATOR);
        misc.bv = 0;
        misc.cost = 2500;

        misc.techAdvancement.setTechBase(TECH_BASE_ALL);
        misc.techAdvancement.setAdvancement(DATE_NONE, DATE_NONE, 2110);
        misc.techAdvancement.setTechRating(RATING_C);
        misc.techAdvancement.setAvailability( new int[] { RATING_D, RATING_D, RATING_D, RATING_X });
        return misc;
    }

    public static MiscType createBABasicManipulator() {
        MiscType misc = new MiscType();

        misc.name = "Basic Manipulator";
        misc.setInternalName("BABasicManipulator"); // This value MUST match the
                                                    // name in
                                                    // BattleArmor.MANIPULATOR_TYPE_STRINGS
        misc.tonnage = 0.0;
        misc.criticals = 0;
        misc.hittable = false;
        misc.flags = misc.flags.or(F_BA_EQUIPMENT).or(F_BA_MANIPULATOR)
                .or(F_BASIC_MANIPULATOR);
        misc.bv = 0;
        misc.cost = 5000;

        misc.techAdvancement.setTechBase(TECH_BASE_ALL);
        misc.techAdvancement.setAdvancement(DATE_NONE, DATE_NONE, 2110);
        misc.techAdvancement.setTechRating(RATING_C);
        misc.techAdvancement.setAvailability( new int[] { RATING_C, RATING_D, RATING_C, RATING_X });
        return misc;
    }

    public static MiscType createBABasicManipulatorMineClearance() {
        MiscType misc = new MiscType();

        misc.name = "Basic Manipulator (Mine Clearance)";
        misc.setInternalName("BABasicManipulatorMineClearance"); // This value
                                                                 // MUST match
                                                                 // the name in
                                                                 // BattleArmor.MANIPULATOR_TYPE_STRINGS
        misc.tonnage = 0.015;
        misc.criticals = 0;
        misc.hittable = false;
        misc.flags = misc.flags.or(F_BA_EQUIPMENT).or(F_TOOLS)
                .or(F_BASIC_MANIPULATOR).or(F_BA_MANIPULATOR);
        misc.subType |= S_MINESWEEPER;
        misc.bv = 0;
        misc.cost = 7500;

        misc.techAdvancement.setTechBase(TECH_BASE_ALL);
        misc.techAdvancement.setAdvancement(DATE_NONE, DATE_NONE, 3057);
        misc.techAdvancement.setTechRating(RATING_D);
        misc.techAdvancement.setAvailability( new int[] { RATING_X, RATING_X, RATING_E, RATING_X });
        return misc;
    }

    public static MiscType createBABattleClaw() {
        MiscType misc = new MiscType();

        misc.name = "Battle Claw";
        misc.setInternalName("BABattleClaw"); // This value MUST match the name
                                              // in
                                              // BattleArmor.MANIPULATOR_TYPE_STRINGS
        misc.tonnage = 0.015;
        misc.criticals = 0;
        misc.hittable = false;
        misc.flags = misc.flags.or(F_BA_EQUIPMENT).or(F_BATTLE_CLAW)
                .or(F_BA_MANIPULATOR);
        misc.bv = 1;
        misc.cost = 10000;

        misc.techAdvancement.setTechBase(TECH_BASE_ALL);
        misc.techAdvancement.setAdvancement(DATE_NONE, DATE_NONE, 2868);
        misc.techAdvancement.setTechRating(RATING_E);
        misc.techAdvancement.setAvailability( new int[] { RATING_X, RATING_X, RATING_E, RATING_X });
        return misc;
    }

    public static MiscType createBattleMechNeuralInterfaceUnit() {
        MiscType misc = new MiscType();

        misc.name = "BattleMech Neural Interface Unit";
        misc.setInternalName("BABattleMechNIU");
        misc.tonnage = 0.1;
        misc.criticals = 2;
        misc.hittable = false;
        misc.flags = misc.flags.or(F_BA_EQUIPMENT).or(F_BATTLEMECH_NIU);

        misc.techAdvancement.setTechBase(TECH_BASE_IS);
        misc.techAdvancement.setISAdvancement(DATE_NONE, DATE_NONE, DATE_NONE);
        misc.techAdvancement.setTechRating(RATING_E);
        misc.techAdvancement.setAvailability( new int[] { RATING_X, RATING_X, RATING_F, RATING_X });
        return misc;
    }

    public static MiscType createBAISAngelECM() {
        MiscType misc = new MiscType();

        // Don't forget, this will eventually count double for ECCM.
        misc.name = "Angel ECM Suite";
        misc.setInternalName("BAISAngelECMSuite");
        misc.addLookupName("BA IS Angel ECM Suite");
        misc.addLookupName("BAISAngelECM");
        misc.addLookupName("ISBAAngelECM");
        misc.tonnage = .25;
        misc.criticals = 3;
        misc.cost = 750000;
        misc.flags = misc.flags.or(F_ECM).or(F_ANGEL_ECM).or(F_BA_EQUIPMENT);
        misc.bv = 100;
        misc.setModes(new String[] { "ECM" });
        misc.setInstantModeSwitch(false);
		misc.rulesRefs = "279, TO";


        misc.techAdvancement.setTechBase(TECH_BASE_IS);
        misc.techAdvancement.setISAdvancement(3063, 3075, 3097);
        misc.techAdvancement.setTechRating(RATING_F);
        misc.techAdvancement.setAvailability( new int[] { RATING_X, RATING_X, RATING_F, RATING_E });
        return misc;
    }

    public static MiscType createBACLAngelECM() {
        MiscType misc = new MiscType();

        // Don't forget, this will eventually count double for ECCM.
        misc.name = "Angel ECM Suite";
        misc.setInternalName("BACLAngelECMSuite");
        misc.addLookupName("BA CL Angel ECM Suite");
        misc.addLookupName("BACLAngelECM");
        misc.addLookupName("CLBAAngelECM");
        misc.tonnage = .15;
        misc.criticals = 3;
        misc.cost = 750000;
        misc.flags = misc.flags.or(F_ECM).or(F_ANGEL_ECM).or(F_BA_EQUIPMENT);
        misc.bv = 100;
        misc.setModes(new String[] { "ECM" });
        misc.setInstantModeSwitch(false);
        misc.rulesRefs = "279, TO";


        misc.techAdvancement.setTechBase(TECH_BASE_CLAN);
        misc.techAdvancement.setClanAdvancement(3058, 3075, 3097);
        misc.techAdvancement.setTechRating(RATING_F);
        misc.techAdvancement.setAvailability( new int[] { RATING_X, RATING_X, RATING_F, RATING_E });
        return misc;
    }

    public static MiscType createBABattleClawMagnets() {
        MiscType misc = new MiscType();

        misc.name = "Battle Magnetic Claw";
        misc.setInternalName("BABattleClawMagnets"); // This value MUST match
                                                     // the name in
                                                     // BattleArmor.MANIPULATOR_TYPE_STRINGS
        misc.tonnage = 0.035;
        misc.criticals = 0;
        misc.hittable = false;
        misc.flags = misc.flags.or(F_MAGNET_CLAW).or(F_BA_EQUIPMENT)
                .or(F_BATTLE_CLAW).or(F_BA_MANIPULATOR);
        misc.bv = 1.5;
        misc.cost = 12500;

        misc.techAdvancement.setTechBase(TECH_BASE_ALL);
        misc.techAdvancement.setAdvancement(DATE_NONE, DATE_NONE, 3055);
        misc.techAdvancement.setTechRating(RATING_E);
        misc.techAdvancement.setAvailability( new int[] { RATING_X, RATING_X, RATING_E, RATING_X });
        return misc;
    }

    public static MiscType createBABattleClawVibro() {
        MiscType misc = new MiscType();

        misc.name = "Battle Vibro Claw";
        misc.setInternalName("BABattleClawVibro"); // This value MUST match the
                                                   // name in
                                                   // BattleArmor.MANIPULATOR_TYPE_STRINGS
        misc.tonnage = 0.050;
        misc.criticals = 0;
        misc.hittable = false;
        misc.flags = misc.flags.or(F_VIBROCLAW).or(F_BA_EQUIPMENT)
                .or(F_BATTLE_CLAW).or(F_BA_MANIPULATOR);
        misc.bv = 1;
        misc.cost = 15000;

        misc.techAdvancement.setTechBase(TECH_BASE_ALL);
        misc.techAdvancement.setAdvancement(DATE_NONE, DATE_NONE, 3054);
        misc.techAdvancement.setTechRating(RATING_E);
        misc.techAdvancement.setAvailability( new int[] { RATING_X, RATING_X, RATING_E, RATING_X });
        return misc;
    }

    public static MiscType createBACargoLifter() {
        MiscType misc = new MiscType();

        misc.name = "Cargo Lifter";
        misc.setInternalName("BACargoLifter"); // This value MUST match the name
                                               // in
                                               // BattleArmor.MANIPULATOR_TYPE_STRINGS
        misc.tonnage = 0.03;
        misc.criticals = 0;
        misc.cost = 250;
        misc.hittable = false;
        misc.flags = misc.flags.or(F_BA_EQUIPMENT).or(F_CARGOLIFTER)
                .or(F_BA_MANIPULATOR);
        misc.bv = 0;
        misc.cost = 500;

        misc.techAdvancement.setTechBase(TECH_BASE_ALL);
        misc.techAdvancement.setAdvancement(DATE_NONE, DATE_NONE, 2110);
        misc.techAdvancement.setTechRating(RATING_C);
        misc.techAdvancement.setAvailability( new int[] { RATING_D, RATING_D, RATING_D, RATING_X });
        return misc;
    }

    public static MiscType createBAHeavyBattleClaw() {
        MiscType misc = new MiscType();

        misc.name = "Heavy Battle Claw";
        misc.setInternalName("BAHeavyBattleClaw"); // This value MUST match the
                                                   // name in
                                                   // BattleArmor.MANIPULATOR_TYPE_STRINGS
        misc.tonnage = 0.020;
        misc.criticals = 0;
        misc.hittable = false;
        misc.flags = misc.flags.or(F_BA_EQUIPMENT).or(F_BATTLE_CLAW)
                .or(F_BA_MANIPULATOR);
        misc.bv = 0;
        misc.cost = 25000;

        misc.techAdvancement.setTechBase(TECH_BASE_ALL);
        misc.techAdvancement.setAdvancement(DATE_NONE, DATE_NONE, 2868);
        misc.techAdvancement.setTechRating(RATING_E);
        misc.techAdvancement.setAvailability( new int[] { RATING_X, RATING_X, RATING_E, RATING_X });
        return misc;
    }

    public static MiscType createBAHeavyBattleClawMagnet() {
        MiscType misc = new MiscType();

        misc.name = "Heavy Battle Magnetic Claw";
        misc.addLookupName("Heavy Battle Claw (w/ Magnets)");
        misc.setInternalName("BAHeavyBattleClawMagnets"); // This value MUST
                                                          // match the name in
                                                          // BattleArmor.MANIPULATOR_TYPE_STRINGS
        misc.tonnage = 0.040;
        misc.criticals = 0;
        misc.hittable = false;
        misc.flags = misc.flags.or(F_MAGNET_CLAW).or(F_BA_EQUIPMENT)
                .or(F_BATTLE_CLAW).or(F_BA_MANIPULATOR);
        misc.bv = 1.5;
        misc.cost = 31250;

        misc.techAdvancement.setTechBase(TECH_BASE_ALL);
        misc.techAdvancement.setAdvancement(DATE_NONE, DATE_NONE, 3055);
        misc.techAdvancement.setTechRating(RATING_E);
        misc.techAdvancement.setAvailability( new int[] { RATING_X, RATING_X, RATING_E, RATING_X });
        return misc;
    }

    public static MiscType createBAHeavyBattleClawVibro() {
        MiscType misc = new MiscType();

        misc.name = "Heavy Battle Vibro Claw";
        misc.addLookupName("Heavy Battle Claw (w/ Vibro-Claws)");
        misc.setInternalName("BAHeavyBattleClawVibro"); // This value MUST match
                                                        // the name in
                                                        // BattleArmor.MANIPULATOR_TYPE_STRINGS
        misc.tonnage = 0.060;
        misc.criticals = 0;
        misc.hittable = false;
        misc.flags = misc.flags.or(F_VIBROCLAW).or(F_BA_EQUIPMENT)
                .or(F_BATTLE_CLAW).or(F_BA_MANIPULATOR);
        misc.bv = 1;
        misc.cost = 30000;

        misc.techAdvancement.setTechBase(TECH_BASE_ALL);
        misc.techAdvancement.setAdvancement(DATE_NONE, DATE_NONE, 3054);
        misc.techAdvancement.setTechRating(RATING_E);
        misc.techAdvancement.setAvailability( new int[] { RATING_X, RATING_X, RATING_E, RATING_X });
        return misc;
    }

    public static MiscType createBAIndustrialDrill() {
        MiscType misc = new MiscType();

        misc.name = "Industrial Drill";
        misc.setInternalName("BAIndustrialDrill");
        misc.tonnage = 0.030;
        misc.criticals = 0;
        misc.hittable = false;
        misc.flags = misc.flags.or(F_BA_EQUIPMENT).or(F_BA_MANIPULATOR);
        misc.bv = 0;
        misc.cost = 2500;

        misc.techAdvancement.setTechBase(TECH_BASE_ALL);
        misc.techAdvancement.setAdvancement(DATE_NONE, DATE_NONE, 1950);
        misc.techAdvancement.setTechRating(RATING_C);
        misc.techAdvancement.setAvailability( new int[] { RATING_D, RATING_D, RATING_D, RATING_X });
        return misc;
    }

    public static MiscType createBASalvageArm() {
        MiscType misc = new MiscType();

        misc.name = "Salvage Arm";
        misc.setInternalName("BASalvageArm");
        misc.tonnage = 0.030;
        misc.criticals = 0;
        misc.hittable = false;
        misc.flags = misc.flags.or(F_BA_EQUIPMENT).or(F_BA_MANIPULATOR);
        misc.bv = 0;
        misc.cost = 50000;

        misc.techAdvancement.setTechBase(TECH_BASE_ALL);
        misc.techAdvancement.setAdvancement(DATE_NONE, DATE_NONE, 2000);
        misc.techAdvancement.setTechRating(RATING_D);
        misc.techAdvancement.setAvailability( new int[] { RATING_E, RATING_F, RATING_E, RATING_X });
        return misc;
    }

    public static MiscType createBAAPMount() {
        MiscType misc = new MiscType();

        misc.name = "Anti Personnel Weapon Mount";
        misc.setInternalName("BAAPMount");
        misc.tonnage = 0.005;
        misc.criticals = 1;
        misc.hittable = false;
        misc.flags = misc.flags.or(F_BA_EQUIPMENT).or(F_AP_MOUNT);
        misc.bv = 0;

        misc.techAdvancement.setTechBase(TECH_BASE_ALL);
        misc.techAdvancement.setAdvancement(DATE_NONE, DATE_NONE, 2870);
        misc.techAdvancement.setTechRating(RATING_E);
        misc.techAdvancement.setAvailability( new int[] { RATING_X, RATING_X, RATING_C, RATING_X });
        return misc;
    }

    public static MiscType createVacuumProtection() {
        MiscType misc = new MiscType();

        misc.name = "Vacuum Protection";
        misc.setInternalName(misc.name);
        misc.tonnage = TONNAGE_VARIABLE;
        misc.criticals = 0;
        misc.cost = 0;
        misc.flags = misc.flags.or(F_VACUUM_PROTECTION).or(F_TANK_EQUIPMENT).or(F_SUPPORT_TANK_EQUIPMENT);;
        misc.bv = 0;

        misc.techAdvancement.setTechBase(TECH_BASE_ALL);
        misc.techAdvancement.setAdvancement(DATE_NONE, DATE_NONE, 1950);
        misc.techAdvancement.setTechRating(RATING_C);
        misc.techAdvancement.setAvailability( new int[] { RATING_A, RATING_A, RATING_A, RATING_X });
        return misc;
    }

    public static MiscType createEnvironmentalSealing() {
        MiscType misc = new MiscType();

        misc.name = "Environmental Sealing";
        misc.setInternalName(misc.name);
        misc.tonnage = TONNAGE_VARIABLE;
        misc.criticals = 8;
        misc.tankslots = 0;
        misc.cost = 0; // Cost accounted as part of unit cost
        misc.spreadable = true;
        misc.flags = misc.flags.or(F_ENVIRONMENTAL_SEALING)
                .or(F_MECH_EQUIPMENT).or(F_TANK_EQUIPMENT)
                .or(F_CHASSIS_MODIFICATION);
        misc.omniFixedOnly = true;
        misc.bv = 0;

        misc.techAdvancement.setTechBase(TECH_BASE_ALL);
        misc.techAdvancement.setAdvancement(DATE_NONE, DATE_NONE, 1950);
        misc.techAdvancement.setTechRating(RATING_C);
        misc.techAdvancement.setAvailability( new int[] { RATING_A, RATING_A, RATING_A, RATING_X });
        return misc;
    }

    public static MiscType createJumpBooster() {
        MiscType misc = new MiscType();

        misc.name = "Jump Booster";
        misc.setInternalName(misc.name);
        misc.tonnage = TONNAGE_VARIABLE;
        misc.criticals = CRITICALS_VARIABLE;
        misc.bv = 0;
        misc.flags = misc.flags.or(F_JUMP_BOOSTER).or(F_MECH_EQUIPMENT);
        misc.spreadable = true;

        misc.techAdvancement.setTechBase(TECH_BASE_IS);
        misc.techAdvancement.setISAdvancement(3060, DATE_NONE, 3083);
        misc.techAdvancement.setTechRating(RATING_E);
        misc.techAdvancement.setAvailability( new int[] { RATING_X, RATING_X, RATING_F, RATING_X });
        return misc;
    }

    public static MiscType createDemolitionCharge() {
        MiscType misc = new MiscType();

        misc.name = "Demolition Charge";
        misc.setInternalName(misc.name);
        misc.tonnage = 0;
        misc.criticals = 0;
        misc.hittable = false;
        misc.flags = misc.flags.or(F_TOOLS).or(F_BA_EQUIPMENT);
        misc.subType |= S_DEMOLITION_CHARGE;
        misc.toHitModifier = 1;
        misc.bv = 0;
        misc.industrial = true;
        //Assuming this is a BA Carried Charge, So dates set for Nighthawk use.


        misc.techAdvancement.setTechBase(TECH_BASE_IS);
        misc.techAdvancement.setISAdvancement(DATE_NONE, 2720, DATE_NONE);
        misc.techAdvancement.setTechRating(RATING_D);
        misc.techAdvancement.setAvailability( new int[] { RATING_D, RATING_D, RATING_D, RATING_X });
        return misc;
    }

    public static MiscType createVibroShovel() {
        MiscType misc = new MiscType();

        misc.name = "Vibro-Shovel";
        misc.setInternalName(misc.name);
        misc.tonnage = 0;
        misc.criticals = 0;
        misc.hittable = false;
        misc.flags = misc.flags.or(F_TOOLS).or(F_BA_EQUIPMENT);
        misc.subType |= S_VIBROSHOVEL;
        misc.toHitModifier = 1;
        misc.bv = 0;
        misc.industrial = true;
        //Since this is BA Equipment I'm setting the date for Nighthawk use.


        misc.techAdvancement.setTechBase(TECH_BASE_IS);
        misc.techAdvancement.setISAdvancement(DATE_NONE, 2720, DATE_NONE);
        misc.techAdvancement.setTechRating(RATING_D);
        misc.techAdvancement.setAvailability( new int[] { RATING_D, RATING_D, RATING_D, RATING_X });
        return misc;
    }

    public static MiscType createBridgeKit() {
        MiscType misc = new MiscType();

        misc.name = "Bridge Kit";
        misc.setInternalName(misc.name);
        misc.tonnage = 0;
        misc.criticals = 0;
        misc.hittable = false;
        misc.flags = misc.flags.or(F_TOOLS).or(F_BA_EQUIPMENT);
        misc.subType |= S_BRIDGE_KIT;
        misc.toHitModifier = 1;
        misc.bv = 0;
        misc.industrial = true;
        //Going to assume this is something with building Bridges


        misc.techAdvancement.setTechBase(TECH_BASE_IS);
        misc.techAdvancement.setISAdvancement(DATE_NONE, 2720, DATE_NONE);
        misc.techAdvancement.setTechRating(RATING_D);
        misc.techAdvancement.setAvailability( new int[] { RATING_D, RATING_D, RATING_D, RATING_X });
        return misc;
    }

    public static MiscType createISBARemoteSensorDispenser() {
        MiscType misc = new MiscType();

        misc.name = "Remote Sensor Dispenser";
        misc.setInternalName("ISBARemoteSensorDispenser");
        misc.addLookupName("IS BA Remote Sensor Dispenser");
        misc.tonnage = 0.04;
        misc.criticals = 1;
        misc.cost = 7500;
        misc.hittable = true;
        misc.flags = misc.flags.or(F_BA_EQUIPMENT).or(F_SENSOR_DISPENSER)
                .andNot(F_MECH_EQUIPMENT).andNot(F_TANK_EQUIPMENT)
                .andNot(F_AERO_EQUIPMENT);
        misc.bv = 0;
        misc.rulesRefs = "268, TM";


        misc.techAdvancement.setTechBase(TECH_BASE_ALL);
        misc.techAdvancement.setAdvancement(DATE_NONE, DATE_NONE, 1950);
        misc.techAdvancement.setTechRating(RATING_C);
        misc.techAdvancement.setAvailability( new int[] { RATING_E, RATING_F, RATING_D, RATING_X });
        return misc;
    }
    
    public static MiscType createCLBARemoteSensorDispenser() {
        MiscType misc = new MiscType();

        misc.name = "Remote Sensor Dispenser [Clan]";
        misc.setInternalName("CLBARemoteSensorDispenser");
        misc.addLookupName("Clan BA Remote Sensor Dispenser");
        misc.tonnage = 0.04;
        misc.criticals = 1;
        misc.cost = 7500;
        misc.hittable = true;
        misc.flags = misc.flags.or(F_BA_EQUIPMENT).or(F_SENSOR_DISPENSER)
                .andNot(F_MECH_EQUIPMENT).andNot(F_TANK_EQUIPMENT)
                .andNot(F_AERO_EQUIPMENT);
        misc.bv = 0;
        misc.rulesRefs = "268, TM";

        misc.techAdvancement.setTechBase(TECH_BASE_CLAN);
        misc.techAdvancement.setClanAdvancement(DATE_NONE, 2807, DATE_NONE);
        misc.techAdvancement.setTechRating(RATING_D);
        misc.techAdvancement.setAvailability( new int[] { RATING_X, RATING_D, RATING_D, RATING_D });
        return misc;
    }

    public static MiscType createRemoteSensorDispenser() {
        MiscType misc = new MiscType();

        misc.name = "Remote Sensor Dispenser";
        misc.setInternalName("RemoteSensorDispenser");
        misc.addLookupName("Remote Sensor Dispenser");
        misc.tonnage = 0.5;
        misc.criticals = 1;
        misc.hittable = true;
        misc.flags = misc.flags.or(F_MECH_EQUIPMENT).or(F_AERO_EQUIPMENT)
                .or(F_TANK_EQUIPMENT).or(F_SUPPORT_TANK_EQUIPMENT)
                .or(F_VTOL_EQUIPMENT).or(F_SENSOR_DISPENSER);
        misc.bv = 0;
        misc.cost = 51000;
        misc.industrial = true;

        misc.techAdvancement.setTechBase(TECH_BASE_ALL);
        misc.techAdvancement.setAdvancement(DATE_NONE, DATE_NONE, 1950);
        misc.techAdvancement.setTechRating(RATING_C);
        misc.techAdvancement.setAvailability( new int[] { RATING_E, RATING_F, RATING_D, RATING_X });
        return misc;
    }

    public static MiscType createISSmallShield() {
        MiscType misc = new MiscType();

        misc.name = "Small Shield";
        misc.setInternalName("ISSmallShield");
        misc.addLookupName("Small Shield");
        misc.tonnage = 2;
        misc.criticals = 3;
        misc.cost = 50000;
        misc.flags = misc.flags.or(F_CLUB).or(F_MECH_EQUIPMENT);
        misc.subType |= S_SHIELD_SMALL;
        misc.bv = 50;
        misc.setInstantModeSwitch(true);
        String[] modes = { S_NO_SHIELD, S_ACTIVE_SHIELD, S_PASSIVE_SHIELD };
        misc.setModes(modes);
        misc.damageTaken = 0;
        misc.baseDamageAbsorptionRate = 3;
        misc.baseDamageCapacity = 11;

        misc.techAdvancement.setTechBase(TECH_BASE_IS);
        misc.techAdvancement.setISAdvancement(3071, 3079, DATE_NONE);
        misc.techAdvancement.setTechRating(RATING_D);
        misc.techAdvancement.setAvailability( new int[] { RATING_X, RATING_X, RATING_F, RATING_X });
        return misc;
    }

    /**
     * Creates a claw MiscType Object
     *
     * @return MiscType
     */
    public static MiscType createISClaw() {
        MiscType misc = new MiscType();

        misc.name = "Claw";
        misc.setInternalName("ISClaw");
        misc.tonnage = TONNAGE_VARIABLE;
        misc.criticals = CRITICALS_VARIABLE;
        misc.cost = COST_VARIABLE;
        misc.flags = misc.flags.or(F_HAND_WEAPON).or(F_MECH_EQUIPMENT);
        misc.subType |= S_CLAW;
        misc.bv = BV_VARIABLE;

        misc.techAdvancement.setTechBase(TECH_BASE_IS);
        misc.techAdvancement.setISAdvancement(DATE_NONE, 3050, 3110);
        misc.techAdvancement.setTechRating(RATING_B);
        misc.techAdvancement.setAvailability( new int[] { RATING_X, RATING_F, RATING_E, RATING_X });
        return misc;
    }

    public static MiscType createClClaw() {
        MiscType misc = new MiscType();

        misc.name = "Claw (Clan)";
        misc.setInternalName("ClClaw");
        misc.tonnage = TONNAGE_VARIABLE;
        misc.criticals = CRITICALS_VARIABLE;
        misc.cost = COST_VARIABLE;
        misc.flags = misc.flags.or(F_HAND_WEAPON).or(F_MECH_EQUIPMENT);
        misc.subType |= S_CLAW;
        misc.bv = BV_VARIABLE;

        misc.techAdvancement.setTechBase(TECH_BASE_CLAN);
        misc.techAdvancement.setClanAdvancement(DATE_NONE, 3090, 3110);
        misc.techAdvancement.setTechRating(RATING_B);
        misc.techAdvancement.setAvailability( new int[] { RATING_X, RATING_F, RATING_E, RATING_X });
        return misc;
    }

    public static MiscType createISMediumShield() {
        MiscType misc = new MiscType();

        misc.name = "Medium Shield";
        misc.setInternalName("ISMediumShield");
        misc.addLookupName("Medium Shield");
        misc.tonnage = 4;
        misc.criticals = 5;
        misc.cost = 100000;
        misc.flags = misc.flags.or(F_CLUB).or(F_MECH_EQUIPMENT);
        misc.subType |= S_SHIELD_MEDIUM;
        misc.bv = 135;
        misc.setInstantModeSwitch(true);
        String[] modes = { S_NO_SHIELD, S_ACTIVE_SHIELD, S_PASSIVE_SHIELD };
        misc.setModes(modes);
        misc.damageTaken = 0;
        misc.baseDamageAbsorptionRate = 5;
        misc.baseDamageCapacity = 18;

        misc.techAdvancement.setTechBase(TECH_BASE_IS);
        misc.techAdvancement.setISAdvancement(3067, 3079, DATE_NONE);
        misc.techAdvancement.setTechRating(RATING_D);
        misc.techAdvancement.setAvailability( new int[] { RATING_X, RATING_X, RATING_F, RATING_X });
        return misc;
    }

    public static MiscType createISLargeShield() {
        MiscType misc = new MiscType();

        misc.name = "Large Shield";
        misc.setInternalName("ISLargeShield");
        misc.addLookupName("Large Shield");
        misc.tonnage = 6;
        misc.criticals = 7;
        misc.cost = 300000;
        misc.flags = misc.flags.or(F_CLUB).or(F_MECH_EQUIPMENT);
        misc.subType |= S_SHIELD_LARGE;
        misc.bv = 263;
        misc.setInstantModeSwitch(true);
        String[] modes = { S_NO_SHIELD, S_ACTIVE_SHIELD, S_PASSIVE_SHIELD };
        misc.setModes(modes);
        misc.damageTaken = 0;
        misc.baseDamageAbsorptionRate = 7;
        misc.baseDamageCapacity = 25;

        misc.techAdvancement.setTechBase(TECH_BASE_IS);
        misc.techAdvancement.setISAdvancement(3067, 3079, DATE_NONE);
        misc.techAdvancement.setTechRating(RATING_D);
        misc.techAdvancement.setAvailability( new int[] { RATING_X, RATING_X, RATING_F, RATING_X });
        return misc;
    }

    public static MiscType createCLHarJel() {
        MiscType misc = new MiscType();
        misc.name = "HarJel";
        misc.setInternalName("Clan HarJel");
        misc.addLookupName("Clan HarJel");
        misc.tonnage = 1;
        misc.criticals = 1;
        misc.cost = 120000;
        misc.flags = misc.flags.or(F_HARJEL).or(F_MECH_EQUIPMENT)
                .or(F_TANK_EQUIPMENT);
        misc.omniFixedOnly = true;
        misc.bv = 0;

        misc.techAdvancement.setTechBase(TECH_BASE_CLAN);
        misc.techAdvancement.setClanAdvancement(2840, DATE_NONE, DATE_NONE);
        misc.techAdvancement.setTechRating(RATING_E);
        misc.techAdvancement.setAvailability( new int[] { RATING_X, RATING_X, RATING_E, RATING_X });
        return misc;
    }

    public static MiscType createISHarJel() {
        MiscType misc = new MiscType();
        misc.name = "HarJel";
        misc.setInternalName("IS HarJel");
        misc.addLookupName("IS HarJel");
        misc.tonnage = 1;
        misc.criticals = 1;
        misc.cost = 120000;
        misc.flags = misc.flags.or(F_HARJEL).or(F_MECH_EQUIPMENT)
                .or(F_BA_EQUIPMENT).or(F_TANK_EQUIPMENT);
        misc.omniFixedOnly = true;
        misc.bv = 0;

        misc.techAdvancement.setTechBase(TECH_BASE_IS);
        misc.techAdvancement.setISAdvancement(3071, DATE_NONE, DATE_NONE);
        misc.techAdvancement.setTechRating(RATING_F);
        misc.techAdvancement.setAvailability( new int[] { RATING_X, RATING_X, RATING_E, RATING_X });
        return misc;
    }

    public static MiscType createISAES() {
        MiscType misc = new MiscType();
        misc.name = "AES";
        misc.setInternalName("ISAES");
        misc.addLookupName("IS Actuator Enhancement System");
        misc.addLookupName("ISActuatorEnhancementSystem");
        misc.tonnage = TONNAGE_VARIABLE;
        misc.criticals = CRITICALS_VARIABLE;
        misc.cost = COST_VARIABLE;
        misc.flags = misc.flags.or(F_ACTUATOR_ENHANCEMENT_SYSTEM).or(
                F_MECH_EQUIPMENT);
        misc.omniFixedOnly = true;
        misc.bv = BV_VARIABLE;

        misc.techAdvancement.setTechBase(TECH_BASE_IS);
        misc.techAdvancement.setISAdvancement(3070, 3109, DATE_NONE);
        misc.techAdvancement.setTechRating(RATING_E);
        misc.techAdvancement.setAvailability( new int[] { RATING_X, RATING_X, RATING_F, RATING_X });
        return misc;
    }

    public static MiscType createCLAES() {
        MiscType misc = new MiscType();
        misc.name = "AES";
        misc.setInternalName("CLAES");
        misc.addLookupName("CL Actuator Enhancement System");
        misc.addLookupName("CLActuatorEnhancementSystem");
        misc.tonnage = TONNAGE_VARIABLE;
        misc.criticals = CRITICALS_VARIABLE;
        misc.cost = COST_VARIABLE;
        misc.flags = misc.flags.or(F_ACTUATOR_ENHANCEMENT_SYSTEM).or(
                F_MECH_EQUIPMENT);
        misc.bv = BV_VARIABLE;

        misc.techAdvancement.setTechBase(TECH_BASE_CLAN);
        misc.techAdvancement.setClanAdvancement(3070, 3109, DATE_NONE);
        misc.techAdvancement.setTechRating(RATING_E);
        misc.techAdvancement.setAvailability( new int[] { RATING_X, RATING_X, RATING_F, RATING_X });
        return misc;
    }

    public static MiscType createISUMU() {
        MiscType misc = new MiscType();
        misc.name = "UMU";
        misc.setInternalName("ISUMU");
        misc.addLookupName("IS Underwater Maneuvering Unit");
        misc.tonnage = TONNAGE_VARIABLE;
        misc.criticals = 1;
        misc.flags = misc.flags.or(F_UMU).or(F_MECH_EQUIPMENT);
        misc.bv = 0;

        misc.techAdvancement.setTechBase(TECH_BASE_IS);
        misc.techAdvancement.setISAdvancement(3066, DATE_NONE, 3084);
        misc.techAdvancement.setTechRating(RATING_E);
        misc.techAdvancement.setAvailability( new int[] { RATING_X, RATING_X, RATING_E, RATING_X });
        return misc;
    }

    public static MiscType createCLUMU() {
        MiscType misc = new MiscType();
        misc.name = "UMU";
        misc.setInternalName("CLUMU");
        misc.addLookupName("Clan Underwater Maneuvering Unit");
        misc.tonnage = TONNAGE_VARIABLE;
        misc.criticals = 1;
        misc.flags = misc.flags.or(F_UMU).or(F_MECH_EQUIPMENT);
        misc.bv = 0;

        misc.techAdvancement.setTechBase(TECH_BASE_CLAN);
        misc.techAdvancement.setClanAdvancement(3061, DATE_NONE, 3079);
        misc.techAdvancement.setTechRating(RATING_E);
        misc.techAdvancement.setAvailability( new int[] { RATING_X, RATING_X, RATING_E, RATING_X });
        return misc;
    }

    public static MiscType createISLance() {
        MiscType misc = new MiscType();
        misc.name = "Lance";
        misc.setInternalName("IS Lance");
        misc.addLookupName("ISLance");
        misc.addLookupName("Lance");
        misc.tonnage = TONNAGE_VARIABLE;
        misc.criticals = CRITICALS_VARIABLE;
        misc.cost = COST_VARIABLE;
        misc.flags = misc.flags.or(F_CLUB).or(F_MECH_EQUIPMENT);
        misc.subType |= S_LANCE;
        misc.bv = BV_VARIABLE;

        misc.techAdvancement.setTechBase(TECH_BASE_IS);
        misc.techAdvancement.setISAdvancement(3064, 3083, DATE_NONE);
        misc.techAdvancement.setTechRating(RATING_C);
        misc.techAdvancement.setAvailability( new int[] { RATING_X, RATING_X, RATING_F, RATING_X });
        return misc;
    }

    public static MiscType createISFlail() {
        MiscType misc = new MiscType();
        misc.name = "Flail";
        misc.setInternalName("IS Flail");
        misc.addLookupName("Flail");
        misc.tonnage = 5;
        misc.criticals = 4;
        misc.cost = 110000;
        misc.flags = misc.flags.or(F_CLUB).or(F_MECH_EQUIPMENT);
        misc.subType |= S_FLAIL;
        misc.bv = 11;

        misc.techAdvancement.setTechBase(TECH_BASE_IS);
        misc.techAdvancement.setISAdvancement(3057, DATE_NONE, 3079);
        misc.techAdvancement.setTechRating(RATING_B);
        misc.techAdvancement.setAvailability( new int[] { RATING_X, RATING_X, RATING_E, RATING_X });
        return misc;
    }

    public static MiscType createISWreckingBall() {
        MiscType misc = new MiscType();

        misc.name = "Wrecking Ball";
        misc.setInternalName("IS Wrecking Ball");
        misc.addLookupName("WreckingBall");
        misc.tonnage = 4;
        misc.criticals = 5;
        misc.cost = 110000;
        misc.flags = misc.flags.or(F_CLUB).or(F_MECH_EQUIPMENT)
                .or(F_TANK_EQUIPMENT);
        misc.subType |= S_WRECKING_BALL;
        misc.bv = 8;
        misc.industrial = true;
        misc.techAdvancement.setTechBase(TECH_BASE_IS);
        misc.techAdvancement.setISAdvancement(DATE_NONE, DATE_NONE, 1950);
        misc.techAdvancement.setTechRating(RATING_A);
        misc.techAdvancement.setAvailability( new int[] { RATING_C, RATING_C, RATING_C, RATING_X });
        return misc;
    }

    public static MiscType createCLWreckingBall() {
        MiscType misc = new MiscType();

        misc.name = "Wrecking Ball";
        misc.setInternalName("Clan Wrecking Ball");
        misc.addLookupName("CLWrecking Ball");
        misc.tonnage = 4;
        misc.criticals = 5;
        misc.cost = 110000;
        misc.flags = misc.flags.or(F_CLUB).or(F_MECH_EQUIPMENT)
                .or(F_TANK_EQUIPMENT);
        misc.subType |= S_WRECKING_BALL;
        misc.bv = 8;
        misc.industrial = true;

        misc.techAdvancement.setTechBase(TECH_BASE_CLAN);
        misc.techAdvancement.setClanAdvancement(DATE_NONE, DATE_NONE, 2820);
        misc.techAdvancement.setTechRating(RATING_A);
        misc.techAdvancement.setAvailability( new int[] { RATING_X, RATING_C, RATING_C, RATING_X });
        return misc;
    }

    public static MiscType createISSmallVibroblade() {
        MiscType misc = new MiscType();
        misc.name = "Small Vibroblade";
        misc.setInternalName("ISSmallVibroblade");
        misc.addLookupName("Small Vibroblade");
        misc.tonnage = 3;
        misc.criticals = 1;
        misc.cost = 150000;
        misc.flags = misc.flags.or(F_CLUB).or(F_MECH_EQUIPMENT);
        misc.subType |= S_VIBRO_SMALL;
        misc.bv = 12;
        misc.setInstantModeSwitch(true);
        String[] modes = { "Inactive", "Active" };
        misc.setModes(modes);

        misc.techAdvancement.setTechBase(TECH_BASE_IS);
        misc.techAdvancement.setISAdvancement(3065, 3091, DATE_NONE);
        misc.techAdvancement.setTechRating(RATING_D);
        misc.techAdvancement.setAvailability( new int[] { RATING_X, RATING_X, RATING_E, RATING_X });
        return misc;
    }

    public static MiscType createISMediumVibroblade() {
        MiscType misc = new MiscType();
        misc.name = "Medium Vibroblade";
        misc.setInternalName("ISMediumVibroblade");
        misc.addLookupName("Medium Vibroblade");
        misc.tonnage = 5;
        misc.criticals = 2;
        misc.cost = 400000;
        misc.flags = misc.flags.or(F_CLUB).or(F_MECH_EQUIPMENT);
        misc.subType |= S_VIBRO_MEDIUM;
        misc.bv = 17;
        misc.setInstantModeSwitch(true);
        String[] modes = { "Inactive", "Active" };
        misc.setModes(modes);

        misc.techAdvancement.setTechBase(TECH_BASE_IS);
        misc.techAdvancement.setISAdvancement(3065, 3091, DATE_NONE);
        misc.techAdvancement.setTechRating(RATING_D);
        misc.techAdvancement.setAvailability( new int[] { RATING_X, RATING_X, RATING_E, RATING_X });
        return misc;
    }

    public static MiscType createISLargeVibroblade() {
        MiscType misc = new MiscType();

        misc.name = "Large Vibroblade";
        misc.setInternalName("ISLargeVibroblade");
        misc.addLookupName("Large Vibroblade");
        misc.tonnage = 7;
        misc.criticals = 4;
        misc.cost = 750000;
        misc.flags = misc.flags.or(F_CLUB).or(F_MECH_EQUIPMENT);
        misc.subType |= S_VIBRO_LARGE;
        misc.bv = 24;
        misc.setInstantModeSwitch(true);
        String[] modes = { "Inactive", "Active" };
        misc.setModes(modes);

        misc.techAdvancement.setTechBase(TECH_BASE_IS);
        misc.techAdvancement.setISAdvancement(3065, 3091, DATE_NONE);
        misc.techAdvancement.setTechRating(RATING_D);
        misc.techAdvancement.setAvailability( new int[] { RATING_X, RATING_X, RATING_E, RATING_X });
        return misc;
    }

    public static MiscType createISBuzzsaw() {
        MiscType misc = new MiscType();

        misc.name = "Buzzsaw";
        misc.setInternalName(misc.name);
        misc.addLookupName("IS Buzzsaw");
        misc.tonnage = 4;
        misc.criticals = 2;
        misc.cost = 100000;// From the Ask the Writer Forum
        misc.flags = misc.flags.or(F_CLUB).or(F_MECH_EQUIPMENT);
        misc.subType |= S_BUZZSAW;
        misc.bv = 67;// From the Ask the Writer Forum
        //Assuming this is a variant of the Dual Saw
        misc.techAdvancement.setTechBase(TECH_BASE_IS);
        misc.techAdvancement.setISAdvancement(1950, DATE_NONE, DATE_NONE);
        misc.techAdvancement.setTechRating(RATING_C);
        misc.techAdvancement.setAvailability( new int[] { RATING_D, RATING_D, RATING_D, RATING_X });
        return misc;
    }

    public static MiscType createCLBuzzsaw() {
        MiscType misc = new MiscType();

        misc.name = "Buzzsaw";
        misc.setInternalName("CLBuzzsaw");
        misc.addLookupName("Clan Buzzsaw");
        misc.tonnage = 4;
        misc.criticals = 2;
        misc.cost = 100000;// From the Ask the Writer Forum
        misc.flags = misc.flags.or(F_CLUB).or(F_MECH_EQUIPMENT);
        misc.subType |= S_BUZZSAW;
        misc.bv = 6;// From the Ask the Writer Forum
        //Assuming this is a variant of the Dual Saw

        misc.techAdvancement.setTechBase(TECH_BASE_IS);
        misc.techAdvancement.setISAdvancement(1950, DATE_NONE, DATE_NONE);
        misc.techAdvancement.setTechRating(RATING_C);
        misc.techAdvancement.setAvailability( new int[] { RATING_D, RATING_D, RATING_D, RATING_X });
        return misc;
    }

    public static MiscType createCoolantSystem() {
        MiscType misc = new MiscType();

        misc.name = "Coolant System";
        misc.setInternalName(misc.name);
        misc.tonnage = 9;
        misc.criticals = 2;
        misc.cost = 90000;
        misc.flags = misc.flags.or(F_COOLANT_SYSTEM).or(F_MECH_EQUIPMENT);
        misc.bv = 15;

        misc.techAdvancement.setTechBase(TECH_BASE_IS);
        misc.techAdvancement.setISAdvancement(DATE_NONE, 3049, DATE_NONE);
        misc.techAdvancement.setTechRating(RATING_C);
        misc.techAdvancement.setAvailability( new int[] { RATING_X, RATING_X, RATING_E, RATING_X });
        return misc;
    }

    public static MiscType createSpikes() {
        MiscType misc = new MiscType();

        misc.name = "Spikes";
        misc.setInternalName(misc.name);
        misc.tonnage = 0.5;
        misc.criticals = 1;
        misc.cost = COST_VARIABLE;
        misc.flags = misc.flags.or(F_SPIKES).or(F_MECH_EQUIPMENT);
        misc.bv = 4;

        misc.techAdvancement.setTechBase(TECH_BASE_IS);
        misc.techAdvancement.setISAdvancement(3051, DATE_NONE, 3082);
        misc.techAdvancement.setTechRating(RATING_C);
        misc.techAdvancement.setAvailability( new int[] { RATING_X, RATING_E, RATING_E, RATING_X });
        return misc;
    }

    public static MiscType createTalons() {
        MiscType misc = new MiscType();

        misc.name = "Talons";
        misc.setInternalName(misc.name);
        misc.tonnage = TONNAGE_VARIABLE;
        misc.criticals = CRITICALS_VARIABLE;
        misc.spreadable = true;
        misc.cost = COST_VARIABLE;
        misc.flags = misc.flags.or(F_TALON).or(F_MECH_EQUIPMENT);
        misc.bv = BV_VARIABLE;

        misc.techAdvancement.setTechBase(TECH_BASE_CLAN);
        misc.techAdvancement.setClanAdvancement(3072, 3087, DATE_NONE);
        misc.techAdvancement.setTechRating(RATING_E);
        misc.techAdvancement.setAvailability( new int[] { RATING_X, RATING_X, RATING_F, RATING_X });
        return misc;
    }

    public static MiscType createHeavyArmor() {
        MiscType misc = new MiscType();

        misc.name = "Heavy Armor";
        misc.setInternalName(misc.name);
        misc.tonnage = 0;
        misc.criticals = 0;
        misc.cost = 100000;
        misc.flags = misc.flags.or(F_TOOLS);
        misc.subType = S_HEAVY_ARMOR;
        misc.bv = 15;
        //Not sure but making this Early Space Flight

        misc.techAdvancement.setTechBase(TECH_BASE_IS);
        misc.techAdvancement.setISAdvancement(DATE_NONE, 2100, DATE_NONE);
        misc.techAdvancement.setTechRating(RATING_D);
        misc.techAdvancement.setAvailability( new int[] { RATING_D, RATING_D, RATING_D, RATING_X });
        return misc;
    }

    public static MiscType createStandard() {
        // This is not really a single piece of equipment, it is used to
        // identify "standard" internal structure, armor, whatever.
        MiscType misc = new MiscType();

        misc.name = EquipmentType.getStructureTypeName(T_STRUCTURE_STANDARD);
        misc.setInternalName(EquipmentType
                .getStructureTypeName(T_STRUCTURE_STANDARD));
        misc.addLookupName(EquipmentType.getStructureTypeName(
                T_STRUCTURE_STANDARD, false));
        misc.addLookupName(EquipmentType.getStructureTypeName(
                T_STRUCTURE_STANDARD, true));
        misc.addLookupName(EquipmentType.getArmorTypeName(T_ARMOR_STANDARD,
                false));
        misc.addLookupName(EquipmentType.getArmorTypeName(T_ARMOR_STANDARD,
                true));
        misc.addLookupName("Regular");
        misc.addLookupName("IS Standard Armor");
        misc.addLookupName("Clan Standard Armor");
        misc.flags = misc.flags.or(F_MECH_EQUIPMENT).or(F_TANK_EQUIPMENT)
                .or(F_VTOL_EQUIPMENT);
        misc.criticals = 0;

        misc.techAdvancement.setTechBase(TECH_BASE_ALL);
        misc.techAdvancement.setAdvancement(DATE_NONE, DATE_NONE, 1950);
        misc.techAdvancement.setIntroLevel(true);
        misc.techAdvancement.setTechRating(RATING_A);
        misc.techAdvancement.setAvailability( new int[] { RATING_A, RATING_A, RATING_A, RATING_X });
        return misc;
    }

    public static MiscType createCLPPCCapacitor() {
        MiscType misc = new MiscType();

        misc.name = "PPC Capacitor";
        misc.setInternalName("CLPPCCapacitor");
        misc.tonnage = 1.0;
        misc.criticals = 1;
        misc.tankslots = 0;
        misc.cost = 150000;
        misc.setModes(new String[] { "Off", "Charge" });
        misc.flags = misc.flags.or(F_PPC_CAPACITOR).or(F_MECH_EQUIPMENT)
                .or(F_TANK_EQUIPMENT).or(F_VTOL_EQUIPMENT).or(F_AERO_EQUIPMENT);
        misc.setInstantModeSwitch(false);
        misc.explosive = true;
        misc.bv = 0;
        misc.techAdvancement.setTechBase(TECH_BASE_IS);
        misc.techAdvancement.setISAdvancement(3060, DATE_NONE, 3081);
        misc.techAdvancement.setTechRating(RATING_E);
        misc.techAdvancement.setAvailability( new int[] { RATING_X, RATING_X, RATING_E, RATING_X });
        return misc;
    }

    public static MiscType createISPPCCapacitor() {
        MiscType misc = new MiscType();

        misc.name = "PPC Capacitor";
        misc.setInternalName(misc.name);
        misc.addLookupName("ISPPCCapacitor");
        misc.addLookupName("LPPC Capacitor");
        misc.addLookupName("ISLightPPCCapacitor");
        misc.addLookupName("SNPPC Capacitor");
        misc.addLookupName("ISSNPPCCapacitor");
        misc.addLookupName("ERPPC Capacitor");
        misc.addLookupName("ISERPPCCapacitor");
        misc.addLookupName("HPPC Capacitor");
        misc.addLookupName("ISHeavyPPCCapacitor");
        misc.tonnage = 1.0;
        misc.criticals = 1;
        misc.tankslots = 0;
        misc.cost = 150000;
        misc.setModes(new String[] { "Off", "Charge" });
        misc.flags = misc.flags.or(F_PPC_CAPACITOR).or(F_MECH_EQUIPMENT)
                .or(F_TANK_EQUIPMENT).or(F_VTOL_EQUIPMENT).or(F_AERO_EQUIPMENT);
        misc.setInstantModeSwitch(false);
        misc.explosive = true;
        // misc.bv = 88;
        misc.bv = 0;
        misc.techAdvancement.setTechBase(TECH_BASE_IS);
        misc.techAdvancement.setISAdvancement(3060, DATE_NONE, 3081);
        misc.techAdvancement.setTechRating(RATING_E);
        misc.techAdvancement.setAvailability( new int[] { RATING_X, RATING_X, RATING_E, RATING_X });
        return misc;
    }

    public static MiscType createISReflective() {
        MiscType misc = new MiscType();

        misc.name = EquipmentType
                .getArmorTypeName(EquipmentType.T_ARMOR_REFLECTIVE);
        misc.setInternalName(EquipmentType.getArmorTypeName(
                EquipmentType.T_ARMOR_REFLECTIVE, false));
        misc.addLookupName("IS Reflective Armor");
        misc.addLookupName("IS Reflective");
        misc.tonnage = 0;
        misc.criticals = CRITICALS_VARIABLE;
        misc.hittable = false;
        misc.spreadable = true;
        misc.flags = misc.flags.or(F_REFLECTIVE).or(F_MECH_EQUIPMENT)
                .or(F_TANK_EQUIPMENT).or(F_VTOL_EQUIPMENT);
        misc.omniFixedOnly = true;
        misc.bv = 0;

        misc.techAdvancement.setTechBase(TECH_BASE_IS);
        misc.techAdvancement.setISAdvancement(3058, 3080, DATE_NONE);
        misc.techAdvancement.setTechRating(RATING_E);
        misc.techAdvancement.setAvailability( new int[] { RATING_X, RATING_X, RATING_F, RATING_X });
        return misc;
    }

    public static MiscType createCLReflective() {
        MiscType misc = new MiscType();

        misc.name = EquipmentType
                .getArmorTypeName(EquipmentType.T_ARMOR_REFLECTIVE);
        misc.setInternalName(EquipmentType.getArmorTypeName(
                EquipmentType.T_ARMOR_REFLECTIVE, true));
        misc.addLookupName("Clan Reflective Armor");
        misc.addLookupName("Clan Reflective");
        misc.tonnage = 0;
        misc.criticals = CRITICALS_VARIABLE;
        misc.hittable = false;
        misc.spreadable = true;
        misc.flags = misc.flags.or(F_REFLECTIVE).or(F_MECH_EQUIPMENT)
                .or(F_TANK_EQUIPMENT).or(F_VTOL_EQUIPMENT);
        misc.omniFixedOnly = true;
        misc.bv = 0;

        misc.techAdvancement.setTechBase(TECH_BASE_CLAN);
        misc.techAdvancement.setClanAdvancement(3061, 3080, DATE_NONE);
        misc.techAdvancement.setTechRating(RATING_F);
        misc.techAdvancement.setAvailability( new int[] { RATING_X, RATING_X, RATING_F, RATING_X });
        return misc;
    }

    public static MiscType createISReactive() {
        MiscType misc = new MiscType();

        misc.name = EquipmentType
                .getArmorTypeName(EquipmentType.T_ARMOR_REACTIVE);
        misc.setInternalName(EquipmentType.getArmorTypeName(
                EquipmentType.T_ARMOR_REACTIVE, false));
        misc.addLookupName("IS Reactive Armor");
        misc.addLookupName("IS Reactive");
        misc.tonnage = 0;
        misc.criticals = CRITICALS_VARIABLE;
        misc.spreadable = true;
        misc.hittable = false;
        misc.flags = misc.flags.or(F_REACTIVE).or(F_MECH_EQUIPMENT)
                .or(F_TANK_EQUIPMENT).or(F_VTOL_EQUIPMENT);
        misc.omniFixedOnly = true;
        misc.bv = 0;

        misc.techAdvancement.setTechBase(TECH_BASE_IS);
        misc.techAdvancement.setISAdvancement(3063, 3081, DATE_NONE);
        misc.techAdvancement.setTechRating(RATING_E);
        misc.techAdvancement.setAvailability( new int[] { RATING_X, RATING_X, RATING_F, RATING_X });
        return misc;
    }

    public static MiscType createCLReactive() {
        MiscType misc = new MiscType();

        misc.name = EquipmentType
                .getArmorTypeName(EquipmentType.T_ARMOR_REACTIVE);
        misc.setInternalName(EquipmentType.getArmorTypeName(
                EquipmentType.T_ARMOR_REACTIVE, true));
        misc.addLookupName("Clan Reactive Armor");
        misc.addLookupName("Clan Reactive");
        misc.tonnage = 0;
        misc.criticals = CRITICALS_VARIABLE;
        misc.spreadable = true;
        misc.hittable = false;
        misc.flags = misc.flags.or(F_REACTIVE).or(F_MECH_EQUIPMENT)
                .or(F_TANK_EQUIPMENT).or(F_VTOL_EQUIPMENT);
        misc.omniFixedOnly = true;
        misc.bv = 0;

        misc.techAdvancement.setTechBase(TECH_BASE_CLAN);
        misc.techAdvancement.setClanAdvancement(3065, 3081, DATE_NONE);
        misc.techAdvancement.setTechRating(RATING_F);
        misc.techAdvancement.setAvailability( new int[] { RATING_X, RATING_X, RATING_F, RATING_X });
        return misc;
    }

    public static MiscType createISModularArmor() {
        MiscType misc = new MiscType();

        misc.name = "Modular Armor";
        misc.setInternalName("ISModularArmor");
        misc.setInternalName("IS Modular Armor");
        misc.tonnage = 1;
        misc.criticals = 1;
        misc.cost = 100000;
        misc.flags = misc.flags.or(F_MODULAR_ARMOR).or(F_MECH_EQUIPMENT)
                .or(F_TANK_EQUIPMENT).or(F_VTOL_EQUIPMENT);
        misc.bv = BV_VARIABLE;
        misc.damageTaken = 0;
        misc.baseDamageAbsorptionRate = 10;
        misc.baseDamageCapacity = 10;

        misc.techAdvancement.setTechBase(TECH_BASE_IS);
        misc.techAdvancement.setISAdvancement(3072, 3096, DATE_NONE);
        misc.techAdvancement.setTechRating(RATING_D);
        misc.techAdvancement.setAvailability( new int[] { RATING_X, RATING_X, RATING_F, RATING_X });
        return misc;
    }

    public static MiscType createCLModularArmor() {
        MiscType misc = new MiscType();

        misc.name = "Modular Armor";
        misc.setInternalName("CLModularArmor");
        misc.addLookupName("Clan Modular Armor");
        misc.tonnage = 1;
        misc.criticals = 1;
        misc.cost = 100000;
        misc.flags = misc.flags.or(F_MODULAR_ARMOR).or(F_MECH_EQUIPMENT)
                .or(F_TANK_EQUIPMENT);
        misc.bv = BV_VARIABLE;
        misc.damageTaken = 0;
        misc.baseDamageAbsorptionRate = 10;
        misc.baseDamageCapacity = 10;

        misc.techAdvancement.setTechBase(TECH_BASE_CLAN);
        misc.techAdvancement.setClanAdvancement(3074, 3098, DATE_NONE);
        misc.techAdvancement.setTechRating(RATING_D);
        misc.techAdvancement.setAvailability( new int[] { RATING_X, RATING_X, RATING_F, RATING_X });
        return misc;
    }

    public static MiscType createSalvageArm() {
        MiscType misc = new MiscType();

        misc.name = "Salvage Arm";
        misc.setInternalName(misc.name);
        misc.addLookupName("SalvageArm");
        misc.tonnage = 3;
        misc.criticals = 2;
        misc.bv = 0;
        misc.cost = 50000;
        misc.flags = misc.flags.or(F_SALVAGE_ARM).or(F_MECH_EQUIPMENT)
                .or(F_TANK_EQUIPMENT);
        misc.industrial = true;

        misc.techAdvancement.setTechBase(TECH_BASE_ALL);
        misc.techAdvancement.setAdvancement(DATE_NONE, DATE_NONE, 2000);
        misc.techAdvancement.setTechRating(RATING_D);
        misc.techAdvancement.setAvailability( new int[] { RATING_E, RATING_F, RATING_E, RATING_X });
        return misc;
    }

    public static MiscType createTracks() {
        MiscType misc = new MiscType();

        misc.name = "Tracks";
        misc.setInternalName(misc.name);
        misc.tonnage = TONNAGE_VARIABLE;
        misc.criticals = CRITICALS_VARIABLE;
        misc.spreadable = true;
        misc.bv = 0;
        misc.cost = COST_VARIABLE;
        misc.flags = misc.flags.or(F_TRACKS).or(F_MECH_EQUIPMENT);
        misc.techAdvancement.setTechBase(TECH_BASE_ALL);
        misc.techAdvancement.setAdvancement(DATE_NONE, DATE_NONE, 2440);
        misc.techAdvancement.setTechRating(RATING_C);
        misc.techAdvancement.setAvailability( new int[] { RATING_D, RATING_E, RATING_E, RATING_X });
        return misc;
    }

    public static MiscType createISMASS() {
        MiscType misc = new MiscType();

        misc.name = "MASS";
        misc.setInternalName("ISMASS");
        misc.addLookupName("IS Mass");
        misc.tonnage = 1.5;
        misc.criticals = 1;
        misc.bv = 9;
        misc.cost = 4000;
        misc.flags = misc.flags.or(F_MASS).or(F_MECH_EQUIPMENT);

        misc.techAdvancement.setTechBase(TECH_BASE_IS);
        misc.techAdvancement.setISAdvancement(3048, 3083, DATE_NONE);
        misc.techAdvancement.setTechRating(RATING_D);
        misc.techAdvancement.setAvailability( new int[] { RATING_X, RATING_X, RATING_D, RATING_X });
        return misc;
    }

    public static MiscType createCLMASS() {
        MiscType misc = new MiscType();

        misc.name = "MASS";
        misc.setInternalName("CLMASS");
        misc.addLookupName("Clan Mass");
        misc.tonnage = 1.5;
        misc.criticals = 1;
        misc.bv = 9;
        misc.cost = 4000;
        misc.flags = misc.flags.or(F_MASS).or(F_MECH_EQUIPMENT);
        misc.techAdvancement.setTechBase(TECH_BASE_CLAN);
        misc.techAdvancement.setClanAdvancement(3062, 3083, DATE_NONE);
        misc.techAdvancement.setTechRating(RATING_D);
        misc.techAdvancement.setAvailability( new int[] { RATING_X, RATING_X, RATING_D, RATING_X });
        return misc;
    }

    public static MiscType createCLPartialWing() {
        MiscType misc = new MiscType();

        misc.name = "Partial Wing";
        misc.setInternalName("CLPartialWing");
        misc.addLookupName("PartialWing");
        misc.tonnage = TONNAGE_VARIABLE;
        misc.criticals = 6;
        misc.spreadable = true;
        misc.cost = COST_VARIABLE;
        misc.flags = misc.flags.or(F_PARTIAL_WING).or(F_MECH_EQUIPMENT);

        misc.techAdvancement.setTechBase(TECH_BASE_CLAN);
        misc.techAdvancement.setClanAdvancement(3061, 3085, DATE_NONE);
        misc.techAdvancement.setTechRating(RATING_F);
        misc.techAdvancement.setAvailability( new int[] { RATING_X, RATING_X, RATING_E, RATING_X });
        return misc;
    }

    public static MiscType createISPartialWing() {
        MiscType misc = new MiscType();

        misc.name = "Partial Wing";
        misc.setInternalName("ISPartialWing");
        misc.tonnage = TONNAGE_VARIABLE;
        misc.criticals = 8;
        misc.spreadable = true;
        misc.cost = COST_VARIABLE;
        misc.flags = misc.flags.or(F_PARTIAL_WING).or(F_MECH_EQUIPMENT);

        misc.techAdvancement.setTechBase(TECH_BASE_IS);
        misc.techAdvancement.setISAdvancement(3067, 3085, DATE_NONE);
        misc.techAdvancement.setTechRating(RATING_F);
        misc.techAdvancement.setAvailability( new int[] { RATING_X, RATING_X, RATING_E, RATING_X });
        return misc;
    }

    public static MiscType createCargo1() {
        MiscType misc = new MiscType();

        misc.name = "Cargo (1 ton)";
        misc.setInternalName(misc.name);
        misc.tonnage = 1;
        misc.criticals = 1;
        misc.cost = 0;
        misc.flags = misc.flags.or(F_CARGO).or(F_MECH_EQUIPMENT)
                .or(F_TANK_EQUIPMENT).or(F_AERO_EQUIPMENT);
        misc.industrial = true;
        misc.tankslots = 1;

        misc.techAdvancement.setTechBase(TECH_BASE_ALL);
        misc.techAdvancement.setAdvancement(DATE_NONE, DATE_NONE, 1950);
        misc.techAdvancement.setTechRating(RATING_A);
        misc.techAdvancement.setAvailability( new int[] { RATING_A, RATING_A, RATING_A, RATING_X });
        return misc;
    }

    public static MiscType createHalfCargo() {
        MiscType misc = new MiscType();

        misc.name = "Cargo (0.5 tons)";
        misc.setInternalName(misc.name);
        misc.tonnage = 0.5;
        misc.criticals = 1;
        misc.cost = 0;
        misc.flags = misc.flags.or(F_CARGO).or(F_MECH_EQUIPMENT)
                .or(F_TANK_EQUIPMENT).or(F_AERO_EQUIPMENT);
        misc.industrial = true;
        misc.tankslots = 1;

        misc.techAdvancement.setTechBase(TECH_BASE_ALL);
        misc.techAdvancement.setAdvancement(DATE_NONE, DATE_NONE, 1950);
        misc.techAdvancement.setTechRating(RATING_A);
        misc.techAdvancement.setAvailability( new int[] { RATING_A, RATING_A, RATING_A, RATING_X });
        return misc;
    }

    public static MiscType createCargo15() {
        MiscType misc = new MiscType();

        misc.name = "Cargo (1.5 tons)";
        misc.setInternalName(misc.name);
        misc.tonnage = 1.5;
        misc.criticals = 2;
        misc.cost = 0;
        misc.flags = misc.flags.or(F_CARGO).or(F_MECH_EQUIPMENT)
                .or(F_TANK_EQUIPMENT).or(F_AERO_EQUIPMENT);
        misc.industrial = true;
        misc.tankslots = 1;

        misc.techAdvancement.setTechBase(TECH_BASE_ALL);
        misc.techAdvancement.setAdvancement(DATE_NONE, DATE_NONE, 1950);
        misc.techAdvancement.setTechRating(RATING_A);
        misc.techAdvancement.setAvailability( new int[] { RATING_A, RATING_A, RATING_A, RATING_X });
        return misc;
    }

    public static MiscType createCargo2() {
        MiscType misc = new MiscType();

        misc.name = "Cargo (2 tons)";
        misc.setInternalName(misc.name);
        misc.tonnage = 2;
        misc.criticals = 2;
        misc.cost = 0;
        misc.flags = misc.flags.or(F_CARGO).or(F_MECH_EQUIPMENT)
                .or(F_TANK_EQUIPMENT).or(F_AERO_EQUIPMENT);
        misc.industrial = true;
        misc.tankslots = 1;

        misc.techAdvancement.setTechBase(TECH_BASE_ALL);
        misc.techAdvancement.setAdvancement(DATE_NONE, DATE_NONE, 1950);
        misc.techAdvancement.setTechRating(RATING_A);
        misc.techAdvancement.setAvailability( new int[] { RATING_A, RATING_A, RATING_A, RATING_X });
        return misc;
    }

    public static MiscType createCargo25() {
        MiscType misc = new MiscType();

        misc.name = "Cargo (2.5 tons)";
        misc.setInternalName(misc.name);
        misc.tonnage = 2.5;
        misc.criticals = 3;
        misc.cost = 0;
        misc.flags = misc.flags.or(F_CARGO).or(F_MECH_EQUIPMENT)
                .or(F_TANK_EQUIPMENT).or(F_AERO_EQUIPMENT);
        misc.industrial = true;
        misc.tankslots = 1;

        misc.techAdvancement.setTechBase(TECH_BASE_ALL);
        misc.techAdvancement.setAdvancement(DATE_NONE, DATE_NONE, 1950);
        misc.techAdvancement.setTechRating(RATING_A);
        misc.techAdvancement.setAvailability( new int[] { RATING_A, RATING_A, RATING_A, RATING_X });
        return misc;
    }

    public static MiscType createCargo3() {
        MiscType misc = new MiscType();

        misc.name = "Cargo (3 tons)";
        misc.setInternalName(misc.name);
        misc.tonnage = 3;
        misc.criticals = 3;
        misc.cost = 0;
        misc.flags = misc.flags.or(F_CARGO).or(F_MECH_EQUIPMENT)
                .or(F_TANK_EQUIPMENT).or(F_AERO_EQUIPMENT);
        misc.industrial = true;
        misc.tankslots = 1;

        misc.techAdvancement.setTechBase(TECH_BASE_ALL);
        misc.techAdvancement.setAdvancement(DATE_NONE, DATE_NONE, 1950);
        misc.techAdvancement.setTechRating(RATING_A);
        misc.techAdvancement.setAvailability( new int[] { RATING_A, RATING_A, RATING_A, RATING_X });
        return misc;
    }

    public static MiscType createCargo35() {
        MiscType misc = new MiscType();

        misc.name = "Cargo (3.5 tons)";
        misc.setInternalName(misc.name);
        misc.tonnage = 3.5;
        misc.criticals = 4;
        misc.cost = 0;
        misc.flags = misc.flags.or(F_CARGO).or(F_MECH_EQUIPMENT)
                .or(F_TANK_EQUIPMENT).or(F_AERO_EQUIPMENT);
        misc.industrial = true;
        misc.tankslots = 1;

        misc.techAdvancement.setTechBase(TECH_BASE_ALL);
        misc.techAdvancement.setAdvancement(DATE_NONE, DATE_NONE, 1950);
        misc.techAdvancement.setTechRating(RATING_A);
        misc.techAdvancement.setAvailability( new int[] { RATING_A, RATING_A, RATING_A, RATING_X });
        return misc;
    }

    public static MiscType createCargo4() {
        MiscType misc = new MiscType();

        misc.name = "Cargo (4 tons)";
        misc.setInternalName(misc.name);
        misc.tonnage = 4;
        misc.criticals = 4;
        misc.cost = 0;
        misc.flags = misc.flags.or(F_CARGO).or(F_MECH_EQUIPMENT)
                .or(F_TANK_EQUIPMENT).or(F_AERO_EQUIPMENT);
        misc.industrial = true;
        misc.tankslots = 1;

        misc.techAdvancement.setTechBase(TECH_BASE_ALL);
        misc.techAdvancement.setAdvancement(DATE_NONE, DATE_NONE, 1950);
        misc.techAdvancement.setTechRating(RATING_A);
        misc.techAdvancement.setAvailability( new int[] { RATING_A, RATING_A, RATING_A, RATING_X });
        return misc;
    }

    public static MiscType createCargo45() {
        MiscType misc = new MiscType();

        misc.name = "Cargo (4.5 tons)";
        misc.setInternalName(misc.name);
        misc.tonnage = 4.5;
        misc.criticals = 5;
        misc.cost = 0;
        misc.flags = misc.flags.or(F_CARGO).or(F_MECH_EQUIPMENT)
                .or(F_TANK_EQUIPMENT).or(F_AERO_EQUIPMENT);
        misc.industrial = true;
        misc.tankslots = 1;

        misc.techAdvancement.setTechBase(TECH_BASE_ALL);
        misc.techAdvancement.setAdvancement(DATE_NONE, DATE_NONE, 1950);
        misc.techAdvancement.setTechRating(RATING_A);
        misc.techAdvancement.setAvailability( new int[] { RATING_A, RATING_A, RATING_A, RATING_X });
        return misc;
    }

    public static MiscType createCargo5() {
        MiscType misc = new MiscType();

        misc.name = "Cargo (5 tons)";
        misc.setInternalName(misc.name);
        misc.tonnage = 5;
        misc.criticals = 5;
        misc.cost = 0;
        misc.flags = misc.flags.or(F_CARGO).or(F_MECH_EQUIPMENT)
                .or(F_TANK_EQUIPMENT).or(F_AERO_EQUIPMENT);
        misc.industrial = true;
        misc.tankslots = 1;

        misc.techAdvancement.setTechBase(TECH_BASE_ALL);
        misc.techAdvancement.setAdvancement(DATE_NONE, DATE_NONE, 1950);
        misc.techAdvancement.setTechRating(RATING_A);
        misc.techAdvancement.setAvailability( new int[] { RATING_A, RATING_A, RATING_A, RATING_X });
        return misc;
    }

    public static MiscType createCargo55() {
        MiscType misc = new MiscType();

        misc.name = "Cargo (5.5 tons)";
        misc.setInternalName(misc.name);
        misc.tonnage = 5.5;
        misc.criticals = 6;
        misc.cost = 0;
        misc.flags = misc.flags.or(F_CARGO).or(F_MECH_EQUIPMENT)
                .or(F_TANK_EQUIPMENT).or(F_AERO_EQUIPMENT);
        misc.industrial = true;
        misc.tankslots = 1;

        misc.techAdvancement.setTechBase(TECH_BASE_ALL);
        misc.techAdvancement.setAdvancement(DATE_NONE, DATE_NONE, 1950);
        misc.techAdvancement.setTechRating(RATING_A);
        misc.techAdvancement.setAvailability( new int[] { RATING_A, RATING_A, RATING_A, RATING_X });
        return misc;
    }

    public static MiscType createCargo6() {
        MiscType misc = new MiscType();

        misc.name = "Cargo (6 tons)";
        misc.setInternalName(misc.name);
        misc.tonnage = 6;
        misc.criticals = 6;
        misc.cost = 0;
        misc.flags = misc.flags.or(F_CARGO).or(F_MECH_EQUIPMENT)
                .or(F_TANK_EQUIPMENT).or(F_AERO_EQUIPMENT);
        misc.industrial = true;
        misc.tankslots = 1;

        misc.techAdvancement.setTechBase(TECH_BASE_ALL);
        misc.techAdvancement.setAdvancement(DATE_NONE, DATE_NONE, 1950);
        misc.techAdvancement.setTechRating(RATING_A);
        misc.techAdvancement.setAvailability( new int[] { RATING_A, RATING_A, RATING_A, RATING_X });
        return misc;
    }

    public static MiscType createCargo65() {
        MiscType misc = new MiscType();

        misc.name = "Cargo (6.5 tons)";
        misc.setInternalName(misc.name);
        misc.tonnage = 6.5;
        misc.criticals = 7;
        misc.cost = 0;
        misc.flags = misc.flags.or(F_CARGO).or(F_MECH_EQUIPMENT)
                .or(F_TANK_EQUIPMENT).or(F_AERO_EQUIPMENT);
        misc.industrial = true;
        misc.tankslots = 1;

        misc.techAdvancement.setTechBase(TECH_BASE_ALL);
        misc.techAdvancement.setAdvancement(DATE_NONE, DATE_NONE, 1950);
        misc.techAdvancement.setTechRating(RATING_A);
        misc.techAdvancement.setAvailability( new int[] { RATING_A, RATING_A, RATING_A, RATING_X });
        return misc;
    }

    public static MiscType createCargo7() {
        MiscType misc = new MiscType();

        misc.name = "Cargo (7 tons)";
        misc.setInternalName(misc.name);
        misc.tonnage = 7;
        misc.criticals = 7;
        misc.cost = 0;
        misc.flags = misc.flags.or(F_CARGO).or(F_MECH_EQUIPMENT)
                .or(F_TANK_EQUIPMENT).or(F_AERO_EQUIPMENT);
        misc.industrial = true;
        misc.tankslots = 1;

        misc.techAdvancement.setTechBase(TECH_BASE_ALL);
        misc.techAdvancement.setAdvancement(DATE_NONE, DATE_NONE, 1950);
        misc.techAdvancement.setTechRating(RATING_A);
        misc.techAdvancement.setAvailability( new int[] { RATING_A, RATING_A, RATING_A, RATING_X });
        return misc;
    }

    public static MiscType createCargo75() {
        MiscType misc = new MiscType();

        misc.name = "Cargo (7.5 tons)";
        misc.setInternalName(misc.name);
        misc.tonnage = 7.5;
        misc.criticals = 8;
        misc.cost = 0;
        misc.flags = misc.flags.or(F_CARGO).or(F_MECH_EQUIPMENT)
                .or(F_TANK_EQUIPMENT).or(F_AERO_EQUIPMENT);
        misc.industrial = true;
        misc.tankslots = 1;

        misc.techAdvancement.setTechBase(TECH_BASE_ALL);
        misc.techAdvancement.setAdvancement(DATE_NONE, DATE_NONE, 1950);
        misc.techAdvancement.setTechRating(RATING_A);
        misc.techAdvancement.setAvailability( new int[] { RATING_A, RATING_A, RATING_A, RATING_X });
        return misc;
    }

    public static MiscType createCargo8() {
        MiscType misc = new MiscType();

        misc.name = "Cargo (8 ton)";
        misc.setInternalName(misc.name);
        misc.tonnage = 8;
        misc.criticals = 8;
        misc.cost = 0;
        misc.flags = misc.flags.or(F_CARGO).or(F_MECH_EQUIPMENT)
                .or(F_TANK_EQUIPMENT).or(F_AERO_EQUIPMENT);
        misc.industrial = true;
        misc.tankslots = 1;

        misc.techAdvancement.setTechBase(TECH_BASE_ALL);
        misc.techAdvancement.setAdvancement(DATE_NONE, DATE_NONE, 1950);
        misc.techAdvancement.setTechRating(RATING_A);
        misc.techAdvancement.setAvailability( new int[] { RATING_A, RATING_A, RATING_A, RATING_X });
        return misc;
    }

    public static MiscType createCargo85() {
        MiscType misc = new MiscType();

        misc.name = "Cargo (8.5 tons)";
        misc.setInternalName(misc.name);
        misc.tonnage = 8.5;
        misc.criticals = 9;
        misc.cost = 0;
        misc.flags = misc.flags.or(F_CARGO).or(F_MECH_EQUIPMENT)
                .or(F_TANK_EQUIPMENT).or(F_AERO_EQUIPMENT);
        misc.industrial = true;
        misc.tankslots = 1;

        misc.techAdvancement.setTechBase(TECH_BASE_ALL);
        misc.techAdvancement.setAdvancement(DATE_NONE, DATE_NONE, 1950);
        misc.techAdvancement.setTechRating(RATING_A);
        misc.techAdvancement.setAvailability( new int[] { RATING_A, RATING_A, RATING_A, RATING_X });
        return misc;
    }

    public static MiscType createCargo9() {
        MiscType misc = new MiscType();

        misc.name = "Cargo (9 tons)";
        misc.setInternalName(misc.name);
        misc.tonnage = 9;
        misc.criticals = 9;
        misc.cost = 0;
        misc.flags = misc.flags.or(F_CARGO).or(F_MECH_EQUIPMENT)
                .or(F_TANK_EQUIPMENT).or(F_AERO_EQUIPMENT);
        misc.industrial = true;
        misc.tankslots = 1;

        misc.techAdvancement.setTechBase(TECH_BASE_ALL);
        misc.techAdvancement.setAdvancement(DATE_NONE, DATE_NONE, 1950);
        misc.techAdvancement.setTechRating(RATING_A);
        misc.techAdvancement.setAvailability( new int[] { RATING_A, RATING_A, RATING_A, RATING_X });
        return misc;
    }

    public static MiscType createCargo95() {
        MiscType misc = new MiscType();

        misc.name = "Cargo (9.5 tons)";
        misc.setInternalName(misc.name);
        misc.tonnage = 9.5;
        misc.criticals = 10;
        misc.cost = 0;
        misc.flags = misc.flags.or(F_CARGO).or(F_MECH_EQUIPMENT)
                .or(F_TANK_EQUIPMENT).or(F_AERO_EQUIPMENT);
        misc.industrial = true;
        misc.tankslots = 1;

        misc.techAdvancement.setTechBase(TECH_BASE_ALL);
        misc.techAdvancement.setAdvancement(DATE_NONE, DATE_NONE, 1950);
        misc.techAdvancement.setTechRating(RATING_A);
        misc.techAdvancement.setAvailability( new int[] { RATING_A, RATING_A, RATING_A, RATING_X });
        return misc;
    }

    public static MiscType createCargo10() {
        MiscType misc = new MiscType();

        misc.name = "Cargo (10 tons)";
        misc.setInternalName(misc.name);
        misc.tonnage = 10;
        misc.criticals = 10;
        misc.cost = 0;
        misc.flags = misc.flags.or(F_CARGO).or(F_MECH_EQUIPMENT)
                .or(F_TANK_EQUIPMENT).or(F_AERO_EQUIPMENT);
        misc.industrial = true;
        misc.tankslots = 1;

        misc.techAdvancement.setTechBase(TECH_BASE_ALL);
        misc.techAdvancement.setAdvancement(DATE_NONE, DATE_NONE, 1950);
        misc.techAdvancement.setTechRating(RATING_A);
        misc.techAdvancement.setAvailability( new int[] { RATING_A, RATING_A, RATING_A, RATING_X });
        return misc;
    }

    public static MiscType createCargo105() {
        MiscType misc = new MiscType();

        misc.name = "Cargo (10.5 tons)";
        misc.setInternalName(misc.name);
        misc.tonnage = 10.5;
        misc.criticals = 11;
        misc.cost = 0;
        misc.flags = misc.flags.or(F_CARGO).or(F_MECH_EQUIPMENT)
                .or(F_TANK_EQUIPMENT).or(F_AERO_EQUIPMENT);
        misc.industrial = true;
        misc.tankslots = 1;

        misc.techAdvancement.setTechBase(TECH_BASE_ALL);
        misc.techAdvancement.setAdvancement(DATE_NONE, DATE_NONE, 1950);
        misc.techAdvancement.setTechRating(RATING_A);
        misc.techAdvancement.setAvailability( new int[] { RATING_A, RATING_A, RATING_A, RATING_X });
        return misc;
    }

    public static MiscType createCargo11() {
        MiscType misc = new MiscType();

        misc.name = "Cargo (11 tons)";
        misc.setInternalName(misc.name);
        misc.tonnage = 11;
        misc.criticals = 11;
        misc.cost = 0;
        misc.flags = misc.flags.or(F_CARGO).or(F_MECH_EQUIPMENT)
                .or(F_TANK_EQUIPMENT).or(F_AERO_EQUIPMENT);
        misc.industrial = true;
        misc.tankslots = 1;

        misc.techAdvancement.setTechBase(TECH_BASE_ALL);
        misc.techAdvancement.setAdvancement(DATE_NONE, DATE_NONE, 1950);
        misc.techAdvancement.setTechRating(RATING_A);
        misc.techAdvancement.setAvailability( new int[] { RATING_A, RATING_A, RATING_A, RATING_X });
        return misc;
    }

    public static MiscType createLiquidCargo1() {
        MiscType misc = new MiscType();

        misc.name = "Liquid Storage (1 ton)";
        misc.setInternalName(misc.name);
        misc.tonnage = 1;
        misc.criticals = 1;
        misc.cost = 0;
        misc.flags = misc.flags.or(F_LIQUID_CARGO).or(F_MECH_EQUIPMENT)
                .or(F_TANK_EQUIPMENT).or(F_AERO_EQUIPMENT);
        misc.industrial = true;
        misc.tankslots = 1;

        misc.techAdvancement.setTechBase(TECH_BASE_ALL);
        misc.techAdvancement.setAdvancement(DATE_NONE, DATE_NONE, 1950);
        misc.techAdvancement.setTechRating(RATING_A);
        misc.techAdvancement.setAvailability( new int[] { RATING_A, RATING_A, RATING_A, RATING_X });
        return misc;
    }

    public static MiscType createHalfLiquidCargo() {
        MiscType misc = new MiscType();

        misc.name = "Liquid Storage (0.5 tons)";
        misc.setInternalName(misc.name);
        misc.tonnage = 0.5;
        misc.criticals = 1;
        misc.cost = 0;
        misc.flags = misc.flags.or(F_LIQUID_CARGO).or(F_MECH_EQUIPMENT)
                .or(F_TANK_EQUIPMENT).or(F_AERO_EQUIPMENT);
        misc.industrial = true;
        misc.tankslots = 1;

        misc.techAdvancement.setTechBase(TECH_BASE_ALL);
        misc.techAdvancement.setAdvancement(DATE_NONE, DATE_NONE, 1950);
        misc.techAdvancement.setTechRating(RATING_A);
        misc.techAdvancement.setAvailability( new int[] { RATING_A, RATING_A, RATING_A, RATING_X });
        return misc;
    }

    public static MiscType createCargoContainer() {
        MiscType misc = new MiscType();

        misc.name = "Cargo Container (10 tons)";
        misc.setInternalName(misc.name);
        misc.tonnage = 10;
        misc.criticals = 1;
        misc.cost = 0;
        misc.flags = misc.flags.or(F_CARGO).or(F_MECH_EQUIPMENT)
                .or(F_TANK_EQUIPMENT);
        misc.industrial = true;
        misc.tankslots = 1;

        misc.techAdvancement.setTechBase(TECH_BASE_ALL);
        misc.techAdvancement.setAdvancement(DATE_NONE, DATE_NONE, 1950);
        misc.techAdvancement.setTechRating(RATING_A);
        misc.techAdvancement.setAvailability( new int[] { RATING_A, RATING_A, RATING_A, RATING_X });
        return misc;
    }

    public static MiscType createMechSprayer() {
        MiscType misc = new MiscType();

        misc.name = "Sprayer";
        misc.setInternalName("MechSprayer");
        misc.tonnage = 0.5;
        misc.criticals = 1;
        misc.cost = 1000;
        misc.flags = misc.flags.or(F_MECH_EQUIPMENT).or(F_SPRAYER);
        misc.industrial = true;

        misc.techAdvancement.setTechBase(TECH_BASE_ALL);
        misc.techAdvancement.setAdvancement(DATE_NONE, DATE_NONE, 2300);
        misc.techAdvancement.setTechRating(RATING_B);
        misc.techAdvancement.setAvailability( new int[] { RATING_B, RATING_B, RATING_B, RATING_X });
        return misc;
    }

    public static MiscType createTankSprayer() {
        MiscType misc = new MiscType();

        misc.name = "Sprayer";
        misc.setInternalName("Tank Sprayer");
        misc.tonnage = 0.015;
        misc.criticals = 1;
        misc.cost = 1000;
        misc.flags = misc.flags.or(F_TANK_EQUIPMENT).or(F_SPRAYER);
        misc.industrial = true;

        misc.techAdvancement.setTechBase(TECH_BASE_ALL);
        misc.techAdvancement.setAdvancement(DATE_NONE, DATE_NONE, 1950);
        misc.techAdvancement.setTechRating(RATING_B);
        misc.techAdvancement.setAvailability( new int[] { RATING_B, RATING_B, RATING_B, RATING_X });
        return misc;
    }

    public static MiscType createFrontDumper() {
        MiscType misc = new MiscType();

        misc.name = "Dumper (Front)";
        misc.setInternalName(misc.name);
        misc.tonnage = TONNAGE_VARIABLE;
        misc.criticals = 1;
        misc.cost = 5000;
        misc.flags = misc.flags.or(F_DUMPER).or(F_TANK_EQUIPMENT)
                .or(F_MECH_EQUIPMENT);
        misc.industrial = true;

        misc.techAdvancement.setTechBase(TECH_BASE_ALL);
        misc.techAdvancement.setAdvancement(DATE_NONE, DATE_NONE, 1950);
        misc.techAdvancement.setTechRating(RATING_A);
        misc.techAdvancement.setAvailability( new int[] { RATING_A, RATING_A, RATING_A, RATING_X });
        return misc;
    }

    public static MiscType createRearDumper() {
        MiscType misc = new MiscType();

        misc.name = "Dumper (Rear)";
        misc.setInternalName(misc.name);
        misc.tonnage = TONNAGE_VARIABLE;
        misc.criticals = 1;
        misc.cost = 5000;
        misc.flags = misc.flags.or(F_DUMPER).or(F_TANK_EQUIPMENT)
                .or(F_MECH_EQUIPMENT);
        misc.industrial = true;

        misc.techAdvancement.setTechBase(TECH_BASE_ALL);
        misc.techAdvancement.setAdvancement(DATE_NONE, DATE_NONE, 1950);
        misc.techAdvancement.setTechRating(RATING_A);
        misc.techAdvancement.setAvailability( new int[] { RATING_A, RATING_A, RATING_A, RATING_X });
        return misc;
    }

    public static MiscType createRightDumper() {
        MiscType misc = new MiscType();

        misc.name = "Dumper (Right)";
        misc.setInternalName(misc.name);
        misc.tonnage = TONNAGE_VARIABLE;
        misc.criticals = 1;
        misc.cost = 5000;
        misc.flags = misc.flags.or(F_DUMPER).or(F_TANK_EQUIPMENT)
                .or(F_MECH_EQUIPMENT);
        misc.industrial = true;

        misc.techAdvancement.setTechBase(TECH_BASE_ALL);
        misc.techAdvancement.setAdvancement(DATE_NONE, DATE_NONE, 1950);
        misc.techAdvancement.setTechRating(RATING_A);
        misc.techAdvancement.setAvailability( new int[] { RATING_A, RATING_A, RATING_A, RATING_X });
        return misc;
    }

    public static MiscType createLeftDumper() {
        MiscType misc = new MiscType();

        misc.name = "Dumper (Left)";
        misc.setInternalName(misc.name);
        misc.tonnage = TONNAGE_VARIABLE;
        misc.criticals = 1;
        misc.cost = 5000;
        misc.flags = misc.flags.or(F_DUMPER).or(F_TANK_EQUIPMENT)
                .or(F_MECH_EQUIPMENT);
        misc.industrial = true;

        misc.techAdvancement.setTechBase(TECH_BASE_ALL);
        misc.techAdvancement.setAdvancement(DATE_NONE, DATE_NONE, 1950);
        misc.techAdvancement.setTechRating(RATING_A);
        misc.techAdvancement.setAvailability( new int[] { RATING_A, RATING_A, RATING_A, RATING_X });
        return misc;
    }

    public static MiscType createMASH() {
        MiscType misc = new MiscType();

        misc.name = "MASH core component";
        misc.setInternalName(misc.name);
        misc.tonnage = 3.5;
        misc.criticals = 1;
        misc.cost = 35000;
        misc.flags = misc.flags.or(F_TANK_EQUIPMENT).andNot(F_AERO_EQUIPMENT)
                .or(F_MASH);
        misc.industrial = true;

        misc.techAdvancement.setTechBase(TECH_BASE_ALL);
        misc.techAdvancement.setAdvancement(DATE_NONE, DATE_NONE, 1950);
        misc.techAdvancement.setTechRating(RATING_B);
        misc.techAdvancement.setAvailability( new int[] { RATING_C, RATING_E, RATING_D, RATING_X });
        return misc;
    }

    public static MiscType createMASHExtraTheater() {
        MiscType misc = new MiscType();

        misc.name = "MASH Operation Theater";
        misc.setInternalName(misc.name);
        misc.tonnage = 1;
        misc.criticals = 1;
        misc.tankslots = 0;
        misc.cost = 10000;
        misc.flags = misc.flags.or(F_TANK_EQUIPMENT).andNot(F_AERO_EQUIPMENT)
                .or(F_MASH_EXTRA);
        misc.industrial = true;

        misc.techAdvancement.setTechBase(TECH_BASE_ALL);
        misc.techAdvancement.setAdvancement(DATE_NONE, DATE_NONE, 1950);
        misc.techAdvancement.setTechRating(RATING_B);
        misc.techAdvancement.setAvailability( new int[] { RATING_C, RATING_E, RATING_D, RATING_X });
        return misc;
    }

    public static MiscType createParamedicEquipment() {
        MiscType misc = new MiscType();

        misc.name = "Paramedic Equipment";
        misc.setInternalName(misc.name);
        misc.tonnage = 0.25;
        misc.criticals = 1;
        misc.tankslots = 0;
        misc.cost = 7500;
        misc.flags = misc.flags.or(F_TANK_EQUIPMENT).andNot(F_AERO_EQUIPMENT)
                .or(F_MECH_EQUIPMENT);
        misc.industrial = true;

        misc.techAdvancement.setTechBase(TECH_BASE_ALL);
        misc.techAdvancement.setAdvancement(DATE_NONE, DATE_NONE, 1950);
        misc.techAdvancement.setTechRating(RATING_C);
        misc.techAdvancement.setAvailability( new int[] { RATING_C, RATING_C, RATING_C, RATING_X });
        return misc;
    }

    public static MiscType createCLMastMount() {
        MiscType misc = new MiscType();

        misc.name = "Mast Mount";
        misc.setInternalName("CLMastMount");
        misc.tonnage = 0.5;
        misc.tankslots = 0;
        misc.cost = 50000;
        misc.flags = misc.flags.or(F_MAST_MOUNT).or(F_VTOL_EQUIPMENT);
        misc.bv = BV_VARIABLE;

        misc.techAdvancement.setTechBase(TECH_BASE_CLAN);
        misc.techAdvancement.setClanAdvancement(DATE_NONE, 2835, DATE_NONE);
        misc.techAdvancement.setTechRating(RATING_C);
        misc.techAdvancement.setAvailability( new int[] { RATING_X, RATING_F, RATING_E, RATING_X });
        return misc;
    }

    public static MiscType createISMastMount() {
        MiscType misc = new MiscType();

        misc.name = "Mast Mount";
        misc.setInternalName("ISMastMount");
        misc.tonnage = 0.5;
        misc.tankslots = 0;
        misc.cost = 50000;
        misc.flags = misc.flags.or(F_MAST_MOUNT).or(F_VTOL_EQUIPMENT);
        misc.bv = BV_VARIABLE;

        misc.techAdvancement.setTechBase(TECH_BASE_IS);
        misc.techAdvancement.setISAdvancement(DATE_NONE, 1950, DATE_NONE);
        misc.techAdvancement.setTechRating(RATING_C);
        misc.techAdvancement.setAvailability( new int[] { RATING_F, RATING_F, RATING_F, RATING_X });
        return misc;
    }

    public static MiscType createFuel1() {
        MiscType misc = new MiscType();

        misc.name = "Extended Fuel Tank (1 ton)";
        misc.setInternalName(misc.name);
        misc.tonnage = 1;
        misc.criticals = 1;
        misc.cost = 500;
        misc.flags = misc.flags.or(F_FUEL).or(F_MECH_EQUIPMENT);
        misc.explosive = true;
        misc.industrial = true;

        misc.techAdvancement.setTechBase(TECH_BASE_ALL);
        misc.techAdvancement.setAdvancement(DATE_NONE, DATE_NONE, 2744, 2781, 3051);
        misc.techAdvancement.setTechRating(RATING_C);
        misc.techAdvancement.setAvailability( new int[] { RATING_C, RATING_D, RATING_D, RATING_X });
        return misc;
    }

    public static MiscType createFuelHalf() {
        MiscType misc = new MiscType();

        misc.name = "Extended Fuel Tank (0.5 tons)";
        misc.setInternalName(misc.name);
        misc.tonnage = 0.5;
        misc.criticals = 1;
        misc.cost = 500;
        misc.flags = misc.flags.or(F_FUEL).or(F_MECH_EQUIPMENT);
        misc.explosive = true;
        misc.industrial = true;

        misc.techAdvancement.setTechBase(TECH_BASE_ALL);
        misc.techAdvancement.setAdvancement(DATE_NONE, DATE_NONE, 2744, 2781, 3051);
        misc.techAdvancement.setTechRating(RATING_C);
        misc.techAdvancement.setAvailability( new int[] { RATING_C, RATING_D, RATING_D, RATING_X });
        return misc;
    }

    public static MiscType createFuel2() {
        MiscType misc = new MiscType();

        misc.name = "Extended Fuel Tank (2 tons)";
        misc.setInternalName(misc.name);
        misc.tonnage = 2;
        misc.criticals = 2;
        misc.cost = 1000;
        misc.flags = misc.flags.or(F_FUEL).or(F_MECH_EQUIPMENT);
        misc.explosive = true;
        misc.industrial = true;

        misc.techAdvancement.setTechBase(TECH_BASE_ALL);
        misc.techAdvancement.setAdvancement(DATE_NONE, DATE_NONE, 2744, 2781, 3051);
        misc.techAdvancement.setTechRating(RATING_C);
        misc.techAdvancement.setAvailability( new int[] { RATING_C, RATING_D, RATING_D, RATING_X });
        return misc;
    }

    public static MiscType createFuel25() {
        MiscType misc = new MiscType();

        misc.name = "Extended Fuel Tank (2.5 tons)";
        misc.setInternalName(misc.name);
        misc.tonnage = 2.5;
        misc.criticals = 3;
        misc.cost = 1500;
        misc.flags = misc.flags.or(F_FUEL).or(F_MECH_EQUIPMENT);
        misc.explosive = true;
        misc.industrial = true;

        misc.techAdvancement.setTechBase(TECH_BASE_ALL);
        misc.techAdvancement.setAdvancement(DATE_NONE, DATE_NONE, 2744, 2781, 3051);
        misc.techAdvancement.setTechRating(RATING_C);
        misc.techAdvancement.setAvailability( new int[] { RATING_C, RATING_D, RATING_D, RATING_X });
        return misc;
    }

    public static MiscType createFuel3() {
        MiscType misc = new MiscType();

        misc.name = "Extended Fuel Tank (3 tons)";
        misc.setInternalName(misc.name);
        misc.tonnage = 3;
        misc.criticals = 3;
        misc.cost = 1500;
        misc.flags = misc.flags.or(F_FUEL).or(F_MECH_EQUIPMENT);
        misc.explosive = true;
        misc.industrial = true;

        misc.techAdvancement.setTechBase(TECH_BASE_ALL);
        misc.techAdvancement.setAdvancement(DATE_NONE, DATE_NONE, 2744, 2781, 3051);
        misc.techAdvancement.setTechRating(RATING_C);
        misc.techAdvancement.setAvailability( new int[] { RATING_C, RATING_D, RATING_D, RATING_X });
        return misc;
    }

    public static MiscType createFuel35() {
        MiscType misc = new MiscType();

        misc.name = "Extended Fuel Tank (3.5 tons)";
        misc.setInternalName(misc.name);
        misc.tonnage = 3.5;
        misc.criticals = 4;
        misc.cost = 2000;
        misc.flags = misc.flags.or(F_FUEL).or(F_MECH_EQUIPMENT);
        misc.explosive = true;
        misc.industrial = true;

        misc.techAdvancement.setTechBase(TECH_BASE_ALL);
        misc.techAdvancement.setAdvancement(DATE_NONE, DATE_NONE, 2744, 2781, 3051);
        misc.techAdvancement.setTechRating(RATING_C);
        misc.techAdvancement.setAvailability( new int[] { RATING_C, RATING_D, RATING_D, RATING_X });
        return misc;
    }

    public static MiscType createFuel4() {
        MiscType misc = new MiscType();

        misc.name = "Extended Fuel Tank (4 tons)";
        misc.setInternalName(misc.name);
        misc.tonnage = 4;
        misc.criticals = 4;
        misc.cost = 2000;
        misc.flags = misc.flags.or(F_FUEL).or(F_MECH_EQUIPMENT);
        misc.explosive = true;
        misc.industrial = true;

        misc.techAdvancement.setTechBase(TECH_BASE_ALL);
        misc.techAdvancement.setAdvancement(DATE_NONE, DATE_NONE, 2744, 2781, 3051);
        misc.techAdvancement.setTechRating(RATING_C);
        misc.techAdvancement.setAvailability( new int[] { RATING_C, RATING_D, RATING_D, RATING_X });
        return misc;
    }

    public static MiscType createBlueShield() {
        MiscType misc = new MiscType();
        misc.name = "Blue Shield Particle Field Damper";
        misc.setInternalName(misc.name);
        misc.setModes(new String[] { "Off", "On" });
        misc.instantModeSwitch = false;
        misc.explosive = true;
        misc.tonnage = 3;
        misc.criticals = CRITICALS_VARIABLE;
        misc.spreadable = true;
        misc.cost = 1000000;
        misc.flags = misc.flags.or(F_BLUE_SHIELD).or(F_MECH_EQUIPMENT)
                .or(F_TANK_EQUIPMENT).or(F_AERO_EQUIPMENT);

        misc.techAdvancement.setTechBase(TECH_BASE_IS);
        misc.techAdvancement.setISAdvancement(3053, DATE_NONE, DATE_NONE);
        misc.techAdvancement.setTechRating(RATING_E);
        misc.techAdvancement.setAvailability( new int[] { RATING_X, RATING_X, RATING_F, RATING_X });
        return misc;
    }

    public static MiscType createBasicFireControl() {
        MiscType misc = new MiscType();
        misc.name = "Basic Fire Control";
        misc.setInternalName(misc.name);
        misc.tonnage = TONNAGE_VARIABLE;
        misc.criticals = 0;
        misc.flags = misc.flags.or(MiscType.F_BASIC_FIRECONTROL).or(
                MiscType.F_SUPPORT_TANK_EQUIPMENT).or(MiscType.F_TANK_EQUIPMENT);
        misc.omniFixedOnly = true;
        misc.industrial = true;
        misc.techAdvancement.setTechBase(TECH_BASE_ALL);
        misc.techAdvancement.setAdvancement(DATE_NONE, DATE_NONE, 1950);
        misc.techAdvancement.setTechRating(RATING_B);
        misc.techAdvancement.setAvailability( new int[] { RATING_B, RATING_C, RATING_C, RATING_X });
        return misc;
    }

    public static MiscType createAdvancedFireControl() {
        MiscType misc = new MiscType();
        misc.name = "Advanced Fire Control";
        misc.setInternalName(misc.name);
        misc.tonnage = TONNAGE_VARIABLE;
        misc.criticals = 0;
        misc.flags = misc.flags.or(MiscType.F_ADVANCED_FIRECONTROL).or(
                MiscType.F_SUPPORT_TANK_EQUIPMENT.or(MiscType.F_TANK_EQUIPMENT));
<<<<<<< HEAD
=======
        misc.omniFixedOnly = true;
        misc.introDate = 2284;
        misc.techLevel.put(2284, misc.techLevel.get(3071));
        misc.availRating = new int[] { RATING_C, RATING_D, RATING_D };
        misc.techRating = RATING_C;
>>>>>>> 98805a1f

        misc.techAdvancement.setTechBase(TECH_BASE_ALL);
        misc.techAdvancement.setAdvancement(DATE_NONE, DATE_NONE, 2284);
        misc.techAdvancement.setTechRating(RATING_C);
        misc.techAdvancement.setAvailability( new int[] { RATING_C, RATING_D, RATING_D, RATING_X });
        return misc;
    }

    public static MiscType createISLaserInsulator() {
        MiscType misc = new MiscType();
        misc.name = "Laser Insulator";
        misc.setInternalName("ISLaserInsulator");
        misc.tonnage = 0.5;
        misc.criticals = 1;
        misc.cost = 3500;
        misc.flags = misc.flags.or(MiscType.F_LASER_INSULATOR)
                .or(MiscType.F_SUPPORT_TANK_EQUIPMENT)
                .or(MiscType.F_MECH_EQUIPMENT).or(MiscType.F_AERO_EQUIPMENT)
                .or(MiscType.F_TANK_EQUIPMENT);
        misc.techAdvancement.setTechBase(TECH_BASE_IS);
        misc.techAdvancement.setISAdvancement(2575, DATE_NONE, DATE_NONE, 2820);
        misc.techAdvancement.setTechRating(RATING_E);
        misc.techAdvancement.setAvailability( new int[] { RATING_X, RATING_F, RATING_F, RATING_X });
        return misc;
    }

    public static MiscType createCLLaserInsulator() {
        MiscType misc = new MiscType();
        misc.name = "Laser Insulator";
        misc.setInternalName("CLLaserInsulator");
        misc.tonnage = 0.5;
        misc.criticals = 1;
        misc.cost = 3500;
        misc.flags = misc.flags.or(MiscType.F_LASER_INSULATOR)
                .or(MiscType.F_SUPPORT_TANK_EQUIPMENT)
                .or(MiscType.F_MECH_EQUIPMENT).or(MiscType.F_AERO_EQUIPMENT)
                .or(MiscType.F_TANK_EQUIPMENT);
        misc.techAdvancement.setTechBase(TECH_BASE_CLAN);
        misc.techAdvancement.setClanAdvancement(2820, DATE_NONE, DATE_NONE);
        misc.techAdvancement.setTechRating(RATING_E);
        misc.techAdvancement.setAvailability( new int[] { RATING_X, RATING_E, RATING_F, RATING_X });
        return misc;
    }

    public static MiscType createISEWEquipment() {
        MiscType misc = new MiscType();
        misc.name = "Electronic Warfare Equipment";
        misc.setInternalName(Sensor.EW_EQUIPMENT);
        misc.tonnage = 7.5;
        misc.criticals = 4;
        misc.cost = 500000;
        misc.flags = misc.flags.or(F_EW_EQUIPMENT).or(F_BAP).or(F_ECM)
                .or(F_MECH_EQUIPMENT).or(F_TANK_EQUIPMENT).or(F_AERO_EQUIPMENT);
        misc.bv = 39;

        misc.techAdvancement.setTechBase(TECH_BASE_IS);
        misc.techAdvancement.setISAdvancement(3015, 3025, DATE_NONE, 3046);
        misc.techAdvancement.setTechRating(RATING_D);
        misc.techAdvancement.setAvailability( new int[] { RATING_X, RATING_F, RATING_E, RATING_F });
        return misc;
    }

    public static MiscType createISCollapsibleCommandModule() {
        MiscType misc = new MiscType();
        misc.name = "Collapsible Command Module";
        misc.setInternalName("ISCollapsibleCommandModule");
        misc.addLookupName("ISCCM");
        misc.addLookupName("CollapsibleCommandModule");
        misc.tonnage = 16;
        misc.criticals = 12;
        misc.cost = 500000;
        misc.flags = misc.flags.or(F_CCM).or(F_MECH_EQUIPMENT);
        misc.bv = 0;
        misc.techAdvancement.setTechBase(TECH_BASE_IS);
        misc.techAdvancement.setISAdvancement(2710, DATE_NONE, DATE_NONE);
        misc.techAdvancement.setTechRating(RATING_E);
        misc.techAdvancement.setAvailability( new int[] { RATING_E, RATING_F, RATING_E, RATING_X });
        return misc;
    }

    public static MiscType createHitch() {
        MiscType misc = new MiscType();
        misc.name = "Trailer Hitch";
        misc.setInternalName("Hitch");
        misc.tonnage = 0;
        misc.cost = 0;
        misc.criticals = 1; //not list in a chart but TM pg 98 mentions they take 1 item slot.
        misc.tankslots = 1;
        misc.flags = misc.flags.or(F_HITCH).or(F_TANK_EQUIPMENT);
        misc.bv = 0;
        misc.industrial = true;

        misc.techAdvancement.setTechBase(TECH_BASE_ALL);
        misc.techAdvancement.setAdvancement(DATE_NONE, DATE_NONE, 1950);
        misc.techAdvancement.setTechRating(RATING_A);
        misc.techAdvancement.setAvailability( new int[] { RATING_A, RATING_A, RATING_A, RATING_X });
        return misc;
    }

    public static MiscType createISFlotationHull() {
        MiscType misc = new MiscType();
        misc.name = "Flotation Hull";
        misc.setInternalName("ISFlotationHull");
        misc.tonnage = 0;
        misc.criticals = 0;
        misc.tankslots = 0;
        misc.cost = EquipmentType.COST_VARIABLE;
        misc.flags = misc.flags.or(F_FLOTATION_HULL).or(F_TANK_EQUIPMENT)
                .or(F_VTOL_EQUIPMENT).andNot(F_AERO_EQUIPMENT);
        misc.bv = 0;

        misc.techAdvancement.setTechBase(TECH_BASE_IS);
        misc.techAdvancement.setISAdvancement(DATE_NONE, 2470, DATE_NONE);
        misc.techAdvancement.setTechRating(RATING_B);
        misc.techAdvancement.setAvailability( new int[] { RATING_B, RATING_B, RATING_B, RATING_X });
        return misc;
    }

    public static MiscType createISLimitedAmphibiousChassis() {
        MiscType misc = new MiscType();
        misc.name = "Limited Amphibious";
        misc.setInternalName("ISLimitedAmphibiousChassis");
        misc.addLookupName("ISLimitedAmphibious");
        misc.tonnage = EquipmentType.TONNAGE_VARIABLE;
        misc.criticals = 0;
        misc.tankslots = 0;
        misc.cost = 0; // Cost accounted as part of unit cost
        misc.flags = misc.flags.or(F_LIMITED_AMPHIBIOUS).or(F_TANK_EQUIPMENT)
                .or(F_CHASSIS_MODIFICATION);
        misc.omniFixedOnly = true;
        misc.bv = 0;

        misc.techAdvancement.setTechBase(TECH_BASE_IS);
        misc.techAdvancement.setISAdvancement(DATE_NONE, 2470, DATE_NONE);
        misc.techAdvancement.setTechRating(RATING_B);
        misc.techAdvancement.setAvailability( new int[] { RATING_B, RATING_B, RATING_B, RATING_X });
        return misc;
    }

    public static MiscType createISFullyAmphibiousChassis() {
        MiscType misc = new MiscType();
        misc.name = "Fully Amphibious";
        misc.setInternalName("ISFullyAmphibiousChassis");
        misc.addLookupName("ISFullyAmphibious");
        misc.tonnage = EquipmentType.TONNAGE_VARIABLE;
        misc.criticals = 0;
        misc.tankslots = 0;
        misc.cost = 0; // Cost accounted as part of unit cost
        misc.flags = misc.flags.or(F_FULLY_AMPHIBIOUS).or(F_TANK_EQUIPMENT)
                .or(F_CHASSIS_MODIFICATION);
        misc.omniFixedOnly = true;
        misc.bv = 0;

        misc.techAdvancement.setTechBase(TECH_BASE_IS);
        misc.techAdvancement.setISAdvancement(DATE_NONE, 2470, DATE_NONE);
        misc.techAdvancement.setTechRating(RATING_B);
        misc.techAdvancement.setAvailability( new int[] { RATING_B, RATING_B, RATING_B, RATING_X });
        return misc;
    }

    public static MiscType createAmphibiousChassis() {
        MiscType misc = new MiscType();
        misc.name = "Amphibious";
        misc.setInternalName("AmphibiousChassis");
        misc.tonnage = 0;
        misc.criticals = 0;
        misc.tankslots = 0;
        misc.cost = 0; // Cost accounted as part of unit cost
        misc.flags = misc.flags.or(F_AMPHIBIOUS).or(F_SUPPORT_TANK_EQUIPMENT)
                .or(F_CHASSIS_MODIFICATION);
        misc.omniFixedOnly = true;
        misc.bv = 0;

        misc.techAdvancement.setTechBase(TECH_BASE_ALL);
        misc.techAdvancement.setAdvancement(DATE_NONE, DATE_NONE, 2470);
        misc.techAdvancement.setTechRating(RATING_B);
        misc.techAdvancement.setAvailability( new int[] { RATING_B, RATING_B, RATING_B, RATING_X });
        return misc;
    }

    public static MiscType createSnomobileChassis() {
        MiscType misc = new MiscType();
        misc.name = "Snowmobile";
        misc.setInternalName("SnowmobileChassis");
        misc.cost = 0; // Cost accounted as part of unit cost
        misc.tonnage = 0;
        misc.criticals = 0;
        misc.tankslots = 0;
        misc.flags = misc.flags.or(F_SNOWMOBILE).or(F_SUPPORT_TANK_EQUIPMENT)
                .or(F_CHASSIS_MODIFICATION);
        misc.omniFixedOnly = true;
        misc.bv = 0;
        // TODO: implement game rules

        misc.techAdvancement.setTechBase(TECH_BASE_ALL);
        misc.techAdvancement.setAdvancement(DATE_NONE, DATE_NONE, 2470);
        misc.techAdvancement.setTechRating(RATING_B);
        misc.techAdvancement.setAvailability( new int[] { RATING_D, RATING_E, RATING_E, RATING_X });
        return misc;
    }

    public static MiscType createISDuneBuggyChassis() {
        MiscType misc = new MiscType();
        misc.name = "Dune Buggy";
        misc.setInternalName("ISDuneBuggyChassis");
        misc.addLookupName("ISDuneBuggy");
        misc.tonnage = 0;
        misc.criticals = 0;
        misc.tankslots = 0;
        misc.cost = 0; // Cost accounted as part of unit cost
        misc.flags = misc.flags.or(F_DUNE_BUGGY).or(F_TANK_EQUIPMENT)
                .or(F_CHASSIS_MODIFICATION).or(F_SUPPORT_TANK_EQUIPMENT);
        misc.omniFixedOnly = true;
        misc.bv = 0;

        misc.techAdvancement.setTechBase(TECH_BASE_IS);
        misc.techAdvancement.setISAdvancement(DATE_NONE, 2470, DATE_NONE);
        misc.techAdvancement.setTechRating(RATING_B);
        misc.techAdvancement.setAvailability( new int[] { RATING_B, RATING_B, RATING_B, RATING_X });
        return misc;
    }

    public static MiscType createISOffRoadChassis() {
        MiscType misc = new MiscType();
        misc.name = "Off-Road";
        misc.setInternalName("ISOffRoadChassis");
        misc.addLookupName("ISOffRoad");
        misc.tonnage = 0;
        misc.criticals = 0;
        misc.tankslots = 0;
        misc.cost = 0; // Cost accounted as part of unit cost
        misc.flags = misc.flags.or(F_OFF_ROAD).or(F_TANK_EQUIPMENT)
                .or(F_CHASSIS_MODIFICATION).or(F_SUPPORT_TANK_EQUIPMENT);
        misc.omniFixedOnly = true;
        misc.bv = 0;

        misc.techAdvancement.setTechBase(TECH_BASE_IS);
        misc.techAdvancement.setISAdvancement(DATE_NONE, DATE_NONE, 2470);
        misc.techAdvancement.setTechRating(RATING_B);
        misc.techAdvancement.setAvailability( new int[] { RATING_B, RATING_B, RATING_B, RATING_X });
        return misc;
    }

    public static MiscType createCLOffRoadChassis() {
        MiscType misc = new MiscType();
        misc.name = "Off-Road";
        misc.setInternalName("ClanOffRoadChassis");
        misc.addLookupName("CLOffRoad");
        misc.tonnage = 0;
        misc.criticals = 0;
        misc.tankslots = 0;
        misc.cost = 0; // Cost accounted as part of unit cost
        misc.flags = misc.flags.or(F_OFF_ROAD).or(F_TANK_EQUIPMENT)
                .or(F_CHASSIS_MODIFICATION).or(F_SUPPORT_TANK_EQUIPMENT);
        misc.omniFixedOnly = true;
        misc.bv = 0;

        misc.techAdvancement.setTechBase(TECH_BASE_CLAN);
        misc.techAdvancement.setClanAdvancement(DATE_NONE, DATE_NONE, 2820);
        misc.techAdvancement.setTechRating(RATING_B);
        misc.techAdvancement.setAvailability( new int[] { RATING_X, RATING_B, RATING_B, RATING_X });
        return misc;
    }

    public static MiscType createCLFlotationHull() {
        MiscType misc = new MiscType();
        misc.name = "Flotation Hull";
        misc.setInternalName("ClanFlotationHull");
        misc.tonnage = 0;
        misc.criticals = 0;
        misc.tankslots = 0;
        misc.cost = 0; // Cost accounted as part of unit cost
        misc.flags = misc.flags.or(F_FLOTATION_HULL).or(F_TANK_EQUIPMENT)
                .or(F_CHASSIS_MODIFICATION);
        misc.omniFixedOnly = true;
        misc.bv = 0;

        misc.techAdvancement.setTechBase(TECH_BASE_CLAN);
        misc.techAdvancement.setClanAdvancement(DATE_NONE, 2820, DATE_NONE);
        misc.techAdvancement.setTechRating(RATING_B);
        misc.techAdvancement.setAvailability( new int[] { RATING_X, RATING_B, RATING_B, RATING_X });
        return misc;
    }

    public static MiscType createCLLimitedAmphibiousChassis() {
        MiscType misc = new MiscType();
        misc.name = "Limited Amphibious";
        misc.setInternalName("ClanLimitedAmphibiousChassis");
        misc.addLookupName("ClanLimitedAmphibious");
        misc.tonnage = EquipmentType.TONNAGE_VARIABLE;
        misc.criticals = 0;
        misc.tankslots = 0;
        misc.cost = 0; // Cost accounted as part of unit cost
        misc.flags = misc.flags.or(F_LIMITED_AMPHIBIOUS).or(F_TANK_EQUIPMENT)
                .or(F_CHASSIS_MODIFICATION);
        misc.omniFixedOnly = true;
        misc.bv = 0;

        misc.techAdvancement.setTechBase(TECH_BASE_CLAN);
        misc.techAdvancement.setClanAdvancement(DATE_NONE, 2820, DATE_NONE);
        misc.techAdvancement.setTechRating(RATING_B);
        misc.techAdvancement.setAvailability( new int[] { RATING_X, RATING_B, RATING_B, RATING_X });
        return misc;
    }

    public static MiscType createCLFullyAmphibiousChassis() {
        MiscType misc = new MiscType();
        misc.name = "Fully Amphibious";
        misc.setInternalName("ClanFullyAmphibiousChassis");
        misc.addLookupName("ClanFullyAmphibious");
        misc.tonnage = EquipmentType.TONNAGE_VARIABLE;
        misc.criticals = 0;
        misc.tankslots = 0;
        misc.cost = 0; // Cost accounted as part of unit cost
        misc.flags = misc.flags.or(F_FULLY_AMPHIBIOUS).or(F_TANK_EQUIPMENT)
                .or(F_CHASSIS_MODIFICATION);
        misc.omniFixedOnly = true;
        misc.bv = 0;

        misc.techAdvancement.setTechBase(TECH_BASE_CLAN);
        misc.techAdvancement.setClanAdvancement(DATE_NONE, 2820, DATE_NONE);
        misc.techAdvancement.setTechRating(RATING_B);
        misc.techAdvancement.setAvailability( new int[] { RATING_X, RATING_B, RATING_B, RATING_X });
        return misc;
    }

    public static MiscType createCLDuneBuggyChassis() {
        MiscType misc = new MiscType();
        misc.name = "Dune Buggy";
        misc.setInternalName("ClanDuneBuggyChassis");
        misc.addLookupName("ClanDuneBuggy");
        misc.tonnage = 0;
        misc.criticals = 0;
        misc.tankslots = 0;
        misc.cost = 0; // Cost accounted as part of unit cost
        misc.flags = misc.flags.or(F_DUNE_BUGGY).or(F_TANK_EQUIPMENT)
                .or(F_CHASSIS_MODIFICATION).or(F_SUPPORT_TANK_EQUIPMENT);
        misc.omniFixedOnly = true;
        misc.bv = 0;

        misc.techAdvancement.setTechBase(TECH_BASE_CLAN);
        misc.techAdvancement.setClanAdvancement(DATE_NONE, 2820, DATE_NONE);
        misc.techAdvancement.setTechRating(RATING_B);
        misc.techAdvancement.setAvailability( new int[] { RATING_X, RATING_B, RATING_B, RATING_X });
        return misc;
    }

    public static MiscType createCLShoulderTurret() {
        MiscType misc = new MiscType();
        misc.name = "Shoulder Turret";
        misc.setInternalName("CLShoulderTurret");
        misc.tonnage = TONNAGE_VARIABLE;
        misc.criticals = 1;
        misc.cost = COST_VARIABLE;
        misc.flags = misc.flags.or(F_SHOULDER_TURRET).or(F_MECH_EQUIPMENT);
        misc.omniFixedOnly = true;
        misc.bv = 0;
        misc.techAdvancement.setTechBase(TECH_BASE_CLAN);
        misc.techAdvancement.setClanAdvancement(2820, 3082, DATE_NONE);
        misc.techAdvancement.setTechRating(RATING_C);
        misc.techAdvancement.setAvailability( new int[] { RATING_X, RATING_F, RATING_E, RATING_X });
        return misc;
    }

    public static MiscType createISShoulderTurret() {
        MiscType misc = new MiscType();
        misc.name = "Shoulder Turret";
        misc.setInternalName("ISShoulderTurret");
        misc.tonnage = TONNAGE_VARIABLE;
        misc.criticals = 1;
        misc.cost = COST_VARIABLE;
        misc.flags = misc.flags.or(F_SHOULDER_TURRET).or(F_MECH_EQUIPMENT);
<<<<<<< HEAD
=======
        misc.omniFixedOnly = true;
        misc.availRating = new int[] { EquipmentType.RATING_F,
                EquipmentType.RATING_F, EquipmentType.RATING_F };
        misc.introDate = 2450;
        misc.techLevel.put(2450, misc.techLevel.get(3071));
        misc.techLevel.put(3082, TechConstants.T_IS_ADVANCED);
        misc.extinctDate = 2801;
        misc.reintroDate = 3051;
        misc.techRating = RATING_C;
>>>>>>> 98805a1f
        misc.bv = 0;
        misc.techAdvancement.setTechBase(TECH_BASE_IS);
        misc.techAdvancement.setISAdvancement(2450, 3082, DATE_NONE, 2801, 3051);
        misc.techAdvancement.setTechRating(RATING_C);
        misc.techAdvancement.setAvailability( new int[] { RATING_F, RATING_F, RATING_F, RATING_X });
        return misc;
    }

    public static MiscType createCLHeadTurret() {
        MiscType misc = new MiscType();
        misc.name = "Head Turret";
        misc.setInternalName("CLHeadTurret");
        misc.tonnage = TONNAGE_VARIABLE;
        misc.criticals = 1;
        misc.cost = COST_VARIABLE;
        misc.flags = misc.flags.or(F_HEAD_TURRET).or(F_MECH_EQUIPMENT);
        misc.omniFixedOnly = true;
        misc.bv = 0;
        misc.techAdvancement.setTechBase(TECH_BASE_CLAN);
        misc.techAdvancement.setClanAdvancement(DATE_NONE, DATE_NONE, 3055);
        misc.techAdvancement.setTechRating(RATING_C);
        misc.techAdvancement.setAvailability( new int[] { RATING_X, RATING_F, RATING_F, RATING_X });
        return misc;
    }

    public static MiscType createISHeadTurret() {
        MiscType misc = new MiscType();
        misc.name = "Head Turret";
        misc.setInternalName("ISHeadTurret");
        misc.tonnage = TONNAGE_VARIABLE;
        misc.criticals = 1;
        misc.cost = COST_VARIABLE;
        misc.flags = misc.flags.or(F_HEAD_TURRET).or(F_MECH_EQUIPMENT);
        misc.omniFixedOnly = true;
        misc.bv = 0;
        misc.techAdvancement.setTechBase(TECH_BASE_IS);
        misc.techAdvancement.setISAdvancement(3050, 3082, DATE_NONE);
        misc.techAdvancement.setTechRating(RATING_C);
        misc.techAdvancement.setAvailability( new int[] { RATING_X, RATING_X, RATING_F, RATING_X });
        return misc;
    }

    public static MiscType createCLQuadTurret() {
        MiscType misc = new MiscType();
        misc.name = "Quad Turret";
        misc.setInternalName("CLQuadTurret");
        misc.tonnage = TONNAGE_VARIABLE;
        misc.criticals = 1;
        misc.cost = COST_VARIABLE;
        misc.flags = misc.flags.or(F_QUAD_TURRET).or(F_MECH_EQUIPMENT);
        misc.omniFixedOnly = true;
        misc.bv = 0;
        misc.techAdvancement.setTechBase(TECH_BASE_CLAN);
        misc.techAdvancement.setClanAdvancement(2820, 3082, DATE_NONE);
        misc.techAdvancement.setTechRating(RATING_C);
        misc.techAdvancement.setAvailability( new int[] { RATING_X, RATING_F, RATING_F, RATING_X });
        return misc;
    }

    public static MiscType createISQuadTurret() {
        MiscType misc = new MiscType();
        misc.name = "Quad Turret";
        misc.setInternalName("ISQuadTurret");
        misc.tonnage = TONNAGE_VARIABLE;
        misc.criticals = 1;
        misc.cost = COST_VARIABLE;
        misc.flags = misc.flags.or(F_QUAD_TURRET).or(F_MECH_EQUIPMENT);
        misc.omniFixedOnly = true;
        misc.bv = 0;
        misc.techAdvancement.setTechBase(TECH_BASE_IS);
        misc.techAdvancement.setISAdvancement(2320, 3082, DATE_NONE, 2801, 3051);
        misc.techAdvancement.setTechRating(RATING_C);
        misc.techAdvancement.setAvailability( new int[] { RATING_F, RATING_F, RATING_F, RATING_X });
        return misc;
    }

    public static MiscType createISBASpaceOperationsAdaptation() {
        MiscType misc = new MiscType();

        misc.name = "Space Operations Adaptation";
        misc.setInternalName("ISBASpaceOperationsAdaptation");
        misc.tonnage = 0.1;
        misc.criticals = 1;
        misc.cost = 50000;
        misc.flags = misc.flags.or(F_SPACE_ADAPTATION).or(F_BA_EQUIPMENT)
                .andNot(F_MECH_EQUIPMENT).andNot(F_TANK_EQUIPMENT)
                .andNot(F_AERO_EQUIPMENT);
        misc.bv = 0;
		misc.rulesRefs = "269, TM";

        misc.techAdvancement.setTechBase(TECH_BASE_IS);
        misc.techAdvancement.setISAdvancement(3011, DATE_NONE, 3015);
        misc.techAdvancement.setTechRating(RATING_E);
        misc.techAdvancement.setAvailability( new int[] { RATING_X, RATING_E, RATING_E, RATING_D });
        return misc;
    }

    public static MiscType createCLBASpaceOperationsAdaptation() {
        MiscType misc = new MiscType();

        misc.name = "Space Operations Adaptation";
        misc.setInternalName("CLBASpaceOperationsAdaptation");
        misc.tonnage = 0.1;
        misc.criticals = 1;
        misc.cost = 50000;
        misc.flags = misc.flags.or(F_SPACE_ADAPTATION).or(F_BA_EQUIPMENT)
                .andNot(F_MECH_EQUIPMENT).andNot(F_TANK_EQUIPMENT)
                .andNot(F_AERO_EQUIPMENT);
        misc.bv = 0;
        misc.rulesRefs = "269, TM";

        misc.techAdvancement.setTechBase(TECH_BASE_CLAN);
        misc.techAdvancement.setClanAdvancement(2885, 2895, 3015);
        misc.techAdvancement.setTechRating(RATING_E);
        misc.techAdvancement.setAvailability( new int[] { RATING_X, RATING_E, RATING_E, RATING_D });
        return misc;
    }

    public static MiscType createBACuttingTorch() {
        MiscType misc = new MiscType();

        misc.name = "Cutting Torch";
        misc.setInternalName("BACuttingTorch");
        misc.tonnage = 0.005;
        misc.criticals = 1;
        misc.cost = 1000;
        misc.flags = misc.flags.or(F_CUTTING_TORCH).or(F_BA_EQUIPMENT)
                .andNot(F_MECH_EQUIPMENT).andNot(F_TANK_EQUIPMENT)
                .andNot(F_AERO_EQUIPMENT);
        misc.rulesRefs = "254, TM";
        misc.bv = 0;

        misc.techAdvancement.setTechBase(TECH_BASE_ALL);
        misc.techAdvancement.setAdvancement(DATE_NONE, DATE_NONE, 2110);
        misc.techAdvancement.setTechRating(RATING_C);
        misc.techAdvancement.setAvailability( new int[] { RATING_B, RATING_B, RATING_B, RATING_X });
        return misc;
    }

    public static MiscType createISMineSweeper() {
        MiscType misc = new MiscType();
        misc.name = "Mine Sweeper";
        misc.setInternalName("ISMineSweeper");
        misc.tonnage = 3;
        misc.criticals = 1;
        misc.cost = 40000;
        misc.flags = misc.flags.or(F_MINESWEEPER).or(F_TANK_EQUIPMENT);
        misc.bv = 30;
        misc.techAdvancement.setTechBase(TECH_BASE_IS);
        misc.techAdvancement.setISAdvancement(DATE_NONE, 1950, DATE_NONE);
        misc.techAdvancement.setTechRating(RATING_C);
        misc.techAdvancement.setAvailability( new int[] { RATING_C, RATING_C, RATING_D, RATING_X });
        return misc;
    }

    public static MiscType createClanMineSweeper() {
        MiscType misc = new MiscType();
        misc.name = "Mine Sweeper";
        misc.setInternalName("ClanMineSweeper");
        misc.tonnage = 3;
        misc.criticals = 1;
        misc.cost = 40000;
        misc.flags = misc.flags.or(F_MINESWEEPER).or(F_TANK_EQUIPMENT);
        misc.bv = 30;
        misc.techAdvancement.setTechBase(TECH_BASE_CLAN);
        misc.techAdvancement.setClanAdvancement(DATE_NONE, 2820, DATE_NONE);
        misc.techAdvancement.setTechRating(RATING_C);
        misc.techAdvancement.setAvailability( new int[] { RATING_X, RATING_C, RATING_B, RATING_X });
        return misc;
    }

    public static MiscType createISMobileHPG() {
        MiscType misc = new MiscType();
        misc.name = "Mobile HPG";
        misc.setInternalName("ISMobileHPG");
        misc.tonnage = 50;
        misc.criticals = 50;
        misc.cost = 1000000000;
        misc.flags = misc.flags.or(F_MOBILE_HPG).or(F_AERO_EQUIPMENT);
        misc.bv = 0;
        misc.techAdvancement.setTechBase(TECH_BASE_IS);
        misc.techAdvancement.setISAdvancement(DATE_NONE, 2655, DATE_NONE);
        misc.techAdvancement.setTechRating(RATING_E);
        misc.techAdvancement.setAvailability( new int[] { RATING_E, RATING_F, RATING_F, RATING_X });
        return misc;
    }

    public static MiscType createClanMobileHPG() {
        MiscType misc = new MiscType();
        misc.name = "Mobile HPG";
        misc.setInternalName("ClanMobileHPG");
        misc.tonnage = 50;
        misc.criticals = 50;
        misc.cost = 1000000000;
        misc.flags = misc.flags.or(F_MOBILE_HPG).or(F_AERO_EQUIPMENT);
        misc.bv = 0;
        misc.techAdvancement.setTechBase(TECH_BASE_CLAN);
        misc.techAdvancement.setClanAdvancement(DATE_NONE, 2820, DATE_NONE);
        misc.techAdvancement.setTechRating(RATING_E);
        misc.techAdvancement.setAvailability( new int[] { RATING_X, RATING_E, RATING_D, RATING_X });
        return misc;
    }

    public static MiscType createISGroundMobileHPG() {
        MiscType misc = new MiscType();
        misc.name = "Ground-Mobile HPG";
        misc.setInternalName("ISGroundMobileHPG");
        misc.tonnage = 12;
        misc.criticals = 12;
        misc.cost = 4000000000f;
        misc.flags = misc.flags.or(F_MOBILE_HPG).or(F_TANK_EQUIPMENT)
                .or(F_MECH_EQUIPMENT).andNot(F_AERO_EQUIPMENT).or(F_SPLITABLE);
        misc.bv = 0;
        misc.techAdvancement.setTechBase(TECH_BASE_IS);
        misc.techAdvancement.setISAdvancement(DATE_NONE, 2751, DATE_NONE);
        misc.techAdvancement.setTechRating(RATING_F);
        misc.techAdvancement.setAvailability( new int[] { RATING_F, RATING_F, RATING_F, RATING_X });
        return misc;
    }

    public static MiscType createClanGroundMobileHPG() {
        MiscType misc = new MiscType();
        misc.name = "Ground-Mobile HPG";
        misc.setInternalName("ClanGroundMobileHPG");
        misc.tonnage = 12;
        misc.criticals = 12;
        misc.cost = 4000000000f;
        misc.flags = misc.flags.or(F_MOBILE_HPG).or(F_TANK_EQUIPMENT)
                .or(F_MECH_EQUIPMENT).andNot(F_AERO_EQUIPMENT).or(F_SPLITABLE);
        misc.bv = 0;
        misc.techAdvancement.setTechBase(TECH_BASE_CLAN);
        misc.techAdvancement.setClanAdvancement(DATE_NONE, 2801, DATE_NONE);
        misc.techAdvancement.setTechRating(RATING_F);
        misc.techAdvancement.setAvailability( new int[] { RATING_X, RATING_E, RATING_E, RATING_X });
        return misc;
    }

    public static MiscType createFieldKitchen() {
        MiscType misc = new MiscType();
        misc.name = "Field Kitchen";
        misc.setInternalName("FieldKitchen");
        misc.tonnage = 3;
        misc.cost = 25000;
        misc.criticals = 1;
        misc.flags = misc.flags.or(F_FIELD_KITCHEN).or(F_TANK_EQUIPMENT);
        misc.bv = 0;
        misc.industrial = true;
        misc.techAdvancement.setTechBase(TECH_BASE_ALL);
        misc.techAdvancement.setAdvancement(DATE_NONE, DATE_NONE, 1950);
        misc.techAdvancement.setTechRating(RATING_A);
        misc.techAdvancement.setAvailability( new int[] { RATING_C, RATING_C, RATING_C, RATING_X });
        return misc;
    }

    public static MiscType createISMobileFieldBase() {
        MiscType misc = new MiscType();
        misc.name = "Mobile Field Base";
        misc.setInternalName("ISMobileFieldBase");
        misc.tonnage = 20;
        misc.cost = 150000;
        misc.flags = misc.flags.or(F_MOBILE_FIELD_BASE).or(F_TANK_EQUIPMENT);
        misc.bv = 0;
        misc.techAdvancement.setTechBase(TECH_BASE_IS);
        misc.techAdvancement.setISAdvancement(DATE_NONE, 3059, DATE_NONE);
        misc.techAdvancement.setTechRating(RATING_D);
        misc.techAdvancement.setAvailability( new int[] { RATING_X, RATING_X, RATING_E, RATING_X });
        return misc;
    }

    public static MiscType createCLMobileFieldBase() {
        MiscType misc = new MiscType();
        misc.name = "Mobile Field Base";
        misc.setInternalName("CLMobileFieldBase");
        misc.tonnage = 20;
        misc.cost = 150000;
        misc.flags = misc.flags.or(F_MOBILE_FIELD_BASE).or(F_TANK_EQUIPMENT);
        misc.bv = 0;
        misc.techAdvancement.setTechBase(TECH_BASE_CLAN);
        misc.techAdvancement.setClanAdvancement(DATE_NONE, 3060, DATE_NONE);
        misc.techAdvancement.setTechRating(RATING_D);
        misc.techAdvancement.setAvailability( new int[] { RATING_X, RATING_X, RATING_E, RATING_X });
        return misc;
    }

    public static MiscType createCLHIResImager() {
        MiscType misc = new MiscType();
        misc.name = "High-Resolution Imager";
        misc.setInternalName("CLHighResImager");
        misc.tonnage = 2.5;
        misc.cost = 150000;
        misc.criticals = 1;
        misc.flags = misc.flags.or(F_HIRES_IMAGER).or(F_VTOL_EQUIPMENT)
                .or(F_AERO_EQUIPMENT);
        misc.bv = 0;
        misc.techAdvancement.setTechBase(TECH_BASE_CLAN);
        misc.techAdvancement.setClanAdvancement(DATE_NONE, 2820, DATE_NONE);
        misc.techAdvancement.setTechRating(RATING_C);
        misc.techAdvancement.setAvailability( new int[] { RATING_X, RATING_D, RATING_D, RATING_X });
        return misc;
    }

    public static MiscType createISHIResImager() {
        MiscType misc = new MiscType();
        misc.name = "High-Resolution Imager";
        misc.setInternalName("ISHighResImager");
        misc.tonnage = 2.5;
        misc.cost = 150000;
        misc.criticals = 1;
        misc.flags = misc.flags.or(F_HIRES_IMAGER).or(F_VTOL_EQUIPMENT)
                .or(F_AERO_EQUIPMENT);
        misc.bv = 0;
        misc.techAdvancement.setTechBase(TECH_BASE_IS);
        misc.techAdvancement.setISAdvancement(DATE_NONE, 1950, DATE_NONE);
        misc.techAdvancement.setTechRating(RATING_C);
        misc.techAdvancement.setAvailability( new int[] { RATING_D, RATING_E, RATING_D, RATING_X });
        return misc;
    }

    public static MiscType createISHyperspectralImager() {
        MiscType misc = new MiscType();
        misc.name = "Hyperspectral Imager";
        misc.setInternalName("ISHypersprectralImager");
        misc.addLookupName("ISHyperspectralImager");
        misc.tonnage = 7.5;
        misc.cost = 550000;
        misc.criticals = 1;
        misc.flags = misc.flags.or(F_HIRES_IMAGER).or(F_VTOL_EQUIPMENT)
                .or(F_AERO_EQUIPMENT);
        misc.bv = 0;
        misc.techAdvancement.setTechBase(TECH_BASE_IS);
        misc.techAdvancement.setISAdvancement(DATE_NONE, 3055, DATE_NONE);
        misc.techAdvancement.setTechRating(RATING_D);
        misc.techAdvancement.setAvailability( new int[] { RATING_X, RATING_X, RATING_F, RATING_X });
        return misc;
    }

    public static MiscType createCLInfraredImager() {
        MiscType misc = new MiscType();
        misc.name = "Infrared Imager";
        misc.setInternalName("CLInfraredImager");
        misc.tonnage = 5;
        misc.cost = 250000;
        misc.criticals = 1;
        misc.flags = misc.flags.or(F_INFRARED_IMAGER).or(F_VTOL_EQUIPMENT)
                .or(F_AERO_EQUIPMENT).or(F_SUPPORT_TANK_EQUIPMENT);
        misc.bv = 0;
        misc.techAdvancement.setTechBase(TECH_BASE_CLAN);
        misc.techAdvancement.setClanAdvancement(DATE_NONE, 2820, DATE_NONE);
        misc.techAdvancement.setTechRating(RATING_C);
        misc.techAdvancement.setAvailability( new int[] { RATING_X, RATING_D, RATING_D, RATING_X });
        return misc;
    }

    public static MiscType createISInfraredImager() {
        MiscType misc = new MiscType();
        misc.name = "Infrared Imager";
        misc.setInternalName("ISInfraredImager");
        misc.tonnage = 5;
        misc.cost = 250000;
        misc.flags = misc.flags.or(F_INFRARED_IMAGER).or(F_VTOL_EQUIPMENT)
                .or(F_AERO_EQUIPMENT).or(F_SUPPORT_TANK_EQUIPMENT);
        misc.bv = 0;
        misc.criticals = 1;
        misc.techAdvancement.setTechBase(TECH_BASE_IS);
        misc.techAdvancement.setISAdvancement(DATE_NONE, 1950, DATE_NONE);
        misc.techAdvancement.setTechRating(RATING_C);
        misc.techAdvancement.setAvailability( new int[] { RATING_D, RATING_E, RATING_D, RATING_X });
        return misc;
    }

    public static MiscType createCLLookDownRadar() {
        MiscType misc = new MiscType();
        misc.name = "Look-Down Radar";
        misc.setInternalName("CLLookDownRadar");
        misc.tonnage = 5;
        misc.cost = 400000;
        misc.flags = misc.flags.or(F_LOOKDOWN_RADAR).or(F_VTOL_EQUIPMENT)
                .or(F_AERO_EQUIPMENT);
        misc.bv = 0;
        misc.criticals = 1;
        misc.techAdvancement.setTechBase(TECH_BASE_CLAN);
        misc.techAdvancement.setClanAdvancement(DATE_NONE, 2820, DATE_NONE);
        misc.techAdvancement.setTechRating(RATING_B);
        misc.techAdvancement.setAvailability( new int[] { RATING_X, RATING_D, RATING_D, RATING_X });
        return misc;
    }

    public static MiscType createISLookDownRadar() {
        MiscType misc = new MiscType();
        misc.name = "Look-Down Rader";
        misc.setInternalName("ISLookDownRadar");
        misc.tonnage = 5;
        misc.cost = 400000;
        misc.criticals = 1;
        misc.flags = misc.flags.or(F_LOOKDOWN_RADAR).or(F_VTOL_EQUIPMENT)
                .or(F_AERO_EQUIPMENT);
        misc.bv = 0;
        misc.techAdvancement.setTechBase(TECH_BASE_IS);
        misc.techAdvancement.setISAdvancement(DATE_NONE, 1950, DATE_NONE);
        misc.techAdvancement.setTechRating(RATING_B);
        misc.techAdvancement.setAvailability( new int[] { RATING_D, RATING_E, RATING_D, RATING_X });
        return misc;
    }

    public static MiscType createSTOLChassisMod() {
        MiscType misc = new MiscType();
        misc.name = "STOL";
        misc.setInternalName("STOLChassisMod");
        misc.tonnage = 0;
        misc.cost = 0; // Cost accounted as part of unit cost
        misc.flags = misc.flags.or(F_STOL_CHASSIS).or(F_SUPPORT_TANK_EQUIPMENT)
                .or(F_CHASSIS_MODIFICATION);
        misc.omniFixedOnly = true;
        misc.bv = 0;
        misc.tankslots = 0;
        misc.techAdvancement.setTechBase(TECH_BASE_ALL);
        misc.techAdvancement.setAdvancement(DATE_NONE, DATE_NONE, 1950);
        misc.techAdvancement.setTechRating(RATING_C);
        misc.techAdvancement.setAvailability( new int[] { RATING_C, RATING_D, RATING_C, RATING_X });
        return misc;
    }

    public static MiscType createVSTOLChassisMod() {
        MiscType misc = new MiscType();
        misc.name = "VSTOL";
        misc.setInternalName("VSTOLChassisMod");
        misc.tonnage = 0;
        misc.cost = 0; // Cost accounted as part of unit cost
        misc.flags = misc.flags.or(F_VSTOL_CHASSIS)
                .or(F_SUPPORT_TANK_EQUIPMENT).or(F_CHASSIS_MODIFICATION);
        misc.omniFixedOnly = true;
        misc.bv = 0;
        misc.tankslots = 0;
        misc.techAdvancement.setTechBase(TECH_BASE_ALL);
        misc.techAdvancement.setAdvancement(DATE_NONE, DATE_NONE, 1950);
        misc.techAdvancement.setTechRating(RATING_C);
        misc.techAdvancement.setAvailability( new int[] { RATING_C, RATING_D, RATING_C, RATING_X });
        return misc;
    }

    public static MiscType createCLTankCommandConsole() {
        MiscType misc = new MiscType();
        misc.name = "Cockpit Command Console";
        misc.setInternalName("CLTankCockpitCommandConsole");
        misc.tonnage = 3;
        misc.cost = 500000;
        misc.flags = misc.flags.or(F_COMMAND_CONSOLE).or(F_TANK_EQUIPMENT)
                .or(F_SUPPORT_TANK_EQUIPMENT);
        misc.bv = 0;
        misc.techAdvancement.setTechBase(TECH_BASE_CLAN);
        misc.techAdvancement.setClanAdvancement(DATE_NONE, 2820, DATE_NONE);
        misc.techAdvancement.setTechRating(RATING_D);
        misc.techAdvancement.setAvailability( new int[] { RATING_X, RATING_C, RATING_C, RATING_X });
        return misc;
    }

    public static MiscType createISTankCommandConsole() {
        MiscType misc = new MiscType();
        misc.name = "Cockpit Command Console";
        misc.setInternalName("ISTankCockpitCommandConsole");
        misc.tonnage = 3;
        misc.cost = 500000;
        misc.flags = misc.flags.or(F_COMMAND_CONSOLE).or(F_TANK_EQUIPMENT)
                .or(F_SUPPORT_TANK_EQUIPMENT);
        misc.bv = 0;
        misc.techAdvancement.setTechBase(TECH_BASE_IS);
        misc.techAdvancement.setISAdvancement(DATE_NONE, 2631, DATE_NONE, 2850, 3030);
        misc.techAdvancement.setTechRating(RATING_D);
        misc.techAdvancement.setAvailability( new int[] { RATING_C, RATING_F, RATING_E, RATING_X });
        return misc;
    }

    public static MiscType createISSponsonTurret() {
        MiscType misc = new MiscType();
        misc.name = "Sponson Turret";
        misc.setInternalName("ISSponsonTurret");
        misc.tonnage = TONNAGE_VARIABLE;
        misc.criticals = 0;
        misc.tankslots = 0;
        misc.hittable = false;
        misc.cost = COST_VARIABLE;
        misc.flags = misc.flags.or(F_SPONSON_TURRET).or(F_TANK_EQUIPMENT);
        misc.omniFixedOnly = true;
        misc.bv = 0;
        misc.techAdvancement.setTechBase(TECH_BASE_IS);
        misc.techAdvancement.setISAdvancement(1950, DATE_NONE, 3079);
        misc.techAdvancement.setTechRating(RATING_B);
        misc.techAdvancement.setAvailability( new int[] { RATING_F, RATING_F, RATING_F, RATING_X });
        return misc;
    }

    public static MiscType createCLSponsonTurret() {
        MiscType misc = new MiscType();
        misc.name = "Sponson Turret";
        misc.setInternalName("CLSponsonTurret");
        misc.tonnage = TONNAGE_VARIABLE;
        misc.criticals = 0;
        misc.tankslots = 0;
        misc.hittable = false;
        misc.cost = COST_VARIABLE;
        misc.flags = misc.flags.or(F_SPONSON_TURRET).or(F_TANK_EQUIPMENT);
        misc.omniFixedOnly = true;
        misc.bv = 0;
        misc.techAdvancement.setTechBase(TECH_BASE_CLAN);
        misc.techAdvancement.setClanAdvancement(2820, DATE_NONE, 3079);
        misc.techAdvancement.setTechRating(RATING_B);
        misc.techAdvancement.setAvailability( new int[] { RATING_X, RATING_F, RATING_E, RATING_X });
        return misc;
    }

    public static MiscType createPintleTurret() {
        MiscType misc = new MiscType();
        misc.name = "Pintle Turret";
        misc.setInternalName("PintleTurret");
        misc.tonnage = TONNAGE_VARIABLE;
        misc.criticals = 0;
        misc.tankslots = 0;
        misc.hittable = false;
        misc.cost = COST_VARIABLE;
        misc.flags = misc.flags.or(F_PINTLE_TURRET)
                .or(F_SUPPORT_TANK_EQUIPMENT);
        misc.omniFixedOnly = true;
        misc.bv = 0;
        misc.techAdvancement.setTechBase(TECH_BASE_ALL);
        misc.techAdvancement.setAdvancement(DATE_NONE, DATE_NONE, 1950);
        misc.techAdvancement.setTechRating(RATING_A);
        misc.techAdvancement.setAvailability( new int[] { RATING_A, RATING_A, RATING_A, RATING_X });
        return misc;
    }

    public static MiscType createISArmoredMotiveSystem() {
        MiscType misc = new MiscType();
        misc.name = "Armored Motive System";
        misc.setInternalName("ISArmoredMotiveSystem");
        misc.tonnage = TONNAGE_VARIABLE;
        misc.criticals = 0;
        misc.tankslots = 0;
        misc.cost = COST_VARIABLE;
        misc.flags = misc.flags.or(F_ARMORED_MOTIVE_SYSTEM)
                .or(F_TANK_EQUIPMENT);
        misc.bv = 0;
        misc.techAdvancement.setTechBase(TECH_BASE_IS);
        misc.techAdvancement.setISAdvancement(3071, 3083, DATE_NONE);
        misc.techAdvancement.setTechRating(RATING_E);
        misc.techAdvancement.setAvailability( new int[] { RATING_X, RATING_X, RATING_F, RATING_X });
        return misc;
    }

    public static MiscType createCLArmoredMotiveSystem() {
        MiscType misc = new MiscType();
        misc.name = "Armored Motive System";
        misc.setInternalName("CLArmoredMotiveSystem");
        misc.tonnage = TONNAGE_VARIABLE;
        misc.criticals = 0;
        misc.tankslots = 0;
        misc.cost = COST_VARIABLE;
        misc.flags = misc.flags.or(F_ARMORED_MOTIVE_SYSTEM)
                .or(F_TANK_EQUIPMENT);
        misc.bv = 0;
        misc.techAdvancement.setTechBase(TECH_BASE_CLAN);
        misc.techAdvancement.setClanAdvancement(3054, 3083, DATE_NONE);
        misc.techAdvancement.setTechRating(RATING_F);
        misc.techAdvancement.setAvailability( new int[] { RATING_X, RATING_X, RATING_F, RATING_X });
        return misc;
    }

    public static MiscType createISChaffPod() {
        // TODO: add game rules for this
        MiscType misc = new MiscType();
        misc.name = "Chaff Pod";
        misc.setInternalName("ISChaffPod");
        misc.tonnage = 1;
        misc.criticals = 1;
        misc.cost = 2000;
        misc.flags = misc.flags.or(F_CHAFF_POD).or(F_TANK_EQUIPMENT)
                .or(F_MECH_EQUIPMENT).or(F_AERO_EQUIPMENT);
        misc.bv = 19;
        misc.techAdvancement.setTechBase(TECH_BASE_IS);
        misc.techAdvancement.setISAdvancement(3069, 3079, DATE_NONE);
        misc.techAdvancement.setTechRating(RATING_C);
        misc.techAdvancement.setAvailability( new int[] { RATING_X, RATING_X, RATING_E, RATING_X });
        return misc;
    }

    public static MiscType createCLDroneCarrierControlSystem() {
        // TODO: add game rules for this
        MiscType misc = new MiscType();
        misc.name = "Drone Carrier Control System";
        misc.setInternalName("CLDroneCarrierControlSystem");
        misc.tonnage = TONNAGE_VARIABLE;
        misc.cost = COST_VARIABLE;
        misc.criticals = 1;
        misc.tankslots = 1;
        misc.flags = misc.flags.or(F_DRONE_CARRIER_CONTROL)
                .or(F_TANK_EQUIPMENT).andNot(F_AERO_EQUIPMENT);
        misc.techAdvancement.setTechBase(TECH_BASE_CLAN);
        misc.techAdvancement.setClanAdvancement(DATE_NONE, 2820, DATE_NONE);
        misc.techAdvancement.setTechRating(RATING_C);
        misc.techAdvancement.setAvailability( new int[] { RATING_X, RATING_E, RATING_D, RATING_X });
        return misc;
    }

    public static MiscType createISDroneCarrierControlSystem() {
        // TODO: add game rules for this
        MiscType misc = new MiscType();
        misc.name = "Drone Carrier Control System";
        misc.setInternalName("ISDroneCarrierControlSystem");
        misc.tonnage = TONNAGE_VARIABLE;
        misc.cost = COST_VARIABLE;
        misc.criticals = 1;
        misc.tankslots = 1;
        misc.flags = misc.flags.or(F_DRONE_CARRIER_CONTROL)
                .or(F_TANK_EQUIPMENT).andNot(F_AERO_EQUIPMENT);
        misc.techAdvancement.setTechBase(TECH_BASE_IS);
        misc.techAdvancement.setISAdvancement(DATE_NONE, 2000, DATE_NONE);
        misc.techAdvancement.setTechRating(RATING_C);
        misc.techAdvancement.setAvailability( new int[] { RATING_E, RATING_F, RATING_F, RATING_X });
        return misc;
    }

    public static MiscType createISDroneExtra() {
        // TODO: add game rules for this
        MiscType misc = new MiscType();
        misc.name = "Drone Extra Equipment";
        misc.setInternalName("ISDroneExtra");
        misc.tonnage = 0;
        misc.cost = 0;
        misc.tankslots = 0;
        misc.flags = misc.flags.or(F_DRONE_EXTRA).or(F_TANK_EQUIPMENT)
                .or(F_AERO_EQUIPMENT);
        misc.techAdvancement.setTechBase(TECH_BASE_IS);
        misc.techAdvancement.setISAdvancement(DATE_NONE, 2000, DATE_NONE);
        misc.techAdvancement.setTechRating(RATING_C);
        misc.techAdvancement.setAvailability( new int[] { RATING_E, RATING_F, RATING_F, RATING_X });
        return misc;
    }

    public static MiscType createCLDroneExtra() {
        // TODO: add game rules for this
        MiscType misc = new MiscType();
        misc.name = "Drone Extra Equipment";
        misc.setInternalName("CLDroneExtra");
        misc.tonnage = 0;
        misc.cost = 0;
        misc.tankslots = 0;
        misc.flags = misc.flags.or(F_DRONE_EXTRA).or(F_TANK_EQUIPMENT)
                .or(F_AERO_EQUIPMENT);
        misc.techAdvancement.setTechBase(TECH_BASE_CLAN);
        misc.techAdvancement.setClanAdvancement(DATE_NONE, 2801, DATE_NONE);
        misc.techAdvancement.setTechRating(RATING_C);
        misc.techAdvancement.setAvailability( new int[] { RATING_E, RATING_F, RATING_F, RATING_X });
        return misc;
    }

    public static MiscType createCLDroneOperatingSystem() {
        // TODO: add game rules for this
        MiscType misc = new MiscType();
        misc.name = "Drone (Remote) Operating System";
        misc.setInternalName("CLDroneOperatingSystem");
        misc.tonnage = TONNAGE_VARIABLE;
        misc.cost = COST_VARIABLE;
        misc.criticals = 1;
        misc.tankslots = 1;
        misc.flags = misc.flags.or(F_DRONE_OPERATING_SYSTEM)
                .or(F_TANK_EQUIPMENT).or(F_AERO_EQUIPMENT).or(F_MECH_EQUIPMENT);
        misc.techAdvancement.setTechBase(TECH_BASE_CLAN);
        misc.techAdvancement.setClanAdvancement(DATE_NONE, 2801, DATE_NONE);
        misc.techAdvancement.setTechRating(RATING_C);
        misc.techAdvancement.setAvailability( new int[] { RATING_E, RATING_F, RATING_F, RATING_X });
        return misc;
    }

    public static MiscType createISDroneOperatingSystem() {
        // TODO: add game rules for this
        MiscType misc = new MiscType();
        misc.name = "Drone (Remote) Operating System";
        misc.setInternalName("ISDroneOperatingSystem");
        misc.tonnage = TONNAGE_VARIABLE;
        misc.cost = COST_VARIABLE;
        misc.criticals = 1;
        misc.tankslots = 1;
        misc.flags = misc.flags.or(F_DRONE_OPERATING_SYSTEM)
                .or(F_TANK_EQUIPMENT).or(F_AERO_EQUIPMENT).or(F_MECH_EQUIPMENT);
        misc.techAdvancement.setTechBase(TECH_BASE_IS);
        misc.techAdvancement.setISAdvancement(DATE_NONE, 2000, DATE_NONE);
        misc.techAdvancement.setTechRating(RATING_C);
        misc.techAdvancement.setAvailability( new int[] { RATING_E, RATING_F, RATING_F, RATING_X });
        return misc;
    }

    public static MiscType createISRemoteDroneCommandConsole() {
        MiscType misc = new MiscType();
        misc.name = "Remote Drone Command Console";
        misc.setInternalName("ISRemoteDroneCommandConsole");
        misc.tonnage = 2;
        misc.criticals = 1;
        misc.cost = 50000;
        misc.flags = misc.flags.or(F_MECH_EQUIPMENT).or(F_AERO_EQUIPMENT).or(F_REMOTE_DRONE_COMMAND_CONSOLE);
        misc.techAdvancement.setTechBase(TECH_BASE_IS);
        misc.techAdvancement.setISAdvancement(DATE_NONE, 3140, DATE_NONE);
        misc.techAdvancement.setTechRating(RATING_E);
        misc.techAdvancement.setAvailability( new int[] { RATING_X, RATING_X, RATING_X, RATING_F });
        return misc;
    }

    public static MiscType createISVTOLJetBooster() {
        MiscType misc = new MiscType();
        misc.name = "VTOL Jet Booster";
        misc.setInternalName("ISVTOLJetBooster");
        misc.tonnage = TONNAGE_VARIABLE;
        misc.cost = COST_VARIABLE;
        misc.flags = misc.flags.or(F_JET_BOOSTER).or(F_TANK_EQUIPMENT)
                .or(F_VTOL_EQUIPMENT).or(F_MASC);
        misc.subType |= S_JETBOOSTER;
        misc.techAdvancement.setTechBase(TECH_BASE_IS);
        misc.techAdvancement.setISAdvancement(3009, DATE_NONE, 3078);
        misc.techAdvancement.setTechRating(RATING_D);
        misc.techAdvancement.setAvailability( new int[] { RATING_X, RATING_F, RATING_E, RATING_X });
        return misc;
    }

    public static MiscType createCLVTOLJetBooster() {
        MiscType misc = new MiscType();
        misc.name = "VTOL Jet Booster";
        misc.setInternalName("CLVTOLJetBooster");
        misc.tonnage = TONNAGE_VARIABLE;
        misc.cost = COST_VARIABLE;
        misc.flags = misc.flags.or(F_JET_BOOSTER).or(F_TANK_EQUIPMENT)
                .or(F_VTOL_EQUIPMENT).or(F_MASC);
        misc.subType |= S_JETBOOSTER;
        misc.techAdvancement.setTechBase(TECH_BASE_CLAN);
        misc.techAdvancement.setClanAdvancement(2839, DATE_NONE, 3078);
        misc.techAdvancement.setTechRating(RATING_D);
        misc.techAdvancement.setAvailability( new int[] { RATING_X, RATING_F, RATING_E, RATING_X });
        return misc;
    }

    public static MiscType createCLReconCamera() {
        // TODO: implement game rules
        MiscType misc = new MiscType();
        misc.name = "Recon Camera";
        misc.setInternalName("CLReconCamera");
        misc.tonnage = 0.5;
        misc.criticals = 1;
        misc.cost = 10000;
        misc.flags = misc.flags.or(F_MECH_EQUIPMENT).or(F_TANK_EQUIPMENT)
                .or(F_VTOL_EQUIPMENT).or(F_AERO_EQUIPMENT).or(F_RECON_CAMERA);
        misc.techAdvancement.setTechBase(TECH_BASE_CLAN);
        misc.techAdvancement.setClanAdvancement(DATE_NONE, 2820, DATE_NONE);
        misc.techAdvancement.setTechRating(RATING_C);
        misc.techAdvancement.setAvailability( new int[] { RATING_X, RATING_B, RATING_B, RATING_X });
        return misc;
    }

    public static MiscType createISReconCamera() {
        // TODO: implement game rules
        MiscType misc = new MiscType();
        misc.name = "Recon Camera";
        misc.setInternalName("ISReconCamera");
        misc.tonnage = 0.5;
        misc.criticals = 1;
        misc.cost = 10000;
        misc.flags = misc.flags.or(F_MECH_EQUIPMENT).or(F_TANK_EQUIPMENT)
                .or(F_VTOL_EQUIPMENT).or(F_AERO_EQUIPMENT).or(F_RECON_CAMERA);
        misc.techAdvancement.setTechBase(TECH_BASE_IS);
        misc.techAdvancement.setISAdvancement(DATE_NONE, 1950, DATE_NONE);
        misc.techAdvancement.setTechRating(RATING_C);
        misc.techAdvancement.setAvailability( new int[] { RATING_B, RATING_B, RATING_B, RATING_X });
        return misc;
    }

    public static MiscType createISCombatVehicleEscapePod() {
        // TODO: implement game rules
        MiscType misc = new MiscType();
        misc.name = "Combat Vehicle Escape Pod";
        misc.setInternalName("ISCombatVehicleEscapePod");
        misc.tonnage = 4;
        misc.criticals = 0;
        misc.cost = 10000;
        misc.flags = misc.flags.or(F_TANK_EQUIPMENT).or(F_VTOL_EQUIPMENT)
                .or(F_COMBAT_VEHICLE_ESCAPE_POD);
        misc.techAdvancement.setTechBase(TECH_BASE_IS);
        misc.techAdvancement.setISAdvancement(3038, 3079, DATE_NONE);
        misc.techAdvancement.setTechRating(RATING_D);
        misc.techAdvancement.setAvailability( new int[] { RATING_X, RATING_E, RATING_E, RATING_X });
        return misc;
    }

    public static MiscType createISDetachableWeaponPack() {
        MiscType misc = new MiscType();

        misc.name = "Detachable Weapon Pack";
        misc.setInternalName("ISDetachableWeaponPack");
        misc.tonnage = 0;
        misc.criticals = 1;
        misc.cost = 18000;
        misc.rulesRefs = "287, TO";
        misc.flags = misc.flags.or(F_BA_EQUIPMENT).or(F_DETACHABLE_WEAPON_PACK)
                .andNot(F_MECH_EQUIPMENT).andNot(F_TANK_EQUIPMENT)
                .andNot(F_AERO_EQUIPMENT);
        misc.techAdvancement.setTechBase(TECH_BASE_IS);
        misc.techAdvancement.setISAdvancement(DATE_NONE, 3073, 3080);
        misc.techAdvancement.setTechRating(RATING_E);
        misc.techAdvancement.setAvailability( new int[] { RATING_X, RATING_X, RATING_F, RATING_D });
        return misc;
    }

    public static MiscType createCLDetachableWeaponPack() {
        MiscType misc = new MiscType();

        misc.name = "Detachable Weapon Pack";
        misc.setInternalName("CLDetachableWeaponPack");
        misc.tonnage = 0;
        misc.criticals = 1;
        misc.cost = 18000;
        misc.rulesRefs = "287, TO";
        misc.flags = misc.flags.or(F_BA_EQUIPMENT).or(F_DETACHABLE_WEAPON_PACK)
                .andNot(F_MECH_EQUIPMENT).andNot(F_TANK_EQUIPMENT)
                .andNot(F_AERO_EQUIPMENT);
        misc.techAdvancement.setTechBase(TECH_BASE_CLAN);
        misc.techAdvancement.setClanAdvancement(2865, 2880, 3051);
        misc.techAdvancement.setTechRating(RATING_E);
        misc.techAdvancement.setAvailability( new int[] { RATING_X, RATING_E, RATING_E, RATING_D });
        return misc;
    }

    public static MiscType createISBAHeatSensor() {
        MiscType misc = new MiscType();
        misc.name = "Heat Sensor";
        misc.setInternalName("ISBAHeatSensor");
        misc.cost = 15000;
         misc.tonnage = 0.020;
        misc.criticals = 1;
        misc.flags = misc.flags.or(F_BA_EQUIPMENT).or(F_HEAT_SENSOR)
                .andNot(F_MECH_EQUIPMENT).andNot(F_TANK_EQUIPMENT)
                .andNot(F_AERO_EQUIPMENT);
        misc.rulesRefs = "256, TM";

        misc.techAdvancement.setTechBase(TECH_BASE_IS);
        misc.techAdvancement.setISAdvancement(DATE_NONE, 3050, 3071);
        misc.techAdvancement.setTechRating(RATING_F);
        misc.techAdvancement.setAvailability( new int[] { RATING_X, RATING_C, RATING_C, RATING_C });
        return misc;
    }

    public static MiscType createCLBAHeatSensor() {
        MiscType misc = new MiscType();

        misc.name = "Heat Sensor";
        misc.setInternalName("CLBAHeatSensor");
        misc.cost = 15000;
        misc.tonnage = 0.020;
        misc.criticals = 1;
        misc.flags = misc.flags.or(F_BA_EQUIPMENT).or(F_HEAT_SENSOR)
                .andNot(F_MECH_EQUIPMENT).andNot(F_TANK_EQUIPMENT)
                .andNot(F_AERO_EQUIPMENT);
        misc.rulesRefs = "256, TM";

        misc.techAdvancement.setTechBase(TECH_BASE_CLAN);
        misc.techAdvancement.setClanAdvancement(2833, 2835, 2855);
        misc.techAdvancement.setTechRating(RATING_F);
        misc.techAdvancement.setAvailability( new int[] { RATING_X, RATING_C, RATING_C, RATING_C });
        return misc;
    }

    public static MiscType createISBAExtendedLifeSupport() {
        // TODO: add game rules for this
        MiscType misc = new MiscType();

        misc.name = "Extended Life Support";
        misc.setInternalName("ISBAExtendedLifeSupport");
        misc.cost = 10000;
        misc.tonnage = 0.025;
        misc.criticals = 1;
        misc.flags = misc.flags.or(F_BA_EQUIPMENT).or(F_EXTENDED_LIFESUPPORT)
                .andNot(F_MECH_EQUIPMENT).andNot(F_TANK_EQUIPMENT)
                .andNot(F_AERO_EQUIPMENT);
        misc.rulesRefs = "254, TM";

        misc.techAdvancement.setTechBase(TECH_BASE_IS);
        misc.techAdvancement.setISAdvancement(2707, 2710, 2720);
        misc.techAdvancement.setTechRating(RATING_E);
        misc.techAdvancement.setAvailability( new int[] { RATING_E, RATING_F, RATING_E, RATING_D });
        return misc;
    }
    
    public static MiscType createCLBAExtendedLifeSupport() {
        // TODO: add game rules for this
        MiscType misc = new MiscType();

        misc.name = "Extended Life Support";
        misc.setInternalName("CLBAExtendedLifeSupport");
        misc.cost = 10000;
        misc.tonnage = 0.025;
        misc.criticals = 1;
        misc.flags = misc.flags.or(F_BA_EQUIPMENT).or(F_EXTENDED_LIFESUPPORT)
                .andNot(F_MECH_EQUIPMENT).andNot(F_TANK_EQUIPMENT)
                .andNot(F_AERO_EQUIPMENT);
        misc.rulesRefs = "254, TM";

        misc.techAdvancement.setTechBase(TECH_BASE_CLAN);
        misc.techAdvancement.setClanAdvancement(DATE_NONE, DATE_NONE, 2868);
        misc.techAdvancement.setTechRating(RATING_E);
        misc.techAdvancement.setAvailability( new int[] { RATING_X, RATING_F, RATING_E, RATING_D });
        return misc;
    }

    public static MiscType createElectricDischargeArmor() {
        // TODO: add game rules for this
        MiscType misc = new MiscType();
        misc.name = "Electric Discharge ProtoMech Armor";
        misc.setInternalName("CLEDPArmor");
        misc.tonnage = TONNAGE_VARIABLE;
        misc.hittable = false;
        misc.flags = misc.flags.or(F_PROTOMECH_EQUIPMENT).or(
                F_ELECTRIC_DISCHARGE_ARMOR);
        misc.omniFixedOnly = true;
        misc.bv = 32;
        String[] modes = { "not charging", "charging" };
        misc.setModes(modes);
        misc.techAdvancement.setTechBase(TECH_BASE_CLAN);
        misc.techAdvancement.setClanAdvancement(3071, DATE_NONE, DATE_NONE);
        misc.techAdvancement.setTechRating(RATING_F);
        misc.techAdvancement.setAvailability( new int[] { RATING_X, RATING_X, RATING_F, RATING_X });
        return misc;
    }

    public static MiscType createBAPartialWing() {
        MiscType misc = new MiscType();

        misc.name = "Partial Wing [BA]";
        misc.setInternalName("BAPartialWing");
        misc.tonnage = 0.2;
        misc.criticals = 1;
        misc.cost = 50000;
        misc.flags = misc.flags.or(F_BA_EQUIPMENT).or(F_PARTIAL_WING);
        misc.rulesRefs = "266, TM";

        misc.techAdvancement.setTechBase(TECH_BASE_IS);
        misc.techAdvancement.setISAdvancement(3046, 3053, 3059);
        misc.techAdvancement.setTechRating(RATING_D);
        misc.techAdvancement.setAvailability( new int[] { RATING_X, RATING_X, RATING_F, RATING_E });
        return misc;
    }

    public static MiscType createProtoPartialWing() {
        MiscType misc = new MiscType();
        misc.name = "Partial Wing";
        misc.setInternalName("ProtoMechPartialWing");
        misc.tonnage = TONNAGE_VARIABLE;
        misc.cost = COST_VARIABLE;
        misc.flags = misc.flags.or(F_PROTOMECH_EQUIPMENT).or(F_PARTIAL_WING);

        misc.techAdvancement.setTechBase(TECH_BASE_CLAN);
        misc.techAdvancement.setClanAdvancement(3063, 3085, DATE_NONE);
        misc.techAdvancement.setTechRating(RATING_F);
        misc.techAdvancement.setAvailability( new int[] { RATING_X, RATING_X, RATING_E, RATING_X });
        return misc;
    }
    
/*    public static MiscType createBAJumpJet() {
        MiscType misc = new MiscType();
        //Included for Completeness

        misc.name = "Jump Jet/ Jump Pack (BA)";
        misc.setInternalName(misc.name);
        misc.addLookupName("BAJumpJet");
        misc.tonnage = 0;
        misc.criticals = 0;
        misc.tankslots = 0;
        misc.flags = misc.flags.or(F_JUMP_JET).or(F_BA_EQUIPMENT)
                .andNot(F_MECH_EQUIPMENT).andNot(F_TANK_EQUIPMENT)
                .andNot(F_AERO_EQUIPMENT);
        misc.subType |= S_STANDARD;
        misc.bv = 0;

        return misc;
    }*/
    
/*    public static MiscType createBACLUMU() {
        MiscType misc = new MiscType();
	Included for Completeness

        misc.name = "Underwater Maneuvering Units (UMU) [BA]";
        misc.setInternalName("ISUMU");
        misc.addLookupName("ISUMUBA");
        misc.tonnage = TONNAGE_VARIABLE;
        misc.criticals = 0;
        misc.flags = misc.flags.or(F_UMU).or(F_MECH_EQUIPMENT);
        misc.bv = 0;
        misc.rulesRefs = "270, TM";

        misc.techAdvancement.setTechBase(TECH_BASE_IS);
        misc.techAdvancement.setISAdvancement(3066, DATE_NONE, 3084);
        misc.techAdvancement.setTechRating(RATING_E);
        misc.techAdvancement.setAvailability( new int[] { RATING_X, RATING_X, RATING_E, RATING_X });
        return misc;
    }
*/    

/*    public static MiscType createCLBAVTOLEquipment() {
        MiscType misc = new MiscType();

        misc.name = "VTOL Equipment [BA]";
        misc.setInternalName("CLBAVTOLEquipment");
        misc.tonnage = 0.125f;
        misc.criticals = 2;
        misc.cost = 75000;
        misc.flags = misc.flags.or(F_JUMP_BOOSTER).or(F_BA_EQUIPMENT)
                .andNot(F_MECH_EQUIPMENT).andNot(F_TANK_EQUIPMENT)
                .andNot(F_AERO_EQUIPMENT);
        misc.rulesRefs = "271, TM";


        return misc;
    }
*/

    public static MiscType createISBAJumpBooster() {
        MiscType misc = new MiscType();

        misc.name = "Jump Booster (BA)";
        misc.setInternalName("ISBAJumpBooster");
        misc.tonnage = 0.125;
        misc.criticals = 2;
        misc.cost = 75000;
        misc.flags = misc.flags.or(F_JUMP_BOOSTER).or(F_BA_EQUIPMENT)
                .andNot(F_MECH_EQUIPMENT).andNot(F_TANK_EQUIPMENT)
                .andNot(F_AERO_EQUIPMENT);
        misc.rulesRefs = "257, TM";

        misc.techAdvancement.setTechBase(TECH_BASE_IS);
        misc.techAdvancement.setISAdvancement(3045, 3051, 3056);
        misc.techAdvancement.setTechRating(RATING_E);
        misc.techAdvancement.setAvailability( new int[] { RATING_X, RATING_X, RATING_E, RATING_D });
        return misc;
    }

    public static MiscType createCLBAJumpBooster() {
        MiscType misc = new MiscType();

        misc.name = "Jump Booster (BA)";
        misc.setInternalName("CLBAJumpBooster");
        misc.tonnage = 0.125;
        misc.criticals = 2;
        misc.cost = 75000;
        misc.flags = misc.flags.or(F_JUMP_BOOSTER).or(F_BA_EQUIPMENT)
                .andNot(F_MECH_EQUIPMENT).andNot(F_TANK_EQUIPMENT)
                .andNot(F_AERO_EQUIPMENT);
        misc.rulesRefs = "257, TM";

        misc.techAdvancement.setTechBase(TECH_BASE_CLAN);
        misc.techAdvancement.setClanAdvancement(DATE_NONE, 3062, DATE_NONE);
        misc.techAdvancement.setTechRating(RATING_E);
        misc.techAdvancement.setAvailability( new int[] { RATING_X, RATING_X, RATING_E, RATING_D });
        return misc;
    }

    public static MiscType createISBAMechanicalJumpBooster() {
        MiscType misc = new MiscType();
        misc.name = "Mechanical Jump Booster";
        misc.setInternalName("ISMechanicalJumpBooster");
        misc.tonnage = TONNAGE_VARIABLE;
        misc.cost = COST_VARIABLE;
        misc.flags = misc.flags.or(F_MECHANICAL_JUMP_BOOSTER)
                .or(F_BA_EQUIPMENT);
        misc.rulesRefs = "286, TO";

        misc.techAdvancement.setTechBase(TECH_BASE_IS);
        misc.techAdvancement.setISAdvancement(3070, 3079, 3096);
        misc.techAdvancement.setTechRating(RATING_E);
        misc.techAdvancement.setAvailability( new int[] { RATING_X, RATING_X, RATING_F, RATING_E });
        return misc;
    }

    public static MiscType createCLBAMechanicalJumpBooster() {
        MiscType misc = new MiscType();
        misc.name = "Mechanical Jump Booster";
        misc.setInternalName("CLMechanicalJumpBooster");
        misc.tonnage = TONNAGE_VARIABLE;
        misc.cost = COST_VARIABLE;
        misc.flags = misc.flags.or(F_MECHANICAL_JUMP_BOOSTER)
                .or(F_BA_EQUIPMENT);
        misc.rulesRefs = "286, TO";

        misc.techAdvancement.setTechBase(TECH_BASE_CLAN);
        misc.techAdvancement.setClanAdvancement(3090, DATE_NONE, DATE_NONE);
        misc.techAdvancement.setTechRating(RATING_E);
        misc.techAdvancement.setAvailability( new int[] { RATING_X, RATING_X, RATING_F, RATING_E });
        return misc;
    }

    public static MiscType createISBADropChuteStd() {
        MiscType misc = new MiscType();
        // TODO: game rules
        misc.name = "BattleArmor DropChute(Standard)";
        misc.setInternalName("ISBADropChuteStd");
        misc.tonnage = 0.2;
        misc.criticals = 0;
        misc.flags = misc.flags.or(F_BA_EQUIPMENT).or(F_BADC).andNot(F_MECH_EQUIPMENT)
                .andNot(F_TANK_EQUIPMENT).andNot(F_AERO_EQUIPMENT);
        misc.bv = 0;
        misc.cost = 1000;
        misc.rulesRefs = "348, TO";

        misc.techAdvancement.setTechBase(TECH_BASE_IS);
        misc.techAdvancement.setISAdvancement(DATE_NONE, 3051, DATE_NONE);
        misc.techAdvancement.setTechRating(RATING_D);
        misc.techAdvancement.setAvailability( new int[] { RATING_X, RATING_E, RATING_C, RATING_C });
        return misc;
    }
    
    public static MiscType createISBADropChuteStealth() {
        MiscType misc = new MiscType();
        // TODO: game rules
        misc.name = "BattleArmor DropChute(Stealth)";
        misc.setInternalName("ISBADropChuteStealth");
        misc.tonnage = 0.2;
        misc.criticals = 0;
        misc.flags = misc.flags.or(F_BA_EQUIPMENT).or(F_BADC).andNot(F_MECH_EQUIPMENT)
                .andNot(F_TANK_EQUIPMENT).andNot(F_AERO_EQUIPMENT);
        misc.bv = 0;
        misc.cost = 1000;
        misc.rulesRefs = "348, TO";

        misc.techAdvancement.setTechBase(TECH_BASE_IS);
        misc.techAdvancement.setISAdvancement(DATE_NONE, 3054, DATE_NONE);
        misc.techAdvancement.setTechRating(RATING_D);
        misc.techAdvancement.setAvailability( new int[] { RATING_X, RATING_E, RATING_C, RATING_C });
        return misc;
    }
        
       
    public static MiscType createISBADropChuteCamo() {
        MiscType misc = new MiscType();
        // TODO: game rules
        misc.name = "BattleArmor DropChute(Camouflage)";
        misc.setInternalName("ISBADropChuteCamo");
        misc.tonnage = 0.2;
        misc.criticals = 0;
        misc.flags = misc.flags.or(F_BA_EQUIPMENT).or(F_BADC).andNot(F_MECH_EQUIPMENT)
                .andNot(F_TANK_EQUIPMENT).andNot(F_AERO_EQUIPMENT);
        misc.bv = 0;
        misc.cost = 3000;
        misc.rulesRefs = "348, TO";

        misc.techAdvancement.setTechBase(TECH_BASE_IS);
        misc.techAdvancement.setISAdvancement(DATE_NONE, 3051, DATE_NONE);
        misc.techAdvancement.setTechRating(RATING_D);
        misc.techAdvancement.setAvailability( new int[] { RATING_X, RATING_E, RATING_C, RATING_C });
        return misc;
    }  
    
     public static MiscType createISBADropChuteReuse() {
        MiscType misc = new MiscType();
        // TODO: game rules
        misc.name = "BattleArmor DropChute(Reuseable)";
        misc.setInternalName("ISBADropChuteReuse");
        misc.tonnage = 0.225;
        misc.criticals = 1;
        misc.flags = misc.flags.or(F_BA_EQUIPMENT).or(F_BADC).or(F_REUSABLE).andNot(F_MECH_EQUIPMENT)
                .andNot(F_TANK_EQUIPMENT).andNot(F_AERO_EQUIPMENT);
        misc.bv = 0;
        misc.cost = COST_VARIABLE;
        misc.rulesRefs = "348, TO";

        misc.techAdvancement.setTechBase(TECH_BASE_IS);
        misc.techAdvancement.setISAdvancement(DATE_NONE, 3051);
        misc.techAdvancement.setTechRating(RATING_D);
        misc.techAdvancement.setAvailability( new int[] { RATING_X, RATING_E, RATING_C, RATING_C });
        return misc;
    }    
     
     public static MiscType createCLBADropChuteStd() {
         MiscType misc = new MiscType();
         // TODO: game rules
         misc.name = "BattleArmor DropChute(Standard)";
         misc.setInternalName("CLBADropChuteStd");
         misc.tonnage = 0.2;
         misc.criticals = 0;
         misc.flags = misc.flags.or(F_BA_EQUIPMENT).or(F_BADC).andNot(F_MECH_EQUIPMENT)
                 .andNot(F_TANK_EQUIPMENT).andNot(F_AERO_EQUIPMENT);
         misc.bv = 0;
         misc.cost = 1000;
         misc.rulesRefs = "348, TO";

        misc.techAdvancement.setTechBase(TECH_BASE_CLAN);
        misc.techAdvancement.setClanAdvancement(2869, 2875, DATE_NONE);
        misc.techAdvancement.setTechRating(RATING_D);
        misc.techAdvancement.setAvailability( new int[] { RATING_X, RATING_E, RATING_C, RATING_C });
         return misc;
     }
     
     public static MiscType createCLBADropChuteStealth() {
         MiscType misc = new MiscType();
         // TODO: game rules
         misc.name = "BattleArmor DropChute(Stealth)";
         misc.setInternalName("CLBADropChuteStealth");
         misc.tonnage = 0.2;
         misc.criticals = 0;
         misc.flags = misc.flags.or(F_BA_EQUIPMENT).or(F_BADC).andNot(F_MECH_EQUIPMENT)
                 .andNot(F_TANK_EQUIPMENT).andNot(F_AERO_EQUIPMENT);
         misc.bv = 0;
         misc.cost = 1000;
         misc.rulesRefs = "348, TO";

        misc.techAdvancement.setTechBase(TECH_BASE_CLAN);
        misc.techAdvancement.setClanAdvancement(2869, 2875, DATE_NONE);
        misc.techAdvancement.setTechRating(RATING_D);
        misc.techAdvancement.setAvailability( new int[] { RATING_X, RATING_E, RATING_C, RATING_C });
         return misc;
     }
         
        
     public static MiscType createCLBADropChuteCamo() {
         MiscType misc = new MiscType();
         // TODO: game rules
         misc.name = "BattleArmor DropChute(Camouflage)";
         misc.setInternalName("CLBADropChuteCamo");
         misc.tonnage = 0.2;
         misc.criticals = 0;
         misc.flags = misc.flags.or(F_BA_EQUIPMENT).or(F_BADC).andNot(F_MECH_EQUIPMENT)
                 .andNot(F_TANK_EQUIPMENT).andNot(F_AERO_EQUIPMENT);
         misc.bv = 0;
         misc.cost = 3000;
         misc.rulesRefs = "348, TO";


        misc.techAdvancement.setTechBase(TECH_BASE_CLAN);
        misc.techAdvancement.setClanAdvancement(2869, 2875, DATE_NONE);
        misc.techAdvancement.setTechRating(RATING_D);
        misc.techAdvancement.setAvailability( new int[] { RATING_X, RATING_E, RATING_C, RATING_C });
         return misc;
     }  
     
      public static MiscType createCLBADropChuteReuse() {
         MiscType misc = new MiscType();
         // TODO: game rules
         misc.name = "BattleArmor DropChute(Reuseable)";
         misc.setInternalName("CLBADropChuteReuse");
         misc.tonnage = 0.225;
         misc.criticals = 1;
         misc.flags = misc.flags.or(F_BA_EQUIPMENT).or(F_BADC).or(F_REUSABLE).andNot(F_MECH_EQUIPMENT)
                 .andNot(F_TANK_EQUIPMENT).andNot(F_AERO_EQUIPMENT);
         misc.bv = 0;
         misc.cost = COST_VARIABLE;
         misc.rulesRefs = "348, TO";

        misc.techAdvancement.setTechBase(TECH_BASE_CLAN);
        misc.techAdvancement.setClanAdvancement(2869, 2875, DATE_NONE);
        misc.techAdvancement.setTechRating(RATING_D);
        misc.techAdvancement.setAvailability( new int[] { RATING_X, RATING_E, RATING_C, RATING_C });
         return misc;
     } 
   
      public static MiscType createISSmallNavalCommScannerSuite() {
        MiscType misc = new MiscType();
        misc.tonnage = 100;
        misc.cost = 50000000;
        misc.name = "Small Naval Comm-Scanner Suite";
        misc.setInternalName("ISSmallNavalCommScannerSuite");
        misc.flags = misc.flags.or(F_SMALL_COMM_SCANNER_SUITE).andNot(
                F_AERO_EQUIPMENT);
        misc.techAdvancement.setTechBase(TECH_BASE_IS);
        misc.techAdvancement.setISAdvancement(DATE_NONE, 2200, DATE_NONE);
        misc.techAdvancement.setTechRating(RATING_D);
        misc.techAdvancement.setAvailability( new int[] { RATING_D, RATING_E, RATING_E, RATING_X });
        return misc;
    }

    public static MiscType createCLSmallNavalCommScannerSuite() {
        MiscType misc = new MiscType();
        misc.tonnage = 100;
        misc.cost = 50000000;
        misc.name = "Small Naval Comm-Scanner Suite";
        misc.setInternalName("CLSmallNavalCommScannerSuite");
        misc.flags = misc.flags.or(F_SMALL_COMM_SCANNER_SUITE).andNot(
                F_AERO_EQUIPMENT);
        misc.techAdvancement.setTechBase(TECH_BASE_CLAN);
        misc.techAdvancement.setClanAdvancement(DATE_NONE, 2820, DATE_NONE);
        misc.techAdvancement.setTechRating(RATING_D);
        misc.techAdvancement.setAvailability( new int[] { RATING_X, RATING_D, RATING_C, RATING_X });
        return misc;
    }

    public static MiscType createISLargeNavalCommScannerSuite() {
        MiscType misc = new MiscType();
        misc.tonnage = 500;
        misc.cost = 250000000;
        misc.name = "Large Naval Comm-Scanner Suite";
        misc.setInternalName("ISLargeNavalCommScannerSuite");
        misc.flags = misc.flags.or(F_LARGE_COMM_SCANNER_SUITE).andNot(
                F_AERO_EQUIPMENT);
        misc.techAdvancement.setTechBase(TECH_BASE_IS);
        misc.techAdvancement.setISAdvancement(DATE_NONE, 2200, DATE_NONE);
        misc.techAdvancement.setTechRating(RATING_D);
        misc.techAdvancement.setAvailability( new int[] { RATING_D, RATING_E, RATING_E, RATING_X });
        return misc;
    }

    public static MiscType createCLLargeNavalCommScannerSuite() {
        MiscType misc = new MiscType();
        misc.tonnage = 500;
        misc.cost = 250000000;
        misc.name = "Large Naval Comm-Scanner Suite";
        misc.setInternalName("CLLargeNavalCommScannerSuite");
        misc.flags = misc.flags.or(F_LARGE_COMM_SCANNER_SUITE).andNot(
                F_AERO_EQUIPMENT);
        misc.techAdvancement.setTechBase(TECH_BASE_CLAN);
        misc.techAdvancement.setClanAdvancement(DATE_NONE, 2820, DATE_NONE);
        misc.techAdvancement.setTechRating(RATING_D);
        misc.techAdvancement.setAvailability( new int[] { RATING_X, RATING_D, RATING_D, RATING_X });
        return misc;
    }

    public static MiscType createLightBridgeLayer() {
        MiscType misc = new MiscType();
        misc.tonnage = 1;
        misc.cost = 40000;
        misc.criticals = 2;
        misc.name = "Light Bridge Layer";
        misc.setInternalName("LightBridgeLayer");
        misc.flags = misc.flags.or(F_LIGHT_BRIDGE_LAYER).or(F_MECH_EQUIPMENT)
                .or(F_TANK_EQUIPMENT).or(F_SUPPORT_TANK_EQUIPMENT);
        misc.industrial = true;
        misc.techAdvancement.setTechBase(TECH_BASE_ALL);
        misc.techAdvancement.setAdvancement(DATE_NONE, DATE_NONE, 1950);
        misc.techAdvancement.setTechRating(RATING_B);
        misc.techAdvancement.setAvailability( new int[] { RATING_D, RATING_E, RATING_D, RATING_X });
        return misc;
    }

    public static MiscType createMediumBridgeLayer() {
        MiscType misc = new MiscType();
        misc.tonnage = 2;
        misc.cost = 75000;
        misc.criticals = 4;
        misc.name = "Medium Bridge Layer";
        misc.setInternalName("MediumBridgeLayer");
        misc.flags = misc.flags.or(F_MEDIUM_BRIDGE_LAYER).or(F_MECH_EQUIPMENT)
                .or(F_TANK_EQUIPMENT).or(F_SUPPORT_TANK_EQUIPMENT);
        misc.industrial = true;
        misc.techAdvancement.setTechBase(TECH_BASE_ALL);
        misc.techAdvancement.setAdvancement(DATE_NONE, DATE_NONE, 1950);
        misc.techAdvancement.setTechRating(RATING_C);
        misc.techAdvancement.setAvailability( new int[] { RATING_D, RATING_E, RATING_D, RATING_X });
        return misc;
    }

    public static MiscType createHeavyBridgeLayer() {
        MiscType misc = new MiscType();
        misc.tonnage = 6;
        misc.cost = 100000;
        misc.criticals = 12;
        misc.name = "Heavy Bridge Layer";
        misc.setInternalName("HeavyBridgeLayer");
        misc.flags = misc.flags.or(F_HEAVY_BRIDGE_LAYER).or(F_MECH_EQUIPMENT)
                .or(F_TANK_EQUIPMENT).or(F_SUPPORT_TANK_EQUIPMENT);
        misc.industrial = true;
        misc.techAdvancement.setTechBase(TECH_BASE_ALL);
        misc.techAdvancement.setAdvancement(DATE_NONE, DATE_NONE, 1950);
        misc.techAdvancement.setTechRating(RATING_D);
        misc.techAdvancement.setAvailability( new int[] { RATING_E, RATING_E, RATING_E, RATING_X });
        return misc;
    }

    public static MiscType createBoobyTrap() {
        MiscType misc = new MiscType();
        misc.tonnage = TONNAGE_VARIABLE;
        misc.cost = 100000;
        misc.criticals = 1;
        misc.name = "Booby Trap";
        misc.setInternalName("ISBoobyTrap");
        misc.flags = misc.flags.or(F_BOOBY_TRAP).or(F_MECH_EQUIPMENT)
                .or(F_TANK_EQUIPMENT).or(F_SUPPORT_TANK_EQUIPMENT)
                .or(F_VTOL_EQUIPMENT).or(F_AERO_EQUIPMENT);
        misc.techAdvancement.setTechBase(TECH_BASE_IS);
        misc.techAdvancement.setISAdvancement(1950, 3080, DATE_NONE);
        misc.techAdvancement.setTechRating(RATING_B);
        misc.techAdvancement.setAvailability( new int[] { RATING_D, RATING_F, RATING_D, RATING_X });
        return misc;
    }

    public static MiscType createRefuelingDrogue() {
        MiscType misc = new MiscType();
        misc.tonnage = 1;
        misc.cost = 25000;
        misc.name = "Refueling Drogue";
        misc.setInternalName("RefuelingDrogue");
        misc.flags = misc.flags.or(F_REFUELING_DROGUE).or(F_AERO_EQUIPMENT)
                .or(F_VTOL_EQUIPMENT);
        misc.industrial = true;
        misc.techAdvancement.setTechBase(TECH_BASE_ALL);
        misc.techAdvancement.setAdvancement(DATE_NONE, DATE_NONE, 1950);
        misc.techAdvancement.setTechRating(RATING_C);
        misc.techAdvancement.setAvailability( new int[] { RATING_B, RATING_B, RATING_B, RATING_X });
        return misc;
    }

    public static MiscType createBulldozer() {
        MiscType misc = new MiscType();
        misc.tonnage = 2;
        misc.criticals = 1;
        misc.cost = 50000;
        misc.name = "Bulldozer";
        misc.setInternalName(misc.name);
        misc.bv = 10;
        misc.flags = misc.flags.or(F_BULLDOZER).or(F_TANK_EQUIPMENT)
                .or(F_SUPPORT_TANK_EQUIPMENT);
        misc.industrial = true;
        misc.techAdvancement.setTechBase(TECH_BASE_ALL);
        misc.techAdvancement.setAdvancement(DATE_NONE, DATE_NONE, 1950);
        misc.techAdvancement.setTechRating(RATING_B);
        misc.techAdvancement.setAvailability( new int[] { RATING_C, RATING_C, RATING_C, RATING_X });
        return misc;
    }

    public static MiscType createExternalStoresHardpoint() {
        MiscType misc = new MiscType();
        misc.tonnage = 0.2;
        misc.cost = 5000;
        misc.name = "External Stores Hardpoint";
        misc.setInternalName(misc.name);
        misc.flags = misc.flags.or(F_EXTERNAL_STORES_HARDPOINT).or(
                F_SUPPORT_TANK_EQUIPMENT).or(F_AERO_EQUIPMENT);
        misc.industrial = true;
        misc.techAdvancement.setTechBase(TECH_BASE_ALL);
        misc.techAdvancement.setAdvancement(DATE_NONE, DATE_NONE, 1950);
        misc.techAdvancement.setTechRating(RATING_B);
        misc.techAdvancement.setAvailability( new int[] { RATING_D, RATING_E, RATING_D, RATING_X });
        return misc;
    }

    public static MiscType createManipulator() {
        MiscType misc = new MiscType();
        misc.tonnage = 0.01;
        misc.cost = 7500;
        misc.criticals = 1;
        misc.name = "Manipulator";
        misc.setInternalName(misc.name);
        misc.flags = misc.flags.or(F_MANIPULATOR).or(F_SUPPORT_TANK_EQUIPMENT)
                .or(F_TANK_EQUIPMENT).or(F_VTOL_EQUIPMENT);
        misc.industrial = true;
        misc.techAdvancement.setTechBase(TECH_BASE_ALL);
        misc.techAdvancement.setAdvancement(DATE_NONE, DATE_NONE, 2415);
        misc.techAdvancement.setTechRating(RATING_C);
        misc.techAdvancement.setAvailability( new int[] { RATING_C, RATING_D, RATING_C, RATING_X });
        return misc;
    }

    public static MiscType createISNavalTugAdaptor() {
        MiscType misc = new MiscType();
        misc.tonnage = TONNAGE_VARIABLE;
        misc.cost = 100000;
        misc.name = "Naval Tug Adaptor";
        misc.setInternalName("ISNavalTugAdaptor");
        misc.flags = misc.flags.andNot(F_AERO_EQUIPMENT).or(F_NAVAL_TUG_ADAPTOR);
        misc.techAdvancement.setTechBase(TECH_BASE_IS);
        misc.techAdvancement.setISAdvancement(DATE_NONE, 2200, DATE_NONE);
        misc.techAdvancement.setTechRating(RATING_C);
        misc.techAdvancement.setAvailability( new int[] { RATING_C, RATING_C, RATING_C, RATING_X });
        return misc;
    }

    public static MiscType createCLNavalTugAdaptor() {
        MiscType misc = new MiscType();
        misc.tonnage = TONNAGE_VARIABLE;
        misc.cost = 100000;
        misc.name = "Naval Tug Adaptor";
        misc.setInternalName("CLNavalTugAdaptor");
        misc.flags = misc.flags.andNot(F_AERO_EQUIPMENT).or(F_NAVAL_TUG_ADAPTOR);
<<<<<<< HEAD
        misc.techAdvancement.setTechBase(TECH_BASE_CLAN);
        misc.techAdvancement.setClanAdvancement(DATE_NONE, 2820, DATE_NONE);
        misc.techAdvancement.setTechRating(RATING_C);
        misc.techAdvancement.setAvailability( new int[] { RATING_X, RATING_C, RATING_B, RATING_X });
=======
        misc.omniFixedOnly = true;
>>>>>>> 98805a1f
        return misc;
    }

    public static MiscType createPropChassisModification() {
        MiscType misc = new MiscType();
        misc.name = "Prop";
        misc.setInternalName("PropChassisMod");
        misc.cost = 0; // Cost accounted as part of unit cost
        misc.tankslots = 0;
        misc.flags = misc.flags.andNot(F_AERO_EQUIPMENT).or(F_CHASSIS_MODIFICATION)
                .or(F_PROP);
        misc.omniFixedOnly = true;
        //Setting this Pre-Spaceflight
        misc.techAdvancement.setTechBase(TECH_BASE_ALL);
        misc.techAdvancement.setAdvancement(DATE_NONE, DATE_NONE, 1950);
        misc.techAdvancement.setTechRating(RATING_A);
        misc.techAdvancement.setAvailability( new int[] { RATING_A, RATING_A, RATING_A, RATING_X });
        return misc;
    }

    public static MiscType createUltraLightChassisModification() {
        MiscType misc = new MiscType();
        misc.name = "Ultra-Light";
        misc.setInternalName("UltraLightChassisMod");
        misc.tankslots = 0;
        misc.cost = 0; // Cost accounted as part of unit cost
        misc.flags = misc.flags.or(F_SUPPORT_TANK_EQUIPMENT)
                .or(F_CHASSIS_MODIFICATION).or(F_ULTRA_LIGHT);
        misc.omniFixedOnly = true;
        //Setting this Pre-Spaceflight
        misc.techAdvancement.setTechBase(TECH_BASE_ALL);
        misc.techAdvancement.setAdvancement(DATE_NONE, DATE_NONE, 1950);
        misc.techAdvancement.setTechRating(RATING_A);
        misc.techAdvancement.setAvailability( new int[] { RATING_A, RATING_A, RATING_A, RATING_X });
        return misc;
    }

    public static MiscType createAntiPenetrativeAblation() {
        MiscType misc = new MiscType();
        misc.name = EquipmentType
                .getArmorTypeName(EquipmentType.T_ARMOR_ANTI_PENETRATIVE_ABLATION);
        misc.setInternalName("IS " + misc.name);
        misc.tonnage = TONNAGE_VARIABLE;
        misc.criticals = CRITICALS_VARIABLE;
        misc.hittable = false;
        misc.spreadable = true;
        misc.flags = misc.flags.or(F_ANTI_PENETRATIVE_ABLATIVE)
                .or(F_MECH_EQUIPMENT).or(F_TANK_EQUIPMENT).or(F_VTOL_EQUIPMENT)
                .or(F_AERO_EQUIPMENT);
        misc.omniFixedOnly = true;
        misc.bv = 0;

        misc.techAdvancement.setTechBase(TECH_BASE_IS);
        misc.techAdvancement.setISAdvancement(3105, 3114);
        misc.techAdvancement.setTechRating(RATING_E);
        misc.techAdvancement.setAvailability( new int[] { RATING_X, RATING_X, RATING_X, RATING_E });
        return misc;
    }

    public static MiscType createCLHeatDissipating() {
        MiscType misc = new MiscType();
        misc.name = EquipmentType
                .getArmorTypeName(EquipmentType.T_ARMOR_HEAT_DISSIPATING);
        misc.setInternalName("Clan " + misc.name);
        misc.tonnage = TONNAGE_VARIABLE;
        misc.criticals = CRITICALS_VARIABLE;
        misc.hittable = false;
        misc.spreadable = true;
        misc.flags = misc.flags.or(F_HEAT_DISSIPATING).or(F_MECH_EQUIPMENT);
        misc.omniFixedOnly = true;
        misc.bv = 0;

        misc.techAdvancement.setTechBase(TECH_BASE_CLAN);
        misc.techAdvancement.setClanAdvancement(DATE_NONE, 3126);
        misc.techAdvancement.setTechRating(RATING_E);
        misc.techAdvancement.setAvailability( new int[] { RATING_X, RATING_X, RATING_X, RATING_E });
        return misc;
    }

    public static MiscType createISHeatDissipating() {
        MiscType misc = new MiscType();
        misc.name = EquipmentType
                .getArmorTypeName(EquipmentType.T_ARMOR_HEAT_DISSIPATING);
        misc.setInternalName("IS " + misc.name);
        misc.tonnage = TONNAGE_VARIABLE;
        misc.criticals = CRITICALS_VARIABLE;
        misc.hittable = false;
        misc.spreadable = true;
        misc.flags = misc.flags.or(F_HEAT_DISSIPATING).or(F_MECH_EQUIPMENT);
        misc.omniFixedOnly = true;
        misc.bv = 0;

        misc.techAdvancement.setTechBase(TECH_BASE_IS);
        misc.techAdvancement.setISAdvancement(3111, 3123);
        misc.techAdvancement.setTechRating(RATING_E);
        misc.techAdvancement.setAvailability( new int[] { RATING_X, RATING_X, RATING_X, RATING_E });
        return misc;
    }

    public static MiscType createISImpactResistant() {
        MiscType misc = new MiscType();
        misc.name = EquipmentType
                .getArmorTypeName(EquipmentType.T_ARMOR_IMPACT_RESISTANT);
        misc.setInternalName("IS " + misc.name);
        misc.tonnage = TONNAGE_VARIABLE;
        misc.criticals = CRITICALS_VARIABLE;
        misc.hittable = false;
        misc.spreadable = true;
        misc.flags = misc.flags.or(F_IMPACT_RESISTANT).or(F_MECH_EQUIPMENT);
        misc.omniFixedOnly = true;
        misc.bv = 0;

        misc.techAdvancement.setTechBase(TECH_BASE_IS);
        misc.techAdvancement.setISAdvancement(3087, 3103);
        misc.techAdvancement.setTechRating(RATING_E);
        misc.techAdvancement.setAvailability( new int[] { RATING_X, RATING_X, RATING_X, RATING_E });
        return misc;
    }

    public static MiscType createISBallisticReinforced() {
        MiscType misc = new MiscType();
        misc.name = EquipmentType
                .getArmorTypeName(EquipmentType.T_ARMOR_BALLISTIC_REINFORCED);
        misc.setInternalName("IS " + misc.name);
        misc.tonnage = TONNAGE_VARIABLE;
        misc.criticals = CRITICALS_VARIABLE;
        misc.hittable = false;
        misc.spreadable = true;
        misc.flags = misc.flags.or(F_BALLISTIC_REINFORCED).or(F_MECH_EQUIPMENT)
                .or(F_AERO_EQUIPMENT).or(F_TANK_EQUIPMENT).or(F_VTOL_EQUIPMENT);
        misc.omniFixedOnly = true;
        misc.bv = 0;

        misc.techAdvancement.setTechBase(TECH_BASE_IS);
        misc.techAdvancement.setISAdvancement(3120, 3131);
        misc.techAdvancement.setTechRating(RATING_E);
        misc.techAdvancement.setAvailability( new int[] { RATING_X, RATING_X, RATING_X, RATING_E });
        return misc;
    }

    public static MiscType createHarJelII() {
        MiscType misc = new MiscType();
        misc.name = "HarJel II Self-Repair System";
        misc.setInternalName(misc.name);
        misc.tonnage = 2;
        misc.criticals = 1;
        misc.cost = 240000;
        misc.flags = misc.flags.or(F_HARJEL_II).or(F_MECH_EQUIPMENT);
        misc.omniFixedOnly = true;
        misc.bv = -1;
        misc.setInstantModeSwitch(true);
        String[] modes = { S_HARJEL_II_1F1R, S_HARJEL_II_2F0R, S_HARJEL_II_0F2R };
        misc.setModes(modes);

        misc.techAdvancement.setTechBase(TECH_BASE_CLAN);
        misc.techAdvancement.setClanAdvancement(DATE_NONE, 3120, DATE_NONE);
        misc.techAdvancement.setTechRating(RATING_F);
        misc.techAdvancement.setAvailability( new int[] { RATING_X, RATING_X, RATING_X, RATING_F });
        return misc;
    }

    public static MiscType createHarJelIII() {
        MiscType misc = new MiscType();
        misc.name = "HarJel III Self-Repair System";
        misc.setInternalName(misc.name);
        misc.tonnage = 3;
        misc.criticals = 2;
        misc.cost = 360000;
        misc.flags = misc.flags.or(F_HARJEL_III).or(F_MECH_EQUIPMENT);
        misc.omniFixedOnly = true;
        misc.bv = -2;
        misc.setInstantModeSwitch(true);
        String[] modes = { S_HARJEL_III_2F2R, S_HARJEL_III_4F0R, S_HARJEL_III_3F1R,
                S_HARJEL_III_1F3R, S_HARJEL_III_0F4R };
        misc.setModes(modes);
        misc.techAdvancement.setTechBase(TECH_BASE_CLAN);
        misc.techAdvancement.setClanAdvancement(DATE_NONE, 3137, DATE_NONE);
        misc.techAdvancement.setTechRating(RATING_F);
        misc.techAdvancement.setAvailability( new int[] { RATING_X, RATING_X, RATING_X, RATING_F });
        return misc;
    }

    public static MiscType createRadicalHeatSinkSystem() {
        MiscType misc = new MiscType();
        misc.name = "Radical Heat Sink System";
        misc.setInternalName(misc.name);
        misc.tonnage = 4;
        misc.criticals = 3;
        misc.cost = 250000;
        misc.flags = misc.flags.or(F_RADICAL_HEATSINK).or(F_MECH_EQUIPMENT)
                .or(F_AERO_EQUIPMENT);
        misc.bv = 0;
        String[] saModes = { "Off", "On" };
        misc.setModes(saModes);
        misc.setInstantModeSwitch(true);

        misc.techAdvancement.setTechBase(TECH_BASE_IS);
        misc.techAdvancement.setISAdvancement(DATE_NONE, 3095, DATE_NONE);
        misc.techAdvancement.setTechRating(RATING_E);
        misc.techAdvancement.setAvailability( new int[] { RATING_X, RATING_X, RATING_X, RATING_E });
        return misc;
    }

    public static MiscType createLAMBombBay() {
        MiscType misc = new MiscType();
        misc.name = "Bomb Bay";
        misc.setInternalName(misc.name);
        misc.tonnage = 1;
        misc.criticals = 1;
        misc.flags = misc.flags.or(F_BOMB_BAY).or(F_MECH_EQUIPMENT);

        misc.techAdvancement.setTechBase(TECH_BASE_IS);
        misc.techAdvancement.setISAdvancement(DATE_NONE, 3071, DATE_NONE);
        misc.techAdvancement.setTechRating(RATING_C);
        misc.techAdvancement.setAvailability( new int[] { RATING_E, RATING_E, RATING_E, RATING_E });
        return misc;
    }

    public static MiscType createLightFluidSuctionSystemMech() {
        MiscType misc = new MiscType();
        misc.name = "Light Fluid Suction System (Mech)";
        misc.setInternalName(misc.name);
        misc.criticals = 1;
        misc.tonnage = .5;
        misc.cost = 1000;
        misc.flags = misc.flags.or(F_LIGHT_FLUID_SUCTION_SYSTEM)
                .or(F_MECH_EQUIPMENT);

        misc.techAdvancement.setTechBase(TECH_BASE_ALL);
        misc.techAdvancement.setAdvancement(DATE_NONE, DATE_NONE, 1950);
        misc.techAdvancement.setTechRating(RATING_B);
        misc.techAdvancement.setAvailability( new int[] { RATING_C, RATING_C, RATING_C, RATING_X });
        return misc;
    }

    public static MiscType createLightFluidSuctionSystem() {
        MiscType misc = new MiscType();
        misc.name = "Light Fluid Suction System (Vehicle)";
        misc.setInternalName(misc.name);
        misc.criticals = 1;
        misc.tankslots = 1;
        misc.tonnage = .5;
        misc.cost = 1000;
        misc.flags = misc.flags.or(F_LIGHT_FLUID_SUCTION_SYSTEM).or(F_AERO_EQUIPMENT)
                .or(F_TANK_EQUIPMENT).or(F_SUPPORT_TANK_EQUIPMENT);

        misc.techAdvancement.setTechBase(TECH_BASE_ALL);
        misc.techAdvancement.setAdvancement(DATE_NONE, DATE_NONE, 1950);
        misc.techAdvancement.setTechRating(RATING_B);
        misc.techAdvancement.setAvailability( new int[] { RATING_C, RATING_C, RATING_C, RATING_X });
        return misc;
    }

    public static MiscType createFluidSuctionSystem() {
        MiscType misc = new MiscType();
        misc.name = "Fluid Suction System";
        misc.setInternalName(misc.name);
        misc.tonnage = TONNAGE_VARIABLE;
        misc.criticals = 1;
        misc.tankslots = 1;
        misc.tonnage = 1;
        misc.cost = 25000;
        misc.flags = misc.flags.or(F_FLUID_SUCTION_SYSTEM).or(F_MECH_EQUIPMENT)
                .or(F_TANK_EQUIPMENT).or(F_AERO_EQUIPMENT)
                .or(F_SUPPORT_TANK_EQUIPMENT);
        misc.techAdvancement.setTechBase(TECH_BASE_ALL);
        misc.techAdvancement.setAdvancement(DATE_NONE, DATE_NONE, 1950);
        misc.techAdvancement.setTechRating(RATING_C);
        misc.techAdvancement.setAvailability( new int[] { RATING_B, RATING_B, RATING_B, RATING_X });
        return misc;
    }

    public static MiscType createISBAFuelTank() {
        MiscType misc = new MiscType();

        misc.name = "Fuel Tank";
        misc.setInternalName("ISBAFuelTank");
        misc.tonnage = 0.05;
        misc.criticals = 1;
        misc.flags = misc.flags.or(F_BA_EQUIPMENT).andNot(F_MECH_EQUIPMENT)
                .andNot(F_TANK_EQUIPMENT).andNot(F_AERO_EQUIPMENT);
        misc.bv = 0;
        misc.cost = 500;
        misc.rulesRefs = "255, TM";

        misc.techAdvancement.setTechBase(TECH_BASE_IS);
        misc.techAdvancement.setISAdvancement(2735, 2744, 3053, 2781, 3051);
        misc.techAdvancement.setTechRating(RATING_C);
        misc.techAdvancement.setAvailability( new int[] { RATING_X, RATING_E, RATING_E, RATING_E });
        return misc;
    }

    public static MiscType createCLBAFuelTank() {
        MiscType misc = new MiscType();

        misc.name = "Fuel Tank";
        misc.setInternalName("CLBAFuelTank");
        misc.tonnage = 0.05;
        misc.criticals = 1;
        misc.flags = misc.flags.or(F_BA_EQUIPMENT).andNot(F_MECH_EQUIPMENT)
                .andNot(F_TANK_EQUIPMENT).andNot(F_AERO_EQUIPMENT);
        misc.bv = 0;
        misc.cost = 500;

        misc.techAdvancement.setTechBase(TECH_BASE_CLAN);
        misc.techAdvancement.setClanAdvancement(DATE_NONE, 2868, 3053);
        misc.techAdvancement.setTechRating(RATING_D);
        misc.techAdvancement.setAvailability( new int[] { RATING_X, RATING_E, RATING_B, RATING_X });
        return misc;
    }

 
    public static MiscType createBAShotgunMicrophone() {
        MiscType misc = new MiscType();

        misc.name = "Shotgun Microphone";
        misc.setInternalName("BAShotgunMicrophone");
        misc.tonnage = 0.005;
        misc.criticals = 1;
        misc.flags = misc.flags.or(F_BA_EQUIPMENT).andNot(F_MECH_EQUIPMENT)
                .andNot(F_TANK_EQUIPMENT).andNot(F_AERO_EQUIPMENT);
        misc.bv = 0;
        misc.cost = 750;
        misc.rulesRefs = "258, TM";

        misc.techAdvancement.setTechBase(TECH_BASE_ALL);
        misc.techAdvancement.setAdvancement(DATE_NONE, DATE_NONE, 2200);
        misc.techAdvancement.setTechRating(RATING_C);
        misc.techAdvancement.setAvailability( new int[] { RATING_E, RATING_E, RATING_F, RATING_F });
        return misc;
    }
    
    public static MiscType createBALaserMicrophone() {
        MiscType misc = new MiscType();

        misc.name = "Laser Microphone";
        misc.setInternalName("BALaserMicrophone");
        misc.tonnage = 0.005;
        misc.criticals = 1;
        misc.flags = misc.flags.or(F_BA_EQUIPMENT).andNot(F_MECH_EQUIPMENT)
                .andNot(F_TANK_EQUIPMENT).andNot(F_AERO_EQUIPMENT);
        misc.bv = 0;
        misc.cost = 750;
        misc.rulesRefs = "258, TM";

        misc.techAdvancement.setTechBase(TECH_BASE_ALL);
        misc.techAdvancement.setAdvancement(DATE_NONE, DATE_NONE, 2200);
        misc.techAdvancement.setTechRating(RATING_C);
        misc.techAdvancement.setAvailability( new int[] { RATING_E, RATING_E, RATING_F, RATING_F });
        return misc;
    }

    public static MiscType createBAMissionEquipStorage() {
        MiscType misc = new MiscType();

        misc.name = "Mission Equipment Storage";
        misc.setInternalName(misc.name);
        misc.tonnage = 0.02;
        misc.criticals = 1;
        misc.flags = misc.flags.or(F_BA_EQUIPMENT).andNot(F_MECH_EQUIPMENT)
                .andNot(F_TANK_EQUIPMENT).andNot(F_AERO_EQUIPMENT);
        misc.bv = 0;
        misc.cost = 750;

        misc.techAdvancement.setTechBase(TECH_BASE_ALL);
        misc.techAdvancement.setAdvancement(DATE_NONE, DATE_NONE, 2720);
        misc.techAdvancement.setTechRating(RATING_C);
        misc.techAdvancement.setAvailability( new int[] { RATING_C, RATING_C, RATING_C, RATING_X });
        return misc;
    }

    public static MiscType create20mLadder() {
        MiscType misc = new MiscType();
        misc.name = "Ladder (20m)";
        misc.setInternalName(misc.name);
        misc.tankslots = 1;
        misc.criticals = 1;
        misc.tonnage = 0.1;
        misc.cost = 100;
        misc.flags = misc.flags.or(F_MECH_EQUIPMENT).or(F_TANK_EQUIPMENT)
                .or(F_SUPPORT_TANK_EQUIPMENT).andNot(F_AERO_EQUIPMENT);
        misc.techAdvancement.setTechBase(TECH_BASE_ALL);
        misc.techAdvancement.setAdvancement(DATE_NONE, DATE_NONE, 1950);
        misc.techAdvancement.setTechRating(RATING_A);
        misc.techAdvancement.setAvailability( new int[] { RATING_A, RATING_A, RATING_A, RATING_X });
        return misc;
    }

    public static MiscType create40mLadder() {
        MiscType misc = new MiscType();
        misc.name = "Ladder (40m)";
        misc.setInternalName(misc.name);
        misc.tankslots = 1;
        misc.criticals = 1;
        misc.tonnage = 0.2;
        misc.cost = 200;
        misc.flags = misc.flags.or(F_MECH_EQUIPMENT).or(F_TANK_EQUIPMENT)
                .or(F_SUPPORT_TANK_EQUIPMENT).or(F_LADDER).andNot(F_AERO_EQUIPMENT);
        misc.techAdvancement.setTechBase(TECH_BASE_ALL);
        misc.techAdvancement.setAdvancement(DATE_NONE, DATE_NONE, 1950);
        misc.techAdvancement.setTechRating(RATING_A);
        misc.techAdvancement.setAvailability( new int[] { RATING_A, RATING_A, RATING_A, RATING_X });
        return misc;
    }

    public static MiscType create60mLadder() {
        MiscType misc = new MiscType();
        misc.name = "Ladder (60m)";
        misc.setInternalName(misc.name);
        misc.tankslots = 1;
        misc.criticals = 1;
        misc.tonnage = 0.3;
        misc.cost = 300;
        misc.flags = misc.flags.or(F_MECH_EQUIPMENT).or(F_TANK_EQUIPMENT)
                .or(F_SUPPORT_TANK_EQUIPMENT).or(F_LADDER).andNot(F_AERO_EQUIPMENT);
        misc.techAdvancement.setTechBase(TECH_BASE_ALL);
        misc.techAdvancement.setAdvancement(DATE_NONE, DATE_NONE, 1950);
        misc.techAdvancement.setTechRating(RATING_A);
        misc.techAdvancement.setAvailability( new int[] { RATING_A, RATING_A, RATING_A, RATING_X });
        return misc;
    }

    public static MiscType create80mLadder() {
        MiscType misc = new MiscType();
        misc.name = "Ladder (80m)";
        misc.setInternalName(misc.name);
        misc.tankslots = 1;
        misc.criticals = 1;
        misc.tonnage = 0.4;
        misc.cost = 400;
        misc.flags = misc.flags.or(F_MECH_EQUIPMENT).or(F_TANK_EQUIPMENT)
                .or(F_SUPPORT_TANK_EQUIPMENT).or(F_LADDER).andNot(F_AERO_EQUIPMENT);
        misc.techAdvancement.setTechBase(TECH_BASE_ALL);
        misc.techAdvancement.setAdvancement(DATE_NONE, DATE_NONE, 1950);
        misc.techAdvancement.setTechRating(RATING_A);
        misc.techAdvancement.setAvailability( new int[] { RATING_A, RATING_A, RATING_A, RATING_X });
        return misc;
    }

    public static MiscType create100mLadder() {
        MiscType misc = new MiscType();
        misc.name = "Ladder (100m)";
        misc.setInternalName(misc.name);
        misc.tankslots = 1;
        misc.criticals = 1;
        misc.tonnage = 0.5;
        misc.cost = 500;
        misc.flags = misc.flags.or(F_MECH_EQUIPMENT).or(F_TANK_EQUIPMENT)
                .or(F_SUPPORT_TANK_EQUIPMENT).or(F_LADDER).andNot(F_AERO_EQUIPMENT);
        misc.techAdvancement.setTechBase(TECH_BASE_ALL);
        misc.techAdvancement.setAdvancement(DATE_NONE, DATE_NONE, 1950);
        misc.techAdvancement.setTechRating(RATING_A);
        misc.techAdvancement.setAvailability( new int[] { RATING_A, RATING_A, RATING_A, RATING_X });
        return misc;
    }

    public static MiscType createRISCViralJammerDecoy() {
        MiscType misc = new MiscType();
        misc.name = "RISC Viral Jammer (Decoy)";
        misc.setInternalName(misc.name);
        misc.tonnage = 2.5;
        misc.criticals = 1;
        misc.cost = 990000;
        misc.bv = 284;
        misc.flags = misc.flags.or(F_VIRAL_JAMMER_DECOY).or(F_MECH_EQUIPMENT)
                .or(F_TANK_EQUIPMENT).or(F_PROTOMECH_EQUIPMENT);
        // TODO: game rules

        misc.techAdvancement.setTechBase(TECH_BASE_IS);
        misc.techAdvancement.setISAdvancement(3136, DATE_NONE, DATE_NONE);
        misc.techAdvancement.setTechRating(RATING_F);
        misc.techAdvancement.setAvailability( new int[] { RATING_X, RATING_X, RATING_X, RATING_F });
        return misc;
    }

    public static MiscType createRISCViralJammerHoming() {
        MiscType misc = new MiscType();
        misc.name = "RISC Viral Jammer (Homing)";
        misc.setInternalName(misc.name);
        misc.tonnage = 2.5;
        misc.criticals = 1;
        misc.cost = 990000;
        misc.bv = 284;
        misc.flags = misc.flags.or(F_VIRAL_JAMMER_HOMING).or(F_MECH_EQUIPMENT)
                .or(F_TANK_EQUIPMENT).or(F_PROTOMECH_EQUIPMENT);
        // TODO: game rules

        misc.techAdvancement.setTechBase(TECH_BASE_IS);
        misc.techAdvancement.setISAdvancement(3136, DATE_NONE, DATE_NONE);
        misc.techAdvancement.setTechRating(RATING_F);
        misc.techAdvancement.setAvailability( new int[] { RATING_X, RATING_X, RATING_X, RATING_F });
        return misc;
    }

    public static MiscType createRISCSuperCooledMyomer() {
        MiscType misc = new MiscType();

        misc.name = "Super-Cooled Myomer";
        misc.setInternalName("ISSuperCooledMyomer");
        misc.tonnage = 0;
        misc.criticals = 6;
        misc.hittable = true;
        misc.spreadable = true;
        misc.flags = misc.flags.or(F_SCM).or(F_MECH_EQUIPMENT);
        misc.omniFixedOnly = true;
        misc.bv = 0;
        // TODO: add game rules, BV rules are implemented

        misc.techAdvancement.setTechBase(TECH_BASE_IS);
        misc.techAdvancement.setISAdvancement(3132, DATE_NONE, DATE_NONE);
        misc.techAdvancement.setTechRating(RATING_F);
        misc.techAdvancement.setAvailability( new int[] { RATING_X, RATING_X, RATING_X, RATING_F });
        return misc;
    }

    public static MiscType createDroneControlConsole() {
        MiscType misc = new MiscType();
        misc.name = "Drone Control Console";
        misc.setInternalName("ISDroneControlConsole");
        misc.tonnage = 2;
        misc.criticals = 1;
        misc.flags = misc.flags.or(F_DRONE_CONTROL_CONSOLE).or(F_MECH_EQUIPMENT);
        misc.techAdvancement.setTechBase(TECH_BASE_IS);
        misc.techAdvancement.setISAdvancement(DATE_NONE, DATE_NONE, DATE_NONE);
        misc.techAdvancement.setTechRating(RATING_C);
        misc.techAdvancement.setAvailability( new int[] { RATING_E, RATING_E, RATING_E, RATING_E });
        return misc;
    }

    public static MiscType createRISCLaserPulseModule() {
        MiscType misc = new MiscType();
        misc.name = "RISC Laser Pulse Module";
        misc.setInternalName("ISRISCLaserPulseModule");
        misc.tonnage = 1;
        misc.criticals = 1;
        misc.tankslots = 0;
        misc.flags = misc.flags.or(F_RISC_LASER_PULSE_MODULE)
                .or(F_MECH_EQUIPMENT).or(F_TANK_EQUIPMENT).or(F_AERO_EQUIPMENT)
                .or(F_VTOL_EQUIPMENT).or(F_PROTOMECH_EQUIPMENT)
                .or(F_SUPPORT_TANK_EQUIPMENT);
        misc.explosive = true;
        misc.techAdvancement.setTechBase(TECH_BASE_IS);
        misc.techAdvancement.setISAdvancement(DATE_NONE, DATE_NONE, DATE_NONE);
        misc.techAdvancement.setTechRating(RATING_F);
        misc.techAdvancement.setAvailability( new int[] { RATING_X, RATING_X, RATING_X, RATING_F });
        return misc;
        // FIXME: implement game rules, only BV and construction rules
        // implemented
    }

    public static MiscType createRISCEmergencyCoolantSystem() {
        MiscType misc = new MiscType();
        misc.name = "RISC Emergency Coolant System";
        misc.setInternalName("ISRISCEmergencyCoolantSystem");
        misc.tonnage = 2;
        misc.criticals = 1;
        misc.cost = 460000;
        misc.flags = misc.flags.or(F_EMERGENCY_COOLANT_SYSTEM)
                .or(F_MECH_EQUIPMENT);
        misc.explosive = true;
        misc.techAdvancement.setTechBase(TECH_BASE_IS);
        misc.techAdvancement.setISAdvancement(3136, DATE_NONE, DATE_NONE);
        misc.techAdvancement.setTechRating(RATING_F);
        misc.techAdvancement.setAvailability( new int[] { RATING_X, RATING_X, RATING_X, RATING_F });
        return misc;
    }

    public static MiscType createMaritimeLifeboat() {
        MiscType misc = new MiscType();
        misc.name = "Lifeboat (Maritime)";
        misc.setInternalName(misc.name);
        misc.tankslots = 0;
        misc.tonnage = 1;
        misc.cost = 5000;
        misc.flags = misc.flags.or(F_TANK_EQUIPMENT)
                .or(F_SUPPORT_TANK_EQUIPMENT).or(F_LIFEBOAT);
        misc.techAdvancement.setTechBase(TECH_BASE_ALL);
        misc.techAdvancement.setAdvancement(DATE_NONE, DATE_NONE, 1950);
        misc.techAdvancement.setTechRating(RATING_A);
        misc.techAdvancement.setAvailability( new int[] { RATING_B, RATING_C, RATING_C, RATING_X });
        return misc;
    }

    //====================  Infantry Armor Kits ==========================

    public static MiscType createISAblativeStandardInfArmor() {
    	MiscType misc = new MiscType();

    	misc.name = "Ablative, Standard";
    	misc.setInternalName(misc.name);
    	misc.addLookupName("ISAblativeStandard");
    	misc.damageDivisor = 1.0;
    	misc.subType = S_ENCUMBERING;
    	misc.cost = 1000;
    	misc.flags = misc.flags.or(F_INF_EQUIPMENT).or(F_ARMOR_KIT);
    	misc.rulesRefs = "317, TO";

        misc.techAdvancement.setTechBase(TECH_BASE_IS);
        misc.techAdvancement.setISAdvancement(2100, 2828, 2830);
        misc.techAdvancement.setTechRating(RATING_D);
        misc.techAdvancement.setAvailability( new int[] { RATING_A, RATING_B, RATING_A, RATING_A });
    	return misc;
    }
    
    public static MiscType createCLAblativeStandardInfArmor() {
    	MiscType misc = new MiscType();

    	misc.name = "Ablative, Standard (Clan)";
    	misc.setInternalName(misc.name);
    	misc.addLookupName("CLAblativeStandard");
    	misc.damageDivisor = 1.0;
    	misc.subType = S_ENCUMBERING;
    	misc.cost = 1000;
    	misc.flags = misc.flags.or(F_INF_EQUIPMENT).or(F_ARMOR_KIT);
    	misc.rulesRefs = "317, TO";

        misc.techAdvancement.setTechBase(TECH_BASE_CLAN);
        misc.techAdvancement.setClanAdvancement(2100, 2828, 2830);
        misc.techAdvancement.setTechRating(RATING_D);
        misc.techAdvancement.setAvailability( new int[] { RATING_X, RATING_B, RATING_A, RATING_A });
    	return misc;
    }

    public static MiscType createISAblativeConcealedInfArmor() {
    	MiscType misc = new MiscType();

    	misc.name = "Ablative, Concealed";
    	misc.setInternalName(misc.name);
    	misc.addLookupName("ISAblativeConcealed");
    	misc.damageDivisor = 1.0;
    	misc.cost = 1500;
    	misc.flags = misc.flags.or(F_INF_EQUIPMENT).or(F_ARMOR_KIT);
    	misc.rulesRefs = "317, TO";

        misc.techAdvancement.setTechBase(TECH_BASE_IS);
        misc.techAdvancement.setISAdvancement(2385, 2400, 2410);
        misc.techAdvancement.setTechRating(RATING_E);
        misc.techAdvancement.setAvailability( new int[] { RATING_E, RATING_D, RATING_B, RATING_B });
    	return misc;
    }
    
    public static MiscType createCLAblativeConcealedInfArmor() {
    	MiscType misc = new MiscType();

    	misc.name = "Ablative, Concealed (Clan)";
    	misc.setInternalName(misc.name);
    	misc.addLookupName("CLAblativeConcealed");
    	misc.damageDivisor = 1.0;
    	misc.cost = 1500;
    	misc.flags = misc.flags.or(F_INF_EQUIPMENT).or(F_ARMOR_KIT);
    	misc.rulesRefs = "317, TO";

        misc.techAdvancement.setTechBase(TECH_BASE_CLAN);
        misc.techAdvancement.setClanAdvancement(DATE_NONE, DATE_NONE, 2807, 2825);
        misc.techAdvancement.setTechRating(RATING_E);
        misc.techAdvancement.setAvailability( new int[] { RATING_X, RATING_D, RATING_B, RATING_B });
    	return misc;
    } 

    public static MiscType createISAblativeFlakStandardArmorInfArmor() {
    	MiscType misc = new MiscType();

    	misc.name = "Ablative/Flak, Standard";
    	misc.setInternalName(misc.name);
    	misc.addLookupName("ISAblativeFlakStandard");
    	misc.damageDivisor = 1.0;
    	misc.cost = 800;
    	misc.flags = misc.flags.or(F_INF_EQUIPMENT).or(F_ARMOR_KIT);
    	misc.rulesRefs = "317, TO";


        misc.techAdvancement.setTechBase(TECH_BASE_IS);
        misc.techAdvancement.setISAdvancement(2295, 2305, 2310);
        misc.techAdvancement.setTechRating(RATING_D);
        misc.techAdvancement.setAvailability( new int[] { RATING_B, RATING_C, RATING_B, RATING_A });
    	return misc;
    }
    
    public static MiscType createCLAblativeFlakStandardArmorInfArmor() {
    	MiscType misc = new MiscType();

    	misc.name = "Ablative/Flak, Standard(Clan)";
    	misc.setInternalName(misc.name);
    	misc.addLookupName("CLAblativeFlakStandard");
    	misc.damageDivisor = 1.0;
    	misc.cost = 800;
    	misc.flags = misc.flags.or(F_INF_EQUIPMENT).or(F_ARMOR_KIT);
    	misc.rulesRefs = "317, TO";

        misc.techAdvancement.setTechBase(TECH_BASE_CLAN);
        misc.techAdvancement.setClanAdvancement(DATE_NONE, DATE_NONE, 2807);
        misc.techAdvancement.setTechRating(RATING_D);
        misc.techAdvancement.setAvailability( new int[] { RATING_X, RATING_C, RATING_B, RATING_A });
    	return misc;
    }

    public static MiscType createISAblativeFlakConcealedArmorInfArmor() {
    	MiscType misc = new MiscType();

    	misc.name = "Ablative/Flak, Concealed";
    	misc.setInternalName(misc.name);
    	misc.addLookupName("ISAblativeFlakConcealed");
    	misc.damageDivisor = 1.0;
    	misc.cost = 1400;
    	misc.flags = misc.flags.or(F_INF_EQUIPMENT).or(F_ARMOR_KIT);
    	misc.rulesRefs = "317, TO";

        misc.techAdvancement.setTechBase(TECH_BASE_IS);
        misc.techAdvancement.setISAdvancement(2385, 2400, 2405);
        misc.techAdvancement.setTechRating(RATING_E);
        misc.techAdvancement.setAvailability( new int[] { RATING_F, RATING_D, RATING_C, RATING_B });
    	return misc;
    }
    
    public static MiscType createCLAblativeFlakConcealedArmorInfArmor() {
    	MiscType misc = new MiscType();

    	misc.name = "Ablative/Flak, Concealed(Clan)";
    	misc.setInternalName(misc.name);
    	misc.addLookupName("CLAblativeFlakConcealed");
    	misc.damageDivisor = 1.0;
    	misc.cost = 1400;
    	misc.flags = misc.flags.or(F_INF_EQUIPMENT).or(F_ARMOR_KIT);
    	misc.rulesRefs = "317, TO";

        misc.techAdvancement.setTechBase(TECH_BASE_CLAN);
        misc.techAdvancement.setClanAdvancement(DATE_NONE, DATE_NONE, 2807, 2830);
        misc.techAdvancement.setTechRating(RATING_E);
        misc.techAdvancement.setAvailability( new int[] { RATING_X, RATING_D, RATING_C, RATING_B });
    	return misc;
    }

    public static MiscType createISBallisicPlateStandardInfArmor() {
    	MiscType misc = new MiscType();

    	misc.name = "Ballistic Plate, Standard";
    	misc.setInternalName(misc.name);
    	misc.addLookupName("ISBallisticPlateStandard");
    	misc.damageDivisor = 2.0;
    	misc.subType = S_ENCUMBERING;
    	misc.cost = 1600;
    	misc.flags = misc.flags.or(F_INF_EQUIPMENT).or(F_ARMOR_KIT);
    	misc.rulesRefs = "317, TO";

        misc.techAdvancement.setTechBase(TECH_BASE_IS);
        misc.techAdvancement.setISAdvancement(2300, 2310, 2315);
        misc.techAdvancement.setTechRating(RATING_D);
        misc.techAdvancement.setAvailability( new int[] { RATING_C, RATING_C, RATING_C, RATING_C });
    	return misc;
    }
    
    public static MiscType createCLBallisicPlateStandardInfArmor() {
    	MiscType misc = new MiscType();

    	misc.name = "Ballistic Plate, Standard(Clan)";
    	misc.setInternalName(misc.name);
    	misc.addLookupName("CLBallisticPlateStandard");
    	misc.damageDivisor = 2.0;
    	misc.subType = S_ENCUMBERING;
    	misc.cost = 1600;
    	misc.flags = misc.flags.or(F_INF_EQUIPMENT).or(F_ARMOR_KIT);
    	misc.rulesRefs = "317, TO";

        misc.techAdvancement.setTechBase(TECH_BASE_CLAN);
        misc.techAdvancement.setClanAdvancement(DATE_NONE, DATE_NONE, 2807);
        misc.techAdvancement.setTechRating(RATING_D);
        misc.techAdvancement.setAvailability( new int[] { RATING_X, RATING_C, RATING_C, RATING_C });
    	return misc;
    }

    public static MiscType createBallisicPlateConcealedInfArmor() {
    	MiscType misc = new MiscType();

    	misc.name = "Ballistic Plate, Concealed";
    	misc.setInternalName(misc.name);
    	misc.addLookupName("BallisticPlateConcealed");
    	misc.damageDivisor = 1.0;
    	misc.cost = 2880;
    	misc.flags = misc.flags.or(F_INF_EQUIPMENT).or(F_ARMOR_KIT);
    	misc.rulesRefs = "317, TO";

        misc.techAdvancement.setTechBase(TECH_BASE_IS);
        misc.techAdvancement.setISAdvancement(2805, 2820, 2822);
        misc.techAdvancement.setTechRating(RATING_E);
        misc.techAdvancement.setAvailability( new int[] { RATING_X, RATING_F, RATING_D, RATING_D });
    	return misc;
    }

    public static MiscType createClothingFatiguesInfArmor() {
    	MiscType misc = new MiscType();

    	misc.name = "Clothing, Fatigues/Civilian/Non-Armored";
    	misc.setInternalName(misc.name);
    	misc.addLookupName("Fatigues");
    	misc.damageDivisor = 1.0;
    	misc.cost = 25;
    	misc.flags = misc.flags.or(F_INF_EQUIPMENT).or(F_ARMOR_KIT);
    	misc.rulesRefs = "317, TO";

        misc.techAdvancement.setTechBase(TECH_BASE_ALL);
        misc.techAdvancement.setAdvancement(DATE_NONE, DATE_NONE, 1950);
        misc.techAdvancement.setTechRating(RATING_A);
        misc.techAdvancement.setAvailability( new int[] { RATING_A, RATING_A, RATING_A, RATING_X });
    	return misc;
    }
    
    public static MiscType createClothingLeatherHideInfArmor() {
    	MiscType misc = new MiscType();

    	misc.name = "Clothing, Leather/Synthetic Hide";
    	misc.setInternalName(misc.name);
    	misc.addLookupName("ClothingLeather");
    	misc.damageDivisor = 1.0;
    	misc.cost = 100;
    	misc.flags = misc.flags.or(F_INF_EQUIPMENT).or(F_ARMOR_KIT);
    	misc.rulesRefs = "317, TO";

        misc.techAdvancement.setTechBase(TECH_BASE_ALL);
        misc.techAdvancement.setAdvancement(DATE_NONE, DATE_NONE, 1950);
        misc.techAdvancement.setTechRating(RATING_A);
        misc.techAdvancement.setAvailability( new int[] { RATING_A, RATING_A, RATING_A, RATING_X });
    	return misc;
    }

    public static MiscType createClothingLightInfArmor() {
    	MiscType misc = new MiscType();

    	misc.name = "Clothing, Light/None";
    	misc.setInternalName(misc.name);
    	misc.addLookupName("ClothingLightNone");
    	misc.damageDivisor = 0.5;
    	misc.cost = 15;
    	misc.flags = misc.flags.or(F_INF_EQUIPMENT).or(F_ARMOR_KIT);
    	misc.rulesRefs = "317, TO";

        misc.techAdvancement.setTechBase(TECH_BASE_ALL);
        misc.techAdvancement.setAdvancement(DATE_NONE, DATE_NONE, 1950);
        misc.techAdvancement.setTechRating(RATING_A);
        misc.techAdvancement.setAvailability( new int[] { RATING_A, RATING_A, RATING_A, RATING_X });
    	return misc;
    }

    public static MiscType createISEngineeringSuitInfArmor() {
    	MiscType misc = new MiscType();

    	misc.name = "Engineering Suit";
    	misc.setInternalName(misc.name);
    	misc.addLookupName("ISEngineeringSuit");
    	misc.damageDivisor = 1.0;
    	misc.subType = S_ENCUMBERING | S_SPACE_SUIT;
    	misc.cost = 7500;
    	misc.flags = misc.flags.or(F_INF_EQUIPMENT).or(F_ARMOR_KIT);
    	misc.rulesRefs = "317, TO";

        misc.techAdvancement.setTechBase(TECH_BASE_IS);
        misc.techAdvancement.setISAdvancement(2335, 2350, 2351);
        misc.techAdvancement.setTechRating(RATING_D);
        misc.techAdvancement.setAvailability( new int[] { RATING_D, RATING_D, RATING_D, RATING_C });
    	return misc;
    }
    
    public static MiscType createCLEngineeringSuitInfArmor() {
    	MiscType misc = new MiscType();

    	misc.name = "Engineering Suit (Clan)";
    	misc.setInternalName(misc.name);
    	misc.addLookupName("CLEngineeringSuit");
    	misc.damageDivisor = 1.0;
    	misc.subType = S_ENCUMBERING | S_SPACE_SUIT;
    	misc.cost = 7500;
    	misc.flags = misc.flags.or(F_INF_EQUIPMENT).or(F_ARMOR_KIT);
    	misc.rulesRefs = "317, TO";

        misc.techAdvancement.setTechBase(TECH_BASE_CLAN);
        misc.techAdvancement.setClanAdvancement(DATE_NONE, DATE_NONE, 2807);
        misc.techAdvancement.setTechRating(RATING_E);
        misc.techAdvancement.setAvailability( new int[] { RATING_X, RATING_F, RATING_D, RATING_D });
    	return misc;
    }

    public static MiscType createISEnvironmentSuitLightInfArmor() {
    	MiscType misc = new MiscType();

    	misc.name = "Environment Suit, Light";
    	misc.setInternalName(misc.name);
    	misc.addLookupName("ISEnvironmentSuitLight");
    	misc.damageDivisor = 1.0;
    	misc.subType = S_ENCUMBERING | S_SPACE_SUIT;
    	misc.cost = 200;
    	misc.flags = misc.flags.or(F_INF_EQUIPMENT).or(F_ARMOR_KIT);
    	misc.rulesRefs = "317, TO";

        misc.techAdvancement.setTechBase(TECH_BASE_IS);
        misc.techAdvancement.setISAdvancement(DATE_NONE, 2100, 2200);
        misc.techAdvancement.setTechRating(RATING_C);
        misc.techAdvancement.setAvailability( new int[] { RATING_B, RATING_B, RATING_B, RATING_B });
    	return misc;
    }
    
    public static MiscType createCLEnvironmentSuitLightInfArmor() {
    	MiscType misc = new MiscType();

    	misc.name = "Environment Suit, Light(Clan)";
    	misc.setInternalName(misc.name);
    	misc.addLookupName("CLEnvironmentSuitLight");
    	misc.damageDivisor = 1.0;
    	misc.subType = S_ENCUMBERING | S_SPACE_SUIT;
    	misc.cost = 200;
    	misc.flags = misc.flags.or(F_INF_EQUIPMENT).or(F_ARMOR_KIT);
    	misc.rulesRefs = "317, TO";

        misc.techAdvancement.setTechBase(TECH_BASE_CLAN);
        misc.techAdvancement.setClanAdvancement(DATE_NONE, DATE_NONE, 2807);
        misc.techAdvancement.setTechRating(RATING_C);
        misc.techAdvancement.setAvailability( new int[] { RATING_X, RATING_B, RATING_B, RATING_B });
    	return misc;
    }

    public static MiscType createISEnvironmentSuitHostileInfArmor() {
    	MiscType misc = new MiscType();

    	misc.name = "Environment Suit, Hostile";
    	misc.setInternalName(misc.name);
    	misc.addLookupName("ISEnvironmentSuitHostile");
    	misc.damageDivisor = 2.0;
    	misc.subType = S_ENCUMBERING | S_SPACE_SUIT;
    	misc.cost = 10000;
    	misc.flags = misc.flags.or(F_INF_EQUIPMENT).or(F_ARMOR_KIT);
    	misc.rulesRefs = "317, TO";

        misc.techAdvancement.setTechBase(TECH_BASE_IS);
        misc.techAdvancement.setISAdvancement(2100, 2300, 2302);
        misc.techAdvancement.setTechRating(RATING_D);
        misc.techAdvancement.setAvailability( new int[] { RATING_C, RATING_C, RATING_C, RATING_C });
    	return misc;
    }
    
    public static MiscType createCLEnvironmentSuitHostileInfArmor() {
    	MiscType misc = new MiscType();

    	misc.name = "Environment Suit, Hostile(Clan)";
    	misc.setInternalName(misc.name);
    	misc.addLookupName("CLEnvironmentSuitHostile");
    	misc.damageDivisor = 2.0;
    	misc.subType = S_ENCUMBERING | S_SPACE_SUIT;
    	misc.cost = 10000;
    	misc.flags = misc.flags.or(F_INF_EQUIPMENT).or(F_ARMOR_KIT);
    	misc.rulesRefs = "317, TO";

        misc.techAdvancement.setTechBase(TECH_BASE_CLAN);
        misc.techAdvancement.setClanAdvancement(DATE_NONE, DATE_NONE, 2807);
        misc.techAdvancement.setTechRating(RATING_D);
        misc.techAdvancement.setAvailability( new int[] { RATING_X, RATING_C, RATING_C, RATING_C });
    	return misc;
    }

    public static MiscType createISEnvironmentSuitMarineInfArmor() {
    	MiscType misc = new MiscType();

    	misc.name = "Environment Suit, Marine";
    	misc.setInternalName(misc.name);
    	misc.addLookupName("ISEnvironmentSuitMarine");
    	misc.damageDivisor = 2.0;
    	misc.subType = S_SPACE_SUIT;
    	misc.cost = 15000;
    	misc.flags = misc.flags.or(F_INF_EQUIPMENT).or(F_ARMOR_KIT);
    	misc.rulesRefs = "317, TO";

        misc.techAdvancement.setTechBase(TECH_BASE_IS);
        misc.techAdvancement.setISAdvancement(2310, 2325, 2330);
        misc.techAdvancement.setTechRating(RATING_C);
        misc.techAdvancement.setAvailability( new int[] { RATING_C, RATING_D, RATING_D, RATING_C });
    	return misc;
    }
    
    public static MiscType createCLEnvironmentSuitMarineInfArmor() {
    	MiscType misc = new MiscType();

    	misc.name = "Environment Suit, Marine(Clan)";
    	misc.setInternalName(misc.name);
    	misc.addLookupName("CLEnvironmentSuitMarine");
    	misc.damageDivisor = 2.0;
    	misc.subType = S_SPACE_SUIT;
    	misc.cost = 15000;
    	misc.flags = misc.flags.or(F_INF_EQUIPMENT).or(F_ARMOR_KIT);
    	misc.rulesRefs = "317, TO";

        misc.techAdvancement.setTechBase(TECH_BASE_CLAN);
        misc.techAdvancement.setClanAdvancement(DATE_NONE, DATE_NONE, 2807);
        misc.techAdvancement.setTechRating(RATING_D);
        misc.techAdvancement.setAvailability( new int[] { RATING_X, RATING_D, RATING_D, RATING_C });
    	return misc;
    }

    public static MiscType createISFlakStandardInfArmor() {
    	MiscType misc = new MiscType();

    	misc.name = "Flak, Standard";
    	misc.setInternalName(misc.name);
    	misc.addLookupName("ISFlakStandard");
    	misc.damageDivisor = 1.0;
    	misc.cost = 150;
    	misc.flags = misc.flags.or(F_INF_EQUIPMENT).or(F_ARMOR_KIT);
    	misc.rulesRefs = "317, TO";

        misc.techAdvancement.setTechBase(TECH_BASE_IS);
        misc.techAdvancement.setISAdvancement(DATE_NONE, 2100, 2200);
        misc.techAdvancement.setTechRating(RATING_C);
        misc.techAdvancement.setAvailability( new int[] { RATING_A, RATING_A, RATING_A, RATING_A });
    	return misc;
    }
    
    public static MiscType createCLFlakStandardInfArmor() {
    	MiscType misc = new MiscType();

    	misc.name = "Flak, Standard(Clan)";
    	misc.setInternalName(misc.name);
    	misc.addLookupName("CLFlakStandard");
    	misc.damageDivisor = 1.0;
    	misc.cost = 150;
    	misc.flags = misc.flags.or(F_INF_EQUIPMENT).or(F_ARMOR_KIT);
    	misc.rulesRefs = "317, TO";

        misc.techAdvancement.setTechBase(TECH_BASE_CLAN);
        misc.techAdvancement.setClanAdvancement(DATE_NONE, DATE_NONE, 2807);
        misc.techAdvancement.setTechRating(RATING_C);
        misc.techAdvancement.setAvailability( new int[] { RATING_X, RATING_A, RATING_A, RATING_A });
    	return misc;
    }

    public static MiscType createISFlakConcealedInfArmor() {
    	MiscType misc = new MiscType();

    	misc.name = "Flak, Concealed";
    	misc.setInternalName(misc.name);
    	misc.addLookupName("ISFlakConcealed");
    	misc.damageDivisor = 1.0;
    	misc.cost = 225;
    	misc.flags = misc.flags.or(F_INF_EQUIPMENT).or(F_ARMOR_KIT);
    	misc.rulesRefs = "317, TO";

        misc.techAdvancement.setTechBase(TECH_BASE_IS);
        misc.techAdvancement.setISAdvancement(DATE_NONE, 2100, 2230);
        misc.techAdvancement.setTechRating(RATING_D);
        misc.techAdvancement.setAvailability( new int[] { RATING_D, RATING_C, RATING_B, RATING_B });
    	return misc;
    }
    
    public static MiscType createCLFlakConcealedInfArmor() {
    	MiscType misc = new MiscType();

    	misc.name = "Flak, Concealed(Clan)";
    	misc.setInternalName(misc.name);
    	misc.addLookupName("CLFlakConcealed");
    	misc.damageDivisor = 1.0;
    	misc.cost = 225;
    	misc.flags = misc.flags.or(F_INF_EQUIPMENT).or(F_ARMOR_KIT);
    	misc.rulesRefs = "317, TO";

        misc.techAdvancement.setTechBase(TECH_BASE_CLAN);
        misc.techAdvancement.setClanAdvancement(DATE_NONE, DATE_NONE, 2807, 2830);
        misc.techAdvancement.setTechRating(RATING_D);
        misc.techAdvancement.setAvailability( new int[] { RATING_X, RATING_C, RATING_B, RATING_B });
    	return misc;
    }

    public static MiscType createISHeatSuitInfArmor() {
    	MiscType misc = new MiscType();

    	misc.name = "Heat Suit";
    	misc.setInternalName(misc.name);
    	misc.addLookupName("HeatSuit");
    	misc.damageDivisor = 1.0;
    	misc.cost = 100;
    	misc.flags = misc.flags.or(F_INF_EQUIPMENT).or(F_ARMOR_KIT);
    	misc.rulesRefs = "317, TO";

        misc.techAdvancement.setTechBase(TECH_BASE_IS);
        misc.techAdvancement.setISAdvancement(DATE_NONE, 2355, 2358);
        misc.techAdvancement.setTechRating(RATING_D);
        misc.techAdvancement.setAvailability( new int[] { RATING_C, RATING_C, RATING_C, RATING_B });
    	return misc;
    }
    
    public static MiscType createCLHeatSuitInfArmor() {
    	MiscType misc = new MiscType();

    	misc.name = "Heat Suit (Clan)";
    	misc.setInternalName(misc.name);
    	misc.addLookupName("CLHeatSuit");
    	misc.damageDivisor = 1.0;
    	misc.cost = 100;
    	misc.flags = misc.flags.or(F_INF_EQUIPMENT).or(F_ARMOR_KIT);
    	misc.rulesRefs = "317, TO";

        misc.techAdvancement.setTechBase(TECH_BASE_CLAN);
        misc.techAdvancement.setClanAdvancement(DATE_NONE, DATE_NONE, 2807, 2830);
        misc.techAdvancement.setTechRating(RATING_D);
        misc.techAdvancement.setAvailability( new int[] { RATING_C, RATING_C, RATING_C, RATING_B });
    	return misc;
    }

    public static MiscType createISMechWarriorCombatSuitInfArmor() {
    	MiscType misc = new MiscType();

    	misc.name = "MechWarrior Combat Suit";
    	misc.setInternalName(misc.name);
    	misc.addLookupName("ISMechWarriorCombatSuit");
    	misc.damageDivisor = 1.0;
    	misc.cost = 20000;
    	misc.flags = misc.flags.or(F_INF_EQUIPMENT).or(F_ARMOR_KIT);
    	misc.rulesRefs = "317, TO";

        misc.techAdvancement.setTechBase(TECH_BASE_IS);
        misc.techAdvancement.setISAdvancement(2685, 2790, 2820);
        misc.techAdvancement.setTechRating(RATING_D);
        misc.techAdvancement.setAvailability( new int[] { RATING_D, RATING_F, RATING_E, RATING_D });
    	return misc;
    }
    
    public static MiscType createCLMechWarriorCombatSuitInfArmor() {
    	MiscType misc = new MiscType();

    	misc.name = "MechWarrior Combat Suit (Clan)";
    	misc.setInternalName(misc.name);
    	misc.addLookupName("CLMechWarriorCombatSuit");
    	misc.damageDivisor = 1.0;
    	misc.cost = 20000;
    	misc.flags = misc.flags.or(F_INF_EQUIPMENT).or(F_ARMOR_KIT);
    	//Information below going into IO Errata, not listed as of Jan 2017

        misc.techAdvancement.setTechBase(TECH_BASE_CLAN);
        misc.techAdvancement.setClanAdvancement(DATE_NONE, DATE_NONE, 2807);
        misc.techAdvancement.setTechRating(RATING_E);
        misc.techAdvancement.setAvailability( new int[] { RATING_X, RATING_F, RATING_E, RATING_D });
    	return misc;
    }

    public static MiscType createISMechWarriorCoolingSuitInfArmor() {
    	MiscType misc = new MiscType();

    	misc.name = "MechWarrior Cooling Suit";
    	misc.setInternalName(misc.name);
    	misc.addLookupName("ISMechWarriorCoolingSuit");
    	misc.damageDivisor = 1.0;
    	misc.cost = 500;
    	misc.flags = misc.flags.or(F_INF_EQUIPMENT).or(F_ARMOR_KIT);
    	misc.rulesRefs = "317, TO";;

        misc.techAdvancement.setTechBase(TECH_BASE_IS);
        misc.techAdvancement.setISAdvancement(2500, 2675, 3065, 2855, 3050);
        misc.techAdvancement.setTechRating(RATING_E);
        misc.techAdvancement.setAvailability( new int[] { RATING_D, RATING_F, RATING_E, RATING_D });
    	return misc;
    }
    
    public static MiscType createCLMechWarriorCoolingSuitInfArmor() {
    	MiscType misc = new MiscType();

    	misc.name = "MechWarrior Cooling Suit (Clan)";
    	misc.setInternalName(misc.name);
    	misc.addLookupName("CLMechWarriorCoolingSuit");
    	misc.damageDivisor = 1.0;
    	misc.cost = 500;
    	misc.flags = misc.flags.or(F_INF_EQUIPMENT).or(F_ARMOR_KIT);
    	misc.rulesRefs = "317, TO";;

        misc.techAdvancement.setTechBase(TECH_BASE_CLAN);
        misc.techAdvancement.setClanAdvancement(DATE_NONE, 2807, 2820);
        misc.techAdvancement.setTechRating(RATING_E);
        misc.techAdvancement.setAvailability( new int[] { RATING_X, RATING_F, RATING_E, RATING_D });
    	return misc;
    }

    public static MiscType createMechWarriorCoolingVestInfArmor() {
    	MiscType misc = new MiscType();

    	misc.name = "MechWarrior Cooling Vest (Only)";
    	misc.setInternalName(misc.name);
    	misc.addLookupName("MechWarriorCoolingVest");
    	misc.damageDivisor = 0.5;
    	misc.cost = 200;
    	misc.flags = misc.flags.or(F_INF_EQUIPMENT).or(F_ARMOR_KIT);

        misc.techAdvancement.setTechBase(TECH_BASE_ALL);
        misc.techAdvancement.setAdvancement(DATE_NONE, DATE_NONE, 2460);
        misc.techAdvancement.setTechRating(RATING_D);
        misc.techAdvancement.setAvailability( new int[] { RATING_C, RATING_C, RATING_C, RATING_X });
    	return misc;
    }

    public static MiscType createMyomerSuitInfArmor() {
    	MiscType misc = new MiscType();

    	misc.name = "Myomer, Suit";
    	misc.setInternalName(misc.name);
    	misc.addLookupName("MyomerSuit");
    	misc.damageDivisor = 2.0;
    	misc.subType = S_ENCUMBERING;
    	misc.cost = 5800;
    	misc.flags = misc.flags.or(F_INF_EQUIPMENT).or(F_ARMOR_KIT);
    	misc.rulesRefs = "317, TO";

        misc.techAdvancement.setTechBase(TECH_BASE_IS);
        misc.techAdvancement.setISAdvancement(3040, 3047, 3052);
        misc.techAdvancement.setTechRating(RATING_E);
        misc.techAdvancement.setAvailability( new int[] { RATING_X, RATING_X, RATING_E, RATING_D });
    	return misc;
    }

    public static MiscType createMyomerVestInfArmor() {
    	MiscType misc = new MiscType();

    	misc.name = "Myomer, Vest";
    	misc.setInternalName(misc.name);
    	misc.addLookupName("MyomerVest");
    	misc.damageDivisor = 2.0;
    	misc.cost = 1800;
    	misc.flags = misc.flags.or(F_INF_EQUIPMENT).or(F_ARMOR_KIT);
    	misc.rulesRefs = "317, TO";

        misc.techAdvancement.setTechBase(TECH_BASE_IS);
        misc.techAdvancement.setISAdvancement(3039, 3045, 3051);
        misc.techAdvancement.setTechRating(RATING_E);
        misc.techAdvancement.setAvailability( new int[] { RATING_X, RATING_X, RATING_E, RATING_D });
    	return misc;
    }
    
    public static MiscType createNeoChainMailInfArmor() {
    	MiscType misc = new MiscType();

    	misc.name = "Neo-Chainmail";
    	misc.setInternalName(misc.name);
    	misc.addLookupName("NeoChainmail");
    	misc.damageDivisor = 1.0;
    	misc.cost = 920;
    	misc.flags = misc.flags.or(F_INF_EQUIPMENT).or(F_ARMOR_KIT);
    	misc.rulesRefs = "317, TO";

        misc.techAdvancement.setTechBase(TECH_BASE_IS);
        misc.techAdvancement.setISAdvancement(3057, 3065, 3066);
        misc.techAdvancement.setTechRating(RATING_D);
        misc.techAdvancement.setAvailability( new int[] { RATING_X, RATING_X, RATING_C, RATING_C });
    	return misc;
    }

    public static MiscType createParkaInfArmor() {
    	MiscType misc = new MiscType();

    	misc.name = "Parka";
    	misc.setInternalName(misc.name);
    	misc.damageDivisor = 1.0;
    	misc.cost = 50;
    	misc.flags = misc.flags.or(F_INF_EQUIPMENT).or(F_ARMOR_KIT);

        misc.techAdvancement.setTechBase(TECH_BASE_ALL);
        misc.techAdvancement.setAdvancement(DATE_NONE, DATE_NONE, 1950);
        misc.techAdvancement.setTechRating(RATING_C);
        misc.techAdvancement.setAvailability( new int[] { RATING_A, RATING_A, RATING_A, RATING_A });
    	return misc;
    }

    public static MiscType createSnowSuitInfArmor() {
    	MiscType misc = new MiscType();
    	misc.name = "Snow suit";
    	misc.setInternalName(misc.name);
    	misc.addLookupName("SnowSuit");
    	misc.damageDivisor = 1.0;
    	misc.subType = S_ENCUMBERING;
    	misc.cost = 70;
    	misc.flags = misc.flags.or(F_INF_EQUIPMENT).or(F_ARMOR_KIT);

        misc.techAdvancement.setTechBase(TECH_BASE_ALL);
        misc.techAdvancement.setAdvancement(DATE_NONE, DATE_NONE, 1950);
        misc.techAdvancement.setTechRating(RATING_C);
        misc.techAdvancement.setAvailability( new int[] { RATING_A, RATING_A, RATING_A, RATING_A });
    	return misc;
    }

    public static MiscType createSpaceSuitInfArmor() {
    	MiscType misc = new MiscType();
    	
    	misc.name = "Spacesuit";
    	misc.setInternalName(misc.name);
    	misc.damageDivisor = 1.0;
    	misc.subType = S_ENCUMBERING | S_SPACE_SUIT;
    	misc.cost = 5000;
    	misc.flags = misc.flags.or(F_INF_EQUIPMENT).or(F_ARMOR_KIT);

        misc.techAdvancement.setTechBase(TECH_BASE_ALL);
        misc.techAdvancement.setAdvancement(DATE_NONE, DATE_NONE, 1950);
        misc.techAdvancement.setTechRating(RATING_C);
        misc.techAdvancement.setAvailability( new int[] { RATING_B, RATING_B, RATING_B, RATING_B });
    	return misc;
    }

    public static MiscType createSpacesuitCombatInfArmor() {
    	MiscType misc = new MiscType();
    	
    	misc.name = "Spacesuit, Combat";
    	misc.setInternalName(misc.name);
    	misc.addLookupName("SpacesuitCombat");
    	misc.damageDivisor = 1.0;
    	misc.subType = S_ENCUMBERING | S_SPACE_SUIT;
    	misc.cost = 7000;
    	misc.flags = misc.flags.or(F_INF_EQUIPMENT).or(F_ARMOR_KIT);

        misc.techAdvancement.setTechBase(TECH_BASE_ALL);
        misc.techAdvancement.setAdvancement(DATE_NONE, DATE_NONE, 2100);
        misc.techAdvancement.setTechRating(RATING_C);
        misc.techAdvancement.setAvailability( new int[] { RATING_C, RATING_D, RATING_E, RATING_D });
    	return misc;
    }

//    Faction Armor Kits

    public static MiscType createCapellanConfederationInfArmor() {
    	MiscType misc = new MiscType();
    	
    	misc.name = "Capellan Confederation Armor Kit (3050)";
    	misc.setInternalName(misc.name);
    	misc.addLookupName("LiaoKit");
    	misc.damageDivisor = 1.0;
    	misc.cost = 450;
    	misc.flags = misc.flags.or(F_INF_EQUIPMENT).or(F_ARMOR_KIT);
    	misc.rulesRefs = "318, TO";

        misc.techAdvancement.setTechBase(TECH_BASE_IS);
        misc.techAdvancement.setISAdvancement(3040, 3050, DATE_NONE);
        misc.techAdvancement.setTechRating(RATING_C);
        misc.techAdvancement.setAvailability( new int[] { RATING_X, RATING_X, RATING_C, RATING_B });
    	return misc;
    }

    public static MiscType createClanInfArmor() {
    	MiscType misc = new MiscType();
    	
    	misc.name = "Clan Armor Kit (All)";
    	misc.setInternalName(misc.name);
    	misc.addLookupName("ClanKit");
    	misc.damageDivisor = 2.0;
    	misc.cost = 5560;
    	misc.flags = misc.flags.or(F_INF_EQUIPMENT).or(F_ARMOR_KIT);
    	misc.rulesRefs = "318, TO";

        misc.techAdvancement.setTechBase(TECH_BASE_CLAN);
        misc.techAdvancement.setClanAdvancement(2845, 2900, DATE_NONE);
        misc.techAdvancement.setTechRating(RATING_E);
        misc.techAdvancement.setAvailability( new int[] { RATING_X, RATING_E, RATING_E, RATING_C });
    	return misc;
    }


    public static MiscType createComstarInfArmor() {
    	MiscType misc = new MiscType();

    	misc.name = "Comstar Infantry Kit";
    	misc.setInternalName(misc.name);
    	misc.addLookupName("CSInfKit");
    	misc.addLookupName("ComstarKit");
    	misc.damageDivisor = 2.0;
    	misc.cost = 4280;
    	misc.flags = misc.flags.or(F_INF_EQUIPMENT).or(F_ARMOR_KIT);
    	misc.rulesRefs = "318, TO";

        misc.techAdvancement.setTechBase(TECH_BASE_IS);
        misc.techAdvancement.setISAdvancement(2820, 2830, DATE_NONE);
        misc.techAdvancement.setTechRating(RATING_F);
        misc.techAdvancement.setAvailability( new int[] { RATING_X, RATING_F, RATING_D, RATING_E });
    	return misc;
    }

    public static MiscType createDraconisCombineInfArmor() {
    	MiscType misc = new MiscType();

    	misc.name = "Draconis Combine Infantry Kit";
    	misc.setInternalName(misc.name);
    	misc.addLookupName("KuritaKit");
    	misc.damageDivisor = 1.0;
    	misc.cost = 360;
    	misc.flags = misc.flags.or(F_INF_EQUIPMENT).or(F_ARMOR_KIT);
    	misc.rulesRefs = "318, TO";

        misc.techAdvancement.setTechBase(TECH_BASE_IS);
        misc.techAdvancement.setISAdvancement(2615, 2625, DATE_NONE);
        misc.techAdvancement.setTechRating(RATING_C);
        misc.techAdvancement.setAvailability( new int[] { RATING_B, RATING_B, RATING_B, RATING_B });
    	return misc;
    }

    public static MiscType createFedSunsInfArmor() {
    	MiscType misc = new MiscType();

    	misc.name = "Federated Suns Infantry Kit";
    	misc.setInternalName(misc.name);
    	misc.addLookupName("DavionKit");
    	misc.damageDivisor = 1.0;
    	misc.cost = 750;
    	misc.flags = misc.flags.or(F_INF_EQUIPMENT).or(F_ARMOR_KIT);
    	misc.rulesRefs = "318, TO";

        misc.techAdvancement.setTechBase(TECH_BASE_IS);
        misc.techAdvancement.setISAdvancement(2320, 2330, DATE_NONE, 3035);
        misc.techAdvancement.setTechRating(RATING_C);
        misc.techAdvancement.setAvailability( new int[] { RATING_B, RATING_B, RATING_B, RATING_F });
    	return misc;
    }

    public static MiscType createFedComInfArmor() {
    	MiscType misc = new MiscType();

    	misc.name = "Fed Suns/Fed Commonweath Infantry Kit (3030-3066)";
    	misc.damageDivisor = 1.0;
    	misc.setInternalName(misc.name);
    	misc.addLookupName("DavionKit3030");
    	misc.addLookupName("EarlyFedComKit");
    	misc.damageDivisor = 1;
    	misc.cost = 1040;
    	misc.flags = misc.flags.or(F_INF_EQUIPMENT).or(F_ARMOR_KIT);
    	misc.rulesRefs = "318, TO";

        misc.techAdvancement.setTechBase(TECH_BASE_IS);
        misc.techAdvancement.setISAdvancement(3020, 3030, DATE_NONE, 3070);
        misc.techAdvancement.setTechRating(RATING_C);
        misc.techAdvancement.setAvailability( new int[] { RATING_X, RATING_D, RATING_B, RATING_E });
    	return misc;
    }

    public static MiscType createFedSunsLateInfArmor() {
    	MiscType misc = new MiscType();

    	misc.name = "Fed Suns Infantry Kit (3067+)";
    	misc.setInternalName(misc.name);
    	misc.addLookupName("DavionKit3067");
    	misc.addLookupName("LateDavionKit");
    	misc.subType = S_ENCUMBERING;
    	misc.damageDivisor = 2.0;
    	misc.cost = 2080;
    	misc.flags = misc.flags.or(F_INF_EQUIPMENT).or(F_ARMOR_KIT);
    	misc.rulesRefs = "318, TO";

        misc.techAdvancement.setTechBase(TECH_BASE_IS);
        misc.techAdvancement.setISAdvancement(3060, 3067, DATE_NONE);
        misc.techAdvancement.setTechRating(RATING_D);
        misc.techAdvancement.setAvailability( new int[] { RATING_X, RATING_X, RATING_D, RATING_C });
    	return misc;
    }

    public static MiscType createFRRInfArmor() {
    	MiscType misc = new MiscType();

    	misc.name = "Free Rasalhague Republic Infantry Kit";
    	misc.setInternalName(misc.name);
    	misc.addLookupName("FRRKit");
    	misc.damageDivisor = 1.0;
    	misc.cost = 360;
    	misc.flags = misc.flags.or(F_INF_EQUIPMENT).or(F_ARMOR_KIT);
    	misc.rulesRefs = "318, TO";;

        misc.techAdvancement.setTechBase(TECH_BASE_IS);
        misc.techAdvancement.setISAdvancement(3030, 3040, DATE_NONE);
        misc.techAdvancement.setTechRating(RATING_C);
        misc.techAdvancement.setAvailability( new int[] { RATING_X, RATING_X, RATING_B, RATING_B });
    	return misc;
    }

    public static MiscType createFWLEarlyInfArmor() {
    	MiscType misc = new MiscType();

    	misc.name = "Free Worlds League Infantry Kit";
    	misc.setInternalName(misc.name);
    	misc.addLookupName("MarikKit");
    	misc.damageDivisor = 1.0;
    	misc.cost = 950;
    	misc.flags = misc.flags.or(F_INF_EQUIPMENT).or(F_ARMOR_KIT);
    	misc.rulesRefs = "318, TO";

        misc.techAdvancement.setTechBase(TECH_BASE_IS);
        misc.techAdvancement.setISAdvancement(2275, 2290, DATE_NONE);
        misc.techAdvancement.setTechRating(RATING_C);
        misc.techAdvancement.setAvailability( new int[] { RATING_B, RATING_B, RATING_B, RATING_D });
    	return misc;
    }

    public static MiscType createFWLLateInfArmor() {
    	MiscType misc = new MiscType();

    	misc.name = "Free Worlds League Infantry Kit (3035+)";
    	misc.setInternalName(misc.name);
    	misc.addLookupName("MarikKit3035");
    	misc.addLookupName("LateMarikKit");
    	misc.damageDivisor = 2.0;
    	misc.subType = S_ENCUMBERING;
    	misc.cost = 360;
    	misc.flags = misc.flags.or(F_INF_EQUIPMENT).or(F_ARMOR_KIT);
    	misc.rulesRefs = "318, TO";

        misc.techAdvancement.setTechBase(TECH_BASE_IS);
        misc.techAdvancement.setISAdvancement(3025, 3035, DATE_NONE);
        misc.techAdvancement.setTechRating(RATING_C);
        misc.techAdvancement.setAvailability( new int[] { RATING_X, RATING_E, RATING_B, RATING_B });
    	return misc;
    }

    public static MiscType createLyranInfArmor() {
    	MiscType misc = new MiscType();

    	misc.name = "Lyran Commonwealth Infantry Kit";
    	misc.setInternalName(misc.name);
    	misc.addLookupName("SteinerKit");
    	misc.damageDivisor = 1.0;
    	misc.cost = 650;
    	misc.flags = misc.flags.or(F_INF_EQUIPMENT).or(F_ARMOR_KIT);
    	misc.rulesRefs = "318, TO";

        misc.techAdvancement.setTechBase(TECH_BASE_IS);
        misc.techAdvancement.setISAdvancement(2415, 2425, DATE_NONE);
        misc.techAdvancement.setTechRating(RATING_C);
        misc.techAdvancement.setAvailability( new int[] { RATING_B, RATING_B, RATING_B, RATING_E });
    	return misc;
    }

    public static MiscType createLyranLateInfArmor() {
    	MiscType misc = new MiscType();

    	misc.name = "Lyran Alliance/Lyran Commonwealth (3060+) Infantry Kit";
    	misc.setInternalName(misc.name);
    	misc.addLookupName("SteinerKit3060");
    	misc.damageDivisor = 2.0;
    	misc.cost = 730;
    	misc.flags = misc.flags.or(F_INF_EQUIPMENT).or(F_ARMOR_KIT);
    	misc.rulesRefs = "318, TO";

        misc.techAdvancement.setTechBase(TECH_BASE_IS);
        misc.techAdvancement.setISAdvancement(3053, 3060, DATE_NONE);
        misc.techAdvancement.setTechRating(RATING_C);
        misc.techAdvancement.setAvailability( new int[] { RATING_X, RATING_D, RATING_B, RATING_B });
    	return misc;
    }

    public static MiscType createCanopusInfArmor() {
    	MiscType misc = new MiscType();

    	misc.name = "Magistracy of Canopus Infantry Kit";
    	misc.setInternalName(misc.name);
    	misc.addLookupName("CanopianKit");
    	misc.damageDivisor = 1.0;
    	misc.cost = 400;
    	misc.flags = misc.flags.or(F_INF_EQUIPMENT).or(F_ARMOR_KIT);
    	misc.rulesRefs = "318, TO";

        misc.techAdvancement.setTechBase(TECH_BASE_IS);
        misc.techAdvancement.setISAdvancement(2595, 2610, DATE_NONE);
        misc.techAdvancement.setTechRating(RATING_C);
        misc.techAdvancement.setAvailability( new int[] { RATING_B, RATING_B, RATING_B, RATING_D });
    	return misc;
    }

    public static MiscType createMarianInfArmor() {
    	MiscType misc = new MiscType();

    	misc.name = "Marian Hegemony Infantry Kit";
    	misc.setInternalName(misc.name);
    	misc.addLookupName("MarianKit");
    	misc.damageDivisor = 2.0;
    	misc.cost = 1580;
    	misc.flags = misc.flags.or(F_INF_EQUIPMENT).or(F_ARMOR_KIT);
    	misc.rulesRefs = "318, TO";

        misc.techAdvancement.setTechBase(TECH_BASE_IS);
        misc.techAdvancement.setISAdvancement(3040, 3049, DATE_NONE);
        misc.techAdvancement.setTechRating(RATING_C);
        misc.techAdvancement.setAvailability( new int[] { RATING_X, RATING_F, RATING_B, RATING_D });
    	return misc;
    }

    public static MiscType createISSLDFInfArmor() {
    	MiscType misc = new MiscType();
    	
//    	Stats converted from ATOW
    	misc.name = "SLDF Infantry Kit";
    	misc.setInternalName(misc.name);
    	misc.addLookupName("SLDFKit");
    	misc.damageDivisor = 2.0;
    	misc.cost = 5000;
    	misc.flags = misc.flags.or(F_INF_EQUIPMENT).or(F_ARMOR_KIT);
    	misc.rulesRefs = "318, TO";

        misc.techAdvancement.setTechBase(TECH_BASE_IS);
        misc.techAdvancement.setISAdvancement(2565, 2575, DATE_NONE, 2800);
        misc.techAdvancement.setTechRating(RATING_E);
        misc.techAdvancement.setAvailability( new int[] { RATING_C, RATING_E, RATING_F, RATING_X });
    	return misc;
    }
    
    public static MiscType createCLSLDFInfArmor() {
    	MiscType misc = new MiscType();
//    	Stats converted from ATOW

    	misc.name = "SLDF Infantry Kit (Clan Surplus)";
    	misc.setInternalName(misc.name);
    	misc.addLookupName("SLDFKit");
    	misc.damageDivisor = 2.0;
    	misc.cost = 5000;
    	misc.flags = misc.flags.or(F_INF_EQUIPMENT).or(F_ARMOR_KIT);
    	misc.rulesRefs = "318, TO";

        misc.techAdvancement.setTechBase(TECH_BASE_CLAN);
        misc.techAdvancement.setClanAdvancement(DATE_NONE, 2807, DATE_NONE, 2955);
        misc.techAdvancement.setTechRating(RATING_E);
        misc.techAdvancement.setAvailability( new int[] { RATING_C, RATING_E, RATING_F, RATING_X });
    	return misc;
    }
    
    
    public static MiscType createTaurianInfArmor() {
    	MiscType misc = new MiscType();

    	misc.name = "Taurian Concordat/Calderon Infantry Kit";
    	misc.setInternalName(misc.name);
    	misc.addLookupName("TaurianKit");
    	misc.damageDivisor = 1.0;
    	misc.cost = 370;
    	misc.flags = misc.flags.or(F_INF_EQUIPMENT).or(F_ARMOR_KIT);
    	misc.rulesRefs = "318, TO";
        misc.techAdvancement.setTechBase(TECH_BASE_IS);
        misc.techAdvancement.setISAdvancement(3040, 3047, DATE_NONE);
        misc.techAdvancement.setTechRating(RATING_C);
        misc.techAdvancement.setAvailability( new int[] { RATING_X, RATING_X, RATING_B, RATING_B });
    	return misc;
    }

    public static MiscType createWoBInfArmor() {
    	MiscType misc = new MiscType();

    	misc.name = "Word of Blake Infantry Kit";
    	misc.setInternalName(misc.name);
    	misc.addLookupName("WoBKit");
    	misc.damageDivisor = 2.0;
    	misc.cost = 4300;
    	misc.flags = misc.flags.or(F_INF_EQUIPMENT).or(F_ARMOR_KIT);
    	misc.rulesRefs = "318, TO";

        misc.techAdvancement.setTechBase(TECH_BASE_IS);
        misc.techAdvancement.setISAdvancement(3048, 3055, DATE_NONE, 3081);
        misc.techAdvancement.setTechRating(RATING_F);
        misc.techAdvancement.setAvailability( new int[] { RATING_X, RATING_X, RATING_D, RATING_F });
    	return misc;
    }

    public static MiscType createGenericInfArmor() {
    	MiscType misc = new MiscType();

    	misc.name = "Generic Infantry Kit";
    	misc.setInternalName(misc.name);
    	misc.addLookupName("GenericKit");
    	misc.damageDivisor = 1.0;
    	misc.cost = 4300;
    	misc.flags = misc.flags.or(F_INF_EQUIPMENT).or(F_ARMOR_KIT);
    	misc.rulesRefs = "318, TO";

        misc.techAdvancement.setTechBase(TECH_BASE_ALL);
        misc.techAdvancement.setAdvancement(DATE_NONE, DATE_NONE, 2100);
        misc.techAdvancement.setTechRating(RATING_C);
        misc.techAdvancement.setAvailability( new int[] { RATING_B, RATING_B, RATING_B, RATING_B });
    	return misc;
    }
    
    public static MiscType createVintageBulletProofVest() {
    	MiscType misc = new MiscType();

    	misc.name = "Vintage Bulletproof Vest";
    	misc.setInternalName(misc.name);
    	misc.addLookupName("BulletproofVest");
    	misc.damageDivisor = 1.0;
    	misc.cost = 500;
    	misc.flags = misc.flags.or(F_INF_EQUIPMENT).or(F_ARMOR_KIT);
    	misc.rulesRefs = "318, TO";

        misc.techAdvancement.setTechBase(TECH_BASE_ALL);
        misc.techAdvancement.setAdvancement(DATE_NONE, DATE_NONE, 1950);
        misc.techAdvancement.setTechRating(RATING_C);
        misc.techAdvancement.setAvailability( new int[] { RATING_B, RATING_C, RATING_D, RATING_E });
    	return misc;
    }
    
    public static MiscType createVintageBombSuit() {
    	MiscType misc = new MiscType();

    	misc.name = "Vintage Bomb Suit";
    	misc.setInternalName(misc.name);
    	misc.addLookupName("BombSuit");
    	misc.damageDivisor = 1.0;
    	misc.subType = S_ENCUMBERING;
    	misc.cost = 750;
    	misc.flags = misc.flags.or(F_INF_EQUIPMENT).or(F_ARMOR_KIT);
    	misc.rulesRefs = "318, TO";

        misc.techAdvancement.setTechBase(TECH_BASE_ALL);
        misc.techAdvancement.setAdvancement(DATE_NONE, DATE_NONE, 1950);
        misc.techAdvancement.setTechRating(RATING_C);
        misc.techAdvancement.setAvailability( new int[] { RATING_B, RATING_C, RATING_E, RATING_F });
    	return misc;
    }
    
    

    // Sneak Suits
    public static MiscType createDESTInfArmor() {
    	MiscType misc = new MiscType();

    	misc.name = "DEST Infiltration Suit";
    	misc.setInternalName(misc.name);
    	misc.addLookupName("DESTSuit");
    	misc.subType = S_DEST;
    	misc.damageDivisor = 1.0;
    	misc.cost = 50000;
    	misc.flags = misc.flags.or(F_INF_EQUIPMENT).or(F_ARMOR_KIT);
    	misc.rulesRefs = "318, TO";

        misc.techAdvancement.setTechBase(TECH_BASE_IS);
        misc.techAdvancement.setISAdvancement(2780, 2795, DATE_NONE, 2850, 3045);
        misc.techAdvancement.setTechRating(RATING_D);
        misc.techAdvancement.setAvailability( new int[] { RATING_X, RATING_X, RATING_D, RATING_F });
    	return misc;
    }

    public static MiscType createISSneakCamoSystemInfArmor() {
    	MiscType misc = new MiscType();

    	misc.name = "Sneak Suit (Camo)";
    	misc.setInternalName(misc.name);
    	misc.addLookupName("ISSneakSuitCamo");
    	misc.damageDivisor = 1.0;
    	misc.subType = S_SNEAK_CAMO;
    	misc.cost = 7000;
    	misc.flags = misc.flags.or(F_INF_EQUIPMENT).or(F_ARMOR_KIT);
    	misc.rulesRefs = "318, TO";

        misc.techAdvancement.setTechBase(TECH_BASE_CLAN);
        misc.techAdvancement.setClanAdvancement(DATE_NONE, DATE_NONE, 2807);
        misc.techAdvancement.setTechRating(RATING_D);
        misc.techAdvancement.setAvailability( new int[] { RATING_X, RATING_C, RATING_C, RATING_C });
    	return misc;
    }
    
    public static MiscType createCLSneakCamoSystemInfArmor() {
    	MiscType misc = new MiscType();

    	misc.name = "Sneak Suit (Camo)";
    	misc.setInternalName(misc.name);
    	misc.addLookupName("CLSneakSuitCamo");
    	misc.damageDivisor = 1.0;
    	misc.subType = S_SNEAK_CAMO;
    	misc.cost = 7000;
    	misc.flags = misc.flags.or(F_INF_EQUIPMENT).or(F_ARMOR_KIT);
    	misc.rulesRefs = "318, TO";

        misc.techAdvancement.setTechBase(TECH_BASE_CLAN);
        misc.techAdvancement.setClanAdvancement(DATE_NONE, DATE_NONE, 2807);
        misc.techAdvancement.setTechRating(RATING_D);
        misc.techAdvancement.setAvailability( new int[] { RATING_X, RATING_C, RATING_C, RATING_C });
    	return misc;
    }

    public static MiscType createISSneakIRSystemInfArmor() {
    	MiscType misc = new MiscType();

    	misc.name = "Sneak Suit (IR)";
    	misc.setInternalName(misc.name);
    	misc.addLookupName("ISSneakSuitIR");
    	misc.damageDivisor = 1.0;
    	misc.subType = S_SNEAK_IR;
    	misc.cost = 7000;
    	misc.flags = misc.flags.or(F_INF_EQUIPMENT).or(F_ARMOR_KIT);
    	misc.rulesRefs = "318, TO";

        misc.techAdvancement.setTechBase(TECH_BASE_CLAN);
        misc.techAdvancement.setClanAdvancement(DATE_NONE, DATE_NONE, 2807);
        misc.techAdvancement.setTechRating(RATING_D);
        misc.techAdvancement.setAvailability( new int[] { RATING_X, RATING_C, RATING_C, RATING_C });
    	return misc;
    }
    
    public static MiscType createCLSneakIRSystemInfArmor() {
    	MiscType misc = new MiscType();

    	misc.name = "Sneak Suit (IR)";
    	misc.setInternalName(misc.name);
    	misc.addLookupName("CLSneakSuitIR");
    	misc.damageDivisor = 1.0;
    	misc.subType = S_SNEAK_IR;
    	misc.cost = 7000;
    	misc.flags = misc.flags.or(F_INF_EQUIPMENT).or(F_ARMOR_KIT);
    	misc.rulesRefs = "318, TO";

        misc.techAdvancement.setTechBase(TECH_BASE_CLAN);
        misc.techAdvancement.setClanAdvancement(DATE_NONE, DATE_NONE, 2807);
        misc.techAdvancement.setTechRating(RATING_D);
        misc.techAdvancement.setAvailability( new int[] { RATING_X, RATING_C, RATING_C, RATING_C });
    	return misc;
    }

    public static MiscType createISSneakECMSystemInfArmor() {
    	MiscType misc = new MiscType();

    	misc.name = "Sneak Suit (ECM)";
    	misc.setInternalName(misc.name);
    	misc.addLookupName("ISSneakSuitECM");
    	misc.damageDivisor = 1.0;
    	misc.subType = S_SNEAK_ECM;
    	misc.cost = 7000;
    	misc.flags = misc.flags.or(F_INF_EQUIPMENT).or(F_ARMOR_KIT);
    	misc.rulesRefs = "318, TO";

        misc.techAdvancement.setTechBase(TECH_BASE_CLAN);
        misc.techAdvancement.setClanAdvancement(DATE_NONE, DATE_NONE, 2807);
        misc.techAdvancement.setTechRating(RATING_D);
        misc.techAdvancement.setAvailability( new int[] { RATING_X, RATING_C, RATING_C, RATING_C });
    	return misc;
    }

    public static MiscType createCLSneakECMSystemInfArmor() {
    	MiscType misc = new MiscType();

    	misc.name = "Sneak Suit (ECM)";
    	misc.setInternalName(misc.name);
    	misc.addLookupName("CLSneakSuitECM");
    	misc.damageDivisor = 1.0;
    	misc.subType = S_SNEAK_ECM;
    	misc.cost = 7000;
    	misc.flags = misc.flags.or(F_INF_EQUIPMENT).or(F_ARMOR_KIT);
    	misc.rulesRefs = "318, TO";

        misc.techAdvancement.setTechBase(TECH_BASE_CLAN);
        misc.techAdvancement.setClanAdvancement(DATE_NONE, DATE_NONE, 2807);
        misc.techAdvancement.setTechRating(RATING_D);
        misc.techAdvancement.setAvailability( new int[] { RATING_X, RATING_C, RATING_C, RATING_C });
    	return misc;
    }
    
    //Two System Sneak Suits
    
    public static MiscType createISSneakCamoIRInfArmor() {
    	MiscType misc = new MiscType();

    	misc.name = "Sneak Suit (Camo/IR)";
    	misc.setInternalName(misc.name);
    	misc.addLookupName("ISSneakSuitCamoIR");
    	misc.damageDivisor = 1.0;
    	misc.subType = S_SNEAK_CAMO | S_SNEAK_IR;
    	misc.cost = 21000;
    	misc.flags = misc.flags.or(F_INF_EQUIPMENT).or(F_ARMOR_KIT);
    	misc.rulesRefs = "318, TO";

        misc.techAdvancement.setTechBase(TECH_BASE_CLAN);
        misc.techAdvancement.setClanAdvancement(DATE_NONE, DATE_NONE, 2807);
        misc.techAdvancement.setTechRating(RATING_D);
        misc.techAdvancement.setAvailability( new int[] { RATING_X, RATING_D, RATING_D, RATING_D });
    	return misc;
    }
    
    public static MiscType createCLSneakCamoIRInfArmor() {
    	MiscType misc = new MiscType();

    	misc.name = "Sneak Suit (Camo/IR)";
    	misc.setInternalName(misc.name);
    	misc.addLookupName("CLSneakSuitCamoIR");
    	misc.damageDivisor = 1.0;
    	misc.subType = S_SNEAK_CAMO | S_SNEAK_IR;
    	misc.cost = 21000;
    	misc.flags = misc.flags.or(F_INF_EQUIPMENT).or(F_ARMOR_KIT);
    	misc.rulesRefs = "318, TO";

        misc.techAdvancement.setTechBase(TECH_BASE_CLAN);
        misc.techAdvancement.setClanAdvancement(DATE_NONE, DATE_NONE, 2807);
        misc.techAdvancement.setTechRating(RATING_D);
        misc.techAdvancement.setAvailability( new int[] { RATING_X, RATING_D, RATING_D, RATING_D });
    	return misc;
    }

    public static MiscType createISSneakCamoECMInfArmor() {
    	MiscType misc = new MiscType();

    	misc.name = "Sneak Suit (Camo/ECM)";
    	misc.setInternalName(misc.name);
    	misc.addLookupName("ISSneakSuitCamoECM");
    	misc.damageDivisor = 1.0;
    	misc.subType = S_SNEAK_CAMO | S_SNEAK_ECM;
    	misc.cost = 21000;
    	misc.flags = misc.flags.or(F_INF_EQUIPMENT).or(F_ARMOR_KIT);
    	misc.rulesRefs = "318, TO";

        misc.techAdvancement.setTechBase(TECH_BASE_CLAN);
        misc.techAdvancement.setClanAdvancement(DATE_NONE, DATE_NONE, 2807);
        misc.techAdvancement.setTechRating(RATING_D);
        misc.techAdvancement.setAvailability( new int[] { RATING_X, RATING_D, RATING_D, RATING_D });
    	return misc;
    }
    
    public static MiscType createCLSneakCamoECMInfArmor() {
    	MiscType misc = new MiscType();

    	misc.name = "Sneak Suit (Camo/ECM)";
    	misc.setInternalName(misc.name);
    	misc.addLookupName("CLSneakSuitCamoECM");
    	misc.damageDivisor = 1.0;
    	misc.subType = S_SNEAK_CAMO | S_SNEAK_ECM;
    	misc.cost = 21000;
    	misc.flags = misc.flags.or(F_INF_EQUIPMENT).or(F_ARMOR_KIT);
    	misc.rulesRefs = "318, TO";

        misc.techAdvancement.setTechBase(TECH_BASE_CLAN);
        misc.techAdvancement.setClanAdvancement(DATE_NONE, DATE_NONE, 2807);
        misc.techAdvancement.setTechRating(RATING_D);
        misc.techAdvancement.setAvailability( new int[] { RATING_X, RATING_D, RATING_D, RATING_D });
    	return misc;
    }

    public static MiscType createISSneakIRECMInfArmor() {
    	MiscType misc = new MiscType();

    	misc.name = "Sneak Suit (IR/ECM)";
    	misc.setInternalName(misc.name);
    	misc.addLookupName("ISSneakSuitIRECM");
    	misc.damageDivisor = 1.0;
    	misc.subType = S_SNEAK_IR | S_SNEAK_ECM;
    	misc.cost = 21000;
    	misc.flags = misc.flags.or(F_INF_EQUIPMENT).or(F_ARMOR_KIT);
    	misc.rulesRefs = "318, TO";

        misc.techAdvancement.setTechBase(TECH_BASE_CLAN);
        misc.techAdvancement.setClanAdvancement(DATE_NONE, DATE_NONE, 2807);
        misc.techAdvancement.setTechRating(RATING_D);
        misc.techAdvancement.setAvailability( new int[] { RATING_X, RATING_D, RATING_D, RATING_D });
    	return misc;
    }
    
    public static MiscType createCLSneakIRECMInfArmor() {
    	MiscType misc = new MiscType();

    	misc.name = "Sneak Suit (IR/ECM)";
    	misc.setInternalName(misc.name);
    	misc.addLookupName("CLSneakSuitIRECM");
    	misc.damageDivisor = 1.0;
    	misc.subType = S_SNEAK_IR | S_SNEAK_ECM;
    	misc.cost = 21000;
    	misc.flags = misc.flags.or(F_INF_EQUIPMENT).or(F_ARMOR_KIT);
    	misc.rulesRefs = "318, TO";

        misc.techAdvancement.setTechBase(TECH_BASE_CLAN);
        misc.techAdvancement.setClanAdvancement(DATE_NONE, DATE_NONE, 2807);
        misc.techAdvancement.setTechRating(RATING_D);
        misc.techAdvancement.setAvailability( new int[] { RATING_X, RATING_D, RATING_D, RATING_D });
    	return misc;
    }

    
    //Three System Sneak Suits
    
    public static MiscType createISSneakThreeSystemInfArmor() {
    	MiscType misc = new MiscType();

    	misc.name = "Sneak Suit (Camo/IR/ECM)";
    	misc.setInternalName(misc.name);
    	misc.addLookupName("ISSneakSuitCamoIRECM");
    	misc.damageDivisor = 1.0;
    	misc.subType = S_SNEAK_CAMO | S_SNEAK_IR | S_SNEAK_ECM;
    	misc.cost = 28000;
    	misc.flags = misc.flags.or(F_INF_EQUIPMENT).or(F_ARMOR_KIT);
    	misc.rulesRefs = "318, TO";

        misc.techAdvancement.setTechBase(TECH_BASE_CLAN);
        misc.techAdvancement.setClanAdvancement(DATE_NONE, DATE_NONE, 2807);
        misc.techAdvancement.setTechRating(RATING_D);
        misc.techAdvancement.setAvailability( new int[] { RATING_X, RATING_E, RATING_E, RATING_E });
    	return misc;
    }
    
    public static MiscType createCLSneakThreeSystemInfArmor() {
    	MiscType misc = new MiscType();

    	misc.name = "Sneak Suit (Camo/IR/ECM)";
    	misc.setInternalName(misc.name);
    	misc.addLookupName("CLSneakSuitCamoIRECM");
    	misc.damageDivisor = 1.0;
    	misc.subType = S_SNEAK_CAMO | S_SNEAK_IR | S_SNEAK_ECM;
    	misc.cost = 28000;
    	misc.flags = misc.flags.or(F_INF_EQUIPMENT).or(F_ARMOR_KIT);
    	misc.rulesRefs = "318, TO";

        misc.techAdvancement.setTechBase(TECH_BASE_CLAN);
        misc.techAdvancement.setClanAdvancement(DATE_NONE, DATE_NONE, 2807);
        misc.techAdvancement.setTechRating(RATING_D);
        misc.techAdvancement.setAvailability( new int[] { RATING_X, RATING_E, RATING_E, RATING_E });
    	return misc;
    }

    @Override
    public String toString() {
        return "MiscType: " + name;
    }
}<|MERGE_RESOLUTION|>--- conflicted
+++ resolved
@@ -431,11 +431,7 @@
     public static final BigInteger F_BLOODHOUND = BigInteger.valueOf(1)
             .shiftLeft(197);
     public static final BigInteger F_ARMOR_KIT = BigInteger.valueOf(1)
-<<<<<<< HEAD
     		.shiftLeft(198);
-=======
-            .shiftLeft(196);
->>>>>>> 98805a1f
 
     // Secondary Flags for Physical Weapons
     public static final long S_CLUB = 1L << 0; // BMR
@@ -4565,14 +4561,7 @@
         misc.bv = 0;
         misc.flags = misc.flags.or(F_HARDENED_ARMOR).or(F_MECH_EQUIPMENT)
                 .or(F_TANK_EQUIPMENT);
-<<<<<<< HEAD
-=======
         misc.omniFixedOnly = true;
-        misc.techLevel.put(misc.introDate, TechConstants.T_IS_EXPERIMENTAL);
-        misc.techLevel.put(3081, TechConstants.T_IS_ADVANCED);
-        misc.techRating = RATING_D;
-        misc.availRating = new int[] { RATING_X, RATING_X, RATING_F };
->>>>>>> 98805a1f
 
         misc.techAdvancement.setTechBase(TECH_BASE_IS);
         misc.techAdvancement.setISAdvancement(3047, 3076);
@@ -4594,14 +4583,7 @@
         misc.bv = 0;
         misc.flags = misc.flags.or(F_HARDENED_ARMOR).or(F_MECH_EQUIPMENT)
                 .or(F_TANK_EQUIPMENT);
-<<<<<<< HEAD
-=======
         misc.omniFixedOnly = true;
-        misc.techLevel.put(misc.introDate, TechConstants.T_CLAN_EXPERIMENTAL);
-        misc.techLevel.put(3081, TechConstants.T_CLAN_ADVANCED);
-        misc.techRating = RATING_D;
-        misc.availRating = new int[] { RATING_X, RATING_X, RATING_F };
->>>>>>> 98805a1f
 
         misc.techAdvancement.setTechBase(TECH_BASE_CLAN);
         misc.techAdvancement.setClanAdvancement(3061, 3076);
@@ -4623,19 +4605,12 @@
         misc.bv = 0;
         misc.industrial = true;
         misc.flags = misc.flags.or(F_COMMERCIAL_ARMOR).or(F_MECH_EQUIPMENT);
-<<<<<<< HEAD
+        misc.omniFixedOnly = true;
 
         misc.techAdvancement.setTechBase(TECH_BASE_IS);
         misc.techAdvancement.setISAdvancement(2285, 2295, 2310);
         misc.techAdvancement.setTechRating(RATING_B);
         misc.techAdvancement.setAvailability( new int[] { RATING_B, RATING_B, RATING_A, RATING_A });
-=======
-        misc.omniFixedOnly = true;
-        misc.introDate = 2300;
-        misc.techLevel.put(2300, TechConstants.T_IS_TW_NON_BOX);
-        misc.availRating = new int[] { RATING_B, RATING_B, RATING_A };
-        misc.techRating = RATING_B;
->>>>>>> 98805a1f
         return misc;
     }
 
@@ -4652,19 +4627,12 @@
         misc.bv = 0;
         misc.industrial = true;
         misc.flags = misc.flags.or(F_COMMERCIAL_ARMOR).or(F_MECH_EQUIPMENT);
-<<<<<<< HEAD
+        misc.omniFixedOnly = true;
 
         misc.techAdvancement.setTechBase(TECH_BASE_CLAN);
         misc.techAdvancement.setClanAdvancement(DATE_NONE, DATE_NONE, 2820);
         misc.techAdvancement.setTechRating(RATING_B);
         misc.techAdvancement.setAvailability( new int[] { RATING_B, RATING_B, RATING_A, RATING_A });
-=======
-        misc.omniFixedOnly = true;
-        misc.introDate = 2820;
-        misc.techLevel.put(2820, TechConstants.T_CLAN_TW);
-        misc.availRating = new int[] { RATING_X, RATING_B, RATING_A };
-        misc.techRating = RATING_B;
->>>>>>> 98805a1f
         return misc;
     }
 
@@ -4682,15 +4650,12 @@
         misc.bv = 0;
         misc.flags = misc.flags.or(F_FERRO_LAMELLOR).or(F_MECH_EQUIPMENT)
                 .or(F_TANK_EQUIPMENT).or(F_AERO_EQUIPMENT);
-<<<<<<< HEAD
+        misc.omniFixedOnly = true;
 
         misc.techAdvancement.setTechBase(TECH_BASE_CLAN);
         misc.techAdvancement.setClanAdvancement(3070, 3109);
         misc.techAdvancement.setTechRating(RATING_F);
         misc.techAdvancement.setAvailability( new int[] { RATING_X, RATING_X, RATING_F, RATING_E });
-=======
-        misc.omniFixedOnly = true;
->>>>>>> 98805a1f
         return misc;
     }
 
@@ -4707,19 +4672,12 @@
         misc.bv = 0;
         misc.industrial = true;
         misc.flags = misc.flags.or(F_INDUSTRIAL_ARMOR).or(F_MECH_EQUIPMENT);
-<<<<<<< HEAD
+        misc.omniFixedOnly = true;
 
         misc.techAdvancement.setTechBase(TECH_BASE_IS);
         misc.techAdvancement.setISAdvancement(2425, 2434, 2439);
         misc.techAdvancement.setTechRating(RATING_C);
         misc.techAdvancement.setAvailability( new int[] { RATING_B, RATING_C, RATING_B, RATING_B });
-=======
-        misc.omniFixedOnly = true;
-        misc.introDate = 2439;
-        misc.techLevel.put(2439, TechConstants.T_IS_TW_NON_BOX);
-        misc.availRating = new int[] { RATING_B, RATING_C, RATING_B };
-        misc.techRating = RATING_C;
->>>>>>> 98805a1f
         return misc;
     }
 
@@ -4737,7 +4695,7 @@
         misc.bv = 0;
         misc.industrial = true;
         misc.flags = misc.flags.or(F_INDUSTRIAL_ARMOR).or(F_MECH_EQUIPMENT);
-<<<<<<< HEAD
+        misc.omniFixedOnly = true;
         misc.techAdvancement.setTechBase(TECH_BASE_CLAN);
         misc.techAdvancement.setClanAdvancement(DATE_NONE, DATE_NONE, 2820);
         misc.techAdvancement.setTechRating(RATING_C);
@@ -4747,13 +4705,6 @@
         misc.techAdvancement.setClanAdvancement(2425, 2434, 2439);
         misc.techAdvancement.setTechRating(RATING_C);
         misc.techAdvancement.setAvailability( new int[] { RATING_B, RATING_C, RATING_B, RATING_B });
-=======
-        misc.omniFixedOnly = true;
-        misc.introDate = 2820;
-        misc.techLevel.put(2820, TechConstants.T_CLAN_TW);
-        misc.availRating = new int[] { RATING_X, RATING_B, RATING_A };
-        misc.techRating = RATING_C;
->>>>>>> 98805a1f
         return misc;
     }
 
@@ -4770,16 +4721,12 @@
         misc.bv = 0;
         misc.industrial = true;
         misc.flags = misc.flags.or(F_PRIMITIVE_ARMOR).or(F_MECH_EQUIPMENT);
-<<<<<<< HEAD
+        misc.omniFixedOnly = true;
 
         misc.techAdvancement.setTechBase(TECH_BASE_IS);
         misc.techAdvancement.setISAdvancement(2425, 2434, 2439);
         misc.techAdvancement.setTechRating(RATING_C);
         misc.techAdvancement.setAvailability( new int[] { RATING_B, RATING_C, RATING_B, RATING_B });
-=======
-        misc.omniFixedOnly = true;
-        misc.techLevel.put(2300, TechConstants.T_IS_TW_NON_BOX);
->>>>>>> 98805a1f
         return misc;
     }
 
@@ -4796,16 +4743,12 @@
         misc.bv = 0;
         misc.industrial = true;
         misc.flags = misc.flags.or(F_PRIMITIVE_ARMOR).or(F_MECH_EQUIPMENT);
-<<<<<<< HEAD
+        misc.omniFixedOnly = true;
 
         misc.techAdvancement.setTechBase(TECH_BASE_CLAN);
         misc.techAdvancement.setClanAdvancement(2425, 2434, 2439);
         misc.techAdvancement.setTechRating(RATING_C);
         misc.techAdvancement.setAvailability( new int[] { RATING_B, RATING_C, RATING_B, RATING_B });
-=======
-        misc.omniFixedOnly = true;
-        misc.techLevel.put(3071, TechConstants.T_CLAN_TW);
->>>>>>> 98805a1f
         return misc;
     }
 
@@ -4823,19 +4766,12 @@
         misc.industrial = true;
         misc.flags = misc.flags.or(F_HEAVY_INDUSTRIAL_ARMOR).or(
                 F_MECH_EQUIPMENT);
-<<<<<<< HEAD
+        misc.omniFixedOnly = true;
 
         misc.techAdvancement.setTechBase(TECH_BASE_IS);
         misc.techAdvancement.setISAdvancement(2455, 2470, 2470);
         misc.techAdvancement.setTechRating(RATING_D);
         misc.techAdvancement.setAvailability( new int[] { RATING_C, RATING_C, RATING_C, RATING_B });
-=======
-        misc.omniFixedOnly = true;
-        misc.introDate = 2470;
-        misc.techLevel.put(2470, TechConstants.T_IS_TW_NON_BOX);
-        misc.availRating = new int[] { RATING_C, RATING_C, RATING_C };
-        misc.techRating = RATING_D;
->>>>>>> 98805a1f
         return misc;
     }
 
@@ -4853,19 +4789,12 @@
         misc.industrial = true;
         misc.flags = misc.flags.or(F_HEAVY_INDUSTRIAL_ARMOR).or(
                 F_MECH_EQUIPMENT);
-<<<<<<< HEAD
+        misc.omniFixedOnly = true;
 
         misc.techAdvancement.setTechBase(TECH_BASE_CLAN);
         misc.techAdvancement.setClanAdvancement(2455, 2470, 2470);
         misc.techAdvancement.setTechRating(RATING_D);
         misc.techAdvancement.setAvailability( new int[] { RATING_C, RATING_C, RATING_C, RATING_B });
-=======
-        misc.omniFixedOnly = true;
-        misc.introDate = 2820;
-        misc.techLevel.put(2820, TechConstants.T_CLAN_TW);
-        misc.availRating = new int[] { RATING_X, RATING_C, RATING_C };
-        misc.techRating = RATING_D;
->>>>>>> 98805a1f
         return misc;
     }
 
@@ -4996,16 +4925,7 @@
         misc.spreadable = true;
         misc.bv = 0;
         misc.flags = misc.flags.or(F_REINFORCED);
-<<<<<<< HEAD
-=======
         misc.omniFixedOnly = true;
-        misc.introDate = 3057;
-        misc.techLevel.put(3057, TechConstants.T_IS_EXPERIMENTAL);
-        misc.techLevel.put(3084, TechConstants.T_IS_TW_NON_BOX);
-        misc.availRating = new int[] { EquipmentType.RATING_X,
-                EquipmentType.RATING_X, EquipmentType.RATING_E };
-        misc.techRating = RATING_E;
->>>>>>> 98805a1f
 
         misc.techAdvancement.setTechBase(TECH_BASE_IS);
         misc.techAdvancement.setISAdvancement(3057, DATE_NONE, 3084);
@@ -5027,16 +4947,7 @@
         misc.spreadable = true;
         misc.bv = 0;
         misc.flags = misc.flags.or(F_REINFORCED);
-<<<<<<< HEAD
-=======
         misc.omniFixedOnly = true;
-        misc.introDate = 3065;
-        misc.techLevel.put(3065, TechConstants.T_CLAN_EXPERIMENTAL);
-        misc.techLevel.put(3084, TechConstants.T_CLAN_TW);
-        misc.availRating = new int[] { EquipmentType.RATING_X,
-                EquipmentType.RATING_X, EquipmentType.RATING_E };
-        misc.techRating = RATING_E;
->>>>>>> 98805a1f
 
         misc.techAdvancement.setTechBase(TECH_BASE_CLAN);
         misc.techAdvancement.setClanAdvancement(3065, DATE_NONE, 3084);
@@ -5402,16 +5313,7 @@
         misc.hittable = false;
         misc.bv = 0;
         misc.flags = misc.flags.or(F_COMPOSITE);
-<<<<<<< HEAD
-=======
         misc.omniFixedOnly = true;
-        misc.introDate = 3061;
-        misc.techLevel.put(3061, TechConstants.T_IS_EXPERIMENTAL);
-        misc.techLevel.put(3082, TechConstants.T_IS_TW_NON_BOX);
-        misc.availRating = new int[] { EquipmentType.RATING_X,
-                EquipmentType.RATING_X, EquipmentType.RATING_E };
-        misc.techRating = RATING_E;
->>>>>>> 98805a1f
 
         misc.techAdvancement.setTechBase(TECH_BASE_IS);
         misc.techAdvancement.setISAdvancement(3061, DATE_NONE, 3082);
@@ -8114,14 +8016,7 @@
         misc.criticals = 0;
         misc.flags = misc.flags.or(MiscType.F_ADVANCED_FIRECONTROL).or(
                 MiscType.F_SUPPORT_TANK_EQUIPMENT.or(MiscType.F_TANK_EQUIPMENT));
-<<<<<<< HEAD
-=======
         misc.omniFixedOnly = true;
-        misc.introDate = 2284;
-        misc.techLevel.put(2284, misc.techLevel.get(3071));
-        misc.availRating = new int[] { RATING_C, RATING_D, RATING_D };
-        misc.techRating = RATING_C;
->>>>>>> 98805a1f
 
         misc.techAdvancement.setTechBase(TECH_BASE_ALL);
         misc.techAdvancement.setAdvancement(DATE_NONE, DATE_NONE, 2284);
@@ -8494,18 +8389,7 @@
         misc.criticals = 1;
         misc.cost = COST_VARIABLE;
         misc.flags = misc.flags.or(F_SHOULDER_TURRET).or(F_MECH_EQUIPMENT);
-<<<<<<< HEAD
-=======
         misc.omniFixedOnly = true;
-        misc.availRating = new int[] { EquipmentType.RATING_F,
-                EquipmentType.RATING_F, EquipmentType.RATING_F };
-        misc.introDate = 2450;
-        misc.techLevel.put(2450, misc.techLevel.get(3071));
-        misc.techLevel.put(3082, TechConstants.T_IS_ADVANCED);
-        misc.extinctDate = 2801;
-        misc.reintroDate = 3051;
-        misc.techRating = RATING_C;
->>>>>>> 98805a1f
         misc.bv = 0;
         misc.techAdvancement.setTechBase(TECH_BASE_IS);
         misc.techAdvancement.setISAdvancement(2450, 3082, DATE_NONE, 2801, 3051);
@@ -9977,14 +9861,10 @@
         misc.name = "Naval Tug Adaptor";
         misc.setInternalName("CLNavalTugAdaptor");
         misc.flags = misc.flags.andNot(F_AERO_EQUIPMENT).or(F_NAVAL_TUG_ADAPTOR);
-<<<<<<< HEAD
         misc.techAdvancement.setTechBase(TECH_BASE_CLAN);
         misc.techAdvancement.setClanAdvancement(DATE_NONE, 2820, DATE_NONE);
         misc.techAdvancement.setTechRating(RATING_C);
         misc.techAdvancement.setAvailability( new int[] { RATING_X, RATING_C, RATING_B, RATING_X });
-=======
-        misc.omniFixedOnly = true;
->>>>>>> 98805a1f
         return misc;
     }
 
