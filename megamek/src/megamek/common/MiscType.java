/**
 * * MegaMek - Copyright (C) 2000,2001,2002,2003,2004,2005 Ben Mazur
 * (bmazur@sev.org)
 *
 * This program is free software; you can redistribute it and/or modify it under
 * the terms of the GNU General Public License as published by the Free Software
 * Foundation; either version 2 of the License, or (at your option) any later
 * version.
 *
 * This program is distributed in the hope that it will be useful, but WITHOUT
 * ANY WARRANTY; without even the implied warranty of MERCHANTABILITY or FITNESS
 * FOR A PARTICULAR PURPOSE. See the GNU General Public License for more
 * details.
 */

/**
 * MiscType.java
 *
 * Created on April 2, 2002, 12:15 PM
 */

package megamek.common;

import java.math.BigInteger;

import megamek.common.verifier.TestEntity;
import megamek.common.weapons.CLERPPC;
import megamek.common.weapons.ISERPPC;
import megamek.common.weapons.ISHeavyPPC;
import megamek.common.weapons.ISLightPPC;
import megamek.common.weapons.ISPPC;
import megamek.common.weapons.ISSnubNosePPC;

/**
 * @author Ben
 * @version
 */
public class MiscType extends EquipmentType {
    // equipment flags (okay, like every type of equipment has its own flag)
    public static final BigInteger F_HEAT_SINK = BigInteger.valueOf(1)
            .shiftLeft(0);
    public static final BigInteger F_DOUBLE_HEAT_SINK = BigInteger.valueOf(1)
            .shiftLeft(1);
    public static final BigInteger F_JUMP_JET = BigInteger.valueOf(1)
            .shiftLeft(2);
    public static final BigInteger F_CASE = BigInteger.valueOf(1).shiftLeft(3);
    public static final BigInteger F_MASC = BigInteger.valueOf(1).shiftLeft(4);
    public static final BigInteger F_TSM = BigInteger.valueOf(1).shiftLeft(5);
    public static final BigInteger F_LASER_HEAT_SINK = BigInteger.valueOf(1)
            .shiftLeft(6);
    public static final BigInteger F_C3S = BigInteger.valueOf(1).shiftLeft(7);
    public static final BigInteger F_C3I = BigInteger.valueOf(1).shiftLeft(8);
    public static final BigInteger F_ARTEMIS = BigInteger.valueOf(1).shiftLeft(
            9);
    public static final BigInteger F_TARGCOMP = BigInteger.valueOf(1)
            .shiftLeft(10);
    public static final BigInteger F_ANGEL_ECM = BigInteger.valueOf(1)
            .shiftLeft(11);
    public static final BigInteger F_BOARDING_CLAW = BigInteger.valueOf(1)
            .shiftLeft(12);
    public static final BigInteger F_VACUUM_PROTECTION = BigInteger.valueOf(1)
            .shiftLeft(13);
    public static final BigInteger F_MAGNET_CLAW = BigInteger.valueOf(1)
            .shiftLeft(14);
    public static final BigInteger F_FIRE_RESISTANT = BigInteger.valueOf(1)
            .shiftLeft(15);
    public static final BigInteger F_STEALTH = BigInteger.valueOf(1).shiftLeft(
            16);
    public static final BigInteger F_MINE = BigInteger.valueOf(1).shiftLeft(17);
    public static final BigInteger F_TOOLS = BigInteger.valueOf(1)
            .shiftLeft(18);
    public static final BigInteger F_MAGNETIC_CLAMP = BigInteger.valueOf(1)
            .shiftLeft(19);
    public static final BigInteger F_PARAFOIL = BigInteger.valueOf(1)
            .shiftLeft(20);
    public static final BigInteger F_FERRO_FIBROUS = BigInteger.valueOf(1)
            .shiftLeft(21);
    public static final BigInteger F_ENDO_STEEL = BigInteger.valueOf(1)
            .shiftLeft(22);
    public static final BigInteger F_AP_POD = BigInteger.valueOf(1).shiftLeft(
            23);
    public static final BigInteger F_SEARCHLIGHT = BigInteger.valueOf(1)
            .shiftLeft(24);
    public static final BigInteger F_CLUB = BigInteger.valueOf(1).shiftLeft(25);
    public static final BigInteger F_HAND_WEAPON = BigInteger.valueOf(1)
            .shiftLeft(26);
    public static final BigInteger F_COWL = BigInteger.valueOf(1).shiftLeft(27);
    public static final BigInteger F_JUMP_BOOSTER = BigInteger.valueOf(1)
            .shiftLeft(28);
    public static final BigInteger F_HARJEL = BigInteger.valueOf(1).shiftLeft(
            29);
    public static final BigInteger F_UMU = BigInteger.valueOf(1).shiftLeft(30);
    public static final BigInteger F_COOLANT_SYSTEM = BigInteger.valueOf(1)
            .shiftLeft(31);
    public static final BigInteger F_SPIKES = BigInteger.valueOf(1).shiftLeft(
            32);
    public static final BigInteger F_COMMUNICATIONS = BigInteger.valueOf(1)
            .shiftLeft(33);
    public static final BigInteger F_PPC_CAPACITOR = BigInteger.valueOf(1)
            .shiftLeft(34);
    public static final BigInteger F_REFLECTIVE = BigInteger.valueOf(1)
            .shiftLeft(35);
    public static final BigInteger F_REACTIVE = BigInteger.valueOf(1)
            .shiftLeft(36);
    public static final BigInteger F_CASEII = BigInteger.valueOf(1).shiftLeft(
            37);
    public static final BigInteger F_LIFTHOIST = BigInteger.valueOf(1)
            .shiftLeft(38);
    public static final BigInteger F_ENVIRONMENTAL_SEALING = BigInteger
            .valueOf(1).shiftLeft(39);
    public static final BigInteger F_ARMORED_CHASSIS = BigInteger.valueOf(1)
            .shiftLeft(40);
    public static final BigInteger F_TRACTOR_MODIFICATION = BigInteger.valueOf(
            1).shiftLeft(41);
    public static final BigInteger F_ACTUATOR_ENHANCEMENT_SYSTEM = BigInteger
            .valueOf(1).shiftLeft(42);
    public static final BigInteger F_ECM = BigInteger.valueOf(1).shiftLeft(43);
    public static final BigInteger F_BAP = BigInteger.valueOf(1).shiftLeft(44);
    public static final BigInteger F_MODULAR_ARMOR = BigInteger.valueOf(1)
            .shiftLeft(45);
    public static final BigInteger F_TALON = BigInteger.valueOf(1)
            .shiftLeft(46);
    public static final BigInteger F_VISUAL_CAMO = BigInteger.valueOf(1)
            .shiftLeft(47);
    public static final BigInteger F_APOLLO = BigInteger.valueOf(1).shiftLeft(
            48);
    public static final BigInteger F_INDUSTRIAL_TSM = BigInteger.valueOf(1)
            .shiftLeft(49);
    public static final BigInteger F_NULLSIG = BigInteger.valueOf(1).shiftLeft(
            50);
    public static final BigInteger F_VOIDSIG = BigInteger.valueOf(1).shiftLeft(
            51);
    public static final BigInteger F_CHAMELEON_SHIELD = BigInteger.valueOf(1)
            .shiftLeft(52);
    public static final BigInteger F_VIBROCLAW = BigInteger.valueOf(1)
            .shiftLeft(53);
    public static final BigInteger F_SINGLE_HEX_ECM = BigInteger.valueOf(1)
            .shiftLeft(54);
    public static final BigInteger F_EJECTION_SEAT = BigInteger.valueOf(1)
            .shiftLeft(55);
    public static final BigInteger F_SALVAGE_ARM = BigInteger.valueOf(1)
            .shiftLeft(56);
    public static final BigInteger F_PARTIAL_WING = BigInteger.valueOf(1)
            .shiftLeft(57);
    public static final BigInteger F_FERRO_LAMELLOR = BigInteger.valueOf(1)
            .shiftLeft(58);
    public static final BigInteger F_ARTEMIS_V = BigInteger.valueOf(1)
            .shiftLeft(59);
    // TODO: Implement me, so far only construction data
    public static final BigInteger F_TRACKS = BigInteger.valueOf(1).shiftLeft(
            60);
    // TODO: Implement me, so far only construction data
    public static final BigInteger F_MASS = BigInteger.valueOf(1).shiftLeft(61);
    // TODO: Implement me, so far only construction data
    public static final BigInteger F_CARGO = BigInteger.valueOf(1)
            .shiftLeft(62);
    // TODO: Implement me, so far only construction data
    public static final BigInteger F_DUMPER = BigInteger.valueOf(1).shiftLeft(
            63);
    // TODO: Implement me, so far only construction data
    public static final BigInteger F_MASH = BigInteger.valueOf(1).shiftLeft(64);
    public static final BigInteger F_BA_EQUIPMENT = BigInteger.valueOf(1)
            .shiftLeft(65);
    public static final BigInteger F_MECH_EQUIPMENT = BigInteger.valueOf(1)
            .shiftLeft(66);
    public static final BigInteger F_TANK_EQUIPMENT = BigInteger.valueOf(1)
            .shiftLeft(67);
    public static final BigInteger F_AERO_EQUIPMENT = BigInteger.valueOf(1)
            .shiftLeft(68);
    public static final BigInteger F_SUPPORT_TANK_EQUIPMENT = BigInteger
            .valueOf(1).shiftLeft(69);
    public static final BigInteger F_PROTOMECH_EQUIPMENT = BigInteger
            .valueOf(1).shiftLeft(70);
    public static final BigInteger F_ARMORED_GLOVE = BigInteger.valueOf(1)
            .shiftLeft(71);
    public static final BigInteger F_BASIC_MANIPULATOR = BigInteger.valueOf(1)
            .shiftLeft(72);
    public static final BigInteger F_BATTLE_CLAW = BigInteger.valueOf(1)
            .shiftLeft(73);
    public static final BigInteger F_AP_MOUNT = BigInteger.valueOf(1)
            .shiftLeft(74);
    public static final BigInteger F_MAST_MOUNT = BigInteger.valueOf(1)
            .shiftLeft(75);
    public static final BigInteger F_FUEL = BigInteger.valueOf(1).shiftLeft(76);
    public static final BigInteger F_BLUE_SHIELD = BigInteger.valueOf(1)
            .shiftLeft(77);
    public static final BigInteger F_BASIC_FIRECONTROL = BigInteger.valueOf(1)
            .shiftLeft(78);
    public static final BigInteger F_ADVANCED_FIRECONTROL = BigInteger.valueOf(
            1).shiftLeft(79);
    public static final BigInteger F_ENDO_COMPOSITE = BigInteger.valueOf(1)
            .shiftLeft(80);
    public static final BigInteger F_LASER_INSULATOR = BigInteger.valueOf(1)
            .shiftLeft(81);
    public static final BigInteger F_LIQUID_CARGO = BigInteger.valueOf(1)
            .shiftLeft(82);
    public static final BigInteger F_WATCHDOG = BigInteger.valueOf(1)
            .shiftLeft(83);
    public static final BigInteger F_EW_EQUIPMENT = BigInteger.valueOf(1)
            .shiftLeft(84);
    public static final BigInteger F_CCM = BigInteger.valueOf(1).shiftLeft(85);
    public static final BigInteger F_HITCH = BigInteger.valueOf(1)
            .shiftLeft(86);
    public static final BigInteger F_FLOTATION_HULL = BigInteger.valueOf(1)
            .shiftLeft(87);
    public static final BigInteger F_LIMITED_AMPHIBIOUS = BigInteger.valueOf(1)
            .shiftLeft(88);
    public static final BigInteger F_FULLY_AMPHIBIOUS = BigInteger.valueOf(1)
            .shiftLeft(89);
    public static final BigInteger F_DUNE_BUGGY = BigInteger.valueOf(1)
            .shiftLeft(90);
    public static final BigInteger F_SHOULDER_TURRET = BigInteger.valueOf(1)
            .shiftLeft(91);
    public static final BigInteger F_HEAD_TURRET = BigInteger.valueOf(1)
            .shiftLeft(92);
    public static final BigInteger F_QUAD_TURRET = BigInteger.valueOf(1)
            .shiftLeft(93);
    public static final BigInteger F_SPACE_ADAPTATION = BigInteger.valueOf(1)
            .shiftLeft(94);
    public static final BigInteger F_CUTTING_TORCH = BigInteger.valueOf(1)
            .shiftLeft(95);
    public static final BigInteger F_OFF_ROAD = BigInteger.valueOf(1)
            .shiftLeft(96);
    public static final BigInteger F_C3SBS = BigInteger.valueOf(1)
            .shiftLeft(97);
    public static final BigInteger F_VTOL_EQUIPMENT = BigInteger.valueOf(1)
            .shiftLeft(98);
    public static final BigInteger F_NAVAL_C3 = BigInteger.valueOf(1)
            .shiftLeft(99);
    public static final BigInteger F_MINESWEEPER = BigInteger.valueOf(1)
            .shiftLeft(100);
    public static final BigInteger F_MOBILE_HPG = BigInteger.valueOf(1)
            .shiftLeft(101);
    public static final BigInteger F_FIELD_KITCHEN = BigInteger.valueOf(1)
            .shiftLeft(102);
    public static final BigInteger F_MOBILE_FIELD_BASE = BigInteger.valueOf(1)
            .shiftLeft(103);
    // TODO: add game rules for the following imagers/radars, construction data
    // only
    public static final BigInteger F_HIRES_IMAGER = BigInteger.valueOf(1)
            .shiftLeft(104);
    public static final BigInteger F_HYPERSPECTRAL_IMAGER = BigInteger.valueOf(
            1).shiftLeft(105);
    public static final BigInteger F_INFRARED_IMAGER = BigInteger.valueOf(1)
            .shiftLeft(106);
    public static final BigInteger F_LOOKDOWN_RADAR = BigInteger.valueOf(1)
            .shiftLeft(107);

    public static final BigInteger F_COMMAND_CONSOLE = BigInteger.valueOf(1)
            .shiftLeft(108);
    public static final BigInteger F_VSTOL_CHASSIS = BigInteger.valueOf(1)
            .shiftLeft(109);
    public static final BigInteger F_STOL_CHASSIS = BigInteger.valueOf(1)
            .shiftLeft(110);
    public static final BigInteger F_SPONSON_TURRET = BigInteger.valueOf(1)
            .shiftLeft(111);
    public static final BigInteger F_ARMORED_MOTIVE_SYSTEM = BigInteger
            .valueOf(1).shiftLeft(112);
    public static final BigInteger F_CHASSIS_MODIFICATION = BigInteger.valueOf(
            1).shiftLeft(113);
    public static final BigInteger F_CHAFF_POD = BigInteger.valueOf(1)
            .shiftLeft(114);
    public static final BigInteger F_DRONE_CARRIER_CONTROL = BigInteger
            .valueOf(1).shiftLeft(115);
    public static final BigInteger F_DRONE_EXTRA = BigInteger.valueOf(1)
            .shiftLeft(116);
    public static final BigInteger F_MASH_EXTRA = BigInteger.valueOf(1)
            .shiftLeft(117);
    public static final BigInteger F_JET_BOOSTER = BigInteger.valueOf(1)
            .shiftLeft(118);
    public static final BigInteger F_SENSOR_DISPENSER = BigInteger.valueOf(1)
            .shiftLeft(119);
    public static final BigInteger F_DRONE_OPERATING_SYSTEM = BigInteger
            .valueOf(1).shiftLeft(120);
    public static final BigInteger F_RECON_CAMERA = BigInteger.valueOf(1)
            .shiftLeft(121);
    public static final BigInteger F_COMBAT_VEHICLE_ESCAPE_POD = BigInteger
            .valueOf(1).shiftLeft(122);
    public static final BigInteger F_DETACHABLE_WEAPON_PACK = BigInteger
            .valueOf(1).shiftLeft(123);
    public static final BigInteger F_HEAT_SENSOR = BigInteger.valueOf(1)
            .shiftLeft(124);
    public static final BigInteger F_EXTENDED_LIFESUPPORT = BigInteger.valueOf(
            1).shiftLeft(125);
    public static final BigInteger F_SPRAYER = BigInteger.valueOf(1).shiftLeft(
            126);
    public static final BigInteger F_ELECTRIC_DISCHARGE_ARMOR = BigInteger
            .valueOf(1).shiftLeft(127);
    public static final BigInteger F_MECHANICAL_JUMP_BOOSTER = BigInteger
            .valueOf(1).shiftLeft(128);
    public static final BigInteger F_TRAILER_MODIFICATION = BigInteger.valueOf(
            1).shiftLeft(129);
    public static final BigInteger F_LARGE_COMM_SCANNER_SUITE = BigInteger
            .valueOf(1).shiftLeft(130);
    public static final BigInteger F_SMALL_COMM_SCANNER_SUITE = BigInteger
            .valueOf(1).shiftLeft(131);
    public static final BigInteger F_LIGHT_BRIDGE_LAYER = BigInteger.valueOf(1)
            .shiftLeft(132);
    public static final BigInteger F_MEDIUM_BRIDGE_LAYER = BigInteger
            .valueOf(1).shiftLeft(133);
    public static final BigInteger F_HEAVY_BRIDGE_LAYER = BigInteger.valueOf(1)
            .shiftLeft(134);
    public static final BigInteger F_BA_SEARCHLIGHT = BigInteger.valueOf(1)
            .shiftLeft(135);
    public static final BigInteger F_BOOBY_TRAP = BigInteger.valueOf(1)
            .shiftLeft(136);
    public static final BigInteger F_SPLITABLE = BigInteger.valueOf(1)
            .shiftLeft(137);
    public static final BigInteger F_REFUELING_DROGUE = BigInteger.valueOf(1)
            .shiftLeft(138);
    public static final BigInteger F_BULLDOZER = BigInteger.valueOf(1)
            .shiftLeft(139);
    public static final BigInteger F_EXTERNAL_STORES_HARDPOINT = BigInteger
            .valueOf(1).shiftLeft(140);
    public static final BigInteger F_COMPACT_HEAT_SINK = BigInteger.valueOf(1)
            .shiftLeft(141);
    public static final BigInteger F_MANIPULATOR = BigInteger.valueOf(1)
            .shiftLeft(142);
    public static final BigInteger F_CARGOLIFTER = BigInteger.valueOf(1)
            .shiftLeft(143);
    public static final BigInteger F_PINTLE_TURRET = BigInteger.valueOf(1)
            .shiftLeft(144);
    public static final BigInteger F_IS_DOUBLE_HEAT_SINK_PROTOTYPE = BigInteger
            .valueOf(1).shiftLeft(145);
    public static final BigInteger F_NAVAL_TUG_ADAPTOR = BigInteger.valueOf(1)
            .shiftLeft(146);
    public static final BigInteger F_AMPHIBIOUS = BigInteger.valueOf(1)
            .shiftLeft(147);
    public static final BigInteger F_PROP = BigInteger.valueOf(1)
            .shiftLeft(148);
    public static final BigInteger F_ULTRA_LIGHT = BigInteger.valueOf(1)
            .shiftLeft(149);
    public static final BigInteger F_SPACE_MINE_DISPENSER = BigInteger.valueOf(
            1).shiftLeft(150);
    public static final BigInteger F_VEHICLE_MINE_DISPENSER = BigInteger
            .valueOf(1).shiftLeft(151);
    public static final BigInteger F_LIGHT_FERRO = BigInteger.valueOf(1)
            .shiftLeft(152);
    public static final BigInteger F_HEAVY_FERRO = BigInteger.valueOf(1)
            .shiftLeft(153);
    public static final BigInteger F_FERRO_FIBROUS_PROTO = BigInteger
            .valueOf(1).shiftLeft(154);
    public static final BigInteger F_REINFORCED = BigInteger.valueOf(1)
            .shiftLeft(155);
    public static final BigInteger F_COMPOSITE = BigInteger.valueOf(1)
            .shiftLeft(156);
    public static final BigInteger F_INDUSTRIAL_STRUCTURE = BigInteger.valueOf(
            1).shiftLeft(157);
    public static final BigInteger F_ENDO_STEEL_PROTO = BigInteger.valueOf(1)
            .shiftLeft(158);
    public static final BigInteger F_INDUSTRIAL_ARMOR = BigInteger.valueOf(1)
            .shiftLeft(159);
    public static final BigInteger F_HEAVY_INDUSTRIAL_ARMOR = BigInteger
            .valueOf(1).shiftLeft(160);
    public static final BigInteger F_PRIMITIVE_ARMOR = BigInteger.valueOf(1)
            .shiftLeft(161);
    public static final BigInteger F_HARDENED_ARMOR = BigInteger.valueOf(1)
            .shiftLeft(162);
    public static final BigInteger F_COMMERCIAL_ARMOR = BigInteger.valueOf(1)
            .shiftLeft(163);
    public static final BigInteger F_C3EM = BigInteger.valueOf(1)
            .shiftLeft(164);
    public static final BigInteger F_ANTI_PENETRATIVE_ABLATIVE = BigInteger
            .valueOf(1).shiftLeft(165);
    public static final BigInteger F_HEAT_DISSIPATING = BigInteger.valueOf(1)
            .shiftLeft(166);
    public static final BigInteger F_IMPACT_RESISTANT = BigInteger.valueOf(1)
            .shiftLeft(167);
    public static final BigInteger F_BALLISTIC_REINFORCED = BigInteger.valueOf(
            1).shiftLeft(168);
    public static final BigInteger F_HARJEL_II = BigInteger.valueOf(1)
            .shiftLeft(169);
    public static final BigInteger F_HARJEL_III = BigInteger.valueOf(1)
            .shiftLeft(170);
    public static final BigInteger F_RADICAL_HEATSINK = BigInteger.valueOf(1)
            .shiftLeft(171);
    public static final BigInteger F_BA_MANIPULATOR = BigInteger.valueOf(1)
            .shiftLeft(172);
    public static final BigInteger F_NOVA = BigInteger.valueOf(1)
            .shiftLeft(173);
    public static final BigInteger F_BOMB_BAY = BigInteger.valueOf(1)
            .shiftLeft(174);
    public static final BigInteger F_LIGHT_FLUID_SUCTION_SYSTEM = BigInteger
            .valueOf(1).shiftLeft(175);
    public static final BigInteger F_MONOCYCLE = BigInteger.valueOf(1)
            .shiftLeft(176);
    public static final BigInteger F_BICYCLE = BigInteger.valueOf(1).shiftLeft(
            177);
    public static final BigInteger F_CONVERTIBLE = BigInteger.valueOf(1)
            .shiftLeft(178);
    public static final BigInteger F_BATTLEMECH_NIU = BigInteger.valueOf(1)
            .shiftLeft(179);
    public static final BigInteger F_SNOWMOBILE = BigInteger.valueOf(1)
            .shiftLeft(180);
    public static final BigInteger F_LADDER = BigInteger.valueOf(1)
            .shiftLeft(181);
    public static final BigInteger F_LIFEBOAT = BigInteger.valueOf(1)
            .shiftLeft(182);
    public static final BigInteger F_FLUID_SUCTION_SYSTEM = BigInteger.valueOf(1)
            .shiftLeft(183);
    public static final BigInteger F_HYDROFOIL = BigInteger.valueOf(1)
            .shiftLeft(184);
    public static final BigInteger F_SUBMERSIBLE = BigInteger.valueOf(1)
            .shiftLeft(185);

    // Flag for BattleArmor Modular Equipment Adaptor
    public static final BigInteger F_BA_MEA = BigInteger.valueOf(1)
            .shiftLeft(186);

    //Flag for Infantry Equipment
    public static final BigInteger F_INF_EQUIPMENT = BigInteger.valueOf(1)
            .shiftLeft(187);
    public static final BigInteger F_SCM = BigInteger.valueOf(1).shiftLeft(188);
    public static final BigInteger F_VIRAL_JAMMER_HOMING = BigInteger
            .valueOf(1).shiftLeft(189);
    public static final BigInteger F_VIRAL_JAMMER_DECOY = BigInteger.valueOf(1)
            .shiftLeft(190);
    public static final BigInteger F_DRONE_CONTROL_CONSOLE = BigInteger
            .valueOf(1).shiftLeft(191);
    public static final BigInteger F_RISC_LASER_PULSE_MODULE = BigInteger
            .valueOf(1).shiftLeft(192);
    public static final BigInteger F_REMOTE_DRONE_COMMAND_CONSOLE = BigInteger
            .valueOf(1).shiftLeft(193);
    public static final BigInteger F_EMERGENCY_COOLANT_SYSTEM = BigInteger
            .valueOf(1).shiftLeft(194);
<<<<<<< HEAD
    public static final BigInteger F_BADC = BigInteger.valueOf(1)
    		.shiftLeft(195);
    public static final BigInteger F_REUSABLE = BigInteger.valueOf(1)
    		.shiftLeft(196);
    		
=======
    public static final BigInteger F_BLOODHOUND = BigInteger.valueOf(1)
            .shiftLeft(195);
>>>>>>> 35fb330d

    // Secondary Flags for Physical Weapons
    public static final long S_CLUB = 1L << 0; // BMR
    public static final long S_TREE_CLUB = 1L << 1;// BMR
    public static final long S_HATCHET = 1L << 2; // BMR
    public static final long S_SWORD = 1L << 3; // BMR
    public static final long S_MACE_THB = 1L << 4;// Tac Handbook version
    public static final long S_CLAW_THB = 1L << 5; // Not used yet, but...
    // Hey, it's all for
    // fun.
    public static final long S_MACE = 1L << 6;
    public static final long S_DUAL_SAW = 1L << 7;
    public static final long S_FLAIL = 1L << 8;
    public static final long S_PILE_DRIVER = 1L << 9;
    public static final long S_SHIELD_SMALL = 1L << 10;
    public static final long S_SHIELD_MEDIUM = 1L << 11;
    public static final long S_SHIELD_LARGE = 1L << 12;
    public static final long S_LANCE = 1L << 13;
    public static final long S_VIBRO_SMALL = 1L << 14;
    public static final long S_VIBRO_MEDIUM = 1L << 15;
    public static final long S_VIBRO_LARGE = 1L << 16;
    public static final long S_WRECKING_BALL = 1L << 17;
    public static final long S_BACKHOE = 1L << 18;
    public static final long S_COMBINE = 1L << 19; // TODO
    public static final long S_CHAINSAW = 1L << 20;
    public static final long S_ROCK_CUTTER = 1L << 21;
    // TODO
    public static final long S_BUZZSAW = 1L << 22; // Unbound;
    public static final long S_RETRACTABLE_BLADE = 1L << 23;
    public static final long S_CHAIN_WHIP = 1L << 24;
    public static final long S_SPOT_WELDER = 1L << 25; // TODO: add game rules
    public static final long S_MINING_DRILL = 1L << 26; // Miniatures

    public static final String S_ACTIVE_SHIELD = "Active";
    public static final String S_PASSIVE_SHIELD = "Passive";
    public static final String S_NO_SHIELD = "None";

    public static final String S_HARJEL_II_2F0R = "2F/0R";
    public static final String S_HARJEL_II_1F1R = "1F/1R";
    public static final String S_HARJEL_II_0F2R = "0F/2R";

    public static final String S_HARJEL_III_4F0R = "4F/0R";
    public static final String S_HARJEL_III_3F1R = "3F/1R";
    public static final String S_HARJEL_III_2F2R = "2F/2R";
    public static final String S_HARJEL_III_1F3R = "1F/3R";
    public static final String S_HARJEL_III_0F4R = "0F/4R";

    // Secondary damage for hand weapons.
    // These are differentiated from Physical Weapons using the F_CLUB flag
    // because the following weapons are treated as a punch attack, while
    // the above weapons are treated as club or hatchet attacks.
    // these are subtypes of F_HAND_WEAPON
    public static final long S_CLAW = 1L << 0; // Solaris 7
    // Rulebook; TODO

    // Secondary flags for infantry tools
    public static final long S_VIBROSHOVEL = 1L << 0; // can fortify hexes
    public static final long S_DEMOLITION_CHARGE = 1L << 1; // can demolish
    // buildings
    public static final long S_BRIDGE_KIT = 1L << 2; // can build a bridge
    public static final long S_MINESWEEPER = 1L << 3; // can clear mines
    public static final long S_HEAVY_ARMOR = 1L << 4;

    // Secondary flags for MASC
    public static final long S_SUPERCHARGER = 1L << 0;
    // this kind of works like MASC for the double cruise MP, so we will make it
    // a subtype
    public static final long S_JETBOOSTER = 1L << 1;

    // Secondary flags for Jump Jets
    public static final long S_STANDARD = 1L << 0;
    public static final long S_IMPROVED = 1L << 1;
    public static final long S_PROTOTYPE = 1L << 2;

    // New stuff for shields
    protected int baseDamageAbsorptionRate = 0;
    protected int baseDamageCapacity = 0;
    protected int damageTaken = 0;

    private boolean industrial = false;

    /** Creates new MiscType */
    public MiscType() {
    }

    public int getBaseDamageAbsorptionRate() {
        return baseDamageAbsorptionRate;
    }
    
    public int getBaseDamageCapacity() {
        return baseDamageCapacity;
    }
    
    public boolean isShield() {
        if (hasFlag(MiscType.F_CLUB)
                && (hasSubType(MiscType.S_SHIELD_LARGE)
                        || hasSubType((MiscType.S_SHIELD_MEDIUM)) || hasSubType(MiscType.S_SHIELD_SMALL))) {
            return true;
        }
        // else
        return false;
    }

    public boolean isVibroblade() {
        if (hasFlag(MiscType.F_CLUB)
                && (hasSubType(MiscType.S_VIBRO_LARGE)
                        || hasSubType((MiscType.S_VIBRO_MEDIUM)) || hasSubType(MiscType.S_VIBRO_SMALL))) {
            return true;
        }
        // else
        return false;
    }

    public boolean isIndustrial() {
        return industrial;
    }

    @Override
    public double getTonnage(Entity entity, int location) {

        if((tonnage != TONNAGE_VARIABLE) || (null == entity)) {
            return tonnage;
        }
        // check for known formulas
        if (hasFlag(F_JUMP_JET)) {
            if (hasSubType(S_IMPROVED) && !hasSubType(S_PROTOTYPE)) {
                if (entity.getWeight() <= 55.0f) {
                    return 1.0f;
                } else if (entity.getWeight() <= 85.0f) {
                    return 2.0f;
                } else {
                    return 4.0f;
                }
            }
            if (entity.getWeight() <= 55.0f) {
                return 0.5f;
            } else if (entity.getWeight() <= 85.0f) {
                return 1.0f;
            } else {
                return 2.0f;
            }
        } else if (hasFlag(F_UMU)) {
            if (entity.getWeight() <= 55.0f) {
                return 0.5f;
            } else if (entity.getWeight() <= 85.0f) {
                return 1.0f;
            } else {
                return 2.0f;
            }
        } else if (hasFlag(F_PARTIAL_WING) && hasFlag(F_MECH_EQUIPMENT)) {
            if (TechConstants.isClan(getTechLevel(entity.getTechLevelYear()))) {
                return Math.ceil((entity.getWeight() / 20.0f) * 2.0f) / 2.0;
            } else {
                return Math.ceil((entity.getWeight() * 0.07f * 2.0f)) / 2.0;
            }
        } else if (hasFlag(F_PARTIAL_WING) && hasFlag(F_PROTOMECH_EQUIPMENT)) {
            return Math.ceil((entity.getWeight() / 5.0f) * 2.0f) / 2.0;
        } else if (hasFlag(F_CLUB)
                && (hasSubType(S_HATCHET) || hasSubType(S_MACE_THB))) {
            return Math.ceil(entity.getWeight() / 15.0f);
        } else if (hasFlag(F_CLUB) && hasSubType(S_LANCE)) {
            return Math.ceil(entity.getWeight() / 20.0f);
        } else if (hasFlag(F_CLUB) && hasSubType(S_SWORD)) {
            return Math.ceil((entity.getWeight() / 20.0f) * 2.0f) / 2.0;
        } else if (hasFlag(F_CLUB) && hasSubType(S_MACE)) {
            return Math.ceil(entity.getWeight() / 10.0);
        } else if (hasFlag(F_CLUB) && hasSubType(S_RETRACTABLE_BLADE)) {
            return 0.5 + Math.ceil(entity.getWeight() / 10.0f) / 2.0;
        } else if (hasFlag(F_MASC)) {
            if (entity instanceof Protomech) {
                return entity.getWeight() * 0.025;
            // Myomer Boosters for BA
            } else if (entity instanceof BattleArmor) {
                // Myomer boosters weight 0.250 tons, however this has to
                // be split across 3 instances, since it's spreadable equipment
                return (0.250 / 3);
            } else {
                if (hasSubType(S_JETBOOSTER)) {
                    return entity.hasEngine() ? entity.getEngine().getWeightEngine(entity) / 10.0f : 0.0f;
                }
                if (hasSubType(S_SUPERCHARGER)) {
                    Engine e = entity.getEngine();
                    if (e == null) {
                        return 0.0f;
                    }
                    return Math.ceil((e.getWeightEngine(entity) / 10.0f) * 2.0f) / 2.0;
                }
                if (TechConstants.isClan(getTechLevel(entity.getTechLevelYear()))) {
                    return Math.round(entity.getWeight() / 25.0f);
                }
                return Math.round(entity.getWeight() / 20.0f);
            }
        } else if (hasFlag(F_QUAD_TURRET) || hasFlag(F_SHOULDER_TURRET)
                || hasFlag(F_HEAD_TURRET)) {
            int locationToCheck = location;
            if (hasFlag(F_HEAD_TURRET)) {
                locationToCheck = Mech.LOC_HEAD;
            }
            // 10% of linked weapons' weight
            double weaponWeight = 0;
            for (Mounted m : entity.getWeaponList()) {
                if ((m.getLocation() == locationToCheck)
                        && m.isMechTurretMounted()) {
                    weaponWeight += m.getType().getTonnage(entity);
                }
            }
            // round to half ton
            weaponWeight /= 10;
            return Math.ceil(weaponWeight * 2.0f) / 2.0f;
        } else if (hasFlag(F_SPONSON_TURRET)) {
            double weaponWeight = 0;
            // 10% of linked weapons' weight
            for (Mounted m : entity.getWeaponList()) {
                if ((m.isSponsonTurretMounted() && ((m.getLocation() == Tank.LOC_LEFT) || (m
                        .getLocation() == Tank.LOC_RIGHT)))) {
                    weaponWeight += m.getType().getTonnage(entity);
                }
            }
            // round to half ton
            weaponWeight /= 10;
            return Math.ceil(weaponWeight * 2.0f) / 2.0f;
            
        } else if (hasFlag(F_PINTLE_TURRET)) {
            double weaponWeight = 0;
            // 5% of linked weapons' weight
            for (Mounted m : entity.getWeaponList()) {
                if (m.isPintleTurretMounted() && (m.getLocation() == location)) {
                    weaponWeight += m.getType().getTonnage(entity);
                }
            }
            
            TestEntity.Ceil roundWeight = TestEntity.Ceil.HALFTON;
            if (entity.isSupportVehicle() && (entity.getWeight() < 5)) {
                roundWeight = TestEntity.Ceil.KILO;
            }
            double weight = weaponWeight / 20;
            return TestEntity.ceil(weight, roundWeight);
           
        } else if (hasFlag(F_ARMORED_MOTIVE_SYSTEM)) {
            if (TechConstants.isClan(getTechLevel(entity.getTechLevelYear()))) {
                return Math.round((entity.getWeight() * 0.1f) * 2.0f) / 2.0f;
            } else {
                return Math.round((entity.getWeight() * 0.15f) * 2.0f) / 2.0f;
            }
        } else if (hasFlag(F_TARGCOMP)) {
            // based on tonnage of direct_fire weaponry
            double fTons = 0.0;
            for (Mounted m : entity.getWeaponList()) {
                WeaponType wt = (WeaponType) m.getType();
                if (wt.hasFlag(WeaponType.F_DIRECT_FIRE)) {
                    fTons += wt.getTonnage(entity);
                }
            }
            for (Mounted m : entity.getMisc()) {
                MiscType mt = (MiscType) m.getType();
                if (mt.hasFlag(MiscType.F_RISC_LASER_PULSE_MODULE)) {
                    fTons += mt.getTonnage(entity);
                }
            }
            if (TechConstants.isClan(getTechLevel(entity.getTechLevelYear()))) {
                return Math.ceil(fTons / 5.0f);
            }
            return Math.ceil(fTons / 4.0f);
        } else if (hasFlag(MiscType.F_FERRO_FIBROUS)
                || hasFlag(MiscType.F_FERRO_FIBROUS_PROTO)) {
            double tons = 0.0;
            if (!entity.hasPatchworkArmor()) {
                if (entity.isClanArmor(1)) {
                    tons = entity.getTotalOArmor() / (16 * 1.2f);
                } else {
                    tons = entity.getTotalOArmor() / (16 * 1.12f);
                }
                tons = Math.ceil(tons * 2.0f) / 2.0;
            } else {
                // TODO
            }
            return tons;
        } else if (hasFlag(MiscType.F_LIGHT_FERRO)) {
            double tons = 0;
            if (!entity.hasPatchworkArmor()) {
                tons = entity.getTotalOArmor() / (16 * 1.06f);
                tons = Math.ceil(tons * 2.0f) / 2.0;
            } else {
                // TODO
            }
            return tons;
        } else if (hasFlag(MiscType.F_HEAVY_FERRO)) {
            double tons = 0;
            if (!entity.hasPatchworkArmor()) {
                tons = entity.getTotalOArmor() / (16 * 1.24f);
                tons = Math.ceil(tons * 2.0f) / 2.0;
            } else {
                // TODO
            }
            return tons;
        } else if (hasFlag(MiscType.F_FERRO_LAMELLOR)) {
            double tons = 0;
            if (!entity.hasPatchworkArmor()) {
                tons = entity.getTotalOArmor() / (16 * 0.875f);
                tons = Math.ceil(tons * 2.0f) / 2.0;
            } else {
                // TODO
            }
            return tons;
        } else if (hasFlag(F_ENDO_STEEL) || hasFlag(F_ENDO_STEEL_PROTO)) {
            double tons = 0;
            tons = Math.ceil(entity.getWeight() / 10.0f) / 2.0;
            return tons;
        } else if (hasFlag(F_ENDO_COMPOSITE)) {
            double tons = 0;
            tons = entity.getWeight() / 10.0;
            tons = Math.ceil(tons * 1.5f) / 2.0;
            return tons;
        } else if (hasFlag(MiscType.F_REINFORCED)) {
            double tons = 0;
            tons = Math.ceil(entity.getWeight() / 10.0f) * 2.0;
            return tons;
        } else if (hasFlag(MiscType.F_COMPOSITE)) {
            double tons = 0;
            tons = Math.ceil(entity.getWeight() / 10.0f) / 2.0;
            return tons;
        } else if (hasFlag(MiscType.F_INDUSTRIAL_STRUCTURE)) {
            double tons = 0;
            tons = Math.ceil(entity.getWeight() / 10.0f) * 2.0;
            return tons;
        } else if (hasFlag(F_VACUUM_PROTECTION)) {
            return Math.ceil(entity.getWeight() / 10.0);

        } else if (hasFlag(F_DUNE_BUGGY)) {
            return entity.getWeight() / 10.0f;

        } else if (hasFlag(F_ENVIRONMENTAL_SEALING)) {
            if ((entity instanceof SupportTank ) || (entity instanceof LargeSupportTank )
                    || (entity instanceof FixedWingSupport ) || (entity instanceof SupportVTOL )) {
                return 0;
              } else {
                return entity.getWeight() / 10.0;
            }

        //Per TO Pg 413 Mechanical Jump Boosters weight is 2 times jump movement.
        //but Mechanical Boosters only add 1 Jump MP.  So the weight calculations
        //below are calculated according to that 1 Jump MP they give.
        } else if (hasFlag(F_MECHANICAL_JUMP_BOOSTER)) {
          if((entity.getWeightClass() == EntityWeightClass.WEIGHT_ULTRA_LIGHT)
                  || (entity.getWeightClass() == EntityWeightClass.WEIGHT_LIGHT)) {
                  return  2.0 *.025;
        } else if (entity.getWeightClass() == EntityWeightClass.WEIGHT_MEDIUM) {
                return  2.0 *.05;
        } else if (entity.getWeightClass() == EntityWeightClass.WEIGHT_HEAVY) {
                return  2.0 *.125;
        } else if (entity.getWeightClass() == EntityWeightClass.WEIGHT_ASSAULT) {
                return  2.0 *.250;
        }

        } else if (hasFlag(F_JUMP_BOOSTER)) {
            return Math.ceil((entity.getWeight() * entity.getOriginalJumpMP()) / 10.0f) / 2.0;
        } else if ((hasFlag(F_HAND_WEAPON) && hasSubType(S_CLAW))
                || hasFlag(F_TALON)) {
            return Math.ceil(entity.getWeight() / 15);
        } else if (hasFlag(F_ACTUATOR_ENHANCEMENT_SYSTEM)) {

            double tonnage = 0;
            if (entity instanceof BipedMech) {
                tonnage = entity.getWeight() / 35;
            } else {
                tonnage = entity.getWeight() / 50;
            }

            if (tonnage == Math.round(tonnage)) {
                return tonnage;
            }

            if (Math.floor(tonnage) < Math.round(tonnage)) {
                return Math.round(tonnage);
            }

            return Math.floor(tonnage) + 0.5;
        } else if (hasFlag(F_TRACKS)) {
            return entity.getWeight() / 10;
        } else if (hasFlag(F_LIMITED_AMPHIBIOUS)) {
            return Math.ceil((entity.getWeight() / 25f) * 2) / 2.0;
        } else if (hasFlag(F_FULLY_AMPHIBIOUS)) {
            return Math.ceil((entity.getWeight() / 10f) * 2) / 2.0;
        } else if (hasFlag(F_DUMPER)) {
            // 5% of cargo
            double cargoTonnage = 0;
            for (Mounted mount : entity.getMisc()) {
                if (mount.getType().hasFlag(F_CARGO)
                        && (mount.getLocation() == location)) {
                    cargoTonnage += mount.getType().getTonnage(entity);
                }
            }
            TestEntity.Ceil roundWeight = TestEntity.Ceil.HALFTON;
            if (entity.isSupportVehicle() && (entity.getWeight() < 5)) {
                roundWeight = TestEntity.Ceil.KILO;
            }
            double weight = cargoTonnage / 20f;
            return TestEntity.ceil(weight, roundWeight);
            
        } else if (hasFlag(F_BASIC_FIRECONTROL)) {
            // 5% of weapon weight
            double weaponWeight = 0;
            for (Mounted mount : entity.getWeaponList()) {
                weaponWeight += mount.getType().getTonnage(entity);
            }
            TestEntity.Ceil roundWeight = TestEntity.Ceil.HALFTON;
            if (entity.isSupportVehicle() && (entity.getWeight() < 5)) {
                roundWeight = TestEntity.Ceil.KILO;
            }
            double weight = weaponWeight / 20;
                        return TestEntity.ceil(weight, roundWeight);
        
        } else if (hasFlag(F_ADVANCED_FIRECONTROL)) {
            // 10% of weapon weight
            double weaponWeight = 0;
            for (Mounted mount : entity.getWeaponList()) {
                weaponWeight += mount.getType().getTonnage(entity);
            }
            TestEntity.Ceil roundWeight = TestEntity.Ceil.HALFTON;
            if (entity.isSupportVehicle() && (entity.getWeight() < 5)) {
                roundWeight = TestEntity.Ceil.KILO;
            }
            return TestEntity.ceil(weaponWeight / 10f, roundWeight);
        } else if (hasFlag(F_BOOBY_TRAP)) {
            // 10% of unit weight
            double weight = entity.getWeight() / 10;
            TestEntity.Ceil roundWeight = TestEntity.Ceil.HALFTON;
            if (entity.isSupportVehicle() && (entity.getWeight() < 5)) {
                roundWeight = TestEntity.Ceil.KILO;
            }
            return TestEntity.ceil(weight, roundWeight);

        } else if (hasFlag(F_EJECTION_SEAT)) {
            if (entity.isSupportVehicle() && (entity.getWeight() < 5)) {
                return .1f;
            } else {
                return .5f;
            }
        } else if (hasFlag(F_DRONE_CARRIER_CONTROL)) {
            double weight = 2;
            for (Mounted mount : entity.getMisc()) {
                if (mount.getType().hasFlag(MiscType.F_DRONE_EXTRA)) {
                    weight += 0.5;
                }
            }
            return weight;
        } else if (hasFlag(MiscType.F_DRONE_OPERATING_SYSTEM)) {
            // 10% of the weight, plus 0.5 tons for the extra sensors
            return (entity.getWeight() / 10f) + 0.5f;
        } else if (hasFlag(MiscType.F_NAVAL_TUG_ADAPTOR)) {
            return (100 + (entity.getWeight() / 10.0f));
        } else if (hasFlag(MiscType.F_LIGHT_FLUID_SUCTION_SYSTEM)) {
            if (entity instanceof Tank) {
                return 0.015f;
            } else if (entity instanceof Mech) {
                return 0.5f;
            }
        }
        // okay, I'm out of ideas
        return 1.0f;
    }

    @Override
    public double getCost(Entity entity, boolean isArmored, int loc) {
        double costValue = cost;
        if (costValue == EquipmentType.COST_VARIABLE) {
            if (hasFlag(F_DRONE_CARRIER_CONTROL)) {
                costValue = getTonnage(entity, loc) * 10000;
            } else if (hasFlag(F_FLOTATION_HULL)
                    || hasFlag(F_VACUUM_PROTECTION)
                    || hasFlag(F_ENVIRONMENTAL_SEALING) || hasFlag(F_OFF_ROAD)) {
                costValue = 0;
            } else if (hasFlag(F_LIMITED_AMPHIBIOUS)
                    || hasFlag((F_FULLY_AMPHIBIOUS))) {
                costValue = getTonnage(entity, loc) * 10000;
            } else if (hasFlag(F_DUNE_BUGGY)) {
                double totalTons = getTonnage(entity, loc);
                costValue = 10 * totalTons * totalTons;
            } else if (hasFlag(F_MASC) && hasFlag(F_BA_EQUIPMENT)) {
                costValue = entity.getRunMP() * 75000;
            } else if (hasFlag(F_HEAD_TURRET) || hasFlag(F_SHOULDER_TURRET)
                    || hasFlag(F_QUAD_TURRET)) {
                costValue = getTonnage(entity, loc) * 10000;
            } else if (hasFlag(F_SPONSON_TURRET)) {
                costValue = getTonnage(entity, loc) * 4000;
            } else if (hasFlag(F_PINTLE_TURRET)) {
                costValue = getTonnage(entity, loc) * 1000;
            } else if (hasFlag(F_ARMORED_MOTIVE_SYSTEM)) {
                costValue = getTonnage(entity, loc) * 100000;
            } else if (hasFlag(F_JET_BOOSTER)) {
                costValue = (entity.hasEngine() ? entity.getEngine().getRating() * 10000 : 0);
            } else if (hasFlag(F_DRONE_OPERATING_SYSTEM)) {
                costValue = (getTonnage(entity, loc) * 10000) + 5000;
            } else if (hasFlag(MiscType.F_MASC)) {
                if (entity instanceof Protomech) {
                    costValue = Math.round((entity.hasEngine() ? entity.getEngine().getRating() : 0)
                            * 1000 * entity.getWeight() * 0.025f);
                } else if (entity instanceof BattleArmor) {
                    costValue = entity.getOriginalWalkMP() * 75000;
                } else if (hasSubType(MiscType.S_SUPERCHARGER)) {
                    Engine e = entity.getEngine();
                    if (e == null) {
                        costValue = 0;
                    } else {
                        costValue = e.getRating() * 10000;
                    }
                } else {
                    int mascTonnage = 0;
                    if (getInternalName().equals("ISMASC")) {
                        mascTonnage = (int) Math.round(entity.getWeight() / 20.0f);
                    } else if (getInternalName().equals("CLMASC")) {
                        mascTonnage = (int) Math.round(entity.getWeight() / 25.0f);
                    }
                    costValue = (entity.hasEngine() ? entity.getEngine().getRating() : 0) * mascTonnage
                            * 1000;
                }
            } else if (hasFlag(MiscType.F_TARGCOMP)) {
                int tCompTons = 0;
                double fTons = 0.0f;
                for (Mounted mo : entity.getWeaponList()) {
                    WeaponType wt = (WeaponType) mo.getType();
                    if (wt.hasFlag(WeaponType.F_DIRECT_FIRE)) {
                        fTons += wt.getTonnage(entity);
                    }
                }

                for (Mounted mo : entity.getMisc()) {
                    MiscType mt = (MiscType) mo.getType();
                    if (mt.hasFlag(MiscType.F_RISC_LASER_PULSE_MODULE)) {
                        fTons += mt.getTonnage(entity);
                    }
                }
                if (getInternalName().equals("ISTargeting Computer")) {
                    tCompTons = (int) Math.ceil(fTons / 4.0f);
                } else if (getInternalName().equals("CLTargeting Computer")) {
                    tCompTons = (int) Math.ceil(fTons / 5.0f);
                }
                costValue = tCompTons * 10000;
                
            } else if (hasFlag(MiscType.F_BADC)) {
            	int tDCCost = 0;
            	if (getInternalName().equals("CLBADropChuteStd")||
            		(getInternalName().equals("ISBADropChuteStd"))) {
               		tDCCost = 1000;
                } else if (getInternalName().equals("CLBADropChuteStealth")||
            		(getInternalName().equals("ISBADropChuteStealth"))) {	
                	tDCCost = 5000;
                } else if (getInternalName().equals("CLBADropChuteCamo")||
            		(getInternalName().equals("ISBADropChuteCamo"))) {	
                	tDCCost = 3000; }
                if (hasFlag(MiscType.F_REUSABLE)) {
                    tDCCost = tDCCost * 2;
                    costValue = tDCCost;
                }
            } else if (hasFlag(MiscType.F_CLUB)
                    && (hasSubType(MiscType.S_HATCHET) || hasSubType(MiscType.S_MACE_THB))) {
                int hatchetTons = (int) Math.ceil(entity.getWeight() / 15.0);
                costValue = hatchetTons * 5000;
            } else if (hasFlag(MiscType.F_CLUB) && hasSubType(MiscType.S_SWORD)) {
                double swordTons = Math.ceil((entity.getWeight() / 20.0) * 2.0) / 2.0;
                costValue = swordTons * 10000;
            } else if (hasFlag(MiscType.F_CLUB)
                    && hasSubType(MiscType.S_RETRACTABLE_BLADE)) {
            	//10k per ton for the actual blade, plus 10k for the mechanism
                int bladeTons = (int)Math.ceil(entity.getWeight() / 20.0);
                costValue = (1 + bladeTons) * 10000;
            } else if (hasFlag(MiscType.F_TRACKS)) {
                costValue = (int) Math.ceil((500
                    * (entity.hasEngine() ? entity.getEngine().getRating() : 0)
                    * entity.getWeight()) / 75);
            } else if (hasFlag(MiscType.F_TALON)) {
                costValue = (int) Math.ceil(getTonnage(entity, loc) * 300);
            } else if (hasFlag(MiscType.F_SPIKES)) {
                costValue = (int) Math.ceil(entity.getWeight() * 50);
            } else if (hasFlag(MiscType.F_PARTIAL_WING)) {
                costValue = (int) Math.ceil(getTonnage(entity, loc) * 50000);
            } else if (hasFlag(MiscType.F_ACTUATOR_ENHANCEMENT_SYSTEM)) {
                int multiplier = entity.locationIsLeg(loc) ? 700 : 500;
                costValue = (int) Math.ceil(entity.getWeight() * multiplier);
            } else if (hasFlag(MiscType.F_HAND_WEAPON)
                    && (hasSubType(MiscType.S_CLAW))) {
                costValue = (int) Math.ceil(entity.getWeight() * 200);
            } else if (hasFlag(MiscType.F_CLUB)
                    && (hasSubType(MiscType.S_LANCE))) {
                costValue = (int) Math.ceil(entity.getWeight() * 150);
            } else if (hasFlag(F_MECHANICAL_JUMP_BOOSTER)) {
                switch (entity.getWeightClass()) {
                    case EntityWeightClass.WEIGHT_ASSAULT:
                        costValue = 300000;
                        break;
                    case EntityWeightClass.WEIGHT_HEAVY:
                        costValue = 150000;
                        break;
                    case EntityWeightClass.WEIGHT_MEDIUM:
                        costValue = 75000;
                        break;
                    default:
                        costValue = 50000;
                }
            }

            if (isArmored) {
                double armoredCost = costValue;

                armoredCost += 150000 * getCriticals(entity);

                return armoredCost;
            }
        }
        return costValue;
    }

    @Override
    public int getCriticals(Entity entity) {
        if((criticals != CRITICALS_VARIABLE) || (null == entity)) {
            return criticals;
        }
        // check for known formulas
        if (hasFlag(F_CLUB)
                && (hasSubType(S_HATCHET) || hasSubType(S_SWORD) || hasSubType(S_MACE_THB))) {
            return (int) Math.ceil(entity.getWeight() / 15.0);
        } else if (hasFlag(F_CLUB) && hasSubType(S_LANCE)) {
            return (int) Math.ceil(entity.getWeight() / 20.0);
        } else if (hasFlag(F_CLUB) && hasSubType(S_MACE)) {
            return (int) Math.ceil(entity.getWeight() / 10.0);
        } else if (hasFlag(F_CLUB) && hasSubType(S_RETRACTABLE_BLADE)) {
            return 1 + (int) Math.ceil(entity.getWeight() / 20.0);
        } else if (hasFlag(F_MASC)) {
            if (TechConstants.isClan(getTechLevel(entity.getTechLevelYear()))) {
                return (int) Math.round(entity.getWeight() / 25.0);
            }
            return (int) Math.round(entity.getWeight() / 20.0);

        } else if ((entity instanceof Aero)
                && (hasFlag(F_REACTIVE) || hasFlag(F_REFLECTIVE)
                        || hasFlag(F_ANTI_PENETRATIVE_ABLATIVE)
                        || hasFlag(F_BALLISTIC_REINFORCED)
                        || hasFlag(F_FERRO_LAMELLOR))) {
            //Aero armor doesn't take up criticals
            return 0;
        } else if (hasFlag(F_TARGCOMP)) {
            // based on tonnage of direct_fire weaponry
            double fTons = 0.0;
            for (Mounted m : entity.getWeaponList()) {
                WeaponType wt = (WeaponType) m.getType();
                if (wt.hasFlag(WeaponType.F_DIRECT_FIRE)) {
                    fTons += wt.getTonnage(entity);
                }
            }

            for (Mounted mo : entity.getMisc()) {
                MiscType mt = (MiscType) mo.getType();
                if (mt.hasFlag(MiscType.F_RISC_LASER_PULSE_MODULE)) {
                    fTons += mt.getTonnage(entity);
                }
            }
            if (TechConstants.isClan(getTechLevel(entity.getTechLevelYear()))) {
                return (int) Math.ceil(fTons / 5.0f);
            }
            return (int) Math.ceil(fTons / 4.0f);
        } else if (hasFlag(MiscType.F_FERRO_FIBROUS)
                || hasFlag(MiscType.F_REACTIVE)) {
            if (entity.isClanArmor(1) && !entity.hasPatchworkArmor()) {
                if ((entity instanceof Mech) && ((Mech)entity).isSuperHeavy()) {
                    return 4;
                } else {
                    return 7;
                }
            } else if (entity.hasPatchworkArmor()) {
                int slots = 0;
                for (int i = 0; i < entity.locations(); i++) {
                    if ((entity.getArmorType(i) == EquipmentType.T_ARMOR_FERRO_FIBROUS)
                            || (entity.getArmorType(i) == EquipmentType.T_ARMOR_REACTIVE)) {
                        if (TechConstants.isClan(entity.getArmorTechLevel(i))) {
                            slots++;
                        } else {
                            slots += 2;
                        }
                    }
                }
                if ((entity instanceof Mech) && ((Mech)entity).isSuperHeavy()) {
                    return (int)Math.ceil(slots / 2.0);
                } else {
                    return slots;
                }
            } else {
                if ((entity instanceof Mech) && ((Mech)entity).isSuperHeavy()) {
                    return 7;
                } else {
                    return 14;
                }
            }
        } else if (hasFlag(MiscType.F_REFLECTIVE)) {
            if (entity.isClanArmor(1) && !entity.hasPatchworkArmor()) {
                if ((entity instanceof Mech) && ((Mech)entity).isSuperHeavy()) {
                    return 3;
                } else {
                    return 5;
                }
            } else if (entity.hasPatchworkArmor()) {
                int slots = 0;
                for (int i = 0; i < entity.locations(); i++) {
                    if (entity.getArmorType(i) == EquipmentType.T_ARMOR_REFLECTIVE) {
                        if (TechConstants.isClan(entity.getArmorTechLevel(i))) {
                            slots++;
                        } else {
                            slots += 2;
                        }
                    }
                }
                if ((entity instanceof Mech) && ((Mech)entity).isSuperHeavy()) {
                    return (int)Math.ceil(slots / 2.0);
                } else {
                    return slots;
                }
            }
            if ((entity instanceof Mech) && ((Mech)entity).isSuperHeavy()) {
                return 5;
            } else {
                return 10;
            }
        } else if (hasFlag(MiscType.F_LIGHT_FERRO)) {
            if (!entity.hasPatchworkArmor()) {
                if ((entity instanceof Mech) && ((Mech)entity).isSuperHeavy()) {
                    return 4;
                } else {
                    return 7;
                }
            } else {
                int slots = 0;
                for (int i = 0; i < entity.locations(); i++) {
                    if (entity.getArmorType(i) == EquipmentType.T_ARMOR_LIGHT_FERRO) {
                        slots++;
                    }
                }
                if ((entity instanceof Mech) && ((Mech)entity).isSuperHeavy()) {
                    return (int)Math.ceil(slots / 2.0);
                } else {
                    return slots;
                }
            }
        } else if (hasFlag(MiscType.F_HEAVY_FERRO)) {
            if (!entity.hasPatchworkArmor()) {
                if ((entity instanceof Mech) && ((Mech)entity).isSuperHeavy()) {
                    return 11;
                } else {
                    return 21;
                }
            } else {
                int slots = 0;
                for (int i = 0; i < entity.locations(); i++) {
                    if (entity.getArmorType(i) == EquipmentType.T_ARMOR_HEAVY_FERRO) {
                        slots += 3;
                    }
                }
                if ((entity instanceof Mech) && ((Mech)entity).isSuperHeavy()) {
                    return (int)Math.ceil(slots / 2.0);
                } else {
                    return slots;
                }
            }
        } else if (hasFlag(MiscType.F_FERRO_LAMELLOR)) {
            if (!entity.hasPatchworkArmor()) {
                if ((entity instanceof Mech) && ((Mech)entity).isSuperHeavy()) {
                    return 6;
                } else {
                    return 12;
                }
            } else {
                int slots = 0;
                for (int i = 0; i < entity.locations(); i++) {
                    if (entity.getArmorType(i) == EquipmentType.T_ARMOR_FERRO_LAMELLOR) {
                        slots += 2;
                    }
                }
                if ((entity instanceof Mech) && ((Mech)entity).isSuperHeavy()) {
                    return (int)Math.ceil(slots / 2.0);
                } else {
                    return slots;
                }
            }
        } else if (hasFlag(MiscType.F_FERRO_FIBROUS_PROTO)) {
            if (!entity.hasPatchworkArmor()) {
                if ((entity instanceof Mech) && ((Mech)entity).isSuperHeavy()) {
                    return 8;
                } else {
                    return 16;
                }
            } else {
                int slots = 0;
                for (int i = 0; i < entity.locations(); i++) {
                    if (entity.getArmorType(i) == EquipmentType.T_ARMOR_FERRO_FIBROUS_PROTO) {
                        slots += 2;
                    }
                }
                if ((entity instanceof Mech) && ((Mech)entity).isSuperHeavy()) {
                    return (int)Math.ceil(slots / 2.0);
                } else {
                    return slots;
                }
            }
        } else if (hasFlag(MiscType.F_ANTI_PENETRATIVE_ABLATIVE)
                || hasFlag(MiscType.F_HEAT_DISSIPATING)) {
            if ((entity instanceof Mech) && ((Mech)entity).isSuperHeavy()) {
                return 3;
            } else {
                return 6;
            }
        } else if (hasFlag(MiscType.F_BALLISTIC_REINFORCED)
                || hasFlag(MiscType.F_IMPACT_RESISTANT)) {
            if ((entity instanceof Mech) && ((Mech)entity).isSuperHeavy()) {
                return 5;
            } else {
                return 10;
            }
        } else if (hasFlag(F_JUMP_BOOSTER) || hasFlag(F_TALON)) {
            return (entity instanceof QuadMech) ? 8 : 4; // all slots in all
            // legs
        } else if (hasFlag(F_HAND_WEAPON) && hasSubType(S_CLAW)) {
            return (int) Math.ceil(entity.getWeight() / 15);
        } else if (hasFlag(F_ACTUATOR_ENHANCEMENT_SYSTEM)) {
            switch (entity.getWeightClass()) {
                case EntityWeightClass.WEIGHT_LIGHT:
                    return 1;
                case EntityWeightClass.WEIGHT_MEDIUM:
                    return 2;
                case EntityWeightClass.WEIGHT_HEAVY:
                    return 3;
                case EntityWeightClass.WEIGHT_ASSAULT:
                    return 4;
            }
            return entity.getWeightClass();
        } else if (hasFlag(F_TRACKS)) {
            if (entity instanceof QuadMech) {
                return 4;
            }
            if (entity instanceof BipedMech) {
                return 2;
            }
        } else if (hasFlag(F_BLUE_SHIELD)) {
            if (entity instanceof Aero) {
                return 4;
            }
            else if ((entity instanceof BipedMech) || (entity instanceof QuadMech)) {
                return 7;
            }

        } else if (hasFlag(F_ENDO_STEEL)) {
            if ((entity instanceof Mech) && ((Mech)entity).isSuperHeavy()) {
                return 7;
            } else {
                return 14;
            }
            // Clan Endo Steel doesn't have variable crits
        } else if (hasFlag(F_ENDO_COMPOSITE)) {
            if ((entity instanceof Mech) && ((Mech)entity).isSuperHeavy()) {
                return 4;
            } else {
                return 7;
            }
            // Clan Endo Composite doesn't have variable crits
        }
        // right, well I'll just guess then
        return 1;
    }

    public double getBV(Entity entity, Mounted linkedTo) {

        if (hasFlag(F_PPC_CAPACITOR) && (linkedTo != null)
                && (linkedTo.getLinkedBy() != null)) {

            if (linkedTo.getType() instanceof ISLightPPC) {
                return 44;
            }

            if (linkedTo.getType() instanceof ISPPC) {
                return 88;
            }

            if (linkedTo.getType() instanceof ISHeavyPPC) {
                return 53;
            }

            if (linkedTo.getType() instanceof ISSnubNosePPC) {
                return 87;
            }

            if (linkedTo.getType() instanceof ISERPPC) {
                return 114;
            }

            if (linkedTo.getType() instanceof CLERPPC) {
                return 136;
            }
        }

        if (linkedTo != null) {
            return this.getBV(entity, linkedTo.getLocation());
        } else {
            return this.getBV(entity);
        }
    }

    @Override
    public double getBV(Entity entity) {
        return getBV(entity, Entity.LOC_NONE);
    }

    public double getBV(Entity entity, int location) {
        double returnBV = 0.0;
        if((bv != BV_VARIABLE) || (null == entity)) {
            returnBV = bv;
            // Mast Mounts give extra BV to equipment mounted in the mast
            if ((entity instanceof VTOL)
                    && entity.hasWorkingMisc(MiscType.F_MAST_MOUNT, -1,
                            VTOL.LOC_ROTOR)
                    && (location == VTOL.LOC_ROTOR)
                    && (hasFlag(MiscType.F_ECM) || hasFlag(MiscType.F_BAP)
                            || hasFlag(MiscType.F_C3S)
                            || hasFlag(MiscType.F_C3SBS) || hasFlag(MiscType.F_C3I))) {
                returnBV += 10;
            }
            return returnBV;
        }
        // check for known formulas
        if (hasFlag(F_CLUB) && hasSubType(S_HATCHET)) {
            returnBV = Math.ceil(entity.getWeight() / 5.0) * 1.5;
            if (entity.hasWorkingMisc(F_TSM)) {
                returnBV *= 2;
            }
        } else if (hasFlag(F_CLUB) && hasSubType(S_SWORD)) {
            returnBV = Math.ceil((entity.getWeight() / 10.0) + 1) * 1.725;
            if (entity.hasWorkingMisc(F_TSM)) {
                returnBV *= 2;
            }
        } else if (hasFlag(F_CLUB) && hasSubType(S_MACE_THB)) {
            returnBV = Math.ceil(entity.getWeight() / 5.0) * 1.5;
            if (entity.hasWorkingMisc(F_TSM)) {
                returnBV *= 2;
            }
        } else if (hasFlag(F_CLUB) && hasSubType(S_LANCE)) {
            returnBV = Math.ceil(entity.getWeight() / 5.0) * 1.0;
            if (entity.hasWorkingMisc(F_TSM)) {
                returnBV *= 2;
            }
        } else if (hasFlag(F_CLUB) && hasSubType(S_MACE)) {
            returnBV = Math.ceil(entity.getWeight() / 4.0);
            if (entity.hasWorkingMisc(F_TSM)) {
                returnBV *= 2;
            }
        } else if (hasFlag(F_CLUB) && hasSubType(S_RETRACTABLE_BLADE)) {
            returnBV = Math.ceil(entity.getWeight() / 10.0) * 1.725;
            if (entity.hasWorkingMisc(F_TSM)) {
                returnBV *= 2;
            }
        } else if (hasFlag(F_HAND_WEAPON) && hasSubType(S_CLAW)) {
            returnBV = (Math.ceil(entity.getWeight() / 7.0)) * 1.275;
        } else if (hasFlag(F_TALON)) {
            // according to an email from TPTB, Talon BV is the extra damage
            // they
            // do for kicks, so 50% of normal kick damage
            returnBV = Math.round(Math.floor(entity.getWeight() / 5.0) * 0.5);
            if (entity.hasWorkingMisc(MiscType.F_TSM)) {
                returnBV *= 2;
            }
        }

        return returnBV;
    }

    /**
     * Add all the types of misc eq we can create to the list
     */
    public static void initializeTypes() {
        // all tech level 1 stuff
        EquipmentType.addType(MiscType.createHeatSink());
        EquipmentType.addType(MiscType.createJumpJet());
        EquipmentType.addType(MiscType.createTreeClub());
        EquipmentType.addType(MiscType.createGirderClub());
        EquipmentType.addType(MiscType.createLimbClub());
        EquipmentType.addType(MiscType.createHatchet());
        EquipmentType.addType(MiscType.createVacuumProtection());
        EquipmentType.addType(MiscType.createStandard());

        // Start of Level2 stuff
        EquipmentType.addType(MiscType.createISDoubleHeatSink());
        EquipmentType.addType(MiscType.createISDoubleHeatSinkPrototype());
        EquipmentType.addType(MiscType.createCLDoubleHeatSink());
        EquipmentType.addType(MiscType.createISCASE());
        EquipmentType.addType(MiscType.createCLCASE());
        EquipmentType.addType(MiscType.createISMASC());
        EquipmentType.addType(MiscType.createCLMASC());
        EquipmentType.addType(MiscType.createTSM());
        EquipmentType.addType(MiscType.createC3S());
        EquipmentType.addType(MiscType.createC3SBS());
        EquipmentType.addType(MiscType.createC3I());
        EquipmentType.addType(MiscType.createNC3());
        EquipmentType.addType(MiscType.createISArtemis());
        EquipmentType.addType(MiscType.createCLArtemis());
        EquipmentType.addType(MiscType.createGECM());
        EquipmentType.addType(MiscType.createGECMPrototype());
        EquipmentType.addType(MiscType.createCLECM());
        EquipmentType.addType(MiscType.createISTargComp());
        EquipmentType.addType(MiscType.createCLTargComp());
        EquipmentType.addType(MiscType.createMekStealth());
        EquipmentType.addType(MiscType.createISFerroFibrous());
        EquipmentType.addType(MiscType.createCLFerroFibrous());
        EquipmentType.addType(MiscType.createISEndoSteel());
        EquipmentType.addType(MiscType.createCLEndoSteel());
        EquipmentType.addType(MiscType.createBeagleActiveProbe());
        EquipmentType.addType(MiscType.createBeagleActiveProbePrototype());
        EquipmentType.addType(MiscType.createBloodhoundActiveProbe());
        EquipmentType.addType(MiscType.createTHBBloodhoundActiveProbe());
        EquipmentType.addType(MiscType.createCLActiveProbe());
        EquipmentType.addType(MiscType.createCLLightActiveProbe());
        EquipmentType.addType(MiscType.createISAPPod());
        EquipmentType.addType(MiscType.createCLAPPod());
        EquipmentType.addType(MiscType.createSword());
        EquipmentType.addType(MiscType.createISPPCCapacitor());
        EquipmentType.addType(MiscType.createCLPPCCapacitor());
        EquipmentType.addType(MiscType.createRetractableBlade());
        EquipmentType.addType(MiscType.createChainWhip());
        EquipmentType.addType(MiscType.createISApolloFCS());
        EquipmentType.addType(MiscType.createEjectionSeat());
        EquipmentType.addType(MiscType.createIndustrialTSM());
        EquipmentType.addType(MiscType.createSalvageArm());
        EquipmentType.addType(MiscType.createSpotWelder());
        EquipmentType.addType(MiscType.createLiftHoist());
        EquipmentType.addType(MiscType.createTracks());
        EquipmentType.addType(MiscType.createISMASS());
        EquipmentType.addType(MiscType.createCLMASS());
        EquipmentType.addType(MiscType.createLightBridgeLayer());
        EquipmentType.addType(MiscType.createMediumBridgeLayer());
        EquipmentType.addType(MiscType.createHeavyBridgeLayer());
        // For industrials and tanks
        EquipmentType.addType(MiscType.createEnvironmentalSealing());

        EquipmentType.addType(MiscType.createFieldKitchen());


        EquipmentType.addType(MiscType.createImprovedJumpJet());
        EquipmentType.addType(MiscType.createCLImprovedJumpJet());
        EquipmentType.addType(MiscType.createJumpBooster());
        EquipmentType.addType(MiscType.createFerroFibrousPrototype());
        EquipmentType.addType(MiscType.createFerroAlumPrototype());
        EquipmentType.addType(MiscType.createLightFerroFibrous());
        EquipmentType.addType(MiscType.createHeavyFerroFibrous());
        EquipmentType.addType(MiscType.createISFerroAlum());
        EquipmentType.addType(MiscType.createCLFerroAlum());
        EquipmentType.addType(MiscType.createHeavyFerroAlum());
        EquipmentType.addType(MiscType.createLightFerroAlum());
        EquipmentType.addType(MiscType.createISHardenedArmor());
        EquipmentType.addType(MiscType.createCLHardenedArmor());
        EquipmentType.addType(MiscType.createISIndustrialArmor());
        EquipmentType.addType(MiscType.createCLIndustrialArmor());
        EquipmentType.addType(MiscType.createISPrimitiveArmor());
        EquipmentType.addType(MiscType.createISHeavyIndustrialArmor());
        EquipmentType.addType(MiscType.createCLHeavyIndustrialArmor());
        EquipmentType.addType(MiscType.createISCommercialArmor());
        EquipmentType.addType(MiscType.createCLCommercialArmor());
        EquipmentType.addType(MiscType.createCLFerroLamellorArmor());
        EquipmentType.addType(MiscType.createISEndoSteelPrototype());
        EquipmentType.addType(MiscType.createISReinforcedStructure());
        EquipmentType.addType(MiscType.createCLReinforcedStructure());
        EquipmentType.addType(MiscType.createISCompositeStructure());
        EquipmentType.addType(MiscType.createISIndustrialStructure());
        EquipmentType.addType(MiscType.createCLIndustrialStructure());
        EquipmentType.addType(MiscType.createIS1CompactHeatSink());
        EquipmentType.addType(MiscType.createIS2CompactHeatSinks());
        EquipmentType.addType(MiscType.createCLLaserHeatSink());
        EquipmentType.addType(MiscType.createArtemisV());
        EquipmentType.addType(MiscType.createISAngelECM());
        EquipmentType.addType(MiscType.createISTHBAngelECM());
        EquipmentType.addType(MiscType.createCLAngelECM());
        EquipmentType.addType(MiscType.createWatchdogECM());
        EquipmentType.addType(MiscType.createTHBMace());
        EquipmentType.addType(MiscType.createMace());
        EquipmentType.addType(MiscType.createDualSaw());
        EquipmentType.addType(MiscType.createChainsaw());
        EquipmentType.addType(MiscType.createRockCutter());
        EquipmentType.addType(MiscType.createCombine());
        EquipmentType.addType(MiscType.createBackhoe());
        EquipmentType.addType(MiscType.createPileDriver());
        EquipmentType.addType(MiscType.createArmoredCowl());
        EquipmentType.addType(MiscType.createNullSignatureSystem());
        EquipmentType.addType(MiscType.createVoidSignatureSystem());
        EquipmentType
                .addType(MiscType.createChameleonLightPolarizationShield());
        EquipmentType.addType(MiscType.createLightMinesweeper());
        EquipmentType.addType(MiscType.createBridgeKit());
        EquipmentType.addType(MiscType.createVibroShovel());
        EquipmentType.addType(MiscType.createDemolitionCharge());
        EquipmentType.addType(MiscType.createISSuperCharger());
        EquipmentType.addType(MiscType.createCLSuperCharger());
        EquipmentType.addType(MiscType.createISMediumShield());
        EquipmentType.addType(MiscType.createISSmallShield());
        EquipmentType.addType(MiscType.createISLargeShield());
        EquipmentType.addType(MiscType.createISClaw());
        EquipmentType.addType(MiscType.createClClaw());
        EquipmentType.addType(MiscType.createCLHarJel());
        EquipmentType.addType(MiscType.createISHarJel());
        EquipmentType.addType(MiscType.createISUMU());
        EquipmentType.addType(MiscType.createCLUMU());
        EquipmentType.addType(MiscType.createISLance());
        EquipmentType.addType(MiscType.createISWreckingBall());
        EquipmentType.addType(MiscType.createCLWreckingBall());
        EquipmentType.addType(MiscType.createISFlail());
        EquipmentType.addType(MiscType.createISMediumVibroblade());
        EquipmentType.addType(MiscType.createISSmallVibroblade());
        EquipmentType.addType(MiscType.createISLargeVibroblade());
        EquipmentType.addType(MiscType.createISBuzzsaw());
        EquipmentType.addType(MiscType.createCLBuzzsaw());
        EquipmentType.addType(MiscType.createCoolantSystem());
        EquipmentType.addType(MiscType.createHeavyArmor());
        EquipmentType.addType(MiscType.createSpikes());
        EquipmentType.addType(MiscType.createTalons());
        EquipmentType.addType(MiscType.createISReactive());
        EquipmentType.addType(MiscType.createCLReactive());
        EquipmentType.addType(MiscType.createISReflective());
        EquipmentType.addType(MiscType.createCLReflective());
        EquipmentType.addType(MiscType.createISCASEII());
        EquipmentType.addType(MiscType.createCLCASEII());
        EquipmentType.addType(MiscType.createISAES());
        EquipmentType.addType(MiscType.createCLAES());
        EquipmentType.addType(MiscType.createISModularArmor());
        EquipmentType.addType(MiscType.createCLModularArmor());
        EquipmentType.addType(MiscType.createCommsGear1());
        EquipmentType.addType(MiscType.createCommsGear2());
        EquipmentType.addType(MiscType.createCommsGear3());
        EquipmentType.addType(MiscType.createCommsGear4());
        EquipmentType.addType(MiscType.createCommsGear5());
        EquipmentType.addType(MiscType.createCommsGear6());
        EquipmentType.addType(MiscType.createCommsGear7());
        EquipmentType.addType(MiscType.createCommsGear8());
        EquipmentType.addType(MiscType.createCommsGear9());
        EquipmentType.addType(MiscType.createCommsGear10());
        EquipmentType.addType(MiscType.createCommsGear11());
        EquipmentType.addType(MiscType.createCommsGear12());
        EquipmentType.addType(MiscType.createCommsGear13());
        EquipmentType.addType(MiscType.createCommsGear14());
        EquipmentType.addType(MiscType.createCommsGear15());
        EquipmentType.addType(MiscType.createISGroundMobileHPG());
        EquipmentType.addType(MiscType.createISMobileHPG());
        EquipmentType.addType(MiscType.createClanGroundMobileHPG());
        EquipmentType.addType(MiscType.createClanMobileHPG());
        EquipmentType.addType(MiscType.createCLPartialWing());
        EquipmentType.addType(MiscType.createISPartialWing());
        EquipmentType.addType(MiscType.createCargo1());
        EquipmentType.addType(MiscType.createHalfCargo());
        EquipmentType.addType(MiscType.createCargo15());
        EquipmentType.addType(MiscType.createCargo2());
        EquipmentType.addType(MiscType.createCargo25());
        EquipmentType.addType(MiscType.createCargo3());
        EquipmentType.addType(MiscType.createCargo35());
        EquipmentType.addType(MiscType.createCargo4());
        EquipmentType.addType(MiscType.createCargo45());
        EquipmentType.addType(MiscType.createCargo5());
        EquipmentType.addType(MiscType.createCargo55());
        EquipmentType.addType(MiscType.createCargo6());
        EquipmentType.addType(MiscType.createCargo65());
        EquipmentType.addType(MiscType.createCargo7());
        EquipmentType.addType(MiscType.createCargo75());
        EquipmentType.addType(MiscType.createCargo8());
        EquipmentType.addType(MiscType.createCargo85());
        EquipmentType.addType(MiscType.createCargo9());
        EquipmentType.addType(MiscType.createCargo95());
        EquipmentType.addType(MiscType.createCargo10());
        EquipmentType.addType(MiscType.createCargo105());
        EquipmentType.addType(MiscType.createCargo11());
        EquipmentType.addType(MiscType.createLiquidCargo1());
        EquipmentType.addType(MiscType.createHalfLiquidCargo());
        EquipmentType.addType(MiscType.createCargoContainer());
        EquipmentType.addType(MiscType.createMechSprayer());
        EquipmentType.addType(MiscType.createTankSprayer());
        EquipmentType.addType(MiscType.createFrontDumper());
        EquipmentType.addType(MiscType.createRearDumper());
        EquipmentType.addType(MiscType.createLeftDumper());
        EquipmentType.addType(MiscType.createRightDumper());
        EquipmentType.addType(MiscType.createMASH());
        EquipmentType.addType(MiscType.createMASHExtraTheater());
        EquipmentType.addType(MiscType.createParamedicEquipment());
        EquipmentType.addType(MiscType.createCLProtoMyomerBooster());
        EquipmentType.addType(MiscType.createProtoPartialWing());
        EquipmentType.addType(MiscType.createCLMastMount());
        EquipmentType.addType(MiscType.createISMastMount());
        EquipmentType.addType(MiscType.createFuel1());
        EquipmentType.addType(MiscType.createFuelHalf());
        EquipmentType.addType(MiscType.createFuel2());
        EquipmentType.addType(MiscType.createFuel25());
        EquipmentType.addType(MiscType.createFuel3());
        EquipmentType.addType(MiscType.createFuel35());
        EquipmentType.addType(MiscType.createFuel4());
        EquipmentType.addType(MiscType.createBlueShield());
        EquipmentType.addType(MiscType.createISEndoComposite());
        EquipmentType.addType(MiscType.createCLEndoComposite());
        EquipmentType.addType(MiscType.createCLLaserInsulator());
        EquipmentType.addType(MiscType.createISLaserInsulator());
        EquipmentType.addType(MiscType.createISEWEquipment());
        EquipmentType.addType(MiscType.createISCollapsibleCommandModule());
        EquipmentType.addType(MiscType.createHitch());
        EquipmentType.addType(MiscType.createISFlotationHull());
        EquipmentType.addType(MiscType.createCLFlotationHull());
        EquipmentType.addType(MiscType.createISLimitedAmphibiousChassis());
        EquipmentType.addType(MiscType.createISFullyAmphibiousChassis());
        EquipmentType.addType(MiscType.createCLLimitedAmphibiousChassis());
        EquipmentType.addType(MiscType.createCLFullyAmphibiousChassis());
        EquipmentType.addType(MiscType.createISShoulderTurret());
        EquipmentType.addType(MiscType.createCLShoulderTurret());
        EquipmentType.addType(MiscType.createISHeadTurret());
        EquipmentType.addType(MiscType.createCLHeadTurret());
        EquipmentType.addType(MiscType.createISQuadTurret());
        EquipmentType.addType(MiscType.createCLQuadTurret());
        EquipmentType.addType(MiscType.createCLTankCommandConsole());
        EquipmentType.addType(MiscType.createISTankCommandConsole());
        EquipmentType.addType(MiscType.createISSponsonTurret());
        EquipmentType.addType(MiscType.createCLSponsonTurret());
        EquipmentType.addType(MiscType.createPintleTurret());
        EquipmentType.addType(MiscType.createISArmoredMotiveSystem());
        EquipmentType.addType(MiscType.createCLArmoredMotiveSystem());
        EquipmentType.addType(MiscType.createISChaffPod());
        EquipmentType.addType(MiscType.createISDroneCarrierControlSystem());
        EquipmentType.addType(MiscType.createCLDroneCarrierControlSystem());
        EquipmentType.addType(MiscType.createISDroneExtra());
        EquipmentType.addType(MiscType.createCLDroneExtra());
        EquipmentType.addType(MiscType.createBC3());
        EquipmentType.addType(MiscType.createBC3i());
        EquipmentType.addType(MiscType.createISHIResImager());
        EquipmentType.addType(MiscType.createCLHIResImager());
        EquipmentType.addType(MiscType.createISHyperspectralImager());
        EquipmentType.addType(MiscType.createISInfraredImager());
        EquipmentType.addType(MiscType.createCLInfraredImager());
        EquipmentType.addType(MiscType.createISLookDownRadar());
        EquipmentType.addType(MiscType.createCLLookDownRadar());
        EquipmentType.addType(MiscType.createISVTOLJetBooster());
        EquipmentType.addType(MiscType.createCLVTOLJetBooster());
        EquipmentType.addType(MiscType.createRemoteSensorDispenser());
        EquipmentType.addType(MiscType.createCLDroneOperatingSystem());
        EquipmentType.addType(MiscType.createISDroneOperatingSystem());
        EquipmentType.addType(MiscType.createISVehicularMineDispenser());
        EquipmentType.addType(MiscType.createCLVehicularMineDispenser());
        EquipmentType.addType(MiscType.createMiningDrill());
        EquipmentType.addType(MiscType.createCLReconCamera());
        EquipmentType.addType(MiscType.createISReconCamera());
        EquipmentType.addType(MiscType.createISCombatVehicleEscapePod());
        EquipmentType.addType(MiscType.createISSmallNavalCommScannerSuite());
        EquipmentType.addType(MiscType.createCLSmallNavalCommScannerSuite());
        EquipmentType.addType(MiscType.createISLargeNavalCommScannerSuite());
        EquipmentType.addType(MiscType.createCLLargeNavalCommScannerSuite());
        EquipmentType.addType(MiscType.createCLNavalTugAdaptor());
        EquipmentType.addType(MiscType.createISNavalTugAdaptor());
        EquipmentType.addType(MiscType.createISSpaceMineDispenser());
        EquipmentType.addType(MiscType.createCLSpaceMineDispenser());
        EquipmentType.addType(MiscType.createVehicularStealth());
        EquipmentType.addType(MiscType.createEmergencyC3M());
        EquipmentType.addType(MiscType.createNovaCEWS());

        // Start BattleArmor equipment
        EquipmentType.addType(MiscType.createISBAStandardArmor());
        EquipmentType.addType(MiscType.createCLBAStandardArmor());
        EquipmentType.addType(MiscType.createISBAAdvancedArmor());
        EquipmentType.addType(MiscType.createISBAStandardPrototypeArmor());
        EquipmentType.addType(MiscType.createISBAFireResistantArmor());
        EquipmentType.addType(MiscType.createISBAReactiveArmor());
        EquipmentType.addType(MiscType.createISBAReflectiveArmor());
        EquipmentType.addType(MiscType.createISBAStealthPrototype());
        EquipmentType.addType(MiscType.createISBABasicStealth());
        EquipmentType.addType(MiscType.createISBAStandardStealth());
        EquipmentType.addType(MiscType.createISBAImprovedStealth());
        EquipmentType.addType(MiscType.createISBAMimeticCamo());
        EquipmentType.addType(MiscType.createCLBAAdvancedArmor());
        EquipmentType.addType(MiscType.createCLBAStandardPrototypeArmor());
        EquipmentType.addType(MiscType.createCLBAFireResistantArmor());
        EquipmentType.addType(MiscType.createCLBAReactiveArmor());
        EquipmentType.addType(MiscType.createCLBAReflectiveArmor());
        EquipmentType.addType(MiscType.createCLBAStealthPrototype());
        EquipmentType.addType(MiscType.createCLBABasicStealth());
        EquipmentType.addType(MiscType.createCLBAStandardStealth());
        EquipmentType.addType(MiscType.createCLBAImprovedStealth());
        EquipmentType.addType(MiscType.createCLBAMimeticCamo());
        EquipmentType.addType(MiscType.createMine());
        EquipmentType.addType(MiscType.createBABasicManipulator());
        EquipmentType.addType(MiscType.createBABasicManipulatorMineClearance());
        EquipmentType.addType(MiscType.createBABattleClaw());
        EquipmentType.addType(MiscType.createBABattleClawMagnets());
        EquipmentType.addType(MiscType.createBABattleClawVibro());
        EquipmentType.addType(MiscType.createBACargoLifter());
        EquipmentType.addType(MiscType.createBAHeavyBattleClaw());
        EquipmentType.addType(MiscType.createBAHeavyBattleClawMagnet());
        EquipmentType.addType(MiscType.createBAHeavyBattleClawVibro());
        EquipmentType.addType(MiscType.createBAIndustrialDrill());
        EquipmentType.addType(MiscType.createBASalvageArm());
        EquipmentType.addType(MiscType.createBAModularEquipmentAdaptor());
        EquipmentType.addType(MiscType.createBAArmoredGlove());
        EquipmentType.addType(MiscType.createBAMagneticClamp());
        EquipmentType.addType(MiscType.createBAAPMount());
        EquipmentType.addType(MiscType.createCLBAMyomerBooster());
        EquipmentType.addType(MiscType.createISSingleHexECM());
        EquipmentType.addType(MiscType.createCLSingleHexECM());
        EquipmentType.addType(MiscType.createBattleMechNeuralInterfaceUnit());
        EquipmentType.addType(MiscType.createBAISAngelECM());
        EquipmentType.addType(MiscType.createBACLAngelECM());
        EquipmentType.addType(MiscType.createSimpleCamo());
        EquipmentType.addType(MiscType.createParafoil());
        EquipmentType.addType(MiscType.createSearchlight());
        EquipmentType.addType(MiscType.createBASearchlight());
        EquipmentType.addType(MiscType.createISImprovedSensors());
        EquipmentType.addType(MiscType.createCLImprovedSensors());
        EquipmentType.addType(MiscType.createCLBALightActiveProbe());
        EquipmentType.addType(MiscType.createISBALightActiveProbe());
        EquipmentType.addType(MiscType.createISBARemoteSensorDispenser());
        EquipmentType.addType(MiscType.createCLBARemoteSensorDispenser());
        EquipmentType.addType(MiscType.createBACuttingTorch());
        EquipmentType.addType(MiscType.createISBASpaceOperationsAdaptation());
        EquipmentType.addType(MiscType.createCLBASpaceOperationsAdaptation());
        EquipmentType.addType(MiscType.createISDetachableWeaponPack());
        EquipmentType.addType(MiscType.createCLDetachableWeaponPack());
        EquipmentType.addType(MiscType.createISBAHeatSensor());
        EquipmentType.addType(MiscType.createCLBAHeatSensor());
        EquipmentType.addType(MiscType.createISBAExtendedLifeSupport());
        EquipmentType.addType(MiscType.createCLBAExtendedLifeSupport());
        EquipmentType.addType(MiscType.createBAPartialWing());
        EquipmentType.addType(MiscType.createISBAJumpBooster());
        EquipmentType.addType(MiscType.createCLBAJumpBooster());
        EquipmentType.addType(MiscType.createISBAMechanicalJumpBooster());
        EquipmentType.addType(MiscType.createCLBAMechanicalJumpBooster());
        EquipmentType.addType(MiscType.createCLBAFuelTank());
        EquipmentType.addType(MiscType.createISBAFuelTank());
        EquipmentType.addType(MiscType.createBALaserMicrophone());
        EquipmentType.addType(MiscType.createBAPowerPack());
        EquipmentType.addType(MiscType.createBAShotgunMicrophone());
        EquipmentType.addType(MiscType.createISBAMineDispenser());
        EquipmentType.addType(MiscType.createBAMissionEquipStorage());
        EquipmentType.addType(MiscType.createISBADropChuteCamo());
        EquipmentType.addType(MiscType.createISBADropChuteCamo());
        EquipmentType.addType(MiscType.createISBADropChuteStd());
        EquipmentType.addType(MiscType.createISBADropChuteStealth());
        EquipmentType.addType(MiscType.createCLBADropChuteCamo());
        EquipmentType.addType(MiscType.createCLBADropChuteReuse());
        EquipmentType.addType(MiscType.createCLBADropChuteStd());
        EquipmentType.addType(MiscType.createCLBADropChuteStealth());

        
/*      Included for completeness.  
 		EquipmentType.addType(MiscType.createCLBAHarjel());
        EquipmentType.addType(MiscType.createBACLUMU());  
        EquipmentType.addType(MiscType.createBAJumpJet());
*/
        
        // support vee Chassis stuff
        EquipmentType.addType(MiscType.createAmphibiousChassis());
        EquipmentType.addType(MiscType.createArmoredChassis());
        EquipmentType.addType(MiscType.createBicycleModification());
        EquipmentType.addType(MiscType.createConvertibleModification());
        EquipmentType.addType(MiscType.createISDuneBuggyChassis());
        EquipmentType.addType(MiscType.createCLDuneBuggyChassis());
        EquipmentType.addType(MiscType.createEnvironmentalSealedChassis());
        EquipmentType.addType(MiscType.createHydroFoilChassisModification());
        EquipmentType.addType(MiscType.createMonocycleModification());
        EquipmentType.addType(MiscType.createISOffRoadChassis());
        EquipmentType.addType(MiscType.createCLOffRoadChassis());
        EquipmentType.addType(MiscType.createPropChassisModification());
        EquipmentType.addType(MiscType.createSnomobileChassis());
        EquipmentType.addType(MiscType.createSTOLChassisMod());
        EquipmentType.addType(MiscType.createSubmersibleChassisMod());
        EquipmentType.addType(MiscType.createTractorModification());
        EquipmentType.addType(MiscType.createTrailerModification());
        EquipmentType.addType(MiscType.createUltraLightChassisModification());
        EquipmentType.addType(MiscType.createVSTOLChassisMod());

        // support vee Equipment stuff
        EquipmentType.addType(MiscType.createBasicFireControl());
        EquipmentType.addType(MiscType.createAdvancedFireControl());
        EquipmentType.addType(MiscType.createISMineSweeper());
        EquipmentType.addType(MiscType.createClanMineSweeper());
        EquipmentType.addType(MiscType.createISMobileFieldBase());
        EquipmentType.addType(MiscType.createCLMobileFieldBase());

        EquipmentType.addType(MiscType.createElectricDischargeArmor());
        EquipmentType.addType(MiscType.createISPrototypeJumpJet());
        EquipmentType.addType(MiscType.createISPrototypeImprovedJumpJet());
        EquipmentType.addType(MiscType.createBoobyTrap());
        EquipmentType.addType(MiscType.createRefuelingDrogue());
        EquipmentType.addType(MiscType.createBulldozer());
        EquipmentType.addType(MiscType.createExternalStoresHardpoint());
        EquipmentType.addType(MiscType.createManipulator());

        EquipmentType.addType(MiscType.create20mLadder());
        EquipmentType.addType(MiscType.create40mLadder());
        EquipmentType.addType(MiscType.create60mLadder());
        EquipmentType.addType(MiscType.create80mLadder());
        EquipmentType.addType(MiscType.create100mLadder());
        EquipmentType.addType(MiscType.createMaritimeLifeboat());

        EquipmentType.addType(MiscType.createAntiPenetrativeAblation());
        EquipmentType.addType(MiscType.createISHeatDissipating());
        EquipmentType.addType(MiscType.createCLHeatDissipating());
        EquipmentType.addType(MiscType.createISImpactResistant());
        EquipmentType.addType(MiscType.createISBallisticReinforced());

        EquipmentType.addType(MiscType.createHarJelII());
        EquipmentType.addType(MiscType.createHarJelIII());
        EquipmentType.addType(MiscType.createRadicalHeatSinkSystem());

        EquipmentType.addType(MiscType.createLAMBombBay());
        EquipmentType.addType(MiscType.createLightFluidSuctionSystemMech());
        EquipmentType.addType(MiscType.createLightFluidSuctionSystem());
        EquipmentType.addType(MiscType.createFluidSuctionSystem());

        EquipmentType.addType(MiscType.createRISCSuperCooledMyomer());
        EquipmentType.addType(MiscType.createRISCViralJammerDecoy());
        EquipmentType.addType(MiscType.createRISCViralJammerHoming());
        EquipmentType.addType(MiscType.createDroneControlConsole());
        EquipmentType.addType(MiscType.createRISCLaserPulseModule());
        EquipmentType.addType(MiscType.createISRemoteDroneCommandConsole());
        EquipmentType.addType(MiscType.createRISCEmergencyCoolantSystem());

        //Infantry Equipment Packs
//        EquipmentType.addType(MiscType.createAblativeStandardInfArmor());
//        EquipmentType.addType(MiscType.createAblativeConcealedInfArmor());
//        EquipmentType.addType(MiscType.createAblativeFlakStandardArmorInfArmor());
//        EquipmentType.addType(MiscType.createAblativeFlakConcealedArmorInfArmor());
//        EquipmentType.addType(MiscType.createBallisicPlateStandardInfArmor());
//        EquipmentType.addType(MiscType.createBallisicPlateConcealedInfArmor());
//        EquipmentType.addType(MiscType.createClothingFatiguesInfArmor());
//        EquipmentType.addType(MiscType.createClothingLeatherHideInfArmor());
//        EquipmentType.addType(MiscType.createClothingLightInfArmor());
//        EquipmentType.addType(MiscType.createEngineeringSuitInfArmor());
//        EquipmentType.addType(MiscType.createEnvironmentSuitLightInfArmor());
//        EquipmentType.addType(MiscType.createEnvironmentSuitHostileInfArmor());
//        EquipmentType.addType(MiscType.createEnvironmentSuitMarineInfArmor());
//        EquipmentType.addType(MiscType.createFlakStandardInfArmor());
//        EquipmentType.addType(MiscType.createFlakConcealedInfArmor());
//        EquipmentType.addType(MiscType.createHeatSuitInfArmor());
//        EquipmentType.addType(MiscType.createMechWarriorCombatSuitInfArmor());
//        EquipmentType.addType(MiscType.createMechWarriorCoolingSuitInfArmor());
//        EquipmentType.addType(MiscType.createMechWarriorCoolingVestInfArmor());
//        EquipmentType.addType(MiscType.createMyomerSuitInfArmor());
//        EquipmentType.addType(MiscType.createMyomerVestInfArmor());
//        EquipmentType.addType(MiscType.createParkaInfArmor());
//        EquipmentType.addType(MiscType.createNeoChainMailInfArmor());
//        EquipmentType.addType(MiscType.createSnowSuitInfArmor());
//        EquipmentType.addType(MiscType.createSpaceSuitInfArmor());
//        EquipmentType.addType(MiscType.createSpacesuitCombatInfArmor());
//        EquipmentType.addType(MiscType.createCapellanConfederationInfArmor());
//        EquipmentType.addType(MiscType.createClanInfArmor());
//        EquipmentType.addType(MiscType.createComstarInfArmor());
//        EquipmentType.addType(MiscType.createDraconisCombineInfArmor());
//        EquipmentType.addType(MiscType.createFedSunsInfArmor());
//        EquipmentType.addType(MiscType.createFedComInfArmor());
//        EquipmentType.addType(MiscType.createFedSunsLateInfArmor());
//        EquipmentType.addType(MiscType.createFRRInfArmor());
//        EquipmentType.addType(MiscType.createFWLEarlyInfArmor());
//        EquipmentType.addType(MiscType.createFWLLateInfArmor());
//        EquipmentType.addType(MiscType.createLyranInfArmor());
//        EquipmentType.addType(MiscType.createLyranLateInfArmor());
//        EquipmentType.addType(MiscType.createCanopusInfArmor());
//        EquipmentType.addType(MiscType.createMarianInfArmor());
//        EquipmentType.addType(MiscType.createTaurianInfArmor());
//        EquipmentType.addType(MiscType.createWoBInfArmor());
//        EquipmentType.addType(MiscType.createGenericInfArmor());
//        EquipmentType.addType(MiscType.createSLDFInfArmor());
//        EquipmentType.addType(MiscType.createDESTInfArmor());
//        EquipmentType.addType(MiscType.createSneakCamoSystemInfArmor());
//        EquipmentType.addType(MiscType.createSneakIRSystemInfArmor());
//        EquipmentType.addType(MiscType.createSneakECMSystemInfArmor());
//        EquipmentType.addType(MiscType.createSneakCamoIRInfArmor());
//        EquipmentType.addType(MiscType.createSneakCamoECMInfArmor());
//        EquipmentType.addType(MiscType.createSneakIRECMInfArmor());
//        EquipmentType.addType(MiscType.createSneakThreeSystemInfArmor());

    }
    
/* A note about Tech Progression from Ray. Received via PM after IO Release
*     If there's no info specifying proto/prod/common in the NOTES section, 
*     assume it means Production/Advanced, with no definite Common/Tournament-legal date.
* Based on this Some equipment will start at Advanced and not have common date
*/
    

    public static MiscType createHeatSink() {
        MiscType misc = new MiscType();

        misc.techLevel.put(3071, TechConstants.T_ALLOWED_ALL);
        misc.name = "Heat Sink";
        misc.setInternalName(misc.name);
        misc.tonnage = 1.0f;
        misc.criticals = 1;
        misc.tankslots = 0;
        misc.flags = misc.flags.or(F_HEAT_SINK);
        misc.bv = 0;
        misc.introDate = 2022;
        misc.techLevel.put(2022, misc.techLevel.get(3071));
        misc.availRating = new int[] { EquipmentType.RATING_B,
                EquipmentType.RATING_B, EquipmentType.RATING_B };
        misc.techRating = RATING_C;
        return misc;
    }

    public static MiscType createJumpJet() {
        MiscType misc = new MiscType();

        misc.techLevel.put(3071, TechConstants.T_ALLOWED_ALL);
        misc.name = "Jump Jet";
        misc.setInternalName(misc.name);
        misc.addLookupName("JumpJet");
        misc.tonnage = TONNAGE_VARIABLE;
        misc.criticals = 1;
        misc.tankslots = 0;
        misc.flags = misc.flags.or(F_JUMP_JET).or(F_MECH_EQUIPMENT)
                .or(F_TANK_EQUIPMENT);
        misc.subType |= S_STANDARD;
        misc.bv = 0;
        misc.availRating = new int[] { EquipmentType.RATING_C,
                EquipmentType.RATING_C, EquipmentType.RATING_C };
        misc.introDate = 2471;
        misc.techLevel.put(2471, misc.techLevel.get(3071));
        misc.techRating = RATING_D;

        return misc;
    }

    public static MiscType createISPrototypeImprovedJumpJet() {
        MiscType misc = new MiscType();

        misc.techLevel.put(3071, TechConstants.T_IS_EXPERIMENTAL);
        misc.name = "Prototype Improved Jump Jet";
        misc.setInternalName("ISPrototypeImprovedJumpJet");
        misc.tonnage = TONNAGE_VARIABLE;
        misc.criticals = 1;
        misc.tankslots = 0;
        misc.explosive = true;
        misc.flags = misc.flags.or(F_JUMP_JET).or(F_MECH_EQUIPMENT);
        misc.subType |= S_PROTOTYPE | S_IMPROVED;
        misc.bv = 0;
        misc.introDate = 3020;
        misc.extinctDate = 3069;
        misc.techLevel.put(3020, misc.techLevel.get(3071));
        misc.availRating = new int[] { EquipmentType.RATING_X,
                EquipmentType.RATING_F, EquipmentType.RATING_F };
        misc.techRating = RATING_D;
        return misc;
    }

    public static MiscType createISPrototypeJumpJet() {
        MiscType misc = new MiscType();

        misc.techLevel.put(3071, TechConstants.T_IS_EXPERIMENTAL);
        misc.name = "Prototype Jump Jet";
        misc.setInternalName("ISPrototypeJumpJet");
        misc.tonnage = TONNAGE_VARIABLE;
        misc.criticals = 1;
        misc.tankslots = 0;
        misc.flags = misc.flags.or(F_JUMP_JET).or(F_MECH_EQUIPMENT);
        misc.subType |= S_PROTOTYPE;
        misc.bv = 0;
        misc.introDate = 2464;
        misc.extinctDate = 2471;
        misc.techLevel.put(2464, misc.techLevel.get(3071));
        misc.availRating = new int[] { EquipmentType.RATING_E,
                EquipmentType.RATING_F, EquipmentType.RATING_F };
        misc.techRating = RATING_D;
        return misc;
    }

    public static MiscType createImprovedJumpJet() {
        MiscType misc = new MiscType();

        misc.techLevel.put(3071, TechConstants.T_IS_TW_NON_BOX);
        misc.name = "Improved Jump Jet";
        misc.setInternalName("IS Improved Jump Jet");
        misc.addLookupName("ISImprovedJump Jet");
        misc.addLookupName("ImprovedJump Jet");
        misc.addLookupName("Improved Jump Jet");
        misc.tonnage = TONNAGE_VARIABLE;
        misc.criticals = 2;
        misc.flags = misc.flags.or(F_JUMP_JET).or(F_MECH_EQUIPMENT);
        misc.subType |= S_IMPROVED;
        misc.bv = 0;
        misc.availRating = new int[] { EquipmentType.RATING_X,
                EquipmentType.RATING_X, EquipmentType.RATING_E };
        misc.introDate = 3069;
        misc.techLevel.put(3069, misc.techLevel.get(3071));
        misc.techRating = RATING_E;
        return misc;
    }

    public static MiscType createCLImprovedJumpJet() {
        MiscType misc = new MiscType();

        misc.techLevel.put(3071, TechConstants.T_CLAN_TW);
        misc.name = "Improved Jump Jet";
        misc.setInternalName("Clan Improved Jump Jet");
        misc.addLookupName("Clan Improved Jump Jet");
        misc.addLookupName("CLImprovedJump Jet");
        misc.tonnage = TONNAGE_VARIABLE;
        misc.criticals = 2;
        misc.flags = misc.flags.or(F_JUMP_JET).or(F_MECH_EQUIPMENT);
        misc.subType |= S_IMPROVED;
        misc.bv = 0;
        misc.availRating = new int[] { EquipmentType.RATING_X,
                EquipmentType.RATING_X, EquipmentType.RATING_E };
        misc.techRating = RATING_E;
        misc.introDate = 3069;
        misc.techLevel.put(3069, misc.techLevel.get(3071));

        return misc;
    }

    public static MiscType createTractorModification() {
        MiscType misc = new MiscType();

        misc.name = "Tractor";
        misc.setInternalName(misc.name);
        misc.tonnage = 0; //accounted as part of the unit Construction
        misc.criticals = 0;
        misc.cost = 0; // Cost accounted as part of unit cost
        misc.flags = misc.flags.or(F_TRACTOR_MODIFICATION)
                .or(F_SUPPORT_TANK_EQUIPMENT).or(F_CHASSIS_MODIFICATION);
        misc.bv = 0;
        misc.tankslots = 0;
        misc.industrial = true;
        misc.availRating = new int[] { EquipmentType.RATING_A,
                EquipmentType.RATING_A, EquipmentType.RATING_A };
        misc.introDate = 1950;
        misc.techLevel.put(1950, TechConstants.T_ALLOWED_ALL);
        misc.techRating = RATING_A;
        return misc;
    }

    public static MiscType createTrailerModification() {
        MiscType misc = new MiscType();

        misc.name = "Trailer";
        misc.setInternalName(misc.name);
        misc.tonnage = 0; //accounted as part of the unit Construction
        misc.criticals = 0;
        misc.cost = 0; // Cost accounted as part of unit cost
        misc.flags = misc.flags.or(F_TRAILER_MODIFICATION)
                .or(F_SUPPORT_TANK_EQUIPMENT).or(F_CHASSIS_MODIFICATION);
        misc.bv = 0;
        misc.tankslots = 0;
        misc.industrial = true;
        misc.availRating = new int[] { EquipmentType.RATING_A,
                EquipmentType.RATING_A, EquipmentType.RATING_A };
        misc.introDate = 1950;
        misc.techLevel.put(1950, TechConstants.T_ALLOWED_ALL);
        misc.techRating = RATING_A;

        return misc;
    }

    public static MiscType createMonocycleModification() {
        MiscType misc = new MiscType();

        misc.name = "Monocycle";
        misc.setInternalName("MonocycleChassisMod");
        misc.tonnage = 0;
        misc.criticals = 0;
        misc.cost = 0; // Cost accounted as part of unit cost
        misc.flags = misc.flags.or(F_MONOCYCLE).or(F_SUPPORT_TANK_EQUIPMENT)
                .or(F_CHASSIS_MODIFICATION);
        misc.bv = 0;
        misc.tankslots = 0;
        misc.industrial = true;
        misc.availRating = new int[] { EquipmentType.RATING_D,
                EquipmentType.RATING_D, EquipmentType.RATING_D };
        misc.introDate = 1950;
        misc.techLevel.put(1950, TechConstants.T_ALLOWED_ALL);
        misc.techRating = RATING_B;
        return misc;
    }

    public static MiscType createBicycleModification() {
        MiscType misc = new MiscType();

        misc.name = "Bicycle";
        misc.setInternalName("BicycleChassisMod");
        misc.tonnage = 0;
        misc.criticals = 0;
        misc.cost = 0; // Cost accounted as part of unit cost
        misc.flags = misc.flags.or(F_BICYCLE).or(F_SUPPORT_TANK_EQUIPMENT)
                .or(F_CHASSIS_MODIFICATION);
        misc.bv = 0;
        misc.tankslots = 0;
        misc.industrial = true;
        misc.availRating = new int[] { EquipmentType.RATING_A,
                EquipmentType.RATING_A, EquipmentType.RATING_A };
        misc.introDate = 1950;
        misc.techLevel.put(1950, TechConstants.T_ALLOWED_ALL);
        misc.techRating = RATING_A;
        return misc;
    }

    public static MiscType createHydroFoilChassisModification() {
        MiscType misc = new MiscType();

        misc.name = "HydroFoil";
        misc.setInternalName("HydroFoilChassisMod");
        misc.tonnage = 0;
        misc.criticals = 0;
        misc.cost = 0; // Cost accounted as part of unit cost
        misc.flags = misc.flags.or(F_HYDROFOIL).or(F_SUPPORT_TANK_EQUIPMENT)
                .or(F_CHASSIS_MODIFICATION);
        misc.bv = 0;
        misc.tankslots = 0;
        misc.industrial = true;
        misc.availRating = new int[] { EquipmentType.RATING_A,
                EquipmentType.RATING_A, EquipmentType.RATING_A };
        misc.introDate = 1950;
        misc.techLevel.put(1950, TechConstants.T_ALLOWED_ALL);
        misc.techRating = RATING_A;
        return misc;
    }

    public static MiscType createSubmersibleChassisMod() {
        MiscType misc = new MiscType();

        misc.name = "Submersible";
        misc.setInternalName("SubmersibleChassisMod");
        misc.tonnage = 0;
        misc.criticals = 0;
        misc.cost = 0; // Cost accounted as part of unit cost
        misc.flags = misc.flags.or(F_SUBMERSIBLE).or(F_SUPPORT_TANK_EQUIPMENT)
                .or(F_CHASSIS_MODIFICATION);
        misc.bv = 0;
        misc.tankslots = 0;
        misc.industrial = true;
        misc.availRating = new int[] { EquipmentType.RATING_A,
                EquipmentType.RATING_A, EquipmentType.RATING_A };
        misc.introDate = 1950;
        misc.techLevel.put(1950, TechConstants.T_ALLOWED_ALL);
        misc.techRating = RATING_A;
        return misc;
    }

    public static MiscType createConvertibleModification() {
        MiscType misc = new MiscType();

        misc.name = "Convertible";
        misc.setInternalName("ConvertibleChassisMod");
        misc.tonnage = 0;
        misc.criticals = 0;
        misc.cost = 0; // Cost accounted as part of unit cost
        misc.flags = misc.flags.or(F_CONVERTIBLE).or(F_SUPPORT_TANK_EQUIPMENT)
                .or(F_CHASSIS_MODIFICATION);
        misc.bv = 0;
        misc.tankslots = 0;
        misc.industrial = true;
        misc.availRating = new int[] { EquipmentType.RATING_A,
                EquipmentType.RATING_A, EquipmentType.RATING_A };
        misc.introDate = 1950;
        misc.techLevel.put(1950, TechConstants.T_ALLOWED_ALL);
        misc.techRating = RATING_A;
        return misc;
    }

    public static MiscType createTreeClub() {
        MiscType misc = new MiscType();

        misc.name = "Tree Club";
        misc.setInternalName(misc.name);
        misc.tonnage = 0;
        misc.criticals = 0;
        misc.flags = misc.flags.or(F_CLUB).or(F_MECH_EQUIPMENT);
        misc.subType |= S_TREE_CLUB | S_CLUB;
        misc.bv = 0;
        misc.availRating = new int[] { EquipmentType.RATING_A,
                EquipmentType.RATING_A, EquipmentType.RATING_A };
        misc.introDate = 1950;
        misc.techLevel.put(1950, TechConstants.T_ALLOWED_ALL);
        misc.techRating = RATING_A;

        return misc;
    }

    public static MiscType createGirderClub() {
        MiscType misc = new MiscType();

        misc.name = "Girder Club";
        misc.setInternalName(misc.name);
        misc.tonnage = 0;
        misc.criticals = 0;
        misc.flags = misc.flags.or(F_CLUB).or(F_MECH_EQUIPMENT);
        misc.subType |= S_CLUB;
        misc.bv = 0;
        misc.availRating = new int[] { EquipmentType.RATING_A,
                EquipmentType.RATING_A, EquipmentType.RATING_A };
        misc.introDate = 1950;
        misc.techLevel.put(1950, TechConstants.T_ALLOWED_ALL);
        misc.techRating = RATING_A;
        return misc;
    }

    public static MiscType createLimbClub() {
        MiscType misc = new MiscType();

        misc.name = "Limb Club";
        misc.setInternalName(misc.name);
        misc.tonnage = 0;
        misc.criticals = 0;
        misc.flags = misc.flags.or(F_CLUB);
        misc.subType |= S_CLUB;
        misc.bv = 0;
        misc.availRating = new int[] { EquipmentType.RATING_A,
                EquipmentType.RATING_A, EquipmentType.RATING_A };
        misc.introDate = 1950;
        misc.techLevel.put(1950, TechConstants.T_ALLOWED_ALL);
        misc.techRating = RATING_A;
        return misc;
    }

    public static MiscType createHatchet() {
        MiscType misc = new MiscType();

        misc.techLevel.put(3071, TechConstants.T_INTRO_BOXSET);
        misc.name = "Hatchet";
        misc.setInternalName(misc.name);
        misc.tonnage = TONNAGE_VARIABLE;
        misc.criticals = CRITICALS_VARIABLE;
        misc.cost = COST_VARIABLE;
        misc.flags = misc.flags.or(F_CLUB).or(F_MECH_EQUIPMENT);
        misc.subType |= S_HATCHET;
        misc.bv = BV_VARIABLE;
        misc.introDate = 3022;
        misc.techLevel.put(3022, misc.techLevel.get(3071));
        misc.availRating = new int[] { EquipmentType.RATING_X,
                EquipmentType.RATING_F, EquipmentType.RATING_D };
        misc.techRating = RATING_B;

        return misc;
    }

    // Start of Level2 stuff

    public static MiscType createISDoubleHeatSink() {
        MiscType misc = new MiscType();

        misc.techLevel.put(3071, TechConstants.T_IS_TW_NON_BOX);
        misc.name = "Double Heat Sink";
        misc.setInternalName("ISDoubleHeatSink");
        misc.addLookupName("IS Double Heat Sink");
        misc.addLookupName("ISDouble Heat Sink");
        misc.tonnage = 1.0f;
        misc.criticals = 3;
        misc.flags = misc.flags.or(F_DOUBLE_HEAT_SINK);
        misc.bv = 0;
        misc.availRating = new int[] { EquipmentType.RATING_C,
                EquipmentType.RATING_E, EquipmentType.RATING_D };
        misc.introDate = 2567;
        misc.techLevel.put(2567, misc.techLevel.get(3071));
        misc.extinctDate = 2865;
        misc.reintroDate = 3040;
        misc.techRating = RATING_E;

        return misc;
    }

    public static MiscType createISDoubleHeatSinkPrototype() {
        MiscType misc = new MiscType();

        misc.techLevel.put(2559, TechConstants.T_IS_TW_NON_BOX);
        misc.name = "Double Heat Sink Prototype";
        misc.setInternalName("ISDoubleHeatSinkPrototype");
        misc.addLookupName("IS Double Heat Sink Prototype");
        misc.addLookupName("ISDouble Heat Sink Prototype");
        misc.tonnage = 1.0f;
        misc.criticals = 3;
        misc.flags = misc.flags.or(F_IS_DOUBLE_HEAT_SINK_PROTOTYPE);
        misc.bv = 0;
        misc.availRating = new int[] { EquipmentType.RATING_F,
                EquipmentType.RATING_F, EquipmentType.RATING_F };
        misc.introDate = 2559;
        misc.extinctDate = 2567;
        misc.reintroDate = 3040;
        misc.techRating = RATING_E;
        return misc;
    }

    public static MiscType createCLDoubleHeatSink() {
        MiscType misc = new MiscType();

        misc.techLevel.put(3071, TechConstants.T_CLAN_TW);
        misc.name = "Double Heat Sink";
        misc.setInternalName("CLDoubleHeatSink");
        misc.addLookupName("Clan Double Heat Sink");
        misc.addLookupName("CLDouble Heat Sink");
        misc.tonnage = 1.0f;
        misc.criticals = 2;
        misc.flags = misc.flags.or(F_DOUBLE_HEAT_SINK);
        misc.bv = 0;
        misc.availRating = new int[] { EquipmentType.RATING_X,
                EquipmentType.RATING_C, EquipmentType.RATING_B };
        misc.introDate = 2825;
        misc.techLevel.put(2825, misc.techLevel.get(3071));
        misc.techRating = RATING_D;
        return misc;
    }

    public static MiscType createISCASE() {
        MiscType misc = new MiscType();

        misc.techLevel.put(3071, TechConstants.T_IS_TW_NON_BOX);
        misc.name = "CASE";
        misc.setInternalName("ISCASE");
        misc.addLookupName("IS CASE");
        misc.tonnage = 0.5f;
        misc.criticals = 1;
        misc.hittable = false;
        misc.flags = misc.flags.or(F_CASE).or(F_MECH_EQUIPMENT)
                .or(F_TANK_EQUIPMENT).or(F_AERO_EQUIPMENT);
        misc.cost = 50000;
        misc.bv = 0;
        misc.availRating = new int[] { EquipmentType.RATING_C,
                EquipmentType.RATING_F, EquipmentType.RATING_D };
        misc.introDate = 2476;
        misc.techLevel.put(2476, misc.techLevel.get(3071));
        misc.extinctDate = 2840;
        misc.reintroDate = 3036;
        misc.techRating = RATING_D;

        return misc;
    }

    public static MiscType createCLCASE() {
        MiscType misc = new MiscType();

        misc.techLevel.put(3071, TechConstants.T_CLAN_TW);
        misc.name = "CASE";
        misc.setInternalName("CLCASE");
        misc.addLookupName("Clan CASE");
        misc.tonnage = 0.0f;
        misc.criticals = 0;
        misc.tankslots = 0;
        misc.hittable = false;
        misc.flags = misc.flags.or(F_CASE).or(F_MECH_EQUIPMENT)
                .or(F_TANK_EQUIPMENT).or(F_AERO_EQUIPMENT);
        misc.cost = 50000;
        misc.bv = 0;
        misc.availRating = new int[] { EquipmentType.RATING_X,
                EquipmentType.RATING_B, EquipmentType.RATING_B };
        misc.introDate = 2825;
        misc.techLevel.put(2825, misc.techLevel.get(3071));
        misc.techRating = RATING_D;

        return misc;
    }

    public static MiscType createISCASEII() {
        MiscType misc = new MiscType();

        misc.techLevel.put(3071, TechConstants.T_IS_EXPERIMENTAL);
        misc.name = "CASE II";
        misc.setInternalName("ISCASEII");
        misc.addLookupName("IS CASE II");
        misc.tonnage = 1.0f;
        misc.criticals = 1;
        misc.hittable = false;
        misc.flags = misc.flags.or(F_CASEII).or(F_MECH_EQUIPMENT)
                .or(F_AERO_EQUIPMENT);
        misc.cost = 175000;
        misc.bv = 0;
        misc.availRating = new int[] { EquipmentType.RATING_X,
                EquipmentType.RATING_X, EquipmentType.RATING_F };
        misc.introDate = 3064;
        misc.techLevel.put(3064, misc.techLevel.get(3071));
        misc.techLevel.put(3082, TechConstants.T_IS_TW_NON_BOX);
        misc.techRating = RATING_E;

        return misc;
    }

    public static MiscType createCLCASEII() {
        MiscType misc = new MiscType();

        misc.techLevel.put(3071, TechConstants.T_CLAN_EXPERIMENTAL);
        misc.name = "CASE II";
        misc.setInternalName("CLCASEII");
        misc.addLookupName("Clan CASE II");
        misc.tonnage = 0.5f;
        misc.criticals = 1;
        misc.hittable = false;
        misc.flags = misc.flags.or(F_CASEII).or(F_MECH_EQUIPMENT)
                .or(F_AERO_EQUIPMENT);
        misc.cost = 175000;
        misc.bv = 0;
        misc.availRating = new int[] { EquipmentType.RATING_X,
                EquipmentType.RATING_X, EquipmentType.RATING_F };
        misc.introDate = 3062;
        misc.techLevel.put(3062, misc.techLevel.get(3071));
        misc.techLevel.put(3080, TechConstants.T_CLAN_ADVANCED);
        misc.techRating = RATING_F;

        return misc;
    }

    public static MiscType createISMASC() {
        MiscType misc = new MiscType();

        misc.techLevel.put(3071, TechConstants.T_IS_TW_NON_BOX);
        misc.name = "MASC";
        misc.setInternalName("ISMASC");
        misc.addLookupName("IS MASC");
        misc.tonnage = TONNAGE_VARIABLE;
        misc.criticals = CRITICALS_VARIABLE;
        misc.cost = COST_VARIABLE;
        misc.flags = misc.flags.or(F_MASC).or(F_MECH_EQUIPMENT)
                .or(F_TANK_EQUIPMENT).andNot(F_AERO_EQUIPMENT);
        misc.bv = 0;
        misc.availRating = new int[] { EquipmentType.RATING_D,
                EquipmentType.RATING_F, EquipmentType.RATING_E };
        String[] saModes = { "Armed", "Off" };
        misc.setModes(saModes);
        misc.introDate = 2740;
        misc.techLevel.put(2740, misc.techLevel.get(3071));
        misc.extinctDate = 2795;
        misc.reintroDate = 3035;

        return misc;
    }

    public static MiscType createCLMASC() {
        MiscType misc = new MiscType();

        misc.techLevel.put(3071, TechConstants.T_CLAN_TW);
        misc.name = "MASC";
        misc.setInternalName("CLMASC");
        misc.addLookupName("Clan MASC");
        misc.tonnage = TONNAGE_VARIABLE;
        misc.criticals = CRITICALS_VARIABLE;
        misc.cost = COST_VARIABLE;
        misc.bv = 0;
        misc.flags = misc.flags.or(F_MASC).or(F_MECH_EQUIPMENT)
                .or(F_TANK_EQUIPMENT).andNot(F_AERO_EQUIPMENT);
        String[] saModes = { "Armed", "Off" };
        misc.setModes(saModes);
        misc.availRating = new int[] { EquipmentType.RATING_X,
                EquipmentType.RATING_D, EquipmentType.RATING_C };
        misc.introDate = 2827;
        misc.techLevel.put(2827, misc.techLevel.get(3071));
        misc.techRating = RATING_F;

        return misc;
    }

    public static MiscType createCLProtoMyomerBooster() {
        MiscType misc = new MiscType();

        misc.techLevel.put(3071, TechConstants.T_CLAN_TW);
        misc.name = "Protomech Myomer Booster";
        misc.setInternalName("CLMyomerBooster");
        misc.tonnage = TONNAGE_VARIABLE;
        misc.criticals = 0;
        misc.cost = COST_VARIABLE;
        misc.bv = 0;
        misc.flags = misc.flags.or(F_MASC).or(F_PROTOMECH_EQUIPMENT);
        misc.availRating = new int[] { EquipmentType.RATING_X,
                EquipmentType.RATING_X, EquipmentType.RATING_F };
        misc.introDate = 3068;
        misc.techLevel.put(3068, misc.techLevel.get(3071));
        misc.techRating = RATING_F;
        return misc;
    }

    public static MiscType createCLBAMyomerBooster() {
        MiscType misc = new MiscType();


        misc.name = "BA Myomer Booster";
        misc.setInternalName("CLBAMyomerBooster");
        misc.addLookupName("CLBAMB");
        misc.addLookupName("BAMyomerBooster");
        // Need variable  tonnage because we have to account for tonnage being
        // split across 3 criticals, since it's spreadable equipment
        misc.tonnage = TONNAGE_VARIABLE;
        misc.criticals = 3;
        misc.spreadable = true;
        misc.cost = COST_VARIABLE;
        misc.bv = 0;
        misc.flags = misc.flags.or(F_MASC).or(F_BA_EQUIPMENT)
                .andNot(F_MECH_EQUIPMENT).andNot(F_TANK_EQUIPMENT)
                .andNot(F_AERO_EQUIPMENT);
        misc.introDate = 3072;	
		misc.techLevel.put(3072, TechConstants.T_CLAN_EXPERIMENTAL);	
		misc.techLevel.put(3085, TechConstants.T_CLAN_ADVANCED);	
		misc.techLevel.put(3104, TechConstants.T_CLAN_TW);
		misc.availRating = new int[] { RATING_X ,RATING_X ,RATING_F ,RATING_E};	
		misc.techRating = RATING_F;	
		misc.rulesRefs = "287, TO";

        return misc;
    }

    public static MiscType createISSuperCharger() {
        MiscType misc = new MiscType();

        misc.techLevel.put(3071, TechConstants.T_IS_EXPERIMENTAL);
        misc.name = "Supercharger";
        misc.setInternalName(misc.name);
        misc.addLookupName("IS Super Charger");
        misc.addLookupName("ISSuperCharger");
        misc.tonnage = TONNAGE_VARIABLE;
        misc.criticals = 1;
        misc.cost = COST_VARIABLE;
        misc.flags = misc.flags.or(F_MASC).or(F_MECH_EQUIPMENT)
                .or(F_TANK_EQUIPMENT);
        misc.subType |= S_SUPERCHARGER;
        misc.bv = 0;
        String[] saModes = { "Armed", "Off" };
        misc.setModes(saModes);
        misc.availRating = new int[] { EquipmentType.RATING_F,
                EquipmentType.RATING_F, EquipmentType.RATING_F };
        misc.introDate = 1950;
        misc.techLevel.put(1950, misc.techLevel.get(3071));
        misc.techLevel.put(3078, TechConstants.T_IS_TW_NON_BOX);
        misc.techRating = RATING_C;

        return misc;
    }

    public static MiscType createCLSuperCharger() {
        MiscType misc = new MiscType();

        misc.techLevel.put(3071, TechConstants.T_CLAN_EXPERIMENTAL);
        misc.name = "Supercharger";
        misc.setInternalName("CL Super Charger");
        misc.addLookupName("CLSuperCharger");
        misc.tonnage = TONNAGE_VARIABLE;
        misc.criticals = 1;
        misc.cost = COST_VARIABLE;
        misc.flags = misc.flags.or(F_MASC).or(F_MECH_EQUIPMENT)
                .or(F_TANK_EQUIPMENT);
        misc.subType |= S_SUPERCHARGER;
        misc.bv = 0;
        String[] saModes = { "Armed", "Off" };
        misc.setModes(saModes);
        misc.availRating = new int[] { EquipmentType.RATING_X,
                EquipmentType.RATING_C, EquipmentType.RATING_C };
        misc.introDate = 2835;
        misc.techLevel.put(2835, misc.techLevel.get(3071));
        misc.techLevel.put(3078, TechConstants.T_CLAN_TW);
        misc.techRating = RATING_C;

        return misc;
    }

    public static MiscType createTSM() {
        MiscType misc = new MiscType();

        misc.techLevel.put(3071, TechConstants.T_IS_TW_NON_BOX);
        misc.name = "TSM";
        misc.setInternalName(misc.name);
        misc.addLookupName("IS TSM");
        misc.addLookupName("Triple Strength Myomer");
        misc.tonnage = 0;
        misc.criticals = 6;
        misc.hittable = false;
        misc.spreadable = true;
        misc.flags = misc.flags.or(F_TSM).or(F_MECH_EQUIPMENT);
        misc.bv = 0;
        misc.availRating = new int[] { EquipmentType.RATING_X,
                EquipmentType.RATING_X, EquipmentType.RATING_F };
        misc.introDate = 3073;
        misc.techLevel.put(3073, misc.techLevel.get(3071));
        misc.techRating = RATING_E;

        return misc;
    }

    public static MiscType createIndustrialTSM() {
        MiscType misc = new MiscType();

        misc.techLevel.put(3071, TechConstants.T_IS_TW_NON_BOX);
        misc.name = "Industrial TSM";
        misc.setInternalName(misc.name);
        misc.addLookupName("IS Industrial TSM");
        misc.addLookupName("Industrial Triple Strength Myomer");
        misc.tonnage = 0;
        misc.criticals = 12;
        misc.hittable = false;
        misc.spreadable = true;
        misc.flags = misc.flags.or(F_INDUSTRIAL_TSM).or(F_MECH_EQUIPMENT);
        misc.bv = 0;
        misc.industrial = true;
        misc.availRating = new int[] { EquipmentType.RATING_X,
                EquipmentType.RATING_X, EquipmentType.RATING_E };
        misc.introDate = 3045;
        misc.techLevel.put(3045, misc.techLevel.get(3071));
        misc.techRating = RATING_E;
        return misc;
    }

    public static MiscType createC3S() {
        MiscType misc = new MiscType();

        misc.techLevel.put(3071, TechConstants.T_IS_TW_NON_BOX);
        misc.name = "C3 Slave";
        misc.setInternalName("ISC3SlaveUnit");
        misc.addLookupName("IS C3 Slave");
        misc.tonnage = 1;
        misc.criticals = 1;
        misc.cost = 250000;
        misc.flags = misc.flags.or(F_C3S).or(F_MECH_EQUIPMENT)
                .or(F_TANK_EQUIPMENT).andNot(F_AERO_EQUIPMENT);
        misc.bv = 0;
        misc.availRating = new int[] { EquipmentType.RATING_X,
                EquipmentType.RATING_X, EquipmentType.RATING_E };
        misc.introDate = 3050;
        misc.techLevel.put(3050, misc.techLevel.get(3071));
        misc.techRating = RATING_E;

        return misc;
    }

    public static MiscType createEmergencyC3M() {
        MiscType misc = new MiscType();

        misc.techLevel.put(3071, TechConstants.T_IS_EXPERIMENTAL);
        misc.name = "C3 Emergency Master";
        misc.setInternalName("ISC3EmergencyMaster");
        misc.setInternalName("Emergency C3 Master");
        misc.tonnage = 2;
        misc.criticals = 2;
        misc.cost = 2800000;
        // TODO: implement game rules
        misc.flags = misc.flags.or(F_C3EM).or(F_MECH_EQUIPMENT)
                .or(F_TANK_EQUIPMENT).or(F_C3S).andNot(F_AERO_EQUIPMENT);
        misc.bv = 0;
        misc.availRating = new int[] { EquipmentType.RATING_X,
                EquipmentType.RATING_X, EquipmentType.RATING_F };
        misc.introDate = 3071;
        misc.techLevel.put(3071, misc.techLevel.get(3071));
        misc.techLevel.put(3099, TechConstants.T_IS_ADVANCED);
        misc.techRating = RATING_E;

        return misc;
    }

    public static MiscType createC3SBS() {
        MiscType misc = new MiscType();
        misc.techLevel.put(3071, TechConstants.T_IS_EXPERIMENTAL);
        misc.name = "C3 Slave Boosted";
        misc.setInternalName("ISC3BoostedSystemSlaveUnit");
        misc.addLookupName("IS C3 Boosted System Slave");
        misc.tonnage = 3;
        misc.criticals = 2;
        misc.cost = 500000;
        misc.flags = misc.flags.or(F_C3SBS).or(F_MECH_EQUIPMENT)
                .or(F_TANK_EQUIPMENT).andNot(F_AERO_EQUIPMENT);
        misc.bv = 0;
        misc.availRating = new int[] { EquipmentType.RATING_X,
                EquipmentType.RATING_X, EquipmentType.RATING_F };
        misc.introDate = 3073;
        misc.techLevel.put(3073, misc.techLevel.get(3071));
        misc.techLevel.put(3100, TechConstants.T_IS_ADVANCED);
        misc.techRating = RATING_E;

        return misc;
    }

    public static MiscType createC3I() {
        MiscType misc = new MiscType();

        misc.techLevel.put(3071, TechConstants.T_IS_TW_NON_BOX);
        misc.name = "C3i Computer";
        misc.setInternalName("ISC3iUnit");
        misc.addLookupName("ISImprovedC3CPU");
        misc.addLookupName("IS C3i Computer");
        misc.tonnage = 2.5f;
        misc.criticals = 2;
        misc.cost = 750000;
        misc.flags = misc.flags.or(F_C3I).or(F_MECH_EQUIPMENT)
                .or(F_TANK_EQUIPMENT).andNot(F_AERO_EQUIPMENT);
        misc.bv = 0;
        misc.availRating = new int[] { EquipmentType.RATING_X,
                EquipmentType.RATING_X, EquipmentType.RATING_F };
        misc.introDate = 3060;
        misc.techLevel.put(3060, misc.techLevel.get(3071));

        return misc;
    }

    public static MiscType createNC3() {
        MiscType misc = new MiscType();

        misc.techLevel.put(3071, TechConstants.T_IS_TW_NON_BOX);
        misc.name = "Naval C3";
        misc.setInternalName("ISNC3");
        misc.setInternalName("NC3");
        misc.setInternalName("NC3Unit");
        misc.setInternalName("ISNC3Unit");
        misc.addLookupName("IS Naval C3");
        misc.tonnage = 6;
        misc.criticals = 1;
        misc.cost = 250000;
        misc.flags = misc.flags.or(F_C3I).andNot(F_AERO_EQUIPMENT);
        misc.bv = 0;
        misc.availRating = new int[] { EquipmentType.RATING_X,
                EquipmentType.RATING_X, EquipmentType.RATING_F };
        misc.techRating = RATING_F;
        misc.introDate = 3065;
        misc.techLevel.put(3065, misc.techLevel.get(3071));

        return misc;
    }

    public static MiscType createBC3() {
        MiscType misc = new MiscType();

        misc.name = "Battle Armor C3 (BC3)";
        misc.setInternalName("BattleArmorC3");
        misc.addLookupName("IS BattleArmor C3");
        misc.tonnage = .250f;
        misc.criticals = 1;
        misc.cost = 62500;
        misc.flags = misc.flags.or(F_C3S).or(F_BA_EQUIPMENT)
                .andNot(F_MECH_EQUIPMENT).andNot(F_TANK_EQUIPMENT)
                .andNot(F_AERO_EQUIPMENT);
        misc.bv = 0;
        misc.introDate = 3073;
        misc.techLevel.put(3073, TechConstants.T_IS_EXPERIMENTAL);   ///EXP
        misc.techLevel.put(3095, TechConstants.T_IS_ADVANCED);   ///ADV
        misc.availRating = new int[] { RATING_X, RATING_X, RATING_E, RATING_E };
        misc.techRating = RATING_E;
        misc.rulesRefs = "297, TO";
        
        return misc;
    }

    public static MiscType createBC3i() {
        MiscType misc = new MiscType();

        misc.name = "Battle Armor Improved C3 (BC3I)";
        misc.setInternalName("ISBC3i");
        misc.addLookupName("IS BC3i");
        misc.addLookupName("IS BattleArmor C3i");
        misc.tonnage = .350f;
        misc.criticals = 1;
        misc.cost = 125000;
        misc.flags = misc.flags.or(F_C3I).or(F_BA_EQUIPMENT)
                .andNot(F_MECH_EQUIPMENT).andNot(F_TANK_EQUIPMENT)
                .andNot(F_AERO_EQUIPMENT);
        misc.bv = 0;
        misc.introDate = 3063;
        misc.techLevel.put(3063, TechConstants.T_IS_EXPERIMENTAL);   ///EXP
        misc.techLevel.put(3095, TechConstants.T_IS_ADVANCED);   ///ADV
        misc.availRating = new int[] { RATING_X, RATING_X, RATING_E, RATING_E };
        misc.techRating = RATING_E;
        misc.rulesRefs = "297, TO";

        return misc;
    }

    public static MiscType createISArtemis() {
        MiscType misc = new MiscType();

        misc.techLevel.put(3071, TechConstants.T_IS_TW_NON_BOX);
        misc.name = "Artemis IV FCS";
        misc.setInternalName("ISArtemisIV");
        misc.addLookupName("IS Artemis IV FCS");
        misc.tonnage = 1.0f;
        misc.criticals = 1;
        misc.cost = 100000;
        misc.flags = misc.flags.or(F_ARTEMIS).or(F_MECH_EQUIPMENT)
                .or(F_TANK_EQUIPMENT).or(F_AERO_EQUIPMENT);
        misc.availRating = new int[] { EquipmentType.RATING_E,
                EquipmentType.RATING_F, EquipmentType.RATING_D };
        misc.introDate = 2598;
        misc.techLevel.put(2598, misc.techLevel.get(3071));
        misc.extinctDate = 2855;
        misc.reintroDate = 3035;
        misc.techRating = RATING_E;
        return misc;
    }

    public static MiscType createCLArtemis() {
        MiscType misc = new MiscType();

        misc.techLevel.put(3071, TechConstants.T_CLAN_TW);
        misc.name = "Artemis IV FCS";
        misc.setInternalName("CLArtemisIV");
        misc.addLookupName("Clan Artemis IV FCS");
        misc.tonnage = 1.0f;
        misc.cost = 100000;
        misc.criticals = 1;
        misc.flags = misc.flags.or(F_ARTEMIS).or(F_MECH_EQUIPMENT)
                .or(F_TANK_EQUIPMENT).or(F_AERO_EQUIPMENT);
        misc.availRating = new int[] { EquipmentType.RATING_X,
                EquipmentType.RATING_E, EquipmentType.RATING_D };
        misc.introDate = 2820;
        misc.techLevel.put(2820, misc.techLevel.get(3071));
        misc.techRating = RATING_F;

        return misc;
    }

    public static MiscType createArtemisV() {
        MiscType misc = new MiscType();

        misc.techLevel.put(3071, TechConstants.T_CLAN_EXPERIMENTAL);
        misc.name = "Artemis V FCS";
        misc.setInternalName("CLArtemisV");
        misc.addLookupName("Clan Artemis V");
        misc.addLookupName("Artemis V");
        misc.tonnage = 1.5f;
        misc.cost = 250000;
        misc.criticals = 2;
        misc.flags = misc.flags.or(F_ARTEMIS_V).or(F_MECH_EQUIPMENT)
                .or(F_TANK_EQUIPMENT).or(F_AERO_EQUIPMENT);
        misc.availRating = new int[] { EquipmentType.RATING_X,
                EquipmentType.RATING_X, EquipmentType.RATING_F };
        misc.introDate = 3061;
        misc.techLevel.put(3061, misc.techLevel.get(3071));
        misc.techLevel.put(3085, TechConstants.T_CLAN_TW);
        misc.techRating = RATING_F;
        return misc;
    }

    public static MiscType createISApolloFCS() {
        MiscType misc = new MiscType();

        misc.techLevel.put(3071, TechConstants.T_IS_ADVANCED);
        misc.name = "Apollo MRM FCS";
        misc.setInternalName("ISApollo");
        misc.addLookupName("IS MRM Apollo Fire Control System");
        misc.addLookupName("IS MRM Apollo FCS");
        misc.tonnage = 1.0f;
        misc.criticals = 1;
        misc.cost = 125000;
        misc.flags = misc.flags.or(F_APOLLO).or(F_MECH_EQUIPMENT)
                .or(F_TANK_EQUIPMENT).or(F_AERO_EQUIPMENT);
        misc.availRating = new int[] { EquipmentType.RATING_X,
                EquipmentType.RATING_X, EquipmentType.RATING_E };
        misc.introDate = 3071;
        misc.techLevel.put(3071, misc.techLevel.get(3071));
        misc.techRating = RATING_E;

        return misc;
    }

    public static MiscType createGECM() {
        MiscType misc = new MiscType();

        misc.techLevel.put(3071, TechConstants.T_IS_TW_NON_BOX);
        misc.name = "Guardian ECM Suite";
        misc.setInternalName("ISGuardianECMSuite");
        misc.addLookupName("IS Guardian ECM");
        misc.addLookupName("ISGuardianECM");
        misc.addLookupName("IS Guardian ECM Suite");
        misc.tonnage = 1.5f;
        misc.criticals = 2;
        misc.cost = 200000;
        misc.flags = misc.flags.or(F_ECM).or(F_MECH_EQUIPMENT)
                .or(F_TANK_EQUIPMENT).or(F_AERO_EQUIPMENT);
        misc.bv = 61;
        misc.setModes(new String[] { "ECM" });
        misc.setInstantModeSwitch(false);
        misc.availRating = new int[] { EquipmentType.RATING_E,
                EquipmentType.RATING_F, EquipmentType.RATING_D };
        misc.techRating = RATING_E;
        misc.introDate = 2597;
        misc.techLevel.put(2597, misc.techLevel.get(3071));
        misc.extinctDate = 2845;
        misc.reintroDate = 3045;

        return misc;
    }

    public static MiscType createGECMPrototype() {
        MiscType misc = new MiscType();

        misc.techLevel.put(3071, TechConstants.T_IS_EXPERIMENTAL);
        misc.name = "Guardian ECM Suite Prototype";
        misc.setInternalName("ISGuardianECMSuitePrototype");
        misc.addLookupName("IS Prototype Guardian ECM");
        misc.tonnage = 2.0f;
        misc.criticals = 3;
        misc.cost = 1000000;
        misc.flags = misc.flags.or(F_ECM).or(F_MECH_EQUIPMENT)
                .or(F_TANK_EQUIPMENT).or(F_AERO_EQUIPMENT);
        misc.bv = 61;
        misc.setModes(new String[] { "ECM" });
        misc.setInstantModeSwitch(false);
        misc.availRating = new int[] { EquipmentType.RATING_E,
                EquipmentType.RATING_F, EquipmentType.RATING_D };
        misc.techRating = RATING_E;
        misc.introDate = 2595;
        misc.techLevel.put(2595, misc.techLevel.get(3071));
        misc.extinctDate = 2597;

        return misc;
    }

    public static MiscType createCLECM() {
        MiscType misc = new MiscType();

        misc.techLevel.put(3071, TechConstants.T_CLAN_TW);
        misc.name = "ECM Suite";
        misc.setInternalName("CLECMSuite");
        misc.addLookupName("Clan ECM Suite");
        misc.tonnage = 1;
        misc.criticals = 1;
        misc.cost = 200000;
        misc.flags = misc.flags.or(F_ECM).or(F_MECH_EQUIPMENT)
                .or(F_TANK_EQUIPMENT).or(F_AERO_EQUIPMENT);
        misc.bv = 61;
        misc.setModes(new String[] { "ECM" });
        misc.setInstantModeSwitch(false);
        misc.availRating = new int[] { EquipmentType.RATING_X,
                EquipmentType.RATING_D, EquipmentType.RATING_C };
        misc.introDate = 2832;
        misc.techLevel.put(2832, misc.techLevel.get(3071));
        misc.techRating = RATING_F;

        return misc;
    }

    public static MiscType createISAngelECM() {
        MiscType misc = new MiscType();

        // Don't forget, this will eventually count double for ECCM.
        misc.techLevel.put(3071, TechConstants.T_IS_EXPERIMENTAL);
        misc.name = "Angel ECM Suite";
        misc.setInternalName("ISAngelECMSuite");
        misc.addLookupName("IS Angel ECM Suite");
        misc.addLookupName("ISAngelECM");
        misc.tonnage = 2;
        misc.criticals = 2;
        misc.cost = 750000;
        misc.flags = misc.flags.or(F_ECM).or(F_ANGEL_ECM).or(F_MECH_EQUIPMENT)
                .or(F_TANK_EQUIPMENT).or(F_AERO_EQUIPMENT);
        misc.bv = 100;
        misc.setModes(new String[] { "ECM" });
        misc.setInstantModeSwitch(false);
        misc.availRating = new int[] { EquipmentType.RATING_X,
                EquipmentType.RATING_X, EquipmentType.RATING_F };
        misc.techRating = RATING_F;
        misc.introDate = 3063;
        misc.techLevel.put(3063, misc.techLevel.get(3071));
        misc.techLevel.put(3080, TechConstants.T_IS_TW_NON_BOX);

        return misc;
    }

    public static MiscType createISTHBAngelECM() {
        MiscType misc = new MiscType();

        // Don't forget, this will eventually count double for ECCM.
        misc.techLevel.put(3071, TechConstants.T_IS_UNOFFICIAL);
        misc.name = "THB Angel ECM Suite";
        misc.setInternalName("ISTHBAngelECMSuite");
        misc.addLookupName("IS THB Angel ECM Suite");
        misc.addLookupName("ISTHBAngelECM");
        misc.tonnage = 1.5f;
        misc.criticals = 2;
        misc.cost = 1000000;
        misc.flags = misc.flags.or(F_ECM).or(F_ANGEL_ECM).or(F_MECH_EQUIPMENT)
                .or(F_TANK_EQUIPMENT).or(F_AERO_EQUIPMENT);
        misc.bv = 100;
        misc.setModes(new String[] { "ECM" });
        misc.setInstantModeSwitch(false);
        misc.availRating = new int[] { EquipmentType.RATING_X,
                EquipmentType.RATING_X, EquipmentType.RATING_F };
        misc.techRating = RATING_F;
        misc.introDate = 3063;
        misc.techLevel.put(3063, misc.techLevel.get(3071));

        return misc;
    }

    public static MiscType createCLAngelECM() {
        MiscType misc = new MiscType();

        // Don't forget, this will eventually count double for ECCM.
        misc.techLevel.put(3071, TechConstants.T_CLAN_EXPERIMENTAL);
        misc.name = "Angel ECM Suite";
        misc.setInternalName("CLAngelECMSuite");
        misc.addLookupName("Clan Angel ECM Suite");
        misc.addLookupName("CLAngelECM");
        misc.addLookupName("Clan Angel ECM Suite");
        misc.tonnage = 2;
        misc.criticals = 2;
        misc.cost = 750000;
        misc.flags = misc.flags.or(F_ECM).or(F_ANGEL_ECM).or(F_MECH_EQUIPMENT)
                .or(F_TANK_EQUIPMENT).or(F_AERO_EQUIPMENT);
        misc.bv = 100;
        misc.setModes(new String[] { "ECM" });
        misc.setInstantModeSwitch(false);
        misc.availRating = new int[] { EquipmentType.RATING_X,
                EquipmentType.RATING_X, EquipmentType.RATING_F };
        misc.introDate = 3056;
        misc.techLevel.put(3056, misc.techLevel.get(3071));
        misc.techLevel.put(3080, TechConstants.T_CLAN_TW);
        misc.techRating = RATING_F;

        return misc;
    }

    public static MiscType createWatchdogECM() {
        MiscType misc = new MiscType();

        misc.techLevel.put(3071, TechConstants.T_CLAN_EXPERIMENTAL);
        misc.name = "Watchdog CEWS";
        misc.setInternalName(Sensor.WATCHDOG);
        misc.addLookupName("Watchdog ECM Suite");
        misc.addLookupName("WatchdogECM");
        misc.addLookupName("CLWatchdogECM");
        misc.tonnage = 1.5f;
        misc.criticals = 2;
        misc.cost = 500000;
        misc.flags = misc.flags.or(F_WATCHDOG).or(F_ECM).or(F_BAP)
                .or(F_MECH_EQUIPMENT).or(F_TANK_EQUIPMENT).or(F_AERO_EQUIPMENT);
        misc.bv = 68;
        misc.setModes(new String[] { "ECM" });
        misc.setInstantModeSwitch(false);
        misc.availRating = new int[] { EquipmentType.RATING_X,
                EquipmentType.RATING_X, EquipmentType.RATING_F };
        misc.introDate = 3059;
        misc.techLevel.put(3059, misc.techLevel.get(3071));
        misc.techLevel.put(3080, TechConstants.T_CLAN_TW);
        misc.techRating = RATING_F;
        return misc;
    }

    public static MiscType createNovaCEWS() {
        MiscType misc = new MiscType();

        misc.techLevel.put(3070, TechConstants.T_CLAN_EXPERIMENTAL);
        misc.name = "Nova CEWS";
        misc.setInternalName(Sensor.NOVA);
        misc.addLookupName("Nova CEWS");
        misc.addLookupName("NovaCEWS");
        misc.addLookupName("CLNCEWS");
        misc.tonnage = 1.5f;
        misc.criticals = 1;
        misc.cost = 1100000; // we assume that WOR had a typo there.
        misc.flags = misc.flags.or(F_NOVA).or(F_ECM).or(F_BAP)
                .or(F_MECH_EQUIPMENT).or(F_TANK_EQUIPMENT).or(F_AERO_EQUIPMENT);
        misc.bv = 68;
        misc.setModes(new String[] { "ECM", "Off" });
        misc.setInstantModeSwitch(false);
        misc.availRating = new int[] { EquipmentType.RATING_X,
                EquipmentType.RATING_X, EquipmentType.RATING_F };
        misc.introDate = 3070;

        return misc;
    }

    public static MiscType createSword() {
        MiscType misc = new MiscType();
        misc.techLevel.put(3071, TechConstants.T_IS_TW_NON_BOX);
        misc.name = "Sword";
        misc.setInternalName(misc.name);
        misc.tonnage = TONNAGE_VARIABLE;
        misc.criticals = CRITICALS_VARIABLE;
        misc.cost = COST_VARIABLE;
        misc.flags = misc.flags.or(F_CLUB).or(F_MECH_EQUIPMENT).andNot(F_AERO_EQUIPMENT);;
        misc.subType |= S_SWORD;
        misc.bv = BV_VARIABLE;
        misc.introDate = 3058;
        misc.techLevel.put(3058, misc.techLevel.get(3071));
        misc.availRating = new int[] { RATING_X, RATING_X, RATING_D };
        misc.techRating = RATING_B;
        return misc;
    }

    public static MiscType createChainWhip() {
        MiscType misc = new MiscType();

        misc.techLevel.put(3071, TechConstants.T_IS_EXPERIMENTAL);
        misc.name = "Chain Whip";
        misc.setInternalName(misc.name);
        misc.tonnage = 3;
        misc.criticals = 2;
        misc.cost = 120000;
        misc.flags = misc.flags.or(F_CLUB).or(F_MECH_EQUIPMENT).andNot(F_AERO_EQUIPMENT);
        misc.subType |= S_CHAIN_WHIP;
        misc.bv = 5.175;
        misc.introDate = 3071;
        misc.techLevel.put(3071, misc.techLevel.get(3071));
        misc.techLevel.put(3084, TechConstants.T_IS_ADVANCED);
        misc.availRating = new int[] { RATING_X, RATING_X, RATING_F };
        misc.techRating = RATING_C;

        return misc;
    }

    public static MiscType createRetractableBlade() {
        MiscType misc = new MiscType();

        misc.techLevel.put(3071, TechConstants.T_ALLOWED_ALL);
        misc.name = "Retractable Blade";
        misc.setInternalName(misc.name);
        misc.tonnage = TONNAGE_VARIABLE;
        misc.criticals = CRITICALS_VARIABLE;
        misc.cost = COST_VARIABLE;
        misc.flags = misc.flags.or(F_CLUB).or(F_MECH_EQUIPMENT).andNot(F_AERO_EQUIPMENT);
        misc.subType |= S_RETRACTABLE_BLADE;
        misc.bv = BV_VARIABLE;
        misc.setInstantModeSwitch(true);
        String[] modes = { "retracted", "extended" };
        misc.setModes(modes);
        misc.introDate = 2420;
        misc.techLevel.put(2420, misc.techLevel.get(3071));
        misc.availRating = new int[] { RATING_F, RATING_D, RATING_D };
        misc.techRating = RATING_B;

        return misc;
    }

    public static MiscType createSpotWelder() {
        MiscType misc = new MiscType();

        misc.techLevel.put(3071, TechConstants.T_ALLOWED_ALL);
        misc.name = "Spot Welder";
        misc.setInternalName(misc.name);
        misc.tonnage = 2;
        misc.criticals = 1;
        misc.cost = 75000;
        misc.flags = misc.flags.or(F_CLUB).or(F_MECH_EQUIPMENT)
                .or(F_TANK_EQUIPMENT).andNot(F_AERO_EQUIPMENT);
        misc.subType |= S_SPOT_WELDER;
        misc.bv = 5;
        misc.industrial = true;
        misc.introDate = 2320;
        misc.techLevel.put(2320, misc.techLevel.get(3071));
        misc.availRating = new int[] { RATING_C, RATING_D, RATING_C };
        misc.techRating = RATING_C;
        return misc;
    }

    public static MiscType createTHBMace() {
        MiscType misc = new MiscType();

        misc.techLevel.put(3071, TechConstants.T_IS_UNOFFICIAL);
        misc.name = "Mace (THB)";
        misc.setInternalName(misc.name);
        misc.addLookupName("THB Mace");
        misc.tonnage = TONNAGE_VARIABLE;
        misc.criticals = CRITICALS_VARIABLE;
        misc.cost = COST_VARIABLE;
        misc.flags = misc.flags.or(F_CLUB).or(F_MECH_EQUIPMENT).andNot(F_AERO_EQUIPMENT);
        misc.subType |= S_MACE_THB;
        misc.bv = BV_VARIABLE;
        //Copying Mace Stats
        misc.introDate = 3061;
        misc.techLevel.put(3061, misc.techLevel.get(3071));
        misc.availRating = new int[] { RATING_X, RATING_F, RATING_D };
        misc.techRating = RATING_B;

        return misc;
    }

    public static MiscType createMace() {
        MiscType misc = new MiscType();

        misc.techLevel.put(3071, TechConstants.T_IS_ADVANCED);
        misc.name = "Mace";
        misc.setInternalName(misc.name);
        misc.tonnage = TONNAGE_VARIABLE;
        misc.criticals = CRITICALS_VARIABLE;
        misc.cost = 130000;
        misc.flags = misc.flags.or(F_CLUB).or(F_MECH_EQUIPMENT).andNot(F_AERO_EQUIPMENT);
        misc.subType |= S_MACE;
        misc.bv = BV_VARIABLE;
        misc.introDate = 3061;
        misc.techLevel.put(3061, misc.techLevel.get(3071));
        misc.techLevel.put(3079, TechConstants.T_IS_TW_NON_BOX);
        misc.availRating = new int[] { RATING_X, RATING_F, RATING_D };
        misc.techRating = RATING_B;

        return misc;
    }

    public static MiscType createBackhoe() {
        MiscType misc = new MiscType();

        misc.techLevel.put(3071, TechConstants.T_ALLOWED_ALL);
        misc.name = "Backhoe";
        misc.setInternalName(misc.name);
        misc.tonnage = 5;
        misc.criticals = 6;
        misc.cost = 50000;
        misc.flags = misc.flags.or(F_CLUB).or(F_MECH_EQUIPMENT)
                .or(F_TANK_EQUIPMENT).andNot(F_AERO_EQUIPMENT);
        misc.subType |= S_BACKHOE;
        misc.bv = 8;
        misc.industrial = true;
        misc.introDate = 1950;
        misc.techLevel.put(1950, misc.techLevel.get(3071));
        misc.availRating = new int[] { RATING_B, RATING_B, RATING_B };
        misc.techRating = RATING_B;
        return misc;
    }

    public static MiscType createLiftHoist() {
        MiscType misc = new MiscType();

        misc.techLevel.put(3071, TechConstants.T_ALLOWED_ALL);
        misc.name = "Lift Hoist";
        misc.setInternalName(misc.name);
        misc.tonnage = 3;
        misc.criticals = 3;
        misc.cost = 50000;
        misc.flags = misc.flags.or(F_LIFTHOIST).or(F_MECH_EQUIPMENT)
                .or(F_TANK_EQUIPMENT);
        misc.bv = 0;
        misc.industrial = true;
        misc.availRating = new int[] { EquipmentType.RATING_A,
                EquipmentType.RATING_A, EquipmentType.RATING_A };
        misc.introDate = 1950;
        misc.techLevel.put(1950, misc.techLevel.get(3071));
        misc.techRating = RATING_A;
        return misc;
    }

    public static MiscType createDualSaw() {
        MiscType misc = new MiscType();

        misc.techLevel.put(3071, TechConstants.T_ALLOWED_ALL);
        misc.name = "Dual Saw";
        misc.setInternalName(misc.name);
        misc.tonnage = 7;
        misc.criticals = 7;
        misc.cost = 100000;
        misc.flags = misc.flags.or(F_CLUB).or(F_MECH_EQUIPMENT)
                .or(F_TANK_EQUIPMENT).andNot(F_AERO_EQUIPMENT);
        misc.subType |= S_DUAL_SAW;
        misc.bv = 9;
        misc.industrial = true;
        misc.introDate = 1950;
        misc.techLevel.put(1950, misc.techLevel.get(3071));
        misc.availRating = new int[] { RATING_D, RATING_D, RATING_D };
        misc.techRating = RATING_C;
        return misc;
    }

    public static MiscType createPileDriver() {
        MiscType misc = new MiscType();

        misc.techLevel.put(3071, TechConstants.T_ALLOWED_ALL);
        misc.name = "Pile Driver";
        misc.setInternalName(misc.name);
        misc.addLookupName("PileDriver");
        misc.tonnage = 10;
        misc.criticals = 8;
        misc.cost = 100000;
        misc.flags = misc.flags.or(F_CLUB).or(F_MECH_EQUIPMENT)
                .or(F_TANK_EQUIPMENT).andNot(F_AERO_EQUIPMENT);;
        misc.subType |= S_PILE_DRIVER;
        misc.bv = 5;
        misc.industrial = true;
        misc.introDate = 1950;
        misc.techLevel.put(1950, misc.techLevel.get(3071));
        misc.availRating = new int[] { RATING_D, RATING_E, RATING_D };
        misc.techRating = RATING_C;
        return misc;
    }

    public static MiscType createChainsaw() {
        MiscType misc = new MiscType();

        misc.techLevel.put(3071, TechConstants.T_ALLOWED_ALL);
        misc.name = "Chainsaw";
        misc.setInternalName(misc.name);
        misc.tonnage = 5;
        misc.criticals = 5;
        misc.cost = 100000;
        misc.flags = misc.flags.or(F_CLUB).or(F_MECH_EQUIPMENT)
                .or(F_TANK_EQUIPMENT).andNot(F_AERO_EQUIPMENT);
        misc.subType |= S_CHAINSAW;
        misc.bv = 7;
        misc.industrial = true;
        misc.introDate = 1950;
        misc.techLevel.put(1950, misc.techLevel.get(3071));
        misc.availRating = new int[] { RATING_D, RATING_D, RATING_D };
        misc.techRating = RATING_B;

        return misc;
    }

    public static MiscType createRockCutter() {
        MiscType misc = new MiscType();

        misc.techLevel.put(3071, TechConstants.T_ALLOWED_ALL);
        misc.name = "Rock Cutter";
        misc.setInternalName(misc.name);
        misc.tonnage = 5;
        misc.criticals = 5;
        misc.cost = 100000;
        misc.flags = misc.flags.or(F_CLUB).or(F_MECH_EQUIPMENT)
                .or(F_TANK_EQUIPMENT).andNot(F_AERO_EQUIPMENT);;
        misc.subType |= S_ROCK_CUTTER;
        misc.bv = 6;
        misc.industrial = true;
        misc.introDate = 1950;
        misc.techLevel.put(1950, misc.techLevel.get(3071));
        misc.availRating = new int[] { RATING_D, RATING_D, RATING_D };
        misc.techRating = RATING_B;

        return misc;
    }

    public static MiscType createCombine() {
        MiscType misc = new MiscType();

        misc.techLevel.put(3071, TechConstants.T_ALLOWED_ALL);
        misc.name = "Combine";
        misc.setInternalName(misc.name);
        misc.tonnage = 2.5f;
        misc.criticals = 4;
        misc.cost = 75000;
        misc.flags = misc.flags.or(F_CLUB).or(F_MECH_EQUIPMENT)
                .or(F_TANK_EQUIPMENT).andNot(F_AERO_EQUIPMENT);
        misc.subType |= S_COMBINE;
        misc.bv = 5;
        misc.industrial = true;
        misc.introDate = 1950;
        misc.techLevel.put(1950, misc.techLevel.get(3071));
        misc.availRating = new int[] { RATING_C, RATING_C, RATING_C };
        misc.techRating = RATING_B;

        return misc;
    }

    public static MiscType createEjectionSeat() {
        MiscType misc = new MiscType();

        misc.name = "Ejection Seat";
        misc.setInternalName(misc.name);
        misc.tonnage = TONNAGE_VARIABLE;
        misc.criticals = 1;
        misc.cost = 0;
        misc.flags = misc.flags.or(F_EJECTION_SEAT).or(F_MECH_EQUIPMENT).or(F_SUPPORT_TANK_EQUIPMENT);
        misc.bv = 0;
        misc.industrial = true;
        misc.introDate = 1950;
        misc.techLevel.put(1950, TechConstants.T_ALLOWED_ALL);
        misc.availRating = new int[] { RATING_D, RATING_E, RATING_E };
        misc.techRating = RATING_B;
        return misc;
    }

    public static MiscType createArmoredChassis() {
        MiscType misc = new MiscType();

        misc.name = "Armored Chassis";
        misc.setInternalName("Armored Chassis");
        misc.tonnage = 0;
        misc.criticals = 0;
        misc.cost = 0; // Cost accounted as part of unit cost
        misc.tankslots = 0;
        misc.flags = misc.flags.or(F_ARMORED_CHASSIS).or(F_TANK_EQUIPMENT)
                .or(F_CHASSIS_MODIFICATION).or(F_SUPPORT_TANK_EQUIPMENT);
        misc.bv = 0;
        misc.introDate = 1950;
        misc.techLevel.put(1950, TechConstants.T_ALLOWED_ALL);
        misc.availRating = new int[] { RATING_C, RATING_E, RATING_D };
        misc.techRating = RATING_B;

        return misc;
    }

    public static MiscType createEnvironmentalSealedChassis() {
        MiscType misc = new MiscType();

        misc.name = "Environmental Sealed Chassis";
        misc.setInternalName("Environmental Sealed Chassis");
        misc.tonnage = 0;
        misc.criticals = 0;
        misc.cost = 0; // Cost accounted as part of unit cost
        misc.tankslots = 0;
        misc.flags = misc.flags.or(F_ENVIRONMENTAL_SEALING).or(F_TANK_EQUIPMENT)
                .or(F_CHASSIS_MODIFICATION).or(F_SUPPORT_TANK_EQUIPMENT);
        misc.bv = 0;
        misc.introDate = 1950;
        misc.techLevel.put(1950, TechConstants.T_ALLOWED_ALL);
        misc.availRating = new int[] { RATING_C, RATING_E, RATING_D };
        misc.techRating = RATING_B;

        return misc;
    }

    public static MiscType createArmoredCowl() {
        MiscType misc = new MiscType();

        misc.techLevel.put(3071, TechConstants.T_IS_UNOFFICIAL);
        misc.name = "Armored Cowl";
        misc.setInternalName(misc.name);
        misc.tonnage = 1;
        misc.criticals = 1;
        misc.cost = 10000;
        misc.flags = misc.flags.or(F_COWL).or(F_MECH_EQUIPMENT);
        misc.bv = 10;
        //Making this up based on the Strat Ops Quirk
        misc.introDate = 2439;
        misc.techLevel.put(2439, misc.techLevel.get(3071));
        misc.availRating = new int[] { RATING_E, RATING_E, RATING_E };
        misc.techRating = RATING_C;

        return misc;
    }

    /**
     * Targeting comps should NOT be spreadable. However, I've set them such as
     * a temp measure to overcome the following bug: TC space allocation is
     * calculated based on tonnage of direct-fire weaponry. However, since meks
     * are loaded location-by-location, when the TC is loaded it's very unlikely
     * that all of the weaponry will be attached, resulting in undersized comps.
     * Any remaining TC crits after the last expected one are being handled as a
     * 2nd TC, causing LocationFullExceptions.
     */
    public static MiscType createISTargComp() {
        MiscType misc = new MiscType();

        misc.techLevel.put(3071, TechConstants.T_IS_TW_NON_BOX);
        misc.name = "Targeting Computer";
        misc.setInternalName("ISTargeting Computer");
        misc.addLookupName("IS Targeting Computer");
        misc.tonnage = TONNAGE_VARIABLE;
        misc.criticals = CRITICALS_VARIABLE;
        misc.cost = COST_VARIABLE;
        misc.bv = 0; // TarComps modify weapon BVs, they have none of their own.
        misc.flags = misc.flags.or(F_TARGCOMP).or(F_MECH_EQUIPMENT)
                .or(F_TANK_EQUIPMENT).or(F_AERO_EQUIPMENT);
        // see note above
        misc.spreadable = true;
        String[] modes = { "Normal", "Aimed shot" };
        misc.setModes(modes);
        misc.introDate = 3062;
        misc.techLevel.put(3062, misc.techLevel.get(3071));
        misc.techRating = RATING_E;
        misc.availRating = new int[] { RATING_X, RATING_X, RATING_E };

        return misc;
    }

    public static MiscType createCLTargComp() {
        MiscType misc = new MiscType();

        misc.techLevel.put(3071, TechConstants.T_CLAN_TW);
        misc.name = "Targeting Computer";
        misc.setInternalName("CLTargeting Computer");
        misc.addLookupName("Clan Targeting Computer");
        misc.tonnage = TONNAGE_VARIABLE;
        misc.criticals = CRITICALS_VARIABLE;
        misc.cost = COST_VARIABLE;
        misc.bv = 0; // TarComps modify weapon BVs, they have none of their own.
        misc.flags = misc.flags.or(F_TARGCOMP).or(F_MECH_EQUIPMENT)
                .or(F_TANK_EQUIPMENT).or(F_AERO_EQUIPMENT);
        // see note above
        misc.spreadable = true;
        String[] modes = { "Normal", "Aimed shot" };
        misc.setModes(modes);
        misc.introDate = 2860;
        misc.techLevel.put(2860, misc.techLevel.get(3071));
        misc.techRating = RATING_F;
        misc.availRating = new int[] { RATING_X, RATING_D, RATING_C };

        return misc;
    }

    // Start BattleArmor equipment

    public static MiscType createISBAStandardArmor() {
        MiscType misc = new MiscType();

        misc.name = EquipmentType
                .getArmorTypeName(EquipmentType.T_ARMOR_BA_STANDARD);
        misc.setInternalName("IS "
                + EquipmentType
                        .getArmorTypeName(EquipmentType.T_ARMOR_BA_STANDARD));
        misc.tonnage = 0;
        misc.criticals = 0;
        misc.spreadable = true;
        misc.hittable = false;
        misc.flags = misc.flags.or(F_BA_EQUIPMENT);
        misc.bv = 0;
        //Going to assume the IS lost this with Exodus and was reintroduced in 3050
        misc.introDate = 2675;
        misc.extinctDate = 2784;
        misc.reintroDate = 3050;
        misc.techLevel.put(2675, TechConstants.T_IS_EXPERIMENTAL);
        misc.techLevel.put(3054, TechConstants.T_IS_TW_NON_BOX);
        misc.availRating = new int[] { RATING_F ,RATING_F ,RATING_E ,RATING_D};
        misc.techRating = RATING_E;

        return misc;
    }

    public static MiscType createCLBAStandardArmor() {
        MiscType misc = new MiscType();

        misc.name = EquipmentType
                .getArmorTypeName(EquipmentType.T_ARMOR_BA_STANDARD);
        misc.setInternalName("Clan "
                + EquipmentType
                        .getArmorTypeName(EquipmentType.T_ARMOR_BA_STANDARD));
        misc.tonnage = 0;
        misc.criticals = 0;
        misc.spreadable = true;
        misc.hittable = false;
        misc.flags = misc.flags.or(F_BA_EQUIPMENT);
        misc.bv = 0;
        misc.introDate = 2868;
        misc.techLevel.put(2868, TechConstants.T_CLAN_ADVANCED);
        misc.techLevel.put(3054, TechConstants.T_CLAN_TW);
        misc.availRating = new int[] { RATING_F ,RATING_F ,RATING_E ,RATING_D};
        misc.techRating = RATING_E;

        return misc;
    }

    public static MiscType createISBAStandardPrototypeArmor() {
        MiscType misc = new MiscType();

        misc.name = BattleArmor.STANDARD_PROTOTYPE;
        misc.setInternalName("IS " + BattleArmor.STANDARD_PROTOTYPE);
        misc.tonnage = 0;
        misc.criticals = 4;
        misc.spreadable = true;
        misc.hittable = false;
        misc.flags = misc.flags.or(F_BA_EQUIPMENT);
        misc.bv = 0;
        misc.cost = 10000;
        misc.introDate = 2675;
        misc.extinctDate = 2680;
        misc.techLevel.put(2675, TechConstants.T_IS_EXPERIMENTAL);
        misc.availRating = new int[] { RATING_F ,RATING_F ,RATING_F ,RATING_F};
        misc.techRating = RATING_E;

        return misc;
    }

    public static MiscType createCLBAStandardPrototypeArmor() {
        MiscType misc = new MiscType();

        misc.name = BattleArmor.STANDARD_PROTOTYPE;
        misc.setInternalName("Clan " + BattleArmor.STANDARD_PROTOTYPE);
        misc.tonnage = 0;
        misc.criticals = 4;
        misc.spreadable = true;
        misc.hittable = false;
        misc.flags = misc.flags.or(F_BA_EQUIPMENT);
        misc.bv = 0;
        misc.cost = 10000;
        misc.introDate = 2860;
        misc.extinctDate = 2868;
        misc.techLevel.put(2860, TechConstants.T_CLAN_UNOFFICIAL);
        misc.availRating = new int[] { RATING_X, RATING_E, RATING_F , RATING_X};
        misc.techRating = RATING_E;
        
        return misc;
    }

    public static MiscType createISBAAdvancedArmor() {
        MiscType misc = new MiscType();

        misc.name = BattleArmor.ADVANCED_ARMOR;
        misc.setInternalName("IS " + BattleArmor.ADVANCED_ARMOR);
        misc.tonnage = 0;
        misc.criticals = 5;
        misc.spreadable = true;
        misc.hittable = false;
        misc.flags = misc.flags.or(F_BA_EQUIPMENT);
        misc.bv = 0;
        misc.introDate = 3057;;
        misc.techLevel.put(3057, TechConstants.T_IS_ADVANCED);
        misc.techLevel.put(3060, TechConstants.T_IS_TW_NON_BOX);
        misc.availRating = new int[] { RATING_X ,RATING_X ,RATING_F ,RATING_E};
        misc.techRating = RATING_E;
        misc.rulesRefs = "252, TM";

        return misc;
    }

    public static MiscType createCLBAAdvancedArmor() {
        MiscType misc = new MiscType();

        misc.name = BattleArmor.ADVANCED_ARMOR;
        misc.setInternalName("Clan " + BattleArmor.ADVANCED_ARMOR);
        misc.tonnage = 0;
        misc.criticals = 5;
        misc.spreadable = true;
        misc.hittable = false;
        misc.flags = misc.flags.or(F_BA_EQUIPMENT);
        misc.bv = 0;
        misc.introDate = 3057;
        misc.techLevel.put(3057, TechConstants.T_CLAN_UNOFFICIAL);
        misc.availRating = new int[] { RATING_X ,RATING_X ,RATING_F ,RATING_E};
        misc.techRating = RATING_E;
        misc.rulesRefs = "252, TM";

        return misc;
    }

    public static MiscType createCLBAFireResistantArmor() {
        MiscType misc = new MiscType();

        misc.name = BattleArmor.FIRE_RESISTANT;
        misc.setInternalName("Clan " + BattleArmor.FIRE_RESISTANT);
        misc.addLookupName("BA-Fire Resistant Armor");
        misc.tonnage = 0;
        misc.criticals = 5;
        misc.spreadable = true;
        misc.hittable = false;
        misc.flags = misc.flags.or(F_FIRE_RESISTANT).or(F_BA_EQUIPMENT);
        misc.bv = 0;
        misc.introDate = 3047;
        misc.techLevel.put(3047, TechConstants.T_CLAN_EXPERIMENTAL);
        misc.techLevel.put(3058, TechConstants.T_CLAN_ADVANCED);
        misc.techLevel.put(3065, TechConstants.T_CLAN_TW);
        misc.availRating = new int[] { RATING_X ,RATING_X ,RATING_F ,RATING_E};
        misc.techRating = RATING_F;
        misc.rulesRefs = "253, TM";

        return misc;
    }

    public static MiscType createISBAFireResistantArmor() {
        MiscType misc = new MiscType();

        misc.name = BattleArmor.FIRE_RESISTANT;
        misc.setInternalName("IS " + BattleArmor.FIRE_RESISTANT);
        misc.tonnage = 0;
        misc.criticals = 5;
        misc.spreadable = true;
        misc.hittable = false;
        misc.flags = misc.flags.or(F_FIRE_RESISTANT).or(F_BA_EQUIPMENT);
        misc.bv = 0;
        misc.introDate = 3065;
        misc.techLevel.put(3065, TechConstants.T_IS_UNOFFICIAL);
        misc.availRating = new int[] { RATING_X ,RATING_X ,RATING_F ,RATING_E};
        misc.techRating = RATING_F;
        misc.rulesRefs = "253, TM";

        return misc;
    }

    public static MiscType createISBAStealthPrototype() {
        MiscType misc = new MiscType();

        misc.name = BattleArmor.STEALTH_PROTOTYPE;
        misc.setInternalName("IS " + BattleArmor.STEALTH_PROTOTYPE);
        misc.tonnage = 0;
        misc.criticals = 4;
        misc.spreadable = true;
        misc.hittable = false;
        misc.flags = misc.flags.or(F_STEALTH).or(F_BA_EQUIPMENT);
        misc.bv = 0;
        misc.introDate = 3050;
        misc.extinctDate = 3055;
        misc.techLevel.put(3050, TechConstants.T_IS_EXPERIMENTAL);
        misc.techLevel.put(3052, TechConstants.T_IS_ADVANCED);
        misc.techLevel.put(3054, TechConstants.T_IS_TW_NON_BOX);
        misc.availRating = new int[] { RATING_X ,RATING_X ,RATING_F ,RATING_X};
        misc.techRating = RATING_E;
        misc.rulesRefs = "252, TM";


        return misc;
    }

    public static MiscType createCLBAStealthPrototype() {
        MiscType misc = new MiscType();

        misc.name = BattleArmor.STEALTH_PROTOTYPE;
        misc.setInternalName("Clan " + BattleArmor.STEALTH_PROTOTYPE);
        misc.tonnage = 0;
        misc.criticals = 4;
        misc.spreadable = true;
        misc.hittable = false;
        misc.flags = misc.flags.or(F_STEALTH).or(F_BA_EQUIPMENT);
        misc.bv = 0;
        misc.introDate = 3050;
        misc.techLevel.put(3050, TechConstants.T_CLAN_UNOFFICIAL);
        misc.availRating = new int[] { RATING_X ,RATING_X ,RATING_F ,RATING_X};
        misc.techRating = RATING_E;
        misc.rulesRefs = "252, TM";


        return misc;
    }

    public static MiscType createISBABasicStealth() {
        MiscType misc = new MiscType();

        misc.name = BattleArmor.BASIC_STEALTH_ARMOR;
        misc.setInternalName("IS " + BattleArmor.BASIC_STEALTH_ARMOR);
        misc.tonnage = 0;
        misc.criticals = 3;
        misc.spreadable = true;
        misc.hittable = false;
        misc.flags = misc.flags.or(F_STEALTH).or(F_BA_EQUIPMENT);
        misc.bv = 0;
        misc.introDate = 2695;
        misc.extinctDate = 2770;
        misc.reintroDate = 3052;
        misc.techLevel.put(2695, TechConstants.T_IS_EXPERIMENTAL);
        misc.techLevel.put(2710, TechConstants.T_IS_ADVANCED);
        misc.techLevel.put(3052, TechConstants.T_IS_EXPERIMENTAL);
        misc.techLevel.put(3054, TechConstants.T_IS_TW_NON_BOX);
        misc.availRating = new int[] { RATING_F ,RATING_F ,RATING_E ,RATING_D};
        misc.techRating = RATING_E;
        misc.rulesRefs = "252, TM";

        return misc;
    }

    public static MiscType createCLBABasicStealth() {
        MiscType misc = new MiscType();

        misc.name = BattleArmor.BASIC_STEALTH_ARMOR;
        misc.setInternalName("Clan " + BattleArmor.BASIC_STEALTH_ARMOR);
        misc.tonnage = 0;
        misc.criticals = 3;
        misc.spreadable = true;
        misc.hittable = false;
        misc.flags = misc.flags.or(F_STEALTH).or(F_BA_EQUIPMENT);
        misc.bv = 0;
        misc.introDate = 2860;
        misc.techLevel.put(2860, TechConstants.T_CLAN_ADVANCED);
        misc.techLevel.put(3054, TechConstants.T_CLAN_TW);
        misc.availRating = new int[] { RATING_X ,RATING_F ,RATING_E ,RATING_D};
        misc.techRating = RATING_E;
        misc.rulesRefs = "252, TM";


        return misc;
    }

    public static MiscType createISBAStandardStealth() {
        MiscType misc = new MiscType();

        misc.name = BattleArmor.STANDARD_STEALTH_ARMOR;
        misc.setInternalName("IS " + BattleArmor.STANDARD_STEALTH_ARMOR);
        misc.tonnage = 0;
        misc.criticals = 4;
        misc.spreadable = true;
        misc.hittable = false;
        misc.flags = misc.flags.or(F_STEALTH).or(F_BA_EQUIPMENT);
        misc.bv = 0;
        misc.introDate = 2705;
        misc.extinctDate = 2770;
        misc.reintroDate = 3053;
        misc.techLevel.put(2705, TechConstants.T_IS_EXPERIMENTAL);
        misc.techLevel.put(2720, TechConstants.T_IS_ADVANCED);
        misc.techLevel.put(3053, TechConstants.T_IS_EXPERIMENTAL);   
        misc.techLevel.put(3055, TechConstants.T_IS_TW_NON_BOX);
        misc.availRating = new int[] { RATING_F ,RATING_F ,RATING_E ,RATING_D};
        misc.techRating = RATING_E;
        misc.rulesRefs = "252, TM";

        return misc;
    }

    public static MiscType createCLBAStandardStealth() {
        MiscType misc = new MiscType();

        misc.name = BattleArmor.STANDARD_STEALTH_ARMOR;
        misc.setInternalName("Clan " + BattleArmor.STANDARD_STEALTH_ARMOR);
        misc.tonnage = 0;
        misc.criticals = 4;
        misc.spreadable = true;
        misc.hittable = false;
        misc.flags = misc.flags.or(F_STEALTH).or(F_BA_EQUIPMENT);
        misc.bv = 0;
        misc.introDate = 2860;
        misc.techLevel.put(2860, TechConstants.T_CLAN_ADVANCED);
        misc.techLevel.put(3055, TechConstants.T_CLAN_TW);
        misc.availRating = new int[] { RATING_F ,RATING_F ,RATING_E ,RATING_D};
        misc.techRating = RATING_E;
        misc.rulesRefs = "252, TM";

        return misc;
    }

    public static MiscType createISBAImprovedStealth() {
        MiscType misc = new MiscType();
        misc.name = BattleArmor.IMPROVED_STEALTH_ARMOR;
        misc.setInternalName("IS " + BattleArmor.IMPROVED_STEALTH_ARMOR);
        misc.tonnage = 0;
        misc.criticals = 5;
        misc.spreadable = true;
        misc.hittable = false;
        misc.flags = misc.flags.or(F_STEALTH).or(F_BA_EQUIPMENT);
        misc.bv = 0;
        misc.introDate = 3050;
        misc.techLevel.put(3050, TechConstants.T_IS_EXPERIMENTAL);
        misc.techLevel.put(3057, TechConstants.T_IS_ADVANCED);
        misc.techLevel.put(3059, TechConstants.T_IS_TW_NON_BOX);
        misc.availRating = new int[] { RATING_X ,RATING_X ,RATING_F ,RATING_E};
        misc.techRating = RATING_E;
        misc.rulesRefs = "252, TM";

        return misc;
    }

    public static MiscType createCLBAImprovedStealth() {
        MiscType misc = new MiscType();
        misc.name = BattleArmor.IMPROVED_STEALTH_ARMOR;
        misc.setInternalName("Clan " + BattleArmor.IMPROVED_STEALTH_ARMOR);
        misc.tonnage = 0;
        misc.criticals = 5;
        misc.spreadable = true;
        misc.hittable = false;
        misc.flags = misc.flags.or(F_STEALTH).or(F_BA_EQUIPMENT);
        misc.bv = 0;
        misc.introDate = 3058;
        misc.techLevel.put(3058, TechConstants.T_CLAN_EXPERIMENTAL);
        misc.techLevel.put(3059, TechConstants.T_CLAN_TW);
        misc.availRating = new int[] { RATING_X ,RATING_X ,RATING_F ,RATING_E};
        misc.techRating = RATING_E;
        misc.rulesRefs = "252, TM";

        return misc;
    }

    public static MiscType createISBAMimeticCamo() {
        MiscType misc = new MiscType();
        misc.name = BattleArmor.MIMETIC_ARMOR;
        misc.setInternalName("IS " + BattleArmor.MIMETIC_ARMOR);
        misc.tonnage = 0;
        misc.criticals = 7;
        misc.spreadable = true;
        misc.hittable = false;
        misc.flags = misc.flags.or(F_STEALTH).or(F_VISUAL_CAMO)
                .or(F_BA_EQUIPMENT);
        misc.bv = 0;
        misc.introDate = 3053;
        misc.techLevel.put(3053, TechConstants.T_IS_EXPERIMENTAL);
        misc.techLevel.put(3061, TechConstants.T_IS_ADVANCED);
        misc.techLevel.put(3065, TechConstants.T_IS_TW_NON_BOX);
        misc.availRating = new int[] { RATING_X ,RATING_X ,RATING_F ,RATING_E};
        misc.techRating = RATING_E;
        misc.rulesRefs = "253, TM";
        
        return misc;
    }

    public static MiscType createCLBAMimeticCamo() {
        MiscType misc = new MiscType();

        misc.techLevel.put(3071, TechConstants.T_CLAN_UNOFFICIAL);
        misc.name = BattleArmor.MIMETIC_ARMOR;
        misc.setInternalName("Clan " + BattleArmor.MIMETIC_ARMOR);
        misc.tonnage = 0;
        misc.criticals = 7;
        misc.spreadable = true;
        misc.hittable = false;
        misc.flags = misc.flags.or(F_STEALTH).or(F_VISUAL_CAMO)
                .or(F_BA_EQUIPMENT);
        misc.bv = 0;
        misc.introDate = 3065;
        misc.techLevel.put(3065, TechConstants.T_CLAN_UNOFFICIAL);
        misc.availRating = new int[] { RATING_X ,RATING_X ,RATING_F ,RATING_E};
        misc.techRating = RATING_E;
        misc.rulesRefs = "253, TM";
        
        return misc;
    }

    public static MiscType createISBAReactiveArmor() {
        MiscType misc = new MiscType();
        misc.name = EquipmentType
                .getArmorTypeName(EquipmentType.T_ARMOR_BA_REACTIVE);
        misc.setInternalName(EquipmentType.getArmorTypeName(
                EquipmentType.T_ARMOR_BA_REACTIVE, false));
        misc.tonnage = 0;
        misc.criticals = 7;
        misc.spreadable = true;
        misc.hittable = false;
        misc.flags = misc.flags.or(F_BA_EQUIPMENT).or(F_REACTIVE);
        misc.bv = 0;
        misc.introDate = 3088;
        misc.techLevel.put(3088, TechConstants.T_IS_ADVANCED);
        misc.techLevel.put(3100, TechConstants.T_IS_TW_NON_BOX);
        misc.availRating = new int[] { RATING_X ,RATING_X ,RATING_F ,RATING_E};
        misc.techRating = RATING_F;
        misc.rulesRefs = "282, TO";

        return misc;
    }

    public static MiscType createCLBAReactiveArmor() {
        MiscType misc = new MiscType();
        misc.name = EquipmentType
                .getArmorTypeName(EquipmentType.T_ARMOR_BA_REACTIVE);
        misc.setInternalName(EquipmentType.getArmorTypeName(
                EquipmentType.T_ARMOR_BA_REACTIVE, true));
        misc.tonnage = 0;
        misc.criticals = 7;
        misc.spreadable = true;
        misc.hittable = false;
        misc.flags = misc.flags.or(F_BA_EQUIPMENT).or(F_REACTIVE);
        misc.bv = 0;
        misc.introDate = 3075;
        misc.techLevel.put(3075, TechConstants.T_CLAN_EXPERIMENTAL);
        misc.techLevel.put(3088, TechConstants.T_CLAN_ADVANCED);
        misc.techLevel.put(3100, TechConstants.T_CLAN_TW);
        misc.availRating = new int[] { RATING_X ,RATING_X ,RATING_F ,RATING_E};
        misc.techRating = RATING_F;
        misc.rulesRefs = "282, TO";
     
        return misc;
    }

    public static MiscType createISBAReflectiveArmor() {
        MiscType misc = new MiscType();

        misc.name = EquipmentType
                .getArmorTypeName(EquipmentType.T_ARMOR_BA_REFLECTIVE);
        misc.setInternalName(EquipmentType.getArmorTypeName(
                EquipmentType.T_ARMOR_BA_REFLECTIVE, false));
        misc.tonnage = 0;
        misc.criticals = 7;
        misc.spreadable = true;
        misc.hittable = false;
        misc.flags = misc.flags.or(F_BA_EQUIPMENT).or(F_REFLECTIVE);
        misc.bv = 0;
        misc.introDate = 3084;
        misc.techLevel.put(3084, TechConstants.T_IS_ADVANCED);
        misc.techLevel.put(3105, TechConstants.T_IS_TW_NON_BOX);
        misc.availRating = new int[] { RATING_X ,RATING_X ,RATING_F ,RATING_E};
        misc.techRating = RATING_F;
        misc.rulesRefs = "280, TO";


        return misc;
    }

    public static MiscType createCLBAReflectiveArmor() {
        MiscType misc = new MiscType();

        misc.name = EquipmentType
                .getArmorTypeName(EquipmentType.T_ARMOR_BA_REFLECTIVE);
        misc.setInternalName(EquipmentType.getArmorTypeName(
                EquipmentType.T_ARMOR_BA_REFLECTIVE, true));
        misc.tonnage = 0;
        misc.criticals = 7;
        misc.spreadable = true;
        misc.hittable = false;
        misc.flags = misc.flags.or(F_BA_EQUIPMENT).or(F_REFLECTIVE);
        misc.bv = 0;
        misc.introDate = 3074;
        misc.techLevel.put(3074, TechConstants.T_CLAN_EXPERIMENTAL);
        misc.techLevel.put(3084, TechConstants.T_CLAN_ADVANCED);
        misc.techLevel.put(3105, TechConstants.T_CLAN_TW);
        misc.availRating = new int[] { RATING_X ,RATING_X ,RATING_F ,RATING_E};
        misc.techRating = RATING_F;
        misc.rulesRefs = "280, TO";


        return misc;
    }
    
/*    public static MiscType createCLBAHarjel() {
        MiscType misc = new MiscType();
        //Included for Completeness.
        misc.name = "Harjel";
        misc.setInternalName("CLBAHarjel");
        misc.cost = 0;
        misc.tonnage = 0;
        misc.criticals = 0;
        misc.flags = misc.flags.or(F_BA_EQUIPMENT).andNot(F_MECH_EQUIPMENT)
        		.andNot(F_TANK_EQUIPMENT).andNot(F_AERO_EQUIPMENT);
        misc.bv = 0;
        misc.introDate = 2833;
        misc.techLevel.put(2833, TechConstants.T_CLAN_EXPERIMENTAL);
        misc.techLevel.put(2835, TechConstants.T_CLAN_ADVANCED);
        misc.techLevel.put(2855, TechConstants.T_CLAN_TW);
        misc.availRating = new int[] { RATING_X ,RATING_C ,RATING_C ,RATING_C};
        misc.techRating = RATING_F;
        misc.rulesRefs = "256, TM";

        return misc;
    }  */

    public static MiscType createMine() {
        MiscType misc = new MiscType();

        misc.techLevel.put(3071, TechConstants.T_ALLOWED_ALL);
        misc.name = "Mine";
        misc.setInternalName("Mine");
        misc.tonnage = 0;
        misc.criticals = 0;
        misc.flags = misc.flags.or(F_MINE).or(F_BA_EQUIPMENT);
        misc.bv = 4;
        misc.introDate = 1950;
        misc.techLevel.put(1950, misc.techLevel.get(3071));
        misc.techRating = RATING_C;
        misc.availRating = new int[] { RATING_E, RATING_E, RATING_D };

        return misc;
    }

    public static MiscType createISBAMineDispenser() {
        MiscType misc = new MiscType();

        misc.techLevel.put(3071, TechConstants.T_IS_ADVANCED);
        misc.name = "Mine Dispenser";
        misc.setInternalName("ISBAMineDispenser");
        misc.cost = 20000;
        misc.tonnage = 0.05f;
        misc.criticals = 2;
        misc.flags = misc.flags.or(F_BA_EQUIPMENT).or(F_VEHICLE_MINE_DISPENSER)
                .andNot(F_MECH_EQUIPMENT).andNot(F_TANK_EQUIPMENT)
                .andNot(F_AERO_EQUIPMENT);
        misc.bv = 8; // because it includes 2 mines
        misc.introDate = 3052;
        misc.techLevel.put(3052, TechConstants.T_IS_EXPERIMENTAL);
        misc.techLevel.put(3062, TechConstants.T_IS_ADVANCED);
        misc.techLevel.put(3068, TechConstants.T_IS_TW_NON_BOX);
        misc.availRating = new int[] { RATING_X ,RATING_X ,RATING_F ,RATING_E};
        misc.techRating = RATING_D;
        misc.rulesRefs = "260, TM";

        return misc;
    }

    public static MiscType createISVehicularMineDispenser() {
        MiscType misc = new MiscType();

        misc.techLevel.put(3071, TechConstants.T_IS_ADVANCED);
        misc.name = "Vehicular Mine Dispenser";
        misc.setInternalName("ISVehicularMineDispenser");
        misc.cost = 20000;
        misc.tonnage = 0.5f;
        misc.criticals = 1;
        misc.flags = misc.flags.or(F_VEHICLE_MINE_DISPENSER)
                .or(F_MECH_EQUIPMENT).or(F_TANK_EQUIPMENT).andNot(F_AERO_EQUIPMENT);
        misc.bv = 8; // because it includes 2 mines
        misc.introDate = 1950;
        misc.techLevel.put(1950, misc.techLevel.get(3071));
        misc.techRating = RATING_B;
        misc.availRating = new int[] { RATING_E, RATING_E, RATING_F };
        return misc;
    }

    public static MiscType createCLVehicularMineDispenser() {
        MiscType misc = new MiscType();

        misc.techLevel.put(3071, TechConstants.T_CLAN_ADVANCED);
        misc.name = "Vehicular Mine Dispenser";
        misc.setInternalName("CLVehicularMineDispenser");
        misc.cost = 20000;
        misc.tonnage = 0.5f;
        misc.criticals = 1;
        misc.techRating = RATING_B;
        misc.introDate = 2820;
        misc.availRating = new int[] { RATING_X, RATING_E, RATING_D };
        misc.flags = misc.flags.or(F_VEHICLE_MINE_DISPENSER)
                .or(F_MECH_EQUIPMENT).or(F_TANK_EQUIPMENT).andNot(F_AERO_EQUIPMENT);
        misc.bv = 8; // because it includes 2 mines

        return misc;
    }

    public static MiscType createCLSpaceMineDispenser() {
        MiscType misc = new MiscType();

        misc.techLevel.put(3071, TechConstants.T_CLAN_ADVANCED);
        misc.name = "Space Mine Dispenser";
        misc.setInternalName("CLSpaceMineDispenser");
        misc.cost = 15000;
        misc.tonnage = 10f;
        misc.introDate = 2820;
        misc.techRating = RATING_D;
        misc.availRating = new int[] { RATING_X, RATING_E, RATING_D };
        // TODO: implement game rules for this, analog to the mine for BAs
        misc.flags = misc.flags.or(F_SUPPORT_TANK_EQUIPMENT)
                .or(F_AERO_EQUIPMENT).or(F_SPACE_MINE_DISPENSER);

        misc.bv = 200; // because it includes 2 mines. 100 for each mine,
                       // becaues it deals a max potential damage of 100
        return misc;
    }

    public static MiscType createISSpaceMineDispenser() {
        MiscType misc = new MiscType();

        misc.techLevel.put(3071, TechConstants.T_IS_ADVANCED);
        misc.name = "Space Mine Dispenser";
        misc.setInternalName("ISSpaceMineDispenser");
        misc.cost = 15000;
        misc.tonnage = 10f;
        misc.introDate = 2200;
        misc.techRating = RATING_D;
        misc.availRating = new int[] { RATING_E, RATING_E, RATING_F };
        // TODO: implement game rules for this, analog to the mine for BAs
        misc.flags = misc.flags.or(F_SUPPORT_TANK_EQUIPMENT)
                .or(F_AERO_EQUIPMENT).or(F_SPACE_MINE_DISPENSER);
        misc.bv = 200; // because it includes 2 mines. 100 for each mine,
                       // becaues it deals a max potential damage of 100
        return misc;
    }

    public static MiscType createMiningDrill() {
        MiscType misc = new MiscType();

        misc.techLevel.put(3071, TechConstants.T_ALLOWED_ALL);
        misc.name = "Mining Drill";
        misc.setInternalName("MiningDrill");
        misc.cost = 10000;
        misc.tonnage = 3.0f;
        misc.criticals = 4;
        misc.flags = misc.flags.or(F_CLUB).or(F_MECH_EQUIPMENT)
                .or(F_TANK_EQUIPMENT);
        misc.subType |= S_MINING_DRILL;
        misc.bv = 6;
        misc.industrial = true;
        misc.introDate = 1950;
        misc.techLevel.put(1950, misc.techLevel.get(3071));
        misc.techRating = RATING_B;
        misc.availRating = new int[] { RATING_C, RATING_D, RATING_D };

        return misc;
    }

    public static MiscType createLightMinesweeper() {
        MiscType misc = new MiscType();

        misc.techLevel.put(3071, TechConstants.T_IS_ADVANCED);
        misc.name = "Light Minesweeper";
        misc.setInternalName("Light Minesweeper");
        misc.tonnage = 0;
        misc.criticals = 0;
        misc.hittable = false;
        misc.flags = misc.flags.or(F_TOOLS).or(F_BA_EQUIPMENT);
        misc.subType |= S_MINESWEEPER;
        misc.toHitModifier = 1;
        misc.bv = 0;
        //Since this is BA Equipment I'm setting the date for Nighthawk use.
        misc.techRating = RATING_D;
        misc.introDate = 2720;
        misc.techLevel.put(2720, misc.techLevel.get(3071));
        misc.availRating = new int[] { RATING_D, RATING_D, RATING_D };

        return misc;
    }

    public static MiscType createBAMagneticClamp() {
        MiscType misc = new MiscType();

        misc.name = "Magnetic Clamps [BA]";
        misc.setInternalName("BA-Magnetic Clamp");
        misc.addLookupName("Magnetic Clamp");
        misc.tonnage = .030f;
        misc.criticals = 2;
        misc.cost = 2500;
        misc.hittable = false;
        misc.flags = misc.flags.or(F_MAGNETIC_CLAMP).or(F_BA_EQUIPMENT)
                .andNot(F_MECH_EQUIPMENT).andNot(F_TANK_EQUIPMENT)
                .andNot(F_AERO_EQUIPMENT);
        String[] saModes = { "On", "Off" };
        misc.setModes(saModes);
        misc.setInstantModeSwitch(true);
        misc.bv = 1;
        misc.introDate = 3052;
        misc.techLevel.put(3052, TechConstants.T_CLAN_EXPERIMENTAL);
        misc.techLevel.put(3062, TechConstants.T_CLAN_ADVANCED);
        misc.techLevel.put(3067, TechConstants.T_CLAN_TW);
        misc.availRating = new int[] { RATING_X ,RATING_X ,RATING_E ,RATING_D};
        misc.techRating = RATING_C;
        misc.rulesRefs = "259, TM";

        return misc;
    }

    public static MiscType createISSingleHexECM() {
        MiscType misc = new MiscType();

        misc.name = BattleArmor.SINGLE_HEX_ECM;
        misc.setInternalName("ECM Suite (Light)");
        misc.addLookupName("IS BA ECM");
        misc.addLookupName("ISBAECM");
        misc.addLookupName("IS" + BattleArmor.SINGLE_HEX_ECM);
        misc.tonnage = .1f;
        misc.criticals = 1;
        misc.cost = 50000;
        misc.hittable = false;
        misc.flags = misc.flags.or(F_ECM).or(F_SINGLE_HEX_ECM)
                .or(F_BA_EQUIPMENT).andNot(F_MECH_EQUIPMENT)
                .andNot(F_TANK_EQUIPMENT).andNot(F_AERO_EQUIPMENT);
        misc.bv = 0;
        misc.setModes(new String[] { "ECM" });
        misc.setInstantModeSwitch(false);
        misc.introDate = 2713;
        misc.extinctDate = 2766;
        misc.reintroDate = 3057;
        misc.techLevel.put(2713, TechConstants.T_IS_EXPERIMENTAL);
        misc.techLevel.put(2720, TechConstants.T_IS_ADVANCED);
        misc.techLevel.put(3057, TechConstants.T_IS_EXPERIMENTAL);
        misc.techLevel.put(3060, TechConstants.T_IS_TW_NON_BOX);
        misc.availRating = new int[] { RATING_E ,RATING_F ,RATING_F ,RATING_E};
        misc.techRating = RATING_E;
        misc.rulesRefs = "254, TM";

        return misc;
    }

    public static MiscType createCLSingleHexECM() {
        MiscType misc = new MiscType();

        misc.name = BattleArmor.SINGLE_HEX_ECM;
        misc.setInternalName("ECM Suite (Light)");
        misc.addLookupName("CL BA ECM");
        misc.addLookupName("CLBAECM");
        misc.addLookupName("CL" + BattleArmor.SINGLE_HEX_ECM);
        misc.tonnage = .075f;
        misc.criticals = 1;
        misc.cost = 50000;
        misc.hittable = false;
        misc.flags = misc.flags.or(F_ECM).or(F_SINGLE_HEX_ECM)
                .or(F_BA_EQUIPMENT).andNot(F_MECH_EQUIPMENT)
                .andNot(F_TANK_EQUIPMENT).andNot(F_AERO_EQUIPMENT);
        misc.bv = 0;
        misc.setModes(new String[] { "ECM" });
        misc.setInstantModeSwitch(false);
        misc.introDate = 2868;
        misc.techLevel.put(2868, TechConstants.T_CLAN_ADVANCED);
        misc.techLevel.put(3060, TechConstants.T_CLAN_TW);
        misc.availRating = new int[] { RATING_X ,RATING_F ,RATING_F ,RATING_E};
        misc.techRating = RATING_E;
        misc.rulesRefs = "254, TM";
        
        return misc;
    }

    public static MiscType createSimpleCamo() {
        MiscType misc = new MiscType();

        misc.name = BattleArmor.CAMO_SYSTEM;
        misc.setInternalName(BattleArmor.CAMO_SYSTEM);
        misc.addLookupName("Simple Camo");
        misc.tonnage = .2f;
        misc.criticals = 2;
        misc.hittable = false;
        misc.flags = misc.flags.or(F_STEALTH).or(F_VISUAL_CAMO)
                .or(F_BA_EQUIPMENT).andNot(F_MECH_EQUIPMENT)
                .andNot(F_TANK_EQUIPMENT).andNot(F_AERO_EQUIPMENT);
        misc.introDate = 2785;
        misc.techLevel.put(2785, TechConstants.T_IS_EXPERIMENTAL);
        misc.techLevel.put(2795, TechConstants.T_IS_ADVANCED);
        misc.techLevel.put(3058, TechConstants.T_IS_TW_NON_BOX);
        misc.availRating = new int[] { RATING_X ,RATING_F ,RATING_F ,RATING_E};
        misc.techRating = RATING_E;
        misc.rulesRefs = "253, TM";
        misc.bv = 0;

        return misc;
    }

    public static MiscType createParafoil() {
        MiscType misc = new MiscType();

        misc.techLevel.put(3071, TechConstants.T_ALLOWED_ALL);
        misc.name = "Parafoil";
        misc.setInternalName("BAParafoil");
        misc.tonnage = .035f;
        misc.criticals = 1;
        misc.hittable = false;
        misc.cost = 3000;
        misc.flags = misc.flags.or(F_PARAFOIL).or(F_BA_EQUIPMENT)
                .andNot(F_MECH_EQUIPMENT).andNot(F_TANK_EQUIPMENT)
                .andNot(F_AERO_EQUIPMENT);
        misc.bv = 0;
        misc.introDate = 1950;
        misc.techLevel.put(3071, TechConstants.T_ALLOWED_ALL);
        misc.availRating = new int[] { RATING_B ,RATING_B ,RATING_C ,RATING_B};
        misc.techRating = RATING_D;
        misc.rulesRefs = "266, TM";

        return misc;
    }

    public static MiscType createBAPowerPack() {
        MiscType misc = new MiscType();

        misc.name = "Power Pack";
        misc.setInternalName("BAPowerpack");
        misc.tonnage = .025f;
        misc.criticals = 1;
        misc.cost = 1000;
        misc.flags = misc.flags.or(F_BA_EQUIPMENT).andNot(F_MECH_EQUIPMENT)
                .andNot(F_TANK_EQUIPMENT).andNot(F_AERO_EQUIPMENT);
        misc.bv = 0;
        misc.introDate = 1950;
        misc.techLevel.put(1950, TechConstants.T_ALLOWED_ALL);
        misc.availRating = new int[] { RATING_B ,RATING_C ,RATING_B ,RATING_B};
        misc.techRating = RATING_C;
        misc.rulesRefs = "268, TM";

        return misc;
    }

    public static MiscType createMekStealth() {
        MiscType misc = new MiscType();

        misc.name = EquipmentType
                .getArmorTypeName(EquipmentType.T_ARMOR_STEALTH);
        misc.setInternalName(EquipmentType.getArmorTypeName(
                EquipmentType.T_ARMOR_STEALTH, false));
        misc.addLookupName("IS Stealth Armor");
        misc.tonnage = 0; // ???
        misc.criticals = 12;
        misc.tankslots = 0;
        misc.hittable = false;
        misc.spreadable = true;
        misc.techLevel.put(3071, TechConstants.T_IS_TW_NON_BOX);
        misc.flags = misc.flags.or(F_STEALTH).or(F_MECH_EQUIPMENT);
        String[] saModes = { "Off", "On" };
        misc.setModes(saModes);
        misc.setInstantModeSwitch(false);
        misc.bv = 0;
        misc.introDate = 3063;
        misc.techLevel.put(3063, misc.techLevel.get(3071));
        misc.availRating = new int[] { RATING_X, RATING_X, RATING_E };
        misc.techRating = RATING_E;

        return misc;
    }

    public static MiscType createVehicularStealth() {
        MiscType misc = new MiscType();

        misc.name = EquipmentType
                .getArmorTypeName(EquipmentType.T_ARMOR_STEALTH_VEHICLE);
        misc.setInternalName(EquipmentType.getArmorTypeName(
                EquipmentType.T_ARMOR_STEALTH_VEHICLE, false));
        misc.addLookupName("IS Vehicular Stealth Armor");
        misc.tonnage = 0; // ???
        // Has to be 1, because we allocate 2 of them, so 2*1=2, which is correct
        // When this was 2, it was ending up as 2*2=4 slots used on the tank. Bad juju.
        misc.tankslots = 1;
        misc.hittable = false;
        misc.spreadable = true;
        misc.techLevel.put(3067, TechConstants.T_IS_EXPERIMENTAL);
        misc.techLevel.put(3084, TechConstants.T_IS_ADVANCED);
        misc.flags = misc.flags.or(F_STEALTH).or(F_TANK_EQUIPMENT)
                .or(F_AERO_EQUIPMENT).or(F_VTOL_EQUIPMENT);
        String[] saModes = { "Off", "On" };
        misc.setModes(saModes);
        misc.setInstantModeSwitch(false);
        misc.bv = 0;
        misc.introDate = 3067;
        misc.availRating = new int[] { RATING_X, RATING_X, RATING_F };
        misc.techRating = RATING_E;

        return misc;
    }

    public static MiscType createNullSignatureSystem() {
        MiscType misc = new MiscType();

        misc.name = "Null Signature System";
        misc.setInternalName("Mek Null Signature System");
        misc.addLookupName("Null Signature System");
        misc.addLookupName("NullSignatureSystem");
        misc.tonnage = 0;
        misc.criticals = 7;
        misc.spreadable = true;
        misc.flags = misc.flags.or(F_NULLSIG).or(F_MECH_EQUIPMENT);
        String[] saModes = { "Off", "On" };
        misc.setModes(saModes);
        misc.setInstantModeSwitch(false);
        misc.bv = 0;
        misc.cost = 1400000;
        misc.techLevel.put(2630, TechConstants.T_IS_EXPERIMENTAL);
        misc.introDate = 2630;
        misc.extinctDate = 2790;
        misc.availRating = new int[] { RATING_E, RATING_F, RATING_F };
        misc.techRating = RATING_E;

        return misc;
    }

    public static MiscType createVoidSignatureSystem() {
        MiscType misc = new MiscType();

        misc.name = "Void Signature System";
        misc.setInternalName("Mek Void Signature System");
        misc.addLookupName("Void Signature System");
        misc.addLookupName("VoidSignatureSystem");
        misc.tonnage = 0;
        misc.criticals = 7;
        misc.spreadable = true;
        String[] saModes = { "Off", "On" };
        misc.setModes(saModes);
        misc.setInstantModeSwitch(false);
        misc.flags = misc.flags.or(F_VOIDSIG).or(F_MECH_EQUIPMENT);
        misc.bv = 0;
        misc.cost = 2000000;
        misc.techLevel.put(3070, TechConstants.T_IS_EXPERIMENTAL);
        misc.techLevel.put(3085, TechConstants.T_IS_ADVANCED);
        misc.introDate = 3060;
        misc.availRating = new int[] { RATING_X, RATING_X, RATING_E };
        misc.techRating = RATING_E;

        return misc;
    }

    public static MiscType createChameleonLightPolarizationShield() {
        MiscType misc = new MiscType();

        misc.name = "Chameleon Light Polarization Shield";
        misc.setInternalName("Chameleon Light Polarization Shield");
        misc.addLookupName("Chameleon Light Polarization Field");
        misc.addLookupName("ChameleonLightPolarizationShield");
        misc.addLookupName("ChameleonLightPolarizationField");
        misc.tonnage = 0;
        misc.criticals = 6;
        misc.spreadable = true;
        String[] saModes = { "Off", "On" };
        misc.setModes(saModes);
        misc.setInstantModeSwitch(false);
        misc.flags = misc.flags.or(F_CHAMELEON_SHIELD).or(F_MECH_EQUIPMENT);
        misc.bv = 0;
        misc.cost = 600000;
        misc.techLevel.put(2630, TechConstants.T_IS_EXPERIMENTAL);
        misc.introDate = 2630;
        misc.extinctDate = 2790;
        misc.availRating = new int[] { RATING_E, RATING_F, RATING_F };
        misc.techRating = RATING_E;

        return misc;
    }

    public static MiscType createISFerroFibrous() {
        MiscType misc = new MiscType();
        misc.name = EquipmentType
                .getArmorTypeName(EquipmentType.T_ARMOR_FERRO_FIBROUS);
        misc.setInternalName(EquipmentType.getArmorTypeName(
                EquipmentType.T_ARMOR_FERRO_FIBROUS, false));
        misc.addLookupName("IS Ferro-Fibrous Armor");
        misc.addLookupName("IS Ferro Fibre");
        misc.tonnage = TONNAGE_VARIABLE;
        misc.criticals = CRITICALS_VARIABLE;
        misc.hittable = false;
        misc.spreadable = true;
        misc.flags = misc.flags.or(F_FERRO_FIBROUS).or(F_MECH_EQUIPMENT)
                .or(F_TANK_EQUIPMENT).or(F_VTOL_EQUIPMENT);
        misc.bv = 0;
        misc.introDate = 2571;
        misc.techLevel.put(2571, TechConstants.T_IS_TW_NON_BOX);
        misc.extinctDate = 2810;
        misc.reintroDate = 3040;
        misc.availRating = new int[] { RATING_D, RATING_F, RATING_D };
        misc.techRating = RATING_E;

        return misc;
    }

    public static MiscType createCLFerroFibrous() {
        MiscType misc = new MiscType();
        misc.name = EquipmentType
                .getArmorTypeName(EquipmentType.T_ARMOR_FERRO_FIBROUS);
        misc.setInternalName(EquipmentType.getArmorTypeName(
                EquipmentType.T_ARMOR_FERRO_FIBROUS, true));
        misc.addLookupName("Clan Ferro-Fibrous Armor");
        misc.addLookupName("Clan Ferro Fibre");
        misc.tonnage = TONNAGE_VARIABLE;
        misc.criticals = CRITICALS_VARIABLE;
        misc.hittable = false;
        misc.spreadable = true;
        misc.flags = misc.flags.or(F_FERRO_FIBROUS).or(F_MECH_EQUIPMENT)
                .or(F_TANK_EQUIPMENT).or(F_VTOL_EQUIPMENT);
        misc.bv = 0;
        misc.introDate = 2820;
        misc.techLevel.put(2820, TechConstants.T_CLAN_TW);
        misc.availRating = new int[] { RATING_X, RATING_D, RATING_C };
        misc.techRating = RATING_E;

        return misc;
    }

    public static MiscType createFerroFibrousPrototype() {
        MiscType misc = new MiscType();

        misc.name = EquipmentType
                .getArmorTypeName(EquipmentType.T_ARMOR_FERRO_FIBROUS_PROTO);
        misc.setInternalName(EquipmentType.getArmorTypeName(
                EquipmentType.T_ARMOR_FERRO_FIBROUS_PROTO, false));
        misc.addLookupName("IS Ferro-Fibrous Armor Prototype");
        misc.tonnage = TONNAGE_VARIABLE;
        misc.criticals = CRITICALS_VARIABLE;
        misc.hittable = false;
        misc.spreadable = true;
        misc.flags = misc.flags.or(F_FERRO_FIBROUS_PROTO).or(F_MECH_EQUIPMENT)
                .or(F_TANK_EQUIPMENT).or(F_VTOL_EQUIPMENT);
        misc.bv = 0;
        misc.techLevel.put(3071, TechConstants.T_IS_EXPERIMENTAL);
        misc.introDate = 2557;
        misc.extinctDate = 2571;
        misc.reintroDate = 3040;
        misc.techLevel.put(2557, misc.techLevel.get(3071));
        misc.availRating = new int[] { RATING_D, RATING_F, RATING_D };
        misc.techRating = RATING_E;

        return misc;
    }

    public static MiscType createLightFerroFibrous() {
        MiscType misc = new MiscType();

        misc.name = EquipmentType
                .getArmorTypeName(EquipmentType.T_ARMOR_LIGHT_FERRO);
        misc.setInternalName(EquipmentType.getArmorTypeName(
                EquipmentType.T_ARMOR_LIGHT_FERRO, false));
        misc.addLookupName("IS Light Ferro-Fibrous Armor");
        misc.addLookupName("IS LightFerro");
        misc.tonnage = TONNAGE_VARIABLE;
        misc.criticals = CRITICALS_VARIABLE;
        misc.hittable = false;
        misc.spreadable = true;
        misc.flags = misc.flags.or(F_LIGHT_FERRO).or(F_MECH_EQUIPMENT)
                .or(F_TANK_EQUIPMENT).or(F_VTOL_EQUIPMENT);
        misc.bv = 0;
        misc.introDate = 3067;
        misc.techLevel.put(3067, TechConstants.T_IS_TW_NON_BOX);
        misc.availRating = new int[] { RATING_X, RATING_X, RATING_E };
        misc.techRating = RATING_E;

        return misc;
    }

    public static MiscType createHeavyFerroFibrous() {
        MiscType misc = new MiscType();

        misc.name = EquipmentType
                .getArmorTypeName(EquipmentType.T_ARMOR_HEAVY_FERRO);
        misc.setInternalName(EquipmentType.getArmorTypeName(
                EquipmentType.T_ARMOR_HEAVY_FERRO, false));
        misc.addLookupName("IS Heavy Ferro-Fibrous Armor");
        misc.tonnage = TONNAGE_VARIABLE;
        misc.criticals = CRITICALS_VARIABLE;
        misc.hittable = false;
        misc.spreadable = true;
        misc.flags = misc.flags.or(F_HEAVY_FERRO).or(F_MECH_EQUIPMENT)
                .or(F_TANK_EQUIPMENT).or(F_VTOL_EQUIPMENT);
        misc.bv = 0;
        misc.techLevel.put(3071, TechConstants.T_IS_TW_NON_BOX);
        misc.introDate = 3069;
        misc.techLevel.put(3069, misc.techLevel.get(3071));
        misc.availRating = new int[] { RATING_X, RATING_X, RATING_E };
        misc.techRating = RATING_E;

        return misc;
    }

    public static MiscType createCLFerroAlum() {
        MiscType misc = new MiscType();

        misc.name = EquipmentType.getArmorTypeName(EquipmentType.T_ARMOR_ALUM);
        misc.setInternalName(EquipmentType.getArmorTypeName(
                EquipmentType.T_ARMOR_ALUM, true));
        misc.addLookupName("Clan Ferro-Aluminum Armor");
        misc.tonnage = TONNAGE_VARIABLE;
        misc.hittable = false;
        misc.spreadable = true;
        misc.flags = misc.flags.or(F_AERO_EQUIPMENT).or(F_FERRO_FIBROUS);
        misc.bv = 0;
        misc.techLevel.put(3071, TechConstants.T_CLAN_TW);
        misc.introDate = 2820;
        misc.techLevel.put(2820, misc.techLevel.get(3071));
        misc.availRating = new int[] { RATING_X, RATING_D, RATING_C };
        misc.techRating = RATING_E;

        return misc;
    }

    public static MiscType createISFerroAlum() {
        MiscType misc = new MiscType();

        misc.name = EquipmentType.getArmorTypeName(EquipmentType.T_ARMOR_ALUM);
        misc.setInternalName(EquipmentType.getArmorTypeName(
                EquipmentType.T_ARMOR_ALUM, false));
        misc.addLookupName("IS Ferro-Aluminum Armor");
        misc.tonnage = TONNAGE_VARIABLE;
        misc.hittable = false;
        misc.spreadable = true;
        misc.flags = misc.flags.or(F_AERO_EQUIPMENT).or(F_FERRO_FIBROUS);
        misc.bv = 0;
        misc.techLevel.put(3071, TechConstants.T_IS_TW_NON_BOX);
        misc.introDate = 2571;
        misc.extinctDate = 2810;
        misc.reintroDate = 3040;
        misc.techLevel.put(2571, misc.techLevel.get(3071));
        misc.availRating = new int[] { RATING_D, RATING_F, RATING_D };
        misc.techRating = RATING_E;

        return misc;
    }

    public static MiscType createHeavyFerroAlum() {
        MiscType misc = new MiscType();

        misc.name = EquipmentType
                .getArmorTypeName(EquipmentType.T_ARMOR_HEAVY_ALUM);
        misc.setInternalName(EquipmentType.getArmorTypeName(
                EquipmentType.T_ARMOR_HEAVY_ALUM, false));
        misc.addLookupName("IS Heavy Ferro-Aluminum Armor");
        misc.tonnage = TONNAGE_VARIABLE;
        misc.hittable = false;
        misc.spreadable = true;
        misc.flags = misc.flags.or(F_AERO_EQUIPMENT).or(F_HEAVY_FERRO);
        misc.bv = 0;
        misc.techLevel.put(3071, TechConstants.T_IS_TW_NON_BOX);
        misc.introDate = 3069;
        misc.techLevel.put(3069, misc.techLevel.get(3071));
        misc.availRating = new int[] { RATING_X, RATING_X, RATING_E };
        misc.techRating = RATING_E;

        return misc;
    }

    public static MiscType createLightFerroAlum() {
        MiscType misc = new MiscType();

        misc.name = EquipmentType
                .getArmorTypeName(EquipmentType.T_ARMOR_LIGHT_ALUM);
        misc.setInternalName(EquipmentType.getArmorTypeName(
                EquipmentType.T_ARMOR_LIGHT_ALUM, false));
        misc.addLookupName("IS Light Ferro-Aluminum Armor");
        misc.tonnage = TONNAGE_VARIABLE;
        misc.hittable = false;
        misc.spreadable = true;
        misc.flags = misc.flags.or(F_AERO_EQUIPMENT).or(F_LIGHT_FERRO);
        misc.bv = 0;
        misc.techLevel.put(3071, TechConstants.T_IS_TW_NON_BOX);
        misc.introDate = 3067;
        misc.techLevel.put(3067, misc.techLevel.get(3071));
        misc.availRating = new int[] { RATING_X, RATING_X, RATING_E };
        misc.techRating = RATING_E;

        return misc;
    }

    public static MiscType createFerroAlumPrototype() {
        MiscType misc = new MiscType();

        misc.name = EquipmentType
                .getArmorTypeName(EquipmentType.T_ARMOR_FERRO_ALUM_PROTO);
        misc.setInternalName(EquipmentType.getArmorTypeName(
                EquipmentType.T_ARMOR_FERRO_ALUM_PROTO, false));
        misc.addLookupName("IS Ferro-Alum Armor Prototype");
        misc.tonnage = TONNAGE_VARIABLE;
        misc.hittable = false;
        misc.spreadable = true;
        misc.flags = misc.flags.or(F_FERRO_FIBROUS_PROTO).or(F_MECH_EQUIPMENT)
                .or(F_TANK_EQUIPMENT).or(F_VTOL_EQUIPMENT);
        misc.bv = 0;
        misc.techLevel.put(3071, TechConstants.T_IS_EXPERIMENTAL);
        misc.introDate = 2557;
        misc.extinctDate = 2571;
        misc.reintroDate = 3040;
        misc.techLevel.put(2557, misc.techLevel.get(3071));
        misc.availRating = new int[] { RATING_D, RATING_F, RATING_D };
        misc.techRating = RATING_E;

        return misc;
    }

    public static MiscType createISHardenedArmor() {
        MiscType misc = new MiscType();

        misc.name = EquipmentType
                .getArmorTypeName(EquipmentType.T_ARMOR_HARDENED);
        misc.setInternalName(EquipmentType.getArmorTypeName(
                EquipmentType.T_ARMOR_HARDENED, false));
        misc.tonnage = TONNAGE_VARIABLE;
        misc.criticals = 0;
        misc.hittable = false;
        misc.introDate = 3047;
        misc.bv = 0;
        misc.flags = misc.flags.or(F_HARDENED_ARMOR).or(F_MECH_EQUIPMENT)
                .or(F_TANK_EQUIPMENT);
        misc.techLevel.put(misc.introDate, TechConstants.T_IS_EXPERIMENTAL);
        misc.techLevel.put(3081, TechConstants.T_IS_ADVANCED);
        misc.techRating = RATING_D;
        misc.availRating = new int[] { RATING_X, RATING_X, RATING_F };

        return misc;
    }

    public static MiscType createCLHardenedArmor() {
        MiscType misc = new MiscType();

        misc.name = EquipmentType
                .getArmorTypeName(EquipmentType.T_ARMOR_HARDENED);
        misc.setInternalName(EquipmentType.getArmorTypeName(
                EquipmentType.T_ARMOR_HARDENED, true));
        misc.tonnage = TONNAGE_VARIABLE;
        misc.criticals = 0;
        misc.hittable = false;
        misc.introDate = 3061;
        misc.bv = 0;
        misc.flags = misc.flags.or(F_HARDENED_ARMOR).or(F_MECH_EQUIPMENT)
                .or(F_TANK_EQUIPMENT);
        misc.techLevel.put(misc.introDate, TechConstants.T_CLAN_EXPERIMENTAL);
        misc.techLevel.put(3081, TechConstants.T_CLAN_ADVANCED);
        misc.techRating = RATING_D;
        misc.availRating = new int[] { RATING_X, RATING_X, RATING_F };

        return misc;
    }

    public static MiscType createISCommercialArmor() {
        MiscType misc = new MiscType();

        misc.name = EquipmentType
                .getArmorTypeName(EquipmentType.T_ARMOR_COMMERCIAL);
        misc.setInternalName(EquipmentType.getArmorTypeName(
                EquipmentType.T_ARMOR_COMMERCIAL, false));
        misc.tonnage = TONNAGE_VARIABLE;
        misc.criticals = 0;
        misc.hittable = false;
        misc.bv = 0;
        misc.industrial = true;
        misc.flags = misc.flags.or(F_COMMERCIAL_ARMOR).or(F_MECH_EQUIPMENT);
        misc.introDate = 2300;
        misc.techLevel.put(2300, TechConstants.T_IS_TW_NON_BOX);
        misc.availRating = new int[] { RATING_B, RATING_B, RATING_A };
        misc.techRating = RATING_B;
        return misc;
    }

    public static MiscType createCLCommercialArmor() {
        MiscType misc = new MiscType();

        misc.name = EquipmentType
                .getArmorTypeName(EquipmentType.T_ARMOR_COMMERCIAL);
        misc.setInternalName(EquipmentType.getArmorTypeName(
                EquipmentType.T_ARMOR_COMMERCIAL, true));
        misc.tonnage = TONNAGE_VARIABLE;
        misc.criticals = 0;
        misc.hittable = false;
        misc.bv = 0;
        misc.industrial = true;
        misc.flags = misc.flags.or(F_COMMERCIAL_ARMOR).or(F_MECH_EQUIPMENT);
        misc.introDate = 2820;
        misc.techLevel.put(2820, TechConstants.T_CLAN_TW);
        misc.availRating = new int[] { RATING_X, RATING_B, RATING_A };
        misc.techRating = RATING_B;
        return misc;
    }

    public static MiscType createCLFerroLamellorArmor() {
        MiscType misc = new MiscType();

        misc.name = EquipmentType
                .getArmorTypeName(EquipmentType.T_ARMOR_FERRO_LAMELLOR);
        misc.setInternalName(EquipmentType.getArmorTypeName(
                EquipmentType.T_ARMOR_FERRO_LAMELLOR, true));
        misc.tonnage = TONNAGE_VARIABLE;
        misc.criticals = CRITICALS_VARIABLE;
        misc.hittable = false;
        misc.spreadable = true;
        misc.bv = 0;
        misc.introDate = 3066;
        misc.techLevel.put(misc.introDate, TechConstants.T_CLAN_EXPERIMENTAL);
        misc.techLevel.put(3109, TechConstants.T_CLAN_ADVANCED);
        misc.availRating = new int[] { RATING_X, RATING_X, RATING_F };
        misc.techRating = RATING_F;
        misc.flags = misc.flags.or(F_FERRO_LAMELLOR).or(F_MECH_EQUIPMENT)
                .or(F_TANK_EQUIPMENT).or(F_AERO_EQUIPMENT);
        return misc;
    }

    public static MiscType createISIndustrialArmor() {
        MiscType misc = new MiscType();

        misc.name = EquipmentType
                .getArmorTypeName(EquipmentType.T_ARMOR_INDUSTRIAL);
        misc.setInternalName(EquipmentType.getArmorTypeName(
                EquipmentType.T_ARMOR_INDUSTRIAL, false));
        misc.tonnage = TONNAGE_VARIABLE;
        misc.criticals = 0;
        misc.hittable = false;
        misc.bv = 0;
        misc.industrial = true;
        misc.flags = misc.flags.or(F_INDUSTRIAL_ARMOR).or(F_MECH_EQUIPMENT);
        misc.introDate = 2439;
        misc.techLevel.put(2439, TechConstants.T_IS_TW_NON_BOX);
        misc.availRating = new int[] { RATING_B, RATING_C, RATING_B };
        misc.techRating = RATING_C;
        return misc;
    }

    public static MiscType createCLIndustrialArmor() {
        MiscType misc = new MiscType();

        misc.name = EquipmentType
                .getArmorTypeName(EquipmentType.T_ARMOR_INDUSTRIAL);
        misc.setInternalName(EquipmentType.getArmorTypeName(
                EquipmentType.T_ARMOR_INDUSTRIAL, true));
        misc.tonnage = TONNAGE_VARIABLE;
        misc.setInternalName("Clan Industrial Armor");
        misc.criticals = 0;
        misc.hittable = false;
        misc.bv = 0;
        misc.industrial = true;
        misc.flags = misc.flags.or(F_INDUSTRIAL_ARMOR).or(F_MECH_EQUIPMENT);
        misc.introDate = 2820;
        misc.techLevel.put(2820, TechConstants.T_CLAN_TW);
        misc.availRating = new int[] { RATING_X, RATING_B, RATING_A };
        misc.techRating = RATING_C;
        return misc;
    }

    public static MiscType createISPrimitiveArmor() {
        MiscType misc = new MiscType();

        misc.name = EquipmentType
                .getArmorTypeName(EquipmentType.T_ARMOR_PRIMITIVE);
        misc.setInternalName(EquipmentType.getArmorTypeName(
                EquipmentType.T_ARMOR_PRIMITIVE, false));
        misc.tonnage = TONNAGE_VARIABLE;
        misc.criticals = 0;
        misc.hittable = false;
        misc.bv = 0;
        misc.industrial = true;
        misc.introDate = 2300;
        misc.availRating = new int[] { RATING_B, RATING_C, RATING_B };
        misc.techRating = RATING_C;
        misc.flags = misc.flags.or(F_PRIMITIVE_ARMOR).or(F_MECH_EQUIPMENT);
        misc.techLevel.put(2300, TechConstants.T_IS_TW_NON_BOX);
        return misc;
    }

    public static MiscType createCLPrimitiveArmor() {
        MiscType misc = new MiscType();

        misc.name = EquipmentType
                .getArmorTypeName(EquipmentType.T_ARMOR_PRIMITIVE);
        misc.setInternalName(EquipmentType.getArmorTypeName(
                EquipmentType.T_ARMOR_PRIMITIVE, true));
        misc.tonnage = TONNAGE_VARIABLE;
        misc.criticals = 0;
        misc.hittable = false;
        misc.bv = 0;
        misc.industrial = true;
        misc.flags = misc.flags.or(F_PRIMITIVE_ARMOR).or(F_MECH_EQUIPMENT);
        misc.techLevel.put(3071, TechConstants.T_CLAN_TW);
        return misc;
    }

    public static MiscType createISHeavyIndustrialArmor() {
        MiscType misc = new MiscType();

        misc.name = EquipmentType
                .getArmorTypeName(EquipmentType.T_ARMOR_HEAVY_INDUSTRIAL);
        misc.setInternalName(EquipmentType.getArmorTypeName(
                EquipmentType.T_ARMOR_HEAVY_INDUSTRIAL, false));
        misc.tonnage = TONNAGE_VARIABLE;
        misc.criticals = 0;
        misc.hittable = false;
        misc.bv = 0;
        misc.industrial = true;
        misc.flags = misc.flags.or(F_HEAVY_INDUSTRIAL_ARMOR).or(
                F_MECH_EQUIPMENT);
        misc.introDate = 2470;
        misc.techLevel.put(2470, TechConstants.T_IS_TW_NON_BOX);
        misc.availRating = new int[] { RATING_C, RATING_C, RATING_C };
        misc.techRating = RATING_D;
        return misc;
    }

    public static MiscType createCLHeavyIndustrialArmor() {
        MiscType misc = new MiscType();

        misc.name = EquipmentType
                .getArmorTypeName(EquipmentType.T_ARMOR_HEAVY_INDUSTRIAL);
        misc.setInternalName(EquipmentType.getArmorTypeName(
                EquipmentType.T_ARMOR_HEAVY_INDUSTRIAL, true));
        misc.tonnage = TONNAGE_VARIABLE;
        misc.criticals = 0;
        misc.hittable = false;
        misc.bv = 0;
        misc.industrial = true;
        misc.flags = misc.flags.or(F_HEAVY_INDUSTRIAL_ARMOR).or(
                F_MECH_EQUIPMENT);
        misc.introDate = 2820;
        misc.techLevel.put(2820, TechConstants.T_CLAN_TW);
        misc.availRating = new int[] { RATING_X, RATING_C, RATING_C };
        misc.techRating = RATING_D;
        return misc;
    }

    public static MiscType createISEndoSteel() {
        MiscType misc = new MiscType();

        misc.name = EquipmentType.getStructureTypeName(T_STRUCTURE_ENDO_STEEL);
        misc.setInternalName(EquipmentType.getStructureTypeName(
                T_STRUCTURE_ENDO_STEEL, false));
        misc.addLookupName("IS EndoSteel");
        misc.addLookupName("IS Endo-Steel");
        misc.techLevel.put(3071, TechConstants.T_IS_TW_NON_BOX);
        misc.tonnage = TONNAGE_VARIABLE;
        misc.criticals = CRITICALS_VARIABLE;
        misc.hittable = false;
        misc.spreadable = true;
        misc.flags = misc.flags.or(F_ENDO_STEEL);
        misc.bv = 0;
        misc.availRating = new int[] { EquipmentType.RATING_D,
                EquipmentType.RATING_F, EquipmentType.RATING_E };
        misc.introDate = 2487;
        misc.techLevel.put(2487, misc.techLevel.get(3071));
        misc.extinctDate = 2850;
        misc.reintroDate = 3035;
        misc.techRating = RATING_E;

        return misc;
    }

    public static MiscType createISEndoComposite() {
        MiscType misc = new MiscType();

        misc.name = EquipmentType
                .getStructureTypeName(T_STRUCTURE_ENDO_COMPOSITE);
        misc.setInternalName(EquipmentType.getStructureTypeName(
                T_STRUCTURE_ENDO_COMPOSITE, false));
        misc.addLookupName("IS Endo-Composite");
        misc.introDate = 3067;
        misc.techLevel.put(misc.introDate, TechConstants.T_IS_EXPERIMENTAL);
        misc.techLevel.put(3085, TechConstants.T_IS_TW_NON_BOX);
        misc.availRating = new int[] { EquipmentType.RATING_X,
                EquipmentType.RATING_X, EquipmentType.RATING_F };
        misc.techRating = RATING_E;
        misc.tonnage = TONNAGE_VARIABLE;
        misc.criticals = CRITICALS_VARIABLE;
        misc.hittable = false;
        misc.spreadable = true;
        misc.flags = misc.flags.or(F_ENDO_COMPOSITE);
        misc.bv = 0;

        return misc;
    }

    public static MiscType createISEndoSteelPrototype() {
        MiscType misc = new MiscType();

        misc.name = EquipmentType
                .getStructureTypeName(T_STRUCTURE_ENDO_PROTOTYPE);
        misc.setInternalName(EquipmentType.getStructureTypeName(
                T_STRUCTURE_ENDO_PROTOTYPE, false));
        misc.addLookupName("IS Endo Steel Prototype");
        misc.addLookupName("IS Endo-Steel Prototype");
        misc.tonnage = TONNAGE_VARIABLE;
        misc.criticals = 16;
        misc.hittable = false;
        misc.spreadable = true;
        misc.flags = misc.flags.or(F_ENDO_STEEL_PROTO);
        misc.bv = 0;
        misc.techLevel.put(3071, TechConstants.T_IS_EXPERIMENTAL);
        misc.availRating = new int[] { EquipmentType.RATING_D,
                EquipmentType.RATING_F, EquipmentType.RATING_E };
        misc.introDate = 2471;
        misc.extinctDate = 2487;
        misc.reintroDate = 3035;
        misc.techLevel.put(2471, misc.techLevel.get(3071));
        misc.techRating = RATING_E;

        return misc;
    }

    public static MiscType createCLEndoSteel() {
        MiscType misc = new MiscType();
        misc.techLevel.put(3071, TechConstants.T_CLAN_TW);
        misc.name = EquipmentType.getStructureTypeName(T_STRUCTURE_ENDO_STEEL);
        misc.setInternalName(EquipmentType.getStructureTypeName(
                T_STRUCTURE_ENDO_STEEL, true));
        misc.addLookupName("Clan Endo-Steel");
        misc.addLookupName("Clan EndoSteel");
        misc.tonnage = TONNAGE_VARIABLE;
        misc.criticals = 7;
        misc.hittable = false;
        misc.spreadable = true;
        misc.flags = misc.flags.or(F_ENDO_STEEL);
        misc.bv = 0;
        misc.availRating = new int[] { EquipmentType.RATING_X,
                EquipmentType.RATING_D, EquipmentType.RATING_C };
        misc.introDate = 2820;
        misc.techLevel.put(2820, misc.techLevel.get(3071));
        misc.techRating = RATING_E;
        return misc;
    }

    public static MiscType createCLEndoComposite() {
        MiscType misc = new MiscType();

        misc.name = EquipmentType
                .getStructureTypeName(T_STRUCTURE_ENDO_COMPOSITE);
        misc.setInternalName(EquipmentType.getStructureTypeName(
                T_STRUCTURE_ENDO_COMPOSITE, true));
        misc.addLookupName("Clan Endo-Composite");
        misc.introDate = 3073;
        misc.techLevel.put(3073, TechConstants.T_CLAN_EXPERIMENTAL);
        misc.techLevel.put(3085, TechConstants.T_CLAN_TW);
        misc.availRating = new int[] { EquipmentType.RATING_X,
                EquipmentType.RATING_X, EquipmentType.RATING_F };
        misc.techRating = RATING_E;
        misc.tonnage = TONNAGE_VARIABLE;
        misc.criticals = 4;
        misc.hittable = false;
        misc.spreadable = true;
        misc.flags = misc.flags.or(F_ENDO_COMPOSITE);
        misc.bv = 0;

        return misc;
    }

    public static MiscType createISReinforcedStructure() {
        MiscType misc = new MiscType();

        misc.name = EquipmentType.getStructureTypeName(T_STRUCTURE_REINFORCED);
        misc.setInternalName(EquipmentType.getStructureTypeName(
                T_STRUCTURE_REINFORCED, false));
        misc.addLookupName("IS Reinforced");
        misc.tonnage = TONNAGE_VARIABLE;
        misc.criticals = 0;
        misc.hittable = false;
        misc.spreadable = true;
        misc.bv = 0;
        misc.flags = misc.flags.or(F_REINFORCED);
        misc.introDate = 3057;
        misc.techLevel.put(3057, TechConstants.T_IS_EXPERIMENTAL);
        misc.techLevel.put(3084, TechConstants.T_IS_TW_NON_BOX);
        misc.availRating = new int[] { EquipmentType.RATING_X,
                EquipmentType.RATING_X, EquipmentType.RATING_E };
        misc.techRating = RATING_E;

        return misc;
    }

    public static MiscType createCLReinforcedStructure() {
        MiscType misc = new MiscType();

        misc.name = EquipmentType.getStructureTypeName(T_STRUCTURE_REINFORCED);
        misc.setInternalName(EquipmentType.getStructureTypeName(
                T_STRUCTURE_REINFORCED, true));
        misc.addLookupName("Clan Reinforced");
        misc.tonnage = TONNAGE_VARIABLE;
        misc.criticals = 0;
        misc.hittable = false;
        misc.spreadable = true;
        misc.bv = 0;
        misc.flags = misc.flags.or(F_REINFORCED);
        misc.introDate = 3065;
        misc.techLevel.put(3065, TechConstants.T_CLAN_EXPERIMENTAL);
        misc.techLevel.put(3084, TechConstants.T_CLAN_TW);
        misc.availRating = new int[] { EquipmentType.RATING_X,
                EquipmentType.RATING_X, EquipmentType.RATING_E };
        misc.techRating = RATING_E;

        return misc;
    }

    public static MiscType createCommsGear1() {
        MiscType misc = new MiscType();

        misc.name = "Communications Equipment (1 ton)";
        misc.setInternalName(misc.name);
        misc.addLookupName("CommsGear:1");
        misc.tonnage = 1;
        misc.criticals = 1;
        misc.bv = 0;
        misc.flags = misc.flags.or(F_COMMUNICATIONS).or(F_MECH_EQUIPMENT)
                .or(F_TANK_EQUIPMENT).or(F_AERO_EQUIPMENT);
        misc.techLevel.put(3071, TechConstants.T_ALLOWED_ALL);
        String[] modes = { "Default", "ECCM", "Ghost Targets" };
        misc.setModes(modes);
        misc.setInstantModeSwitch(false);
        misc.industrial = true;
        misc.availRating = new int[] { EquipmentType.RATING_C,
                EquipmentType.RATING_D, EquipmentType.RATING_C };
        misc.introDate = 1950;
        misc.techLevel.put(1950, misc.techLevel.get(3071));
        misc.techRating = RATING_D;

        return misc;
    }

    public static MiscType createCommsGear2() {
        MiscType misc = new MiscType();

        misc.name = "Communications Equipment (2 ton)";
        misc.setInternalName(misc.name);
        misc.addLookupName("CommsGear:2");
        misc.tonnage = 2;
        misc.criticals = 2;
        misc.bv = 0;
        misc.flags = misc.flags.or(F_COMMUNICATIONS).or(F_MECH_EQUIPMENT)
                .or(F_TANK_EQUIPMENT).or(F_AERO_EQUIPMENT);
        misc.techLevel.put(3071, TechConstants.T_ALLOWED_ALL);
        String[] modes = { "Default", "ECCM", "Ghost Targets" };
        misc.setModes(modes);
        misc.setInstantModeSwitch(false);
        misc.industrial = true;
        misc.availRating = new int[] { EquipmentType.RATING_C,
                EquipmentType.RATING_D, EquipmentType.RATING_C };
        misc.introDate = 1950;
        misc.techLevel.put(1950, misc.techLevel.get(3071));
        misc.techRating = RATING_D;

        return misc;
    }

    public static MiscType createCommsGear3() {
        MiscType misc = new MiscType();

        misc.name = "Communications Equipment (3 ton)";
        misc.setInternalName(misc.name);
        misc.addLookupName("CommsGear:3");
        misc.tonnage = 3;
        misc.criticals = 3;
        misc.bv = 0;
        misc.flags = misc.flags.or(F_COMMUNICATIONS).or(F_MECH_EQUIPMENT)
                .or(F_TANK_EQUIPMENT).or(F_AERO_EQUIPMENT);
        misc.techLevel.put(3071, TechConstants.T_ALLOWED_ALL);
        String[] modes = { "Default", "ECCM", "Ghost Targets" };
        misc.setModes(modes);
        misc.setInstantModeSwitch(false);
        misc.industrial = true;
        misc.availRating = new int[] { EquipmentType.RATING_C,
                EquipmentType.RATING_D, EquipmentType.RATING_C };
        misc.introDate = 1950;
        misc.techLevel.put(1950, misc.techLevel.get(3071));
        misc.techRating = RATING_D;

        return misc;
    }

    public static MiscType createCommsGear4() {
        MiscType misc = new MiscType();

        misc.name = "Communications Equipment (4 ton)";
        misc.setInternalName(misc.name);
        misc.addLookupName("CommsGear:4");
        misc.tonnage = 4;
        misc.criticals = 4;
        misc.bv = 0;
        misc.flags = misc.flags.or(F_COMMUNICATIONS).or(F_MECH_EQUIPMENT)
                .or(F_TANK_EQUIPMENT).or(F_AERO_EQUIPMENT);
        misc.techLevel.put(3071, TechConstants.T_ALLOWED_ALL);
        String[] modes = { "Default", "ECCM", "Ghost Targets" };
        misc.setModes(modes);
        misc.setInstantModeSwitch(false);
        misc.industrial = true;
        misc.availRating = new int[] { EquipmentType.RATING_C,
                EquipmentType.RATING_D, EquipmentType.RATING_C };
        misc.introDate = 1950;
        misc.techLevel.put(1950, misc.techLevel.get(3071));
        misc.techRating = RATING_D;

        return misc;
    }

    public static MiscType createCommsGear5() {
        MiscType misc = new MiscType();

        misc.name = "Communications Equipment (5 ton)";
        misc.setInternalName(misc.name);
        misc.addLookupName("CommsGear:5");
        misc.tonnage = 5;
        misc.criticals = 5;
        misc.bv = 0;
        misc.flags = misc.flags.or(F_COMMUNICATIONS).or(F_MECH_EQUIPMENT)
                .or(F_TANK_EQUIPMENT).or(F_AERO_EQUIPMENT);
        misc.techLevel.put(3071, TechConstants.T_ALLOWED_ALL);
        String[] modes = { "Default", "ECCM", "Ghost Targets" };
        misc.setModes(modes);
        misc.setInstantModeSwitch(false);
        misc.industrial = true;
        misc.availRating = new int[] { EquipmentType.RATING_C,
                EquipmentType.RATING_D, EquipmentType.RATING_C };
        misc.introDate = 1950;
        misc.techLevel.put(1950, misc.techLevel.get(3071));
        misc.techRating = RATING_D;

        return misc;
    }

    public static MiscType createCommsGear6() {
        MiscType misc = new MiscType();

        misc.name = "Communications Equipment (6 ton)";
        misc.setInternalName(misc.name);
        misc.addLookupName("CommsGear:6");
        misc.tonnage = 6;
        misc.criticals = 6;
        misc.bv = 0;
        misc.flags = misc.flags.or(F_COMMUNICATIONS).or(F_MECH_EQUIPMENT)
                .or(F_TANK_EQUIPMENT).or(F_AERO_EQUIPMENT);
        misc.techLevel.put(3071, TechConstants.T_ALLOWED_ALL);
        String[] modes = { "Default", "ECCM", "Ghost Targets" };
        misc.setModes(modes);
        misc.setInstantModeSwitch(false);
        misc.industrial = true;
        misc.availRating = new int[] { EquipmentType.RATING_C,
                EquipmentType.RATING_D, EquipmentType.RATING_C };
        misc.introDate = 1950;
        misc.techLevel.put(1950, misc.techLevel.get(3071));
        misc.techRating = RATING_D;

        return misc;
    }

    public static MiscType createCommsGear7() {
        MiscType misc = new MiscType();

        misc.name = "Communications Equipment (7 ton)";
        misc.setInternalName(misc.name);
        misc.addLookupName("CommsGear:7");
        misc.tonnage = 7;
        misc.criticals = 7;
        misc.bv = 0;
        misc.flags = misc.flags.or(F_COMMUNICATIONS).or(F_MECH_EQUIPMENT)
                .or(F_TANK_EQUIPMENT).or(F_AERO_EQUIPMENT);
        misc.techLevel.put(3071, TechConstants.T_ALLOWED_ALL);
        String[] modes = { "Default", "ECCM", "Ghost Targets" };
        misc.setModes(modes);
        misc.setInstantModeSwitch(false);
        misc.industrial = true;
        misc.availRating = new int[] { EquipmentType.RATING_C,
                EquipmentType.RATING_D, EquipmentType.RATING_C };
        misc.introDate = 1950;
        misc.techLevel.put(1950, misc.techLevel.get(3071));
        misc.techRating = RATING_D;

        return misc;
    }

    public static MiscType createCommsGear8() {
        MiscType misc = new MiscType();

        misc.name = "Communications Equipment (8 ton)";
        misc.setInternalName(misc.name);
        misc.addLookupName("CommsGear:8");
        misc.tonnage = 8;
        misc.criticals = 8;
        misc.bv = 0;
        misc.flags = misc.flags.or(F_COMMUNICATIONS).or(F_MECH_EQUIPMENT)
                .or(F_TANK_EQUIPMENT).or(F_AERO_EQUIPMENT);
        misc.techLevel.put(3071, TechConstants.T_ALLOWED_ALL);
        String[] modes = { "Default", "ECCM", "Ghost Targets" };
        misc.setModes(modes);
        misc.setInstantModeSwitch(false);
        misc.industrial = true;
        misc.availRating = new int[] { EquipmentType.RATING_C,
                EquipmentType.RATING_D, EquipmentType.RATING_C };
        misc.introDate = 1950;
        misc.techLevel.put(1950, misc.techLevel.get(3071));
        misc.techRating = RATING_D;

        return misc;
    }

    public static MiscType createCommsGear9() {
        MiscType misc = new MiscType();

        misc.name = "Communications Equipment (9 ton)";
        misc.setInternalName(misc.name);
        misc.addLookupName("CommsGear:9");
        misc.tonnage = 9;
        misc.criticals = 9;
        misc.bv = 0;
        misc.flags = misc.flags.or(F_COMMUNICATIONS).or(F_MECH_EQUIPMENT)
                .or(F_TANK_EQUIPMENT).or(F_AERO_EQUIPMENT);
        misc.techLevel.put(3071, TechConstants.T_ALLOWED_ALL);
        String[] modes = { "Default", "ECCM", "Ghost Targets" };
        misc.setModes(modes);
        misc.setInstantModeSwitch(false);
        misc.industrial = true;
        misc.availRating = new int[] { EquipmentType.RATING_C,
                EquipmentType.RATING_D, EquipmentType.RATING_C };
        misc.introDate = 1950;
        misc.techLevel.put(1950, misc.techLevel.get(3071));
        misc.techRating = RATING_D;

        return misc;
    }

    public static MiscType createCommsGear10() {
        MiscType misc = new MiscType();

        misc.name = "Communications Equipment (10 ton)";
        misc.setInternalName(misc.name);
        misc.addLookupName("CommsGear:10");
        misc.tonnage = 10;
        misc.criticals = 10;
        misc.bv = 0;
        misc.flags = misc.flags.or(F_COMMUNICATIONS).or(F_MECH_EQUIPMENT)
                .or(F_TANK_EQUIPMENT).or(F_AERO_EQUIPMENT);
        misc.techLevel.put(3071, TechConstants.T_ALLOWED_ALL);
        String[] modes = { "Default", "ECCM", "Ghost Targets" };
        misc.setModes(modes);
        misc.setInstantModeSwitch(false);
        misc.industrial = true;
        misc.availRating = new int[] { EquipmentType.RATING_C,
                EquipmentType.RATING_D, EquipmentType.RATING_C };
        misc.introDate = 1950;
        misc.techLevel.put(1950, misc.techLevel.get(3071));
        misc.techRating = RATING_D;

        return misc;
    }

    public static MiscType createCommsGear11() {
        MiscType misc = new MiscType();

        misc.name = "Communications Equipment (11 ton)";
        misc.setInternalName(misc.name);
        misc.addLookupName("CommsGear:11");
        misc.tonnage = 11;
        misc.criticals = 11;
        misc.bv = 0;
        misc.flags = misc.flags.or(F_COMMUNICATIONS).or(F_MECH_EQUIPMENT)
                .or(F_TANK_EQUIPMENT).or(F_AERO_EQUIPMENT);
        misc.techLevel.put(3071, TechConstants.T_ALLOWED_ALL);
        String[] modes = { "Default", "ECCM", "Ghost Targets" };
        misc.setModes(modes);
        misc.setInstantModeSwitch(false);
        misc.industrial = true;
        misc.availRating = new int[] { EquipmentType.RATING_C,
                EquipmentType.RATING_D, EquipmentType.RATING_C };
        misc.introDate = 1950;
        misc.techLevel.put(1950, misc.techLevel.get(3071));
        misc.techRating = RATING_D;

        return misc;
    }

    public static MiscType createCommsGear12() {
        MiscType misc = new MiscType();

        misc.name = "Communications Equipment (12 ton)";
        misc.setInternalName(misc.name);
        misc.addLookupName("CommsGear:12");
        misc.tonnage = 12;
        misc.criticals = 12;
        misc.bv = 0;
        misc.flags = misc.flags.or(F_COMMUNICATIONS).or(F_MECH_EQUIPMENT)
                .or(F_TANK_EQUIPMENT).or(F_AERO_EQUIPMENT);
        misc.techLevel.put(3071, TechConstants.T_ALLOWED_ALL);
        String[] modes = { "Default", "ECCM", "Ghost Targets" };
        misc.setModes(modes);
        misc.setInstantModeSwitch(false);
        misc.industrial = true;
        misc.availRating = new int[] { EquipmentType.RATING_C,
                EquipmentType.RATING_D, EquipmentType.RATING_C };
        misc.introDate = 1950;
        misc.techLevel.put(1950, misc.techLevel.get(3071));
        misc.techRating = RATING_D;

        return misc;
    }

    public static MiscType createCommsGear13() {
        MiscType misc = new MiscType();

        misc.name = "Communications Equipment (13 ton)";
        misc.setInternalName(misc.name);
        misc.addLookupName("CommsGear:13");
        misc.tonnage = 13;
        misc.criticals = 13;
        misc.bv = 0;
        misc.flags = misc.flags.or(F_COMMUNICATIONS).or(F_MECH_EQUIPMENT)
                .or(F_TANK_EQUIPMENT).or(F_AERO_EQUIPMENT);
        misc.techLevel.put(3071, TechConstants.T_ALLOWED_ALL);
        String[] modes = { "Default", "ECCM", "Ghost Targets" };
        misc.setModes(modes);
        misc.setInstantModeSwitch(false);
        misc.industrial = true;
        misc.availRating = new int[] { EquipmentType.RATING_C,
                EquipmentType.RATING_D, EquipmentType.RATING_C };
        misc.introDate = 1950;
        misc.techLevel.put(1950, misc.techLevel.get(3071));
        misc.techRating = RATING_D;

        return misc;
    }

    public static MiscType createCommsGear14() {
        MiscType misc = new MiscType();

        misc.name = "Communications Equipment (14 ton)";
        misc.setInternalName(misc.name);
        misc.addLookupName("CommsGear:14");
        misc.tonnage = 14;
        misc.criticals = 14;
        misc.bv = 0;
        misc.flags = misc.flags.or(F_COMMUNICATIONS).or(F_MECH_EQUIPMENT)
                .or(F_TANK_EQUIPMENT).or(F_AERO_EQUIPMENT);
        misc.techLevel.put(3071, TechConstants.T_ALLOWED_ALL);
        String[] modes = { "Default", "ECCM", "Ghost Targets" };
        misc.setModes(modes);
        misc.setInstantModeSwitch(false);
        misc.industrial = true;
        misc.availRating = new int[] { EquipmentType.RATING_C,
                EquipmentType.RATING_D, EquipmentType.RATING_C };
        misc.introDate = 1950;
        misc.techLevel.put(1950, misc.techLevel.get(3071));
        misc.techRating = RATING_D;

        return misc;
    }

    public static MiscType createCommsGear15() {
        MiscType misc = new MiscType();

        misc.name = "Communications Equipment (15 ton)";
        misc.setInternalName(misc.name);
        misc.addLookupName("CommsGear:15");
        misc.tonnage = 15;
        misc.criticals = 15;
        misc.bv = 0;
        misc.flags = misc.flags.or(F_COMMUNICATIONS).or(F_MECH_EQUIPMENT)
                .or(F_TANK_EQUIPMENT).or(F_AERO_EQUIPMENT);
        misc.techLevel.put(3071, TechConstants.T_ALLOWED_ALL);
        String[] modes = { "Default", "ECCM", "Ghost Targets" };
        misc.setModes(modes);
        misc.setInstantModeSwitch(false);
        misc.industrial = true;
        misc.availRating = new int[] { EquipmentType.RATING_C,
                EquipmentType.RATING_D, EquipmentType.RATING_C };
        misc.introDate = 1950;
        misc.techLevel.put(1950, misc.techLevel.get(3071));
        misc.techRating = RATING_D;

        return misc;
    }

    public static MiscType createISCompositeStructure() {
        MiscType misc = new MiscType();

        misc.name = EquipmentType.getStructureTypeName(T_STRUCTURE_COMPOSITE);
        misc.setInternalName(EquipmentType.getStructureTypeName(
                T_STRUCTURE_COMPOSITE, false));
        misc.addLookupName("Composite");
        misc.tonnage = TONNAGE_VARIABLE;
        misc.criticals = 0;
        misc.hittable = false;
        misc.bv = 0;
        misc.flags = misc.flags.or(F_COMPOSITE);
        misc.introDate = 3061;
        misc.techLevel.put(3061, TechConstants.T_IS_EXPERIMENTAL);
        misc.techLevel.put(3082, TechConstants.T_IS_TW_NON_BOX);
        misc.availRating = new int[] { EquipmentType.RATING_X,
                EquipmentType.RATING_X, EquipmentType.RATING_E };
        misc.techRating = RATING_E;

        return misc;
    }

    public static MiscType createISIndustrialStructure() {
        MiscType misc = new MiscType();

        misc.name = EquipmentType.getStructureTypeName(T_STRUCTURE_INDUSTRIAL);
        misc.setInternalName(EquipmentType.getStructureTypeName(
                T_STRUCTURE_INDUSTRIAL, false));
        misc.addLookupName("IS Industrial Structure");
        misc.tonnage = TONNAGE_VARIABLE;
        misc.criticals = 0;
        misc.bv = 0;
        misc.techLevel.put(3071, TechConstants.T_IS_TW_NON_BOX);
        misc.industrial = true;
        misc.introDate = 2350;
        misc.flags = misc.flags.or(F_INDUSTRIAL_STRUCTURE);
        misc.techLevel.put(2350, misc.techLevel.get(3071));
        misc.availRating = new int[] { EquipmentType.RATING_C,
                EquipmentType.RATING_C, EquipmentType.RATING_C };
        misc.techRating = RATING_C;
        return misc;
    }

    public static MiscType createCLIndustrialStructure() {
        MiscType misc = new MiscType();

        misc.name = EquipmentType.getStructureTypeName(T_STRUCTURE_INDUSTRIAL);
        misc.setInternalName(EquipmentType.getStructureTypeName(
                T_STRUCTURE_INDUSTRIAL, true));
        misc.addLookupName("Clan Industrial Structure");
        misc.tonnage = TONNAGE_VARIABLE;
        misc.criticals = 0;
        misc.bv = 0;
        misc.techLevel.put(3071, TechConstants.T_CLAN_TW);
        misc.industrial = true;
        misc.introDate = 2820;
        misc.flags = misc.flags.or(F_INDUSTRIAL_STRUCTURE);
        misc.techLevel.put(2820, misc.techLevel.get(3071));
        misc.availRating = new int[] { EquipmentType.RATING_X,
                EquipmentType.RATING_C, EquipmentType.RATING_C };
        misc.techRating = RATING_C;
        return misc;
    }

    public static MiscType createCLLaserHeatSink() {
        MiscType misc = new MiscType();

        misc.name = "Laser Heat Sink";
        misc.setInternalName(misc.name);
        misc.addLookupName("CLLaser Heat Sink");
        misc.tonnage = 1.0f;
        misc.criticals = 2;
        misc.flags = misc.flags.or(F_DOUBLE_HEAT_SINK).or(F_LASER_HEAT_SINK)
                .or(F_MECH_EQUIPMENT);
        misc.bv = 0;
        misc.techLevel.put(3071, TechConstants.T_CLAN_ADVANCED);
        misc.introDate = 3051;
        misc.techLevel.put(3051, misc.techLevel.get(3071));
        misc.availRating = new int[] { RATING_X, RATING_X, RATING_E };
        misc.techRating = RATING_F;

        return misc;
    }

    // It is possible to have 1 or 2 compact heat sinks
    // in a single critical slot - this is addressed by
    // creating 1 slot single and 1 slot double heat sinks
    // with the weight of 1 or 2 compact heat sinks
    public static MiscType createIS1CompactHeatSink() {
        MiscType misc = new MiscType();

        misc.name = "1 Compact Heat Sink";
        misc.setInternalName(misc.name);
        misc.addLookupName("IS1 Compact Heat Sink");
        misc.tonnage = 1.5f;
        misc.criticals = 1;
        misc.flags = misc.flags.or(F_HEAT_SINK).or(F_COMPACT_HEAT_SINK);
        misc.bv = 0;
        misc.techLevel.put(3071, TechConstants.T_IS_EXPERIMENTAL);
        misc.introDate = 3058;
        misc.techLevel.put(3058, misc.techLevel.get(3071));
        misc.techLevel.put(3079, TechConstants.T_IS_ADVANCED);
        misc.availRating = new int[] { RATING_X, RATING_X, RATING_F };
        misc.techRating = RATING_E;

        return misc;
    }

    public static MiscType createIS2CompactHeatSinks() {
        MiscType misc = new MiscType();

        misc.name = "2 Compact Heat Sinks";
        misc.setInternalName(misc.name);
        misc.addLookupName("IS2 Compact Heat Sinks");
        misc.tonnage = 3.0f;
        misc.criticals = 1;
        misc.flags = misc.flags.or(F_DOUBLE_HEAT_SINK).or(F_COMPACT_HEAT_SINK);
        misc.bv = 0;
        misc.techLevel.put(3071, TechConstants.T_IS_EXPERIMENTAL);
        misc.techLevel.put(3079, TechConstants.T_IS_ADVANCED);
        misc.introDate = 3058;
        misc.techLevel.put(3058, misc.techLevel.get(3071));
        misc.availRating = new int[] { RATING_X, RATING_X, RATING_F };
        misc.techRating = RATING_E;

        return misc;
    }

    public static MiscType createISImprovedSensors() {
        MiscType misc = new MiscType();

        misc.name = "Improved Sensors";
        misc.setInternalName(Sensor.ISIMPROVED);
        misc.addLookupName("IS BA Improved Sensors");
        misc.addLookupName("ISBAImprovedSensors");
        misc.tonnage = 0.065f;
        misc.criticals = 1;
        misc.cost = 35000;
        misc.flags = misc.flags.or(F_BAP).or(F_BA_EQUIPMENT)
                .andNot(F_MECH_EQUIPMENT).andNot(F_TANK_EQUIPMENT);
        misc.introDate = 3051;
		misc.techLevel.put(3051, TechConstants.T_IS_TW_NON_BOX);
		misc.availRating = new int[] { RATING_X ,RATING_F ,RATING_E ,RATING_D};
		misc.techRating = RATING_E;
		misc.rulesRefs = "257, TM";


        return misc;
    }

    public static MiscType createCLImprovedSensors() {
        MiscType misc = new MiscType();

        misc.name = "Improved Sensors";
        misc.setInternalName(Sensor.CLIMPROVED);
        misc.addLookupName("Clan BA Improved Sensors");
        misc.addLookupName("CLBAImprovedSensors");
        misc.tonnage = 0.045f;
        misc.criticals = 1;
        misc.cost = 200000;
        misc.flags = misc.flags.or(F_BAP).or(F_BA_EQUIPMENT)
                .andNot(F_MECH_EQUIPMENT).andNot(F_TANK_EQUIPMENT);
        misc.introDate = 2882;
        misc.techLevel.put(2882, TechConstants.T_CLAN_EXPERIMENTAL);
        misc.techLevel.put(2885, TechConstants.T_CLAN_ADVANCED);
        misc.techLevel.put(3051, TechConstants.T_CLAN_TW);
        misc.availRating = new int[] { RATING_X ,RATING_F ,RATING_E ,RATING_D};
        misc.techRating = RATING_E;
        misc.rulesRefs = "257, TM";

        return misc;
    }

    public static MiscType createBeagleActiveProbe() {
        MiscType misc = new MiscType();

        misc.techLevel.put(3071, TechConstants.T_IS_TW_NON_BOX);
        misc.name = "Beagle Active Probe";
        misc.setInternalName(Sensor.BAP);
        misc.addLookupName("Beagle Active Probe");
        misc.addLookupName("ISBeagleActiveProbe");
        misc.addLookupName("IS Beagle Active Probe");
        misc.tonnage = 1.5f;
        misc.criticals = 2;
        misc.cost = 200000;
        misc.flags = misc.flags.or(F_BAP).or(F_MECH_EQUIPMENT)
                .or(F_TANK_EQUIPMENT).or(F_AERO_EQUIPMENT);
        misc.bv = 10;
        misc.availRating = new int[] { EquipmentType.RATING_E,
                EquipmentType.RATING_F, EquipmentType.RATING_D };
        misc.introDate = 2576;
        misc.techLevel.put(2576, misc.techLevel.get(3071));
        misc.extinctDate = 2835;
        misc.reintroDate = 3045;
        misc.techRating = RATING_E;

        return misc;
    }

    public static MiscType createBeagleActiveProbePrototype() {
        MiscType misc = new MiscType();

        misc.techLevel.put(3071, TechConstants.T_IS_EXPERIMENTAL);
        misc.name = "Beagle Active Probe Prototype";
        misc.setInternalName(Sensor.BAPP);
        misc.addLookupName("Beagle Active Probe Prototype");
        misc.tonnage = 2.0f;
        misc.criticals = 3;
        misc.cost = 600000;
        misc.flags = misc.flags.or(F_BAP).or(F_MECH_EQUIPMENT)
                .or(F_TANK_EQUIPMENT).or(F_AERO_EQUIPMENT);;
        misc.bv = 10;
        misc.availRating = new int[] { EquipmentType.RATING_E,
                EquipmentType.RATING_F, EquipmentType.RATING_D };
        misc.introDate = 2560;
        misc.techLevel.put(2560, misc.techLevel.get(3071));
        misc.extinctDate = 2576;
        misc.techRating = RATING_E;

        return misc;
    }

    public static MiscType createBloodhoundActiveProbe() {
        MiscType misc = new MiscType();

        misc.techLevel.put(3071, TechConstants.T_IS_EXPERIMENTAL);
        misc.name = "Bloodhound Active Probe";
        misc.setInternalName(Sensor.BLOODHOUND);
        misc.addLookupName("Bloodhound Active Probe");
        misc.addLookupName("ISBloodhoundActiveProbe");
        misc.addLookupName("IS Bloodhound Active Probe");
        misc.tonnage = 2;
        misc.criticals = 3;
        misc.cost = 500000;
        misc.flags = misc.flags.or(F_BAP).or(F_BLOODHOUND).or(F_MECH_EQUIPMENT)
                .or(F_TANK_EQUIPMENT).or(F_AERO_EQUIPMENT);
        misc.bv = 25;
        misc.availRating = new int[] { EquipmentType.RATING_X,
                EquipmentType.RATING_X, EquipmentType.RATING_F };
        misc.introDate = 3058;
        misc.techLevel.put(3058, misc.techLevel.get(3071));
        misc.techLevel.put(3082, TechConstants.T_IS_TW_NON_BOX);

        return misc;
    }

    public static MiscType createTHBBloodhoundActiveProbe() {
        MiscType misc = new MiscType();

        misc.techLevel.put(3071, TechConstants.T_IS_UNOFFICIAL);
        misc.name = "Bloodhound Active Probe (THB)";
        misc.setInternalName("THBBloodhoundActiveProbe");
        misc.addLookupName("THB Bloodhound Active Probe");
        misc.addLookupName("ISTHBBloodhoundActiveProbe");
        misc.addLookupName("IS THB Bloodhound Active Probe");
        misc.tonnage = 5;
        misc.criticals = 2;
        misc.cost = 750000;
        misc.flags = misc.flags.or(F_BAP).or(F_BLOODHOUND).or(F_MECH_EQUIPMENT)
                .or(F_TANK_EQUIPMENT).or(F_AERO_EQUIPMENT);
        misc.bv = 25;
        //Since its Tactical Handbook Using TO Values
        misc.availRating = new int[] { EquipmentType.RATING_X,
                EquipmentType.RATING_X, EquipmentType.RATING_F };
        misc.introDate = 3058;
        misc.techLevel.put(3058, misc.techLevel.get(3071));
        misc.techLevel.put(3082, TechConstants.T_IS_UNOFFICIAL);

        return misc;
    }

    public static MiscType createCLActiveProbe() {
        MiscType misc = new MiscType();

        misc.techLevel.put(3071, TechConstants.T_CLAN_TW);
        misc.name = "Active Probe";
        misc.setInternalName(Sensor.CLAN_AP);
        misc.addLookupName("Active Probe");
        misc.addLookupName("Clan Active Probe");
        misc.addLookupName("ClActiveProbe");
        misc.tonnage = 1;
        misc.criticals = 1;
        misc.cost = 200000;
        misc.flags = misc.flags.or(F_BAP).or(F_MECH_EQUIPMENT)
                .or(F_TANK_EQUIPMENT).or(F_AERO_EQUIPMENT);;
        misc.bv = 12;
        misc.availRating = new int[] { EquipmentType.RATING_X,
                EquipmentType.RATING_D, EquipmentType.RATING_C };
        misc.introDate = 2832;
        misc.techLevel.put(2832, misc.techLevel.get(3071));
        misc.techRating = RATING_E;

        return misc;
    }

    public static MiscType createCLLightActiveProbe() {
        MiscType misc = new MiscType();

        misc.name = "Light Active Probe";
        misc.techLevel.put(3071, TechConstants.T_CLAN_TW);
        misc.setInternalName(Sensor.LIGHT_AP);
        misc.addLookupName("CL Light Active Probe");
        misc.addLookupName("Light Active Probe");
        misc.addLookupName("Clan Light Active Probe");
        misc.tonnage = 0.5f;
        misc.criticals = 1;
        misc.cost = 50000;
        misc.flags = misc.flags.or(F_BAP).or(F_MECH_EQUIPMENT)
                .or(F_TANK_EQUIPMENT).or(F_AERO_EQUIPMENT);
        misc.bv = 7;
        misc.availRating = new int[] { EquipmentType.RATING_X,
                EquipmentType.RATING_D, EquipmentType.RATING_C };
        misc.introDate = 2900;
        misc.techLevel.put(2900, misc.techLevel.get(3071));
        misc.techRating = RATING_F;
        return misc;
    }

    public static MiscType createCLBALightActiveProbe() {
        MiscType misc = new MiscType();

        misc.name = "Active Probe (Light)";
        misc.techLevel.put(3071, TechConstants.T_CLAN_TW);
        misc.setInternalName(Sensor.CLBALIGHT_AP);
        misc.tonnage = 0.15f;
        misc.criticals = 2;
        misc.cost = 50000;
        misc.flags = misc.flags.or(F_BAP).or(F_BA_EQUIPMENT)
                .andNot(F_MECH_EQUIPMENT).andNot(F_TANK_EQUIPMENT)
                .andNot(F_AERO_EQUIPMENT);
        misc.bv = 0;
        misc.introDate = 2893;
        misc.techLevel.put(2893, TechConstants.T_CLAN_EXPERIMENTAL);
        misc.techLevel.put(2900, TechConstants.T_CLAN_ADVANCED);
        misc.techLevel.put(3050, TechConstants.T_CLAN_TW);
        misc.availRating = new int[] { RATING_X ,RATING_F ,RATING_E ,RATING_E};
        misc.techRating = RATING_E;

        return misc;
    }

    public static MiscType createISBALightActiveProbe() {
        MiscType misc = new MiscType();

        misc.name = "Active Probe (Light)";
        misc.techLevel.put(3071, TechConstants.T_IS_TW_NON_BOX);
        misc.setInternalName(Sensor.ISBALIGHT_AP);
        misc.addLookupName("ISBAActiveProbe");
        misc.tonnage = 0.25f;
        misc.criticals = 2;
        misc.cost = 50000;
        misc.flags = misc.flags.or(F_BAP).or(F_BA_EQUIPMENT)
                .andNot(F_MECH_EQUIPMENT).andNot(F_TANK_EQUIPMENT)
                .andNot(F_AERO_EQUIPMENT);
        misc.bv = 0;
		misc.introDate = 3050;
		misc.techLevel.put(3050, TechConstants.T_IS_ADVANCED);
		misc.availRating = new int[] { RATING_X ,RATING_F ,RATING_E ,RATING_E};
		misc.techRating = RATING_E;

        return misc;
    }

    public static MiscType createISAPPod() {
        MiscType misc = new MiscType();

        misc.name = "A-Pod";
        misc.techLevel.put(3071, TechConstants.T_IS_TW_NON_BOX);
        misc.setInternalName("ISAntiPersonnelPod");
        misc.addLookupName("ISAPod");
        misc.addLookupName("IS A-Pod");
        misc.addLookupName("IS AP Pod");
        misc.tonnage = 0.5f;
        misc.criticals = 1;
        misc.cost = 1500;
        misc.flags = misc.flags.or(F_AP_POD).or(F_MECH_EQUIPMENT)
                .or(F_TANK_EQUIPMENT).andNot(F_AERO_EQUIPMENT);
        misc.bv = 1;
        misc.availRating = new int[] { EquipmentType.RATING_X,
                EquipmentType.RATING_X, EquipmentType.RATING_D };
        misc.introDate = 3055;
        misc.techLevel.put(3055, misc.techLevel.get(3071));
        misc.techRating = RATING_B;

        return misc;
    }

    public static MiscType createCLAPPod() {
        MiscType misc = new MiscType();

        misc.name = "A-Pod";
        misc.techLevel.put(3071, TechConstants.T_CLAN_TW);
        misc.setInternalName("CLAntiPersonnelPod");
        misc.addLookupName("Clan A-Pod");
        misc.addLookupName("CL AP Pod");
        misc.tonnage = 0.5f;
        misc.criticals = 1;
        misc.cost = 1500;
        misc.flags = misc.flags.or(F_AP_POD).or(F_MECH_EQUIPMENT)
                .or(F_TANK_EQUIPMENT).andNot(F_AERO_EQUIPMENT);
        misc.bv = 1;
        misc.availRating = new int[] { EquipmentType.RATING_X,
                EquipmentType.RATING_D, EquipmentType.RATING_C };
        misc.introDate = 2850;
        misc.techLevel.put(2850, misc.techLevel.get(3071));
        misc.techRating = RATING_B;

        return misc;
    }

    public static MiscType createSearchlight() {
        MiscType misc = new MiscType();

        misc.techLevel.put(3071, TechConstants.T_ALLOWED_ALL);
        misc.name = "Mounted Searchlight";
        misc.setInternalName("Searchlight");
        misc.tonnage = 0.5f;
        misc.criticals = 1;
        misc.flags = misc.flags.or(F_SEARCHLIGHT).or(F_MECH_EQUIPMENT)
                .or(F_TANK_EQUIPMENT);
        misc.bv = 0;
        misc.cost = 2000;
        misc.industrial = true;
        misc.introDate = 1950;
        misc.techLevel.put(1950, misc.techLevel.get(3071));
        misc.availRating = new int[] { RATING_A, RATING_A, RATING_B };
        misc.techRating = RATING_A;

        return misc;
    }

    public static MiscType createBASearchlight() {
        MiscType misc = new MiscType();

        misc.name = "Searchlight [BA]";
        misc.setInternalName("BASearchlight");
        misc.tonnage = 0.005f;
        misc.criticals = 1;
        misc.tankslots = 0;
        misc.flags = misc.flags.or(F_BA_SEARCHLIGHT).or(F_BA_EQUIPMENT)
                .andNot(F_MECH_EQUIPMENT).andNot(F_TANK_EQUIPMENT)
                .andNot(F_AERO_EQUIPMENT);
        misc.bv = 0;
        misc.cost = 500;
        misc.introDate = 1950;
        misc.techLevel.put(1950, TechConstants.T_ALLOWED_ALL);
        misc.availRating = new int[] { RATING_A ,RATING_A ,RATING_A ,RATING_A};
        misc.techRating = RATING_A;
        misc.rulesRefs = "269, TM";

        return misc;
    }

    public static MiscType createBAModularEquipmentAdaptor() {
        MiscType misc = new MiscType();

        misc.techLevel.put(3071, TechConstants.T_ALLOWED_ALL);
        misc.name = "Modular Equipment Adaptor";
        misc.setInternalName("BAMEA");
        misc.tonnage = 0.01f;
        misc.criticals = 2;
        misc.hittable = false;
        misc.flags = misc.flags.or(F_BA_EQUIPMENT).or(F_BA_MEA);
        misc.bv = 0;
        misc.introDate = 3058;
        misc.cost = 10000;
        misc.techLevel.put(3058, misc.techLevel.get(3071));
        misc.availRating = new int[] { RATING_X, RATING_X, RATING_E };
        misc.techRating = RATING_E;

        return misc;
    }

    public static MiscType createBAArmoredGlove() {
        MiscType misc = new MiscType();

        misc.techLevel.put(3071, TechConstants.T_ALLOWED_ALL);
        misc.name = "Armored Glove";
        misc.setInternalName("BAArmoredGlove"); // This value MUST match the
                                                // name in
                                                // BattleArmor.MANIPULATOR_TYPE_STRINGS
        misc.tonnage = 0.0f;
        misc.criticals = 0;
        misc.hittable = false;
        misc.flags = misc.flags.or(F_BA_EQUIPMENT).or(F_ARMORED_GLOVE)
                .or(F_AP_MOUNT).or(F_BA_MANIPULATOR);
        misc.bv = 0;
        misc.introDate = 2110;
        misc.cost = 2500;
        misc.techLevel.put(2110, misc.techLevel.get(3071));
        misc.availRating = new int[] { RATING_D, RATING_D, RATING_D };
        misc.techRating = RATING_C;

        return misc;
    }

    public static MiscType createBABasicManipulator() {
        MiscType misc = new MiscType();

        misc.techLevel.put(3071, TechConstants.T_ALLOWED_ALL);
        misc.name = "Basic Manipulator";
        misc.setInternalName("BABasicManipulator"); // This value MUST match the
                                                    // name in
                                                    // BattleArmor.MANIPULATOR_TYPE_STRINGS
        misc.tonnage = 0.0f;
        misc.criticals = 0;
        misc.hittable = false;
        misc.flags = misc.flags.or(F_BA_EQUIPMENT).or(F_BA_MANIPULATOR)
                .or(F_BASIC_MANIPULATOR);
        misc.bv = 0;
        misc.introDate = 2110;
        misc.cost = 5000;
        misc.techLevel.put(2110, misc.techLevel.get(3071));
        misc.availRating = new int[] { RATING_C, RATING_D, RATING_C };
        misc.techRating = RATING_C;

        return misc;
    }

    public static MiscType createBABasicManipulatorMineClearance() {
        MiscType misc = new MiscType();

        misc.techLevel.put(3071, TechConstants.T_ALLOWED_ALL);
        misc.name = "Basic Manipulator (Mine Clearance)";
        misc.setInternalName("BABasicManipulatorMineClearance"); // This value
                                                                 // MUST match
                                                                 // the name in
                                                                 // BattleArmor.MANIPULATOR_TYPE_STRINGS
        misc.tonnage = 0.015f;
        misc.criticals = 0;
        misc.hittable = false;
        misc.flags = misc.flags.or(F_BA_EQUIPMENT).or(F_TOOLS)
                .or(F_BASIC_MANIPULATOR).or(F_BA_MANIPULATOR);
        misc.subType |= S_MINESWEEPER;
        misc.bv = 0;
        misc.cost = 7500;
        misc.introDate = 3057;
        misc.techLevel.put(3057, misc.techLevel.get(3071));
        misc.availRating = new int[] { RATING_X, RATING_X, RATING_E };
        misc.techRating = RATING_D;

        return misc;
    }

    public static MiscType createBABattleClaw() {
        MiscType misc = new MiscType();

        misc.techLevel.put(3071, TechConstants.T_ALLOWED_ALL);
        misc.name = "Battle Claw";
        misc.setInternalName("BABattleClaw"); // This value MUST match the name
                                              // in
                                              // BattleArmor.MANIPULATOR_TYPE_STRINGS
        misc.tonnage = 0.015f;
        misc.criticals = 0;
        misc.hittable = false;
        misc.flags = misc.flags.or(F_BA_EQUIPMENT).or(F_BATTLE_CLAW)
                .or(F_BA_MANIPULATOR);
        misc.bv = 1;
        misc.cost = 10000;
        misc.introDate = 2868;
        misc.techLevel.put(2868, misc.techLevel.get(3071));
        misc.availRating = new int[] { RATING_X, RATING_X, RATING_E };
        misc.techRating = RATING_E;

        return misc;
    }

    public static MiscType createBattleMechNeuralInterfaceUnit() {
        MiscType misc = new MiscType();

        misc.techLevel.put(3071, TechConstants.T_IS_EXPERIMENTAL);
        misc.name = "BattleMech Neural Interface Unit";
        misc.setInternalName("BABattleMechNIU");
        misc.tonnage = 0.1f;
        misc.criticals = 2;
        misc.hittable = false;
        misc.introDate = 3078;
        misc.flags = misc.flags.or(F_BA_EQUIPMENT).or(F_BATTLEMECH_NIU);
        misc.availRating = new int[] { RATING_X, RATING_X, RATING_F };
        misc.techRating = RATING_E;

        return misc;
    }

    public static MiscType createBAISAngelECM() {
        MiscType misc = new MiscType();

        // Don't forget, this will eventually count double for ECCM.
        misc.techLevel.put(3071, TechConstants.T_IS_EXPERIMENTAL);
        misc.name = "Angel ECM Suite";
        misc.setInternalName("BAISAngelECMSuite");
        misc.addLookupName("BA IS Angel ECM Suite");
        misc.addLookupName("BAISAngelECM");
        misc.addLookupName("ISBAAngelECM");
        misc.tonnage = .25f;
        misc.criticals = 3;
        misc.cost = 750000;
        misc.flags = misc.flags.or(F_ECM).or(F_ANGEL_ECM).or(F_BA_EQUIPMENT);
        misc.bv = 100;
        misc.setModes(new String[] { "ECM" });
        misc.setInstantModeSwitch(false);
        misc.availRating = new int[] { EquipmentType.RATING_X,
                EquipmentType.RATING_X, EquipmentType.RATING_F };
        misc.techRating = RATING_F;
        misc.introDate = 3063;
		misc.techLevel.put(3063, TechConstants.T_IS_EXPERIMENTAL);
		misc.techLevel.put(3075, TechConstants.T_IS_ADVANCED);
		misc.techLevel.put(3097, TechConstants.T_IS_TW_NON_BOX);
		misc.availRating = new int[] { RATING_X ,RATING_X ,RATING_F ,RATING_E};
		misc.techRating = RATING_F;
		misc.rulesRefs = "279, TO";


        return misc;
    }

    public static MiscType createBACLAngelECM() {
        MiscType misc = new MiscType();

        // Don't forget, this will eventually count double for ECCM.
        misc.name = "Angel ECM Suite";
        misc.setInternalName("BACLAngelECMSuite");
        misc.addLookupName("BA CL Angel ECM Suite");
        misc.addLookupName("BACLAngelECM");
        misc.addLookupName("CLBAAngelECM");
        misc.tonnage = .15f;
        misc.criticals = 3;
        misc.cost = 750000;
        misc.flags = misc.flags.or(F_ECM).or(F_ANGEL_ECM).or(F_BA_EQUIPMENT);
        misc.bv = 100;
        misc.setModes(new String[] { "ECM" });
        misc.setInstantModeSwitch(false);
        misc.introDate = 3058;
        misc.techLevel.put(3058, TechConstants.T_CLAN_EXPERIMENTAL);
        misc.techLevel.put(3075, TechConstants.T_CLAN_ADVANCED);
        misc.techLevel.put(3097, TechConstants.T_CLAN_TW);
        misc.availRating = new int[] { RATING_X ,RATING_X ,RATING_F ,RATING_E};
        misc.techRating = RATING_F;
        misc.rulesRefs = "279, TO";


        return misc;
    }

    public static MiscType createBABattleClawMagnets() {
        MiscType misc = new MiscType();

        misc.techLevel.put(3071, TechConstants.T_ALLOWED_ALL);
        misc.name = "Battle Magnetic Claw";
        misc.setInternalName("BABattleClawMagnets"); // This value MUST match
                                                     // the name in
                                                     // BattleArmor.MANIPULATOR_TYPE_STRINGS
        misc.tonnage = 0.035f;
        misc.criticals = 0;
        misc.hittable = false;
        misc.flags = misc.flags.or(F_MAGNET_CLAW).or(F_BA_EQUIPMENT)
                .or(F_BATTLE_CLAW).or(F_BA_MANIPULATOR);
        misc.bv = 1.5;
        misc.cost = 12500;
        misc.introDate = 3055;
        misc.techLevel.put(3055, misc.techLevel.get(3071));
        misc.availRating = new int[] { RATING_X, RATING_X, RATING_E };
        misc.techRating = RATING_E;

        return misc;
    }

    public static MiscType createBABattleClawVibro() {
        MiscType misc = new MiscType();

        misc.techLevel.put(3071, TechConstants.T_ALLOWED_ALL);
        misc.name = "Battle Vibro Claw";
        misc.setInternalName("BABattleClawVibro"); // This value MUST match the
                                                   // name in
                                                   // BattleArmor.MANIPULATOR_TYPE_STRINGS
        misc.tonnage = 0.050f;
        misc.criticals = 0;
        misc.hittable = false;
        misc.flags = misc.flags.or(F_VIBROCLAW).or(F_BA_EQUIPMENT)
                .or(F_BATTLE_CLAW).or(F_BA_MANIPULATOR);
        misc.bv = 1;
        misc.cost = 15000;
        misc.introDate = 3054;
        misc.techLevel.put(3054, misc.techLevel.get(3071));
        misc.availRating = new int[] { RATING_X, RATING_X, RATING_E };
        misc.techRating = RATING_E;

        return misc;
    }

    public static MiscType createBACargoLifter() {
        MiscType misc = new MiscType();

        misc.techLevel.put(3071, TechConstants.T_ALLOWED_ALL);
        misc.name = "Cargo Lifter";
        misc.setInternalName("BACargoLifter"); // This value MUST match the name
                                               // in
                                               // BattleArmor.MANIPULATOR_TYPE_STRINGS
        misc.tonnage = 0.03f;
        misc.criticals = 0;
        misc.cost = 250;
        misc.hittable = false;
        misc.flags = misc.flags.or(F_BA_EQUIPMENT).or(F_CARGOLIFTER)
                .or(F_BA_MANIPULATOR);
        misc.bv = 0;
        misc.cost = 500;
        misc.introDate = 2110;
        misc.techLevel.put(2110, misc.techLevel.get(3071));
        misc.availRating = new int[] { RATING_D, RATING_D, RATING_D };
        misc.techRating = RATING_C;

        return misc;
    }

    public static MiscType createBAHeavyBattleClaw() {
        MiscType misc = new MiscType();

        misc.techLevel.put(3071, TechConstants.T_ALLOWED_ALL);
        misc.name = "Heavy Battle Claw";
        misc.setInternalName("BAHeavyBattleClaw"); // This value MUST match the
                                                   // name in
                                                   // BattleArmor.MANIPULATOR_TYPE_STRINGS
        misc.tonnage = 0.020f;
        misc.criticals = 0;
        misc.hittable = false;
        misc.flags = misc.flags.or(F_BA_EQUIPMENT).or(F_BATTLE_CLAW)
                .or(F_BA_MANIPULATOR);
        misc.bv = 0;
        misc.cost = 25000;
        misc.introDate = 2868;
        misc.techLevel.put(2868, misc.techLevel.get(3071));
        misc.availRating = new int[] { RATING_X, RATING_X, RATING_E };
        misc.techRating = RATING_E;

        return misc;
    }

    public static MiscType createBAHeavyBattleClawMagnet() {
        MiscType misc = new MiscType();

        misc.techLevel.put(3071, TechConstants.T_ALLOWED_ALL);
        misc.name = "Heavy Battle Magnetic Claw";
        misc.addLookupName("Heavy Battle Claw (w/ Magnets)");
        misc.setInternalName("BAHeavyBattleClawMagnets"); // This value MUST
                                                          // match the name in
                                                          // BattleArmor.MANIPULATOR_TYPE_STRINGS
        misc.tonnage = 0.040f;
        misc.criticals = 0;
        misc.hittable = false;
        misc.flags = misc.flags.or(F_MAGNET_CLAW).or(F_BA_EQUIPMENT)
                .or(F_BATTLE_CLAW).or(F_BA_MANIPULATOR);
        misc.bv = 1.5;
        misc.cost = 31250;
        misc.introDate = 3055;
        misc.techLevel.put(3055, misc.techLevel.get(3071));
        misc.availRating = new int[] { RATING_X, RATING_X, RATING_E };
        misc.techRating = RATING_E;

        return misc;
    }

    public static MiscType createBAHeavyBattleClawVibro() {
        MiscType misc = new MiscType();

        misc.techLevel.put(3071, TechConstants.T_ALLOWED_ALL);
        misc.name = "Heavy Battle Vibro Claw";
        misc.addLookupName("Heavy Battle Claw (w/ Vibro-Claws)");
        misc.setInternalName("BAHeavyBattleClawVibro"); // This value MUST match
                                                        // the name in
                                                        // BattleArmor.MANIPULATOR_TYPE_STRINGS
        misc.tonnage = 0.060f;
        misc.criticals = 0;
        misc.hittable = false;
        misc.flags = misc.flags.or(F_VIBROCLAW).or(F_BA_EQUIPMENT)
                .or(F_BATTLE_CLAW).or(F_BA_MANIPULATOR);
        misc.bv = 1;
        misc.cost = 30000;
        misc.introDate = 3054;
        misc.techLevel.put(3054, misc.techLevel.get(3071));
        misc.availRating = new int[] { RATING_X, RATING_X, RATING_E };
        misc.techRating = RATING_E;

        return misc;
    }

    public static MiscType createBAIndustrialDrill() {
        MiscType misc = new MiscType();

        misc.techLevel.put(3071, TechConstants.T_ALLOWED_ALL);
        misc.name = "Industrial Drill";
        misc.setInternalName("BAIndustrialDrill");
        misc.tonnage = 0.030f;
        misc.criticals = 0;
        misc.hittable = false;
        misc.flags = misc.flags.or(F_BA_EQUIPMENT).or(F_BA_MANIPULATOR);
        misc.bv = 0;
        misc.cost = 2500;
        misc.introDate = 1950;
        misc.techLevel.put(1950, misc.techLevel.get(3071));
        misc.availRating = new int[] { RATING_D, RATING_D, RATING_D };
        misc.techRating = RATING_C;

        return misc;
    }

    public static MiscType createBASalvageArm() {
        MiscType misc = new MiscType();

        misc.techLevel.put(3071, TechConstants.T_ALLOWED_ALL);
        misc.name = "Salvage Arm";
        misc.setInternalName("BASalvageArm");
        misc.tonnage = 0.030f;
        misc.criticals = 0;
        misc.hittable = false;
        misc.flags = misc.flags.or(F_BA_EQUIPMENT).or(F_BA_MANIPULATOR);
        misc.bv = 0;
        misc.cost = 50000;
        misc.introDate = 2415;
        misc.techLevel.put(2415, misc.techLevel.get(3071));
        misc.availRating = new int[] { RATING_E, RATING_E, RATING_E };
        misc.techRating = RATING_D;

        return misc;
    }

    public static MiscType createBAAPMount() {
        MiscType misc = new MiscType();

        misc.techLevel.put(3071, TechConstants.T_ALLOWED_ALL);
        misc.name = "Anti Personnel Weapon Mount";
        misc.setInternalName("BAAPMount");
        misc.tonnage = 0.005f;
        misc.criticals = 1;
        misc.hittable = false;
        misc.flags = misc.flags.or(F_BA_EQUIPMENT).or(F_AP_MOUNT);
        misc.bv = 0;
        misc.introDate = 2870;
        misc.techLevel.put(2870, misc.techLevel.get(3071));
        misc.availRating = new int[] { RATING_X, RATING_X, RATING_C };
        misc.techRating = RATING_E;

        return misc;
    }

    public static MiscType createVacuumProtection() {
        MiscType misc = new MiscType();

        misc.name = "Vacuum Protection";
        misc.setInternalName(misc.name);
        misc.tonnage = TONNAGE_VARIABLE;
        misc.criticals = 0;
        misc.cost = 0;
        misc.techLevel.put(3071, TechConstants.T_ALLOWED_ALL);
        misc.flags = misc.flags.or(F_VACUUM_PROTECTION).or(F_TANK_EQUIPMENT).or(F_SUPPORT_TANK_EQUIPMENT);;
        misc.bv = 0;
        misc.introDate = 1950;
        misc.techLevel.put(1950, misc.techLevel.get(3071));
        misc.techRating = RATING_C;
        misc.availRating = new int[] { RATING_A, RATING_A, RATING_A };

        return misc;
    }

    public static MiscType createEnvironmentalSealing() {
        MiscType misc = new MiscType();

        misc.name = "Environmental Sealing";
        misc.setInternalName(misc.name);
        misc.tonnage = TONNAGE_VARIABLE;
        misc.criticals = 8;
        misc.tankslots = 0;
        misc.cost = 0; // Cost accounted as part of unit cost
        misc.spreadable = true;
        misc.techLevel.put(3071, TechConstants.T_ALLOWED_ALL);
        misc.flags = misc.flags.or(F_ENVIRONMENTAL_SEALING)
                .or(F_MECH_EQUIPMENT).or(F_TANK_EQUIPMENT)
                .or(F_CHASSIS_MODIFICATION);
        misc.bv = 0;
        misc.introDate = 1950;
        misc.techLevel.put(1950, misc.techLevel.get(3071));
        misc.techRating = RATING_C;
        misc.availRating = new int[] { RATING_A, RATING_A, RATING_A };

        return misc;
    }

    public static MiscType createJumpBooster() {
        MiscType misc = new MiscType();

        misc.techLevel.put(3071, TechConstants.T_IS_EXPERIMENTAL);
        misc.name = "Jump Booster";
        misc.setInternalName(misc.name);
        misc.tonnage = TONNAGE_VARIABLE;
        misc.criticals = CRITICALS_VARIABLE;
        misc.bv = 0;
        misc.flags = misc.flags.or(F_JUMP_BOOSTER).or(F_MECH_EQUIPMENT);
        misc.spreadable = true;
        misc.introDate = 3060;
        misc.techLevel.put(3060, misc.techLevel.get(3071));
        misc.techLevel.put(3083, TechConstants.T_IS_TW_NON_BOX);
        misc.techRating = RATING_E;
        misc.availRating = new int[] { RATING_X, RATING_X, RATING_F };

        return misc;
    }

    public static MiscType createDemolitionCharge() {
        MiscType misc = new MiscType();

        misc.techLevel.put(3071, TechConstants.T_IS_ADVANCED);
        misc.name = "Demolition Charge";
        misc.setInternalName(misc.name);
        misc.tonnage = 0;
        misc.criticals = 0;
        misc.hittable = false;
        misc.flags = misc.flags.or(F_TOOLS).or(F_BA_EQUIPMENT);
        misc.subType |= S_DEMOLITION_CHARGE;
        misc.toHitModifier = 1;
        misc.bv = 0;
        misc.industrial = true;
        //Assuming this is a BA Carried Charge, So dates set for Nighthawk use.
        misc.techRating = RATING_D;
        misc.introDate = 2720;
        misc.techLevel.put(2720, misc.techLevel.get(3071));
        misc.availRating = new int[] { RATING_D, RATING_D, RATING_D };


        return misc;
    }

    public static MiscType createVibroShovel() {
        MiscType misc = new MiscType();

        misc.techLevel.put(3071, TechConstants.T_IS_ADVANCED);
        misc.name = "Vibro-Shovel";
        misc.setInternalName(misc.name);
        misc.tonnage = 0;
        misc.criticals = 0;
        misc.hittable = false;
        misc.flags = misc.flags.or(F_TOOLS).or(F_BA_EQUIPMENT);
        misc.subType |= S_VIBROSHOVEL;
        misc.toHitModifier = 1;
        misc.bv = 0;
        misc.industrial = true;
        //Since this is BA Equipment I'm setting the date for Nighthawk use.
        misc.techRating = RATING_D;
        misc.introDate = 2720;
        misc.techLevel.put(2720, misc.techLevel.get(3071));
        misc.availRating = new int[] { RATING_D, RATING_D, RATING_D };


        return misc;
    }

    public static MiscType createBridgeKit() {
        MiscType misc = new MiscType();

        misc.techLevel.put(3071, TechConstants.T_IS_ADVANCED);
        misc.name = "Bridge Kit";
        misc.setInternalName(misc.name);
        misc.tonnage = 0;
        misc.criticals = 0;
        misc.hittable = false;
        misc.flags = misc.flags.or(F_TOOLS).or(F_BA_EQUIPMENT);
        misc.subType |= S_BRIDGE_KIT;
        misc.toHitModifier = 1;
        misc.bv = 0;
        misc.industrial = true;
        //Going to assume this is something with building Bridges
        misc.techRating = RATING_D;
        misc.introDate = 2720;
        misc.techLevel.put(2720, misc.techLevel.get(3071));
        misc.availRating = new int[] { RATING_D, RATING_D, RATING_D };


        return misc;
    }

    public static MiscType createISBARemoteSensorDispenser() {
        MiscType misc = new MiscType();

        misc.name = "Remote Sensor Dispenser";
        misc.setInternalName("BARemoteSensorDispenser");
        misc.addLookupName("BA Remote Sensor Dispenser");
        misc.tonnage = 0.04f;
        misc.criticals = 1;
        misc.cost = 7500;
        misc.hittable = true;
        misc.flags = misc.flags.or(F_BA_EQUIPMENT).or(F_SENSOR_DISPENSER)
                .andNot(F_MECH_EQUIPMENT).andNot(F_TANK_EQUIPMENT)
                .andNot(F_AERO_EQUIPMENT);
        misc.bv = 0;
        misc.introDate = 2695;
        misc.techLevel.put(2695, TechConstants.T_IS_EXPERIMENTAL);
        misc.techLevel.put(3050, TechConstants.T_IS_ADVANCED);
        misc.availRating = new int[] { RATING_E ,RATING_D ,RATING_D ,RATING_D};
        misc.techRating = RATING_D;
        misc.rulesRefs = "268, TM";


        return misc;
    }
    
    public static MiscType createCLBARemoteSensorDispenser() {
        MiscType misc = new MiscType();

        misc.name = "Remote Sensor Dispenser [CL]";
        misc.setInternalName("BARemoteSensorDispenser");
        misc.addLookupName("BA Remote Sensor Dispenser");
        misc.tonnage = 0.04f;
        misc.criticals = 1;
        misc.cost = 7500;
        misc.hittable = true;
        misc.flags = misc.flags.or(F_BA_EQUIPMENT).or(F_SENSOR_DISPENSER)
                .andNot(F_MECH_EQUIPMENT).andNot(F_TANK_EQUIPMENT)
                .andNot(F_AERO_EQUIPMENT);
        misc.bv = 0;
        misc.techRating = RATING_D;
        misc.introDate = 2807;
        misc.techLevel.put(2807, TechConstants.T_CLAN_ADVANCED);
        misc.availRating = new int[] { RATING_X ,RATING_D ,RATING_D ,RATING_D};
        misc.techRating = RATING_D;
        misc.rulesRefs = "268, TM";

        return misc;
    }

    public static MiscType createRemoteSensorDispenser() {
        MiscType misc = new MiscType();

        misc.techLevel.put(3071, TechConstants.T_ALLOWED_ALL);
        misc.name = "Remote Sensor Dispenser";
        misc.setInternalName("RemoteSensorDispenser");
        misc.addLookupName("Remote Sensor Dispenser");
        misc.tonnage = 0.5f;
        misc.criticals = 1;
        misc.hittable = true;
        misc.flags = misc.flags.or(F_MECH_EQUIPMENT).or(F_AERO_EQUIPMENT)
                .or(F_TANK_EQUIPMENT).or(F_SUPPORT_TANK_EQUIPMENT)
                .or(F_VTOL_EQUIPMENT).or(F_SENSOR_DISPENSER);
        misc.bv = 0;
        misc.cost = 51000;
        misc.industrial = true;
        misc.introDate = 1950;
        misc.techLevel.put(1950, misc.techLevel.get(3071));
        misc.techRating = RATING_C;
        misc.availRating = new int[] { RATING_E, RATING_F, RATING_D };

        return misc;
    }

    public static MiscType createISSmallShield() {
        MiscType misc = new MiscType();

        misc.techLevel.put(3071, TechConstants.T_IS_EXPERIMENTAL);
        misc.name = "Small Shield";
        misc.setInternalName("ISSmallShield");
        misc.addLookupName("Small Shield");
        misc.tonnage = 2;
        misc.criticals = 3;
        misc.cost = 50000;
        misc.flags = misc.flags.or(F_CLUB).or(F_MECH_EQUIPMENT);
        misc.subType |= S_SHIELD_SMALL;
        misc.bv = 50;
        misc.setInstantModeSwitch(true);
        String[] modes = { S_NO_SHIELD, S_ACTIVE_SHIELD, S_PASSIVE_SHIELD };
        misc.setModes(modes);
        misc.damageTaken = 0;
        misc.baseDamageAbsorptionRate = 3;
        misc.baseDamageCapacity = 11;
        misc.introDate = 3067;
        misc.techLevel.put(3071, misc.techLevel.get(3071));
        misc.techLevel.put(3079, TechConstants.T_IS_ADVANCED);
        misc.techRating = RATING_D;
        misc.availRating = new int[] { RATING_X, RATING_X, RATING_F };

        return misc;
    }

    /**
     * Creates a claw MiscType Object
     *
     * @return MiscType
     */
    public static MiscType createISClaw() {
        MiscType misc = new MiscType();

        misc.techLevel.put(3071, TechConstants.T_IS_ADVANCED);
        misc.name = "Claw";
        misc.setInternalName("ISClaw");
        misc.tonnage = TONNAGE_VARIABLE;
        misc.criticals = CRITICALS_VARIABLE;
        misc.cost = COST_VARIABLE;
        misc.flags = misc.flags.or(F_HAND_WEAPON).or(F_MECH_EQUIPMENT);
        misc.subType |= S_CLAW;
        misc.bv = BV_VARIABLE;
        misc.introDate = 3050;
        misc.techLevel.put(3050, misc.techLevel.get(3071));
        misc.techLevel.put(3110, TechConstants.T_IS_TW_NON_BOX);
        misc.techRating = RATING_B;
        misc.availRating = new int[] { RATING_X, RATING_F, RATING_E };

        return misc;
    }

    public static MiscType createClClaw() {
        MiscType misc = new MiscType();

        misc.techLevel.put(3071, TechConstants.T_CLAN_ADVANCED);
        misc.name = "Claw (Clan)";
        misc.setInternalName("ClClaw");
        misc.tonnage = TONNAGE_VARIABLE;
        misc.criticals = CRITICALS_VARIABLE;
        misc.cost = COST_VARIABLE;
        misc.flags = misc.flags.or(F_HAND_WEAPON).or(F_MECH_EQUIPMENT);
        misc.subType |= S_CLAW;
        misc.bv = BV_VARIABLE;
        misc.introDate = 3090;
        misc.techLevel.put(3090, misc.techLevel.get(3071));
        misc.techLevel.put(3110, TechConstants.T_CLAN_TW);
        misc.techRating = RATING_B;
        misc.availRating = new int[] { RATING_X, RATING_F, RATING_E };

        return misc;
    }

    public static MiscType createISMediumShield() {
        MiscType misc = new MiscType();

        misc.techLevel.put(3071, TechConstants.T_IS_EXPERIMENTAL);
        misc.name = "Medium Shield";
        misc.setInternalName("ISMediumShield");
        misc.addLookupName("Medium Shield");
        misc.tonnage = 4;
        misc.criticals = 5;
        misc.cost = 100000;
        misc.flags = misc.flags.or(F_CLUB).or(F_MECH_EQUIPMENT);
        misc.subType |= S_SHIELD_MEDIUM;
        misc.bv = 135;
        misc.setInstantModeSwitch(true);
        String[] modes = { S_NO_SHIELD, S_ACTIVE_SHIELD, S_PASSIVE_SHIELD };
        misc.setModes(modes);
        misc.damageTaken = 0;
        misc.baseDamageAbsorptionRate = 5;
        misc.baseDamageCapacity = 18;
        misc.introDate = 3067;
        misc.techLevel.put(3067, misc.techLevel.get(3071));
        misc.techLevel.put(3079, TechConstants.T_IS_ADVANCED);
        misc.techRating = RATING_D;
        misc.availRating = new int[] { RATING_X, RATING_X, RATING_F };

        return misc;
    }

    public static MiscType createISLargeShield() {
        MiscType misc = new MiscType();

        misc.techLevel.put(3071, TechConstants.T_IS_EXPERIMENTAL);
        misc.name = "Large Shield";
        misc.setInternalName("ISLargeShield");
        misc.addLookupName("Large Shield");
        misc.tonnage = 6;
        misc.criticals = 7;
        misc.cost = 300000;
        misc.flags = misc.flags.or(F_CLUB).or(F_MECH_EQUIPMENT);
        misc.subType |= S_SHIELD_LARGE;
        misc.bv = 263;
        misc.setInstantModeSwitch(true);
        String[] modes = { S_NO_SHIELD, S_ACTIVE_SHIELD, S_PASSIVE_SHIELD };
        misc.setModes(modes);
        misc.damageTaken = 0;
        misc.baseDamageAbsorptionRate = 7;
        misc.baseDamageCapacity = 25;
        misc.introDate = 3067;
        misc.techLevel.put(3067, misc.techLevel.get(3071));
        misc.techLevel.put(3079, TechConstants.T_IS_ADVANCED);
        misc.techRating = RATING_D;
        misc.availRating = new int[] { RATING_X, RATING_X, RATING_F };

        return misc;
    }

    public static MiscType createCLHarJel() {
        MiscType misc = new MiscType();
        misc.techLevel.put(3071, TechConstants.T_CLAN_EXPERIMENTAL);
        misc.name = "HarJel";
        misc.setInternalName("Clan HarJel");
        misc.addLookupName("Clan HarJel");
        misc.tonnage = 1;
        misc.criticals = 1;
        misc.cost = 120000;
        misc.flags = misc.flags.or(F_HARJEL).or(F_MECH_EQUIPMENT)
                .or(F_TANK_EQUIPMENT);
        misc.bv = 0;
        misc.availRating = new int[] { EquipmentType.RATING_X,
                EquipmentType.RATING_X, EquipmentType.RATING_E };
        misc.introDate = 2840;
        misc.techLevel.put(2840, misc.techLevel.get(3071));
        misc.techRating = RATING_E;

        return misc;
    }

    public static MiscType createISHarJel() {
        MiscType misc = new MiscType();
        misc.techLevel.put(3071, TechConstants.T_IS_EXPERIMENTAL);
        misc.name = "HarJel";
        misc.setInternalName("IS HarJel");
        misc.addLookupName("IS HarJel");
        misc.tonnage = 1;
        misc.criticals = 1;
        misc.cost = 120000;
        misc.flags = misc.flags.or(F_HARJEL).or(F_MECH_EQUIPMENT)
                .or(F_BA_EQUIPMENT).or(F_TANK_EQUIPMENT);
        misc.bv = 0;
        misc.availRating = new int[] { EquipmentType.RATING_X,
                EquipmentType.RATING_X, EquipmentType.RATING_E };
        misc.introDate = 3067;
        misc.techLevel.put(3071, misc.techLevel.get(3071));
        misc.techRating = RATING_F;

        return misc;
    }

    public static MiscType createISAES() {
        MiscType misc = new MiscType();
        misc.techLevel.put(3071, TechConstants.T_IS_EXPERIMENTAL);
        misc.name = "AES";
        misc.setInternalName("ISAES");
        misc.addLookupName("IS Actuator Enhancement System");
        misc.addLookupName("ISActuatorEnhancementSystem");
        misc.tonnage = TONNAGE_VARIABLE;
        misc.criticals = CRITICALS_VARIABLE;
        misc.cost = COST_VARIABLE;
        misc.flags = misc.flags.or(F_ACTUATOR_ENHANCEMENT_SYSTEM).or(
                F_MECH_EQUIPMENT);
        misc.bv = BV_VARIABLE;
        misc.introDate = 3070;
        misc.techLevel.put(3070, misc.techLevel.get(3071));
        misc.techLevel.put(3109, TechConstants.T_IS_ADVANCED);
        misc.techRating = RATING_E;
        misc.availRating = new int[] { RATING_X, RATING_X, RATING_F };

        return misc;
    }

    public static MiscType createCLAES() {
        MiscType misc = new MiscType();
        misc.techLevel.put(3071, TechConstants.T_CLAN_EXPERIMENTAL);
        misc.name = "AES";
        misc.setInternalName("CLAES");
        misc.addLookupName("CL Actuator Enhancement System");
        misc.addLookupName("CLActuatorEnhancementSystem");
        misc.tonnage = TONNAGE_VARIABLE;
        misc.criticals = CRITICALS_VARIABLE;
        misc.cost = COST_VARIABLE;
        misc.flags = misc.flags.or(F_ACTUATOR_ENHANCEMENT_SYSTEM).or(
                F_MECH_EQUIPMENT);
        misc.bv = BV_VARIABLE;
        misc.introDate = 3070;
        misc.techLevel.put(3070, misc.techLevel.get(3071));
        misc.techLevel.put(3109, TechConstants.T_CLAN_ADVANCED);
        misc.techRating = RATING_E;
        misc.availRating = new int[] { RATING_X, RATING_X, RATING_F };

        return misc;
    }

    public static MiscType createISUMU() {
        MiscType misc = new MiscType();
        misc.techLevel.put(3071, TechConstants.T_IS_EXPERIMENTAL);
        misc.name = "UMU";
        misc.setInternalName("ISUMU");
        misc.addLookupName("IS Underwater Maneuvering Unit");
        misc.tonnage = TONNAGE_VARIABLE;
        misc.criticals = 1;
        misc.flags = misc.flags.or(F_UMU).or(F_MECH_EQUIPMENT);
        misc.bv = 0;
        misc.introDate = 3066;
        misc.techLevel.put(3066, misc.techLevel.get(3071));
        misc.techLevel.put(3084, TechConstants.T_IS_TW_NON_BOX);
        misc.techRating = RATING_E;
        misc.availRating = new int[] { RATING_X, RATING_X, RATING_E };

        return misc;
    }

    public static MiscType createCLUMU() {
        MiscType misc = new MiscType();
        misc.techLevel.put(3071, TechConstants.T_CLAN_EXPERIMENTAL);
        misc.name = "UMU";
        misc.setInternalName("CLUMU");
        misc.addLookupName("Clan Underwater Maneuvering Unit");
        misc.tonnage = TONNAGE_VARIABLE;
        misc.criticals = 1;
        misc.flags = misc.flags.or(F_UMU).or(F_MECH_EQUIPMENT);
        misc.bv = 0;
        misc.introDate = 3061;
        misc.techLevel.put(3061, misc.techLevel.get(3071));
        misc.techLevel.put(3079, TechConstants.T_CLAN_TW);
        misc.techRating = RATING_E;
        misc.availRating = new int[] { RATING_X, RATING_X, RATING_E };

        return misc;
    }

    public static MiscType createISLance() {
        MiscType misc = new MiscType();
        misc.techLevel.put(3071, TechConstants.T_IS_EXPERIMENTAL);
        misc.name = "Lance";
        misc.setInternalName("IS Lance");
        misc.addLookupName("ISLance");
        misc.addLookupName("Lance");
        misc.tonnage = TONNAGE_VARIABLE;
        misc.criticals = CRITICALS_VARIABLE;
        misc.cost = COST_VARIABLE;
        misc.flags = misc.flags.or(F_CLUB).or(F_MECH_EQUIPMENT);
        misc.subType |= S_LANCE;
        misc.bv = BV_VARIABLE;
        misc.introDate = 3064;
        misc.techLevel.put(3064, misc.techLevel.get(3071));
        misc.techLevel.put(3083, TechConstants.T_IS_ADVANCED);
        misc.techRating = RATING_C;
        misc.availRating = new int[] { RATING_X, RATING_X, RATING_F };

        return misc;
    }

    public static MiscType createISFlail() {
        MiscType misc = new MiscType();
        misc.techLevel.put(3071, TechConstants.T_IS_EXPERIMENTAL);
        misc.name = "Flail";
        misc.setInternalName("IS Flail");
        misc.addLookupName("Flail");
        misc.tonnage = 5;
        misc.criticals = 4;
        misc.cost = 110000;
        misc.flags = misc.flags.or(F_CLUB).or(F_MECH_EQUIPMENT);
        misc.subType |= S_FLAIL;
        misc.bv = 11;
        misc.introDate = 3057;
        misc.techLevel.put(3057, misc.techLevel.get(3071));
        misc.techLevel.put(3079, TechConstants.T_IS_TW_NON_BOX);
        misc.techRating = RATING_B;
        misc.availRating = new int[] { RATING_X, RATING_X, RATING_E };

        return misc;
    }

    public static MiscType createISWreckingBall() {
        MiscType misc = new MiscType();

        misc.techLevel.put(3071, TechConstants.T_IS_TW_NON_BOX);
        misc.name = "Wrecking Ball";
        misc.setInternalName("IS Wrecking Ball");
        misc.addLookupName("WreckingBall");
        misc.tonnage = 4;
        misc.criticals = 5;
        misc.cost = 110000;
        misc.flags = misc.flags.or(F_CLUB).or(F_MECH_EQUIPMENT)
                .or(F_TANK_EQUIPMENT);
        misc.subType |= S_WRECKING_BALL;
        misc.bv = 8;
        misc.industrial = true;
        misc.introDate = 1950;
        misc.techLevel.put(1950, misc.techLevel.get(3071));
        misc.availRating = new int[] { RATING_C, RATING_C, RATING_C };
        misc.techRating = RATING_A;
        return misc;
    }

    public static MiscType createCLWreckingBall() {
        MiscType misc = new MiscType();

        misc.techLevel.put(3071, TechConstants.T_CLAN_TW);
        misc.name = "Wrecking Ball";
        misc.setInternalName("Clan Wrecking Ball");
        misc.addLookupName("CLWrecking Ball");
        misc.tonnage = 4;
        misc.criticals = 5;
        misc.cost = 110000;
        misc.flags = misc.flags.or(F_CLUB).or(F_MECH_EQUIPMENT)
                .or(F_TANK_EQUIPMENT);
        misc.subType |= S_WRECKING_BALL;
        misc.bv = 8;
        misc.industrial = true;
        misc.introDate = 2820;
        misc.techLevel.put(2820, misc.techLevel.get(3071));
        misc.availRating = new int[] { RATING_X, RATING_C, RATING_C };
        misc.techRating = RATING_A;

        return misc;
    }

    public static MiscType createISSmallVibroblade() {
        MiscType misc = new MiscType();
        misc.techLevel.put(3071, TechConstants.T_IS_EXPERIMENTAL);
        misc.name = "Small Vibroblade";
        misc.setInternalName("ISSmallVibroblade");
        misc.addLookupName("Small Vibroblade");
        misc.tonnage = 3;
        misc.criticals = 1;
        misc.cost = 150000;
        misc.flags = misc.flags.or(F_CLUB).or(F_MECH_EQUIPMENT);
        misc.subType |= S_VIBRO_SMALL;
        misc.bv = 12;
        misc.setInstantModeSwitch(true);
        String[] modes = { "Inactive", "Active" };
        misc.setModes(modes);
        misc.introDate = 3065;
        misc.techLevel.put(3065, misc.techLevel.get(3071));
        misc.techLevel.put(3091, TechConstants.T_IS_ADVANCED);
        misc.availRating = new int[] { RATING_X, RATING_X, RATING_E };
        misc.techRating = RATING_D;

        return misc;
    }

    public static MiscType createISMediumVibroblade() {
        MiscType misc = new MiscType();
        misc.techLevel.put(3071, TechConstants.T_IS_EXPERIMENTAL);
        misc.name = "Medium Vibroblade";
        misc.setInternalName("ISMediumVibroblade");
        misc.addLookupName("Medium Vibroblade");
        misc.tonnage = 5;
        misc.criticals = 2;
        misc.cost = 400000;
        misc.flags = misc.flags.or(F_CLUB).or(F_MECH_EQUIPMENT);
        misc.subType |= S_VIBRO_MEDIUM;
        misc.bv = 17;
        misc.setInstantModeSwitch(true);
        String[] modes = { "Inactive", "Active" };
        misc.setModes(modes);
        misc.introDate = 3065;
        misc.techLevel.put(3065, misc.techLevel.get(3071));
        misc.techLevel.put(3091, TechConstants.T_IS_ADVANCED);
        misc.availRating = new int[] { RATING_X, RATING_X, RATING_E };
        misc.techRating = RATING_D;

        return misc;
    }

    public static MiscType createISLargeVibroblade() {
        MiscType misc = new MiscType();

        misc.techLevel.put(3071, TechConstants.T_IS_EXPERIMENTAL);
        misc.name = "Large Vibroblade";
        misc.setInternalName("ISLargeVibroblade");
        misc.addLookupName("Large Vibroblade");
        misc.tonnage = 7;
        misc.criticals = 4;
        misc.cost = 750000;
        misc.flags = misc.flags.or(F_CLUB).or(F_MECH_EQUIPMENT);
        misc.subType |= S_VIBRO_LARGE;
        misc.bv = 24;
        misc.setInstantModeSwitch(true);
        String[] modes = { "Inactive", "Active" };
        misc.setModes(modes);
        misc.introDate = 3065;
        misc.techLevel.put(3065, misc.techLevel.get(3071));
        misc.techLevel.put(3091, TechConstants.T_IS_ADVANCED);
        misc.availRating = new int[] { RATING_X, RATING_X, RATING_E };
        misc.techRating = RATING_D;

        return misc;
    }

    public static MiscType createISBuzzsaw() {
        MiscType misc = new MiscType();

        misc.techLevel.put(3071, TechConstants.T_IS_EXPERIMENTAL);
        misc.name = "Buzzsaw";
        misc.setInternalName(misc.name);
        misc.addLookupName("IS Buzzsaw");
        misc.tonnage = 4;
        misc.criticals = 2;
        misc.cost = 100000;// From the Ask the Writer Forum
        misc.flags = misc.flags.or(F_CLUB).or(F_MECH_EQUIPMENT);
        misc.subType |= S_BUZZSAW;
        misc.bv = 67;// From the Ask the Writer Forum
        //Assuming this is a variant of the Dual Saw
        misc.introDate = 1950;
        misc.techLevel.put(1950, misc.techLevel.get(3071));
        misc.availRating = new int[] { RATING_D, RATING_D, RATING_D };
        misc.techRating = RATING_C;
        return misc;
    }

    public static MiscType createCLBuzzsaw() {
        MiscType misc = new MiscType();

        misc.techLevel.put(3071, TechConstants.T_CLAN_EXPERIMENTAL);
        misc.name = "Buzzsaw";
        misc.setInternalName("CLBuzzsaw");
        misc.addLookupName("Clan Buzzsaw");
        misc.tonnage = 4;
        misc.criticals = 2;
        misc.cost = 100000;// From the Ask the Writer Forum
        misc.flags = misc.flags.or(F_CLUB).or(F_MECH_EQUIPMENT);
        misc.subType |= S_BUZZSAW;
        misc.bv = 6;// From the Ask the Writer Forum
        //Assuming this is a variant of the Dual Saw
        misc.introDate = 2820;
        misc.techLevel.put(2820, misc.techLevel.get(3071));
        misc.availRating = new int[] { RATING_X, RATING_D, RATING_D };
        misc.techRating = RATING_C;

        return misc;
    }

    public static MiscType createCoolantSystem() {
        MiscType misc = new MiscType();

        misc.techLevel.put(3071, TechConstants.T_IS_ADVANCED);
        misc.name = "Coolant System";
        misc.setInternalName(misc.name);
        misc.tonnage = 9;
        misc.criticals = 2;
        misc.cost = 90000;
        misc.flags = misc.flags.or(F_COOLANT_SYSTEM).or(F_MECH_EQUIPMENT);
        misc.bv = 15;
        misc.availRating = new int[] { EquipmentType.RATING_X,
                EquipmentType.RATING_X, EquipmentType.RATING_E };
        misc.introDate = 3049;
        misc.techLevel.put(3049, misc.techLevel.get(3071));

        return misc;
    }

    public static MiscType createSpikes() {
        MiscType misc = new MiscType();

        misc.techLevel.put(3071, TechConstants.T_IS_EXPERIMENTAL);
        misc.name = "Spikes";
        misc.setInternalName(misc.name);
        misc.tonnage = 0.5f;
        misc.criticals = 1;
        misc.cost = COST_VARIABLE;
        misc.flags = misc.flags.or(F_SPIKES).or(F_MECH_EQUIPMENT);
        misc.bv = 4;
        misc.introDate = 3051;
        misc.techLevel.put(3051, misc.techLevel.get(3071));
        misc.techLevel.put(3082, TechConstants.T_IS_TW_NON_BOX);
        misc.availRating = new int[] { RATING_X, RATING_E, RATING_E };
        misc.techRating = RATING_C;

        return misc;
    }

    public static MiscType createTalons() {
        MiscType misc = new MiscType();

        misc.techLevel.put(3071, TechConstants.T_CLAN_EXPERIMENTAL);
        misc.name = "Talons";
        misc.setInternalName(misc.name);
        misc.tonnage = TONNAGE_VARIABLE;
        misc.criticals = CRITICALS_VARIABLE;
        misc.spreadable = true;
        misc.cost = COST_VARIABLE;
        misc.flags = misc.flags.or(F_TALON).or(F_MECH_EQUIPMENT);
        misc.bv = BV_VARIABLE;
        misc.introDate = 3072;
        misc.techLevel.put(3072, misc.techLevel.get(3071));
        misc.techLevel.put(3087, TechConstants.T_CLAN_ADVANCED);
        misc.availRating = new int[] { RATING_X, RATING_X, RATING_F };
        misc.techRating = RATING_E;

        return misc;
    }

    public static MiscType createHeavyArmor() {
        MiscType misc = new MiscType();

        misc.techLevel.put(3071, TechConstants.T_IS_ADVANCED);
        misc.name = "Heavy Armor";
        misc.setInternalName(misc.name);
        misc.tonnage = 0;
        misc.criticals = 0;
        misc.cost = 100000;
        misc.flags = misc.flags.or(F_TOOLS);
        misc.subType = S_HEAVY_ARMOR;
        misc.bv = 15;
        //Not sure but making this Early Space Flight
        misc.techRating = RATING_D;
        misc.introDate = 2100;
        misc.techLevel.put(2100, misc.techLevel.get(3071));
        misc.availRating = new int[] { RATING_D, RATING_D, RATING_D };

        return misc;
    }

    public static MiscType createStandard() {
        // This is not really a single piece of equipment, it is used to
        // identify "standard" internal structure, armor, whatever.
        MiscType misc = new MiscType();

        misc.name = EquipmentType.getStructureTypeName(T_STRUCTURE_STANDARD);
        misc.setInternalName(EquipmentType
                .getStructureTypeName(T_STRUCTURE_STANDARD));
        misc.addLookupName(EquipmentType.getStructureTypeName(
                T_STRUCTURE_STANDARD, false));
        misc.addLookupName(EquipmentType.getStructureTypeName(
                T_STRUCTURE_STANDARD, true));
        misc.addLookupName(EquipmentType.getArmorTypeName(T_ARMOR_STANDARD,
                false));
        misc.addLookupName(EquipmentType.getArmorTypeName(T_ARMOR_STANDARD,
                true));
        misc.addLookupName("Regular");
        misc.addLookupName("IS Standard Armor");
        misc.addLookupName("Clan Standard Armor");
        misc.flags = misc.flags.or(F_MECH_EQUIPMENT).or(F_TANK_EQUIPMENT)
                .or(F_VTOL_EQUIPMENT);
        misc.techLevel.put(1950, TechConstants.T_ALLOWED_ALL);
        misc.introDate = 1950;
        misc.availRating = new int[] { RATING_A, RATING_A, RATING_A };
        misc.techRating = RATING_A;
        misc.criticals = 0;

        return misc;
    }

    public static MiscType createCLPPCCapacitor() {
        MiscType misc = new MiscType();

        misc.techLevel.put(3101, TechConstants.T_CLAN_TW);
        misc.name = "PPC Capacitor";
        misc.setInternalName("CLPPCCapacitor");
        misc.tonnage = 1.0f;
        misc.criticals = 1;
        misc.tankslots = 0;
        misc.cost = 150000;
        misc.setModes(new String[] { "Off", "Charge" });
        misc.flags = misc.flags.or(F_PPC_CAPACITOR).or(F_MECH_EQUIPMENT)
                .or(F_TANK_EQUIPMENT).or(F_VTOL_EQUIPMENT).or(F_AERO_EQUIPMENT);
        misc.setInstantModeSwitch(false);
        misc.explosive = true;
        misc.bv = 0;
        misc.introDate = 3101;
        misc.availRating = new int[] { RATING_X, RATING_X, RATING_E };
        misc.techRating = RATING_E;
        return misc;
    }

    public static MiscType createISPPCCapacitor() {
        MiscType misc = new MiscType();

        misc.techLevel.put(3071, TechConstants.T_IS_EXPERIMENTAL);
        misc.name = "PPC Capacitor";
        misc.setInternalName(misc.name);
        misc.addLookupName("ISPPCCapacitor");
        misc.addLookupName("LPPC Capacitor");
        misc.addLookupName("ISLightPPCCapacitor");
        misc.addLookupName("SNPPC Capacitor");
        misc.addLookupName("ISSNPPCCapacitor");
        misc.addLookupName("ERPPC Capacitor");
        misc.addLookupName("ISERPPCCapacitor");
        misc.addLookupName("HPPC Capacitor");
        misc.addLookupName("ISHeavyPPCCapacitor");
        misc.tonnage = 1.0f;
        misc.criticals = 1;
        misc.tankslots = 0;
        misc.cost = 150000;
        misc.setModes(new String[] { "Off", "Charge" });
        misc.flags = misc.flags.or(F_PPC_CAPACITOR).or(F_MECH_EQUIPMENT)
                .or(F_TANK_EQUIPMENT).or(F_VTOL_EQUIPMENT).or(F_AERO_EQUIPMENT);
        misc.setInstantModeSwitch(false);
        misc.explosive = true;
        // misc.bv = 88;
        misc.bv = 0;
        misc.introDate = 3060;
        misc.techLevel.put(3060, misc.techLevel.get(3071));
        misc.techLevel.put(3081, TechConstants.T_IS_TW_NON_BOX);
        misc.availRating = new int[] { RATING_X, RATING_X, RATING_E };
        misc.techRating = RATING_E;
        return misc;
    }

    public static MiscType createISReflective() {
        MiscType misc = new MiscType();

        misc.name = EquipmentType
                .getArmorTypeName(EquipmentType.T_ARMOR_REFLECTIVE);
        misc.setInternalName(EquipmentType.getArmorTypeName(
                EquipmentType.T_ARMOR_REFLECTIVE, false));
        misc.addLookupName("IS Reflective Armor");
        misc.addLookupName("IS Reflective");
        misc.tonnage = 0;
        misc.criticals = CRITICALS_VARIABLE;
        misc.hittable = false;
        misc.spreadable = true;
        misc.flags = misc.flags.or(F_REFLECTIVE).or(F_MECH_EQUIPMENT)
                .or(F_TANK_EQUIPMENT).or(F_VTOL_EQUIPMENT);
        misc.bv = 0;
        misc.introDate = 3058;
        misc.techLevel.put(3058, TechConstants.T_IS_EXPERIMENTAL);
        misc.techLevel.put(3080, TechConstants.T_IS_ADVANCED);
        misc.availRating = new int[] { RATING_X, RATING_X, RATING_F };
        misc.techRating = RATING_E;

        return misc;
    }

    public static MiscType createCLReflective() {
        MiscType misc = new MiscType();

        misc.name = EquipmentType
                .getArmorTypeName(EquipmentType.T_ARMOR_REFLECTIVE);
        misc.setInternalName(EquipmentType.getArmorTypeName(
                EquipmentType.T_ARMOR_REFLECTIVE, true));
        misc.addLookupName("Clan Reflective Armor");
        misc.addLookupName("Clan Reflective");
        misc.tonnage = 0;
        misc.criticals = CRITICALS_VARIABLE;
        misc.hittable = false;
        misc.spreadable = true;
        misc.flags = misc.flags.or(F_REFLECTIVE).or(F_MECH_EQUIPMENT)
                .or(F_TANK_EQUIPMENT).or(F_VTOL_EQUIPMENT);
        misc.bv = 0;
        misc.introDate = 3061;
        misc.techLevel.put(3061, TechConstants.T_CLAN_EXPERIMENTAL);
        misc.techLevel.put(3080, TechConstants.T_CLAN_ADVANCED);
        misc.availRating = new int[] { RATING_X, RATING_X, RATING_F };
        misc.techRating = RATING_F;

        return misc;
    }

    public static MiscType createISReactive() {
        MiscType misc = new MiscType();

        misc.name = EquipmentType
                .getArmorTypeName(EquipmentType.T_ARMOR_REACTIVE);
        misc.setInternalName(EquipmentType.getArmorTypeName(
                EquipmentType.T_ARMOR_REACTIVE, false));
        misc.addLookupName("IS Reactive Armor");
        misc.addLookupName("IS Reactive");
        misc.tonnage = 0;
        misc.criticals = CRITICALS_VARIABLE;
        misc.spreadable = true;
        misc.hittable = false;
        misc.flags = misc.flags.or(F_REACTIVE).or(F_MECH_EQUIPMENT)
                .or(F_TANK_EQUIPMENT).or(F_VTOL_EQUIPMENT);
        misc.bv = 0;
        misc.introDate = 3063;
        misc.techLevel.put(3063, TechConstants.T_IS_EXPERIMENTAL);
        misc.techLevel.put(3081, TechConstants.T_IS_ADVANCED);
        misc.availRating = new int[] { RATING_X, RATING_X, RATING_F };
        misc.techRating = RATING_E;

        return misc;
    }

    public static MiscType createCLReactive() {
        MiscType misc = new MiscType();

        misc.name = EquipmentType
                .getArmorTypeName(EquipmentType.T_ARMOR_REACTIVE);
        misc.setInternalName(EquipmentType.getArmorTypeName(
                EquipmentType.T_ARMOR_REACTIVE, true));
        misc.addLookupName("Clan Reactive Armor");
        misc.addLookupName("Clan Reactive");
        misc.tonnage = 0;
        misc.criticals = CRITICALS_VARIABLE;
        misc.spreadable = true;
        misc.hittable = false;
        misc.flags = misc.flags.or(F_REACTIVE).or(F_MECH_EQUIPMENT)
                .or(F_TANK_EQUIPMENT).or(F_VTOL_EQUIPMENT);
        misc.bv = 0;
        misc.introDate = 3065;
        misc.techLevel.put(3065, TechConstants.T_CLAN_EXPERIMENTAL);
        misc.techLevel.put(3081, TechConstants.T_CLAN_ADVANCED);
        misc.availRating = new int[] { RATING_X, RATING_X, RATING_F };
        misc.techRating = RATING_F;

        return misc;
    }

    public static MiscType createISModularArmor() {
        MiscType misc = new MiscType();

        misc.name = "Modular Armor";
        misc.setInternalName("ISModularArmor");
        misc.setInternalName("IS Modular Armor");
        misc.tonnage = 1;
        misc.criticals = 1;
        misc.cost = 100000;
        misc.flags = misc.flags.or(F_MODULAR_ARMOR).or(F_MECH_EQUIPMENT)
                .or(F_TANK_EQUIPMENT).or(F_VTOL_EQUIPMENT);
        misc.bv = BV_VARIABLE;
        misc.damageTaken = 0;
        misc.baseDamageAbsorptionRate = 10;
        misc.baseDamageCapacity = 10;
        misc.introDate = 3072;
        misc.techLevel.put(3072, TechConstants.T_IS_EXPERIMENTAL);
        misc.techLevel.put(3096, TechConstants.T_IS_ADVANCED);
        misc.availRating = new int[] { RATING_X, RATING_X, RATING_F };
        misc.techRating = RATING_D;

        return misc;
    }

    public static MiscType createCLModularArmor() {
        MiscType misc = new MiscType();

        misc.techLevel.put(3071, TechConstants.T_CLAN_EXPERIMENTAL);
        misc.name = "Modular Armor";
        misc.setInternalName("CLModularArmor");
        misc.addLookupName("Clan Modular Armor");
        misc.tonnage = 1;
        misc.criticals = 1;
        misc.cost = 100000;
        misc.flags = misc.flags.or(F_MODULAR_ARMOR).or(F_MECH_EQUIPMENT)
                .or(F_TANK_EQUIPMENT);
        misc.bv = BV_VARIABLE;
        misc.damageTaken = 0;
        misc.baseDamageAbsorptionRate = 10;
        misc.baseDamageCapacity = 10;
        misc.introDate = 3074;
        misc.techLevel.put(3074, misc.techLevel.get(3071));
        misc.techLevel.put(3098, TechConstants.T_CLAN_ADVANCED);
        misc.availRating = new int[] { RATING_X, RATING_X, RATING_F };
        misc.techRating = RATING_D;

        return misc;
    }

    public static MiscType createSalvageArm() {
        MiscType misc = new MiscType();

        misc.name = "Salvage Arm";
        misc.setInternalName(misc.name);
        misc.addLookupName("SalvageArm");
        misc.tonnage = 3;
        misc.criticals = 2;
        misc.bv = 0;
        misc.cost = 50000;
        misc.flags = misc.flags.or(F_SALVAGE_ARM).or(F_MECH_EQUIPMENT)
                .or(F_TANK_EQUIPMENT);
        misc.techLevel.put(3071, TechConstants.T_ALLOWED_ALL);
        misc.industrial = true;
        misc.availRating = new int[] { RATING_E, RATING_F, RATING_E };
        misc.introDate = 2000;
        misc.techLevel.put(2000, misc.techLevel.get(3071));
        misc.techRating = RATING_D;

        return misc;
    }

    public static MiscType createTracks() {
        MiscType misc = new MiscType();

        misc.name = "Tracks";
        misc.setInternalName(misc.name);
        misc.tonnage = TONNAGE_VARIABLE;
        misc.criticals = CRITICALS_VARIABLE;
        misc.spreadable = true;
        misc.bv = 0;
        misc.cost = COST_VARIABLE;
        misc.flags = misc.flags.or(F_TRACKS).or(F_MECH_EQUIPMENT);
        misc.techLevel.put(3071, TechConstants.T_ALLOWED_ALL);
        misc.introDate = 2440;
        misc.techLevel.put(2440, misc.techLevel.get(3071));
        misc.availRating = new int[] { RATING_D, RATING_E, RATING_E };
        misc.techRating = RATING_C;
        return misc;
    }

    public static MiscType createISMASS() {
        MiscType misc = new MiscType();

        misc.name = "MASS";
        misc.setInternalName("ISMASS");
        misc.addLookupName("IS Mass");
        misc.tonnage = 1.5f;
        misc.criticals = 1;
        misc.bv = 9;
        misc.cost = 4000;
        misc.flags = misc.flags.or(F_MASS).or(F_MECH_EQUIPMENT);
        misc.techLevel.put(3071, TechConstants.T_IS_EXPERIMENTAL);
        misc.availRating = new int[] { EquipmentType.RATING_X,
                EquipmentType.RATING_X, EquipmentType.RATING_D };
        misc.introDate = 3048;
        misc.techLevel.put(3048, misc.techLevel.get(3071));
        misc.techLevel.put(3083, TechConstants.T_IS_ADVANCED);
        misc.techRating = RATING_D;

        return misc;
    }

    public static MiscType createCLMASS() {
        MiscType misc = new MiscType();

        misc.name = "MASS";
        misc.setInternalName("CLMASS");
        misc.addLookupName("Clan Mass");
        misc.tonnage = 1.5f;
        misc.criticals = 1;
        misc.bv = 9;
        misc.cost = 4000;
        misc.flags = misc.flags.or(F_MASS).or(F_MECH_EQUIPMENT);
        misc.techLevel.put(3071, TechConstants.T_CLAN_EXPERIMENTAL);
        misc.availRating = new int[] { EquipmentType.RATING_X,
                EquipmentType.RATING_X, EquipmentType.RATING_D };
        misc.introDate = 3062;
        misc.techLevel.put(3062, misc.techLevel.get(3071));
        misc.techLevel.put(3083, TechConstants.T_CLAN_ADVANCED);
        misc.techRating = RATING_D;
        return misc;
    }

    public static MiscType createCLPartialWing() {
        MiscType misc = new MiscType();

        misc.name = "Partial Wing";
        misc.setInternalName("CLPartialWing");
        misc.addLookupName("PartialWing");
        misc.tonnage = TONNAGE_VARIABLE;
        misc.criticals = 6;
        misc.spreadable = true;
        misc.cost = COST_VARIABLE;
        misc.flags = misc.flags.or(F_PARTIAL_WING).or(F_MECH_EQUIPMENT);
        misc.techLevel.put(3071, TechConstants.T_CLAN_EXPERIMENTAL);
        misc.availRating = new int[] { EquipmentType.RATING_X,
                EquipmentType.RATING_X, EquipmentType.RATING_E };
        misc.introDate = 3061;
        misc.techLevel.put(3085, TechConstants.T_CLAN_ADVANCED);
        misc.techLevel.put(3061, misc.techLevel.get(3071));
        misc.techRating = RATING_F;

        return misc;
    }

    public static MiscType createISPartialWing() {
        MiscType misc = new MiscType();

        misc.name = "Partial Wing";
        misc.setInternalName("ISPartialWing");
        misc.tonnage = TONNAGE_VARIABLE;
        misc.criticals = 8;
        misc.spreadable = true;
        misc.cost = COST_VARIABLE;
        misc.flags = misc.flags.or(F_PARTIAL_WING).or(F_MECH_EQUIPMENT);
        misc.techLevel.put(3071, TechConstants.T_IS_EXPERIMENTAL);
        misc.availRating = new int[] { EquipmentType.RATING_X,
                EquipmentType.RATING_X, EquipmentType.RATING_E };
        misc.introDate = 3067;
        misc.techLevel.put(3085, TechConstants.T_IS_ADVANCED);
        misc.techLevel.put(3067, misc.techLevel.get(3071));
        misc.techRating = RATING_F;

        return misc;
    }

    public static MiscType createCargo1() {
        MiscType misc = new MiscType();

        misc.name = "Cargo (1 ton)";
        misc.setInternalName(misc.name);
        misc.tonnage = 1;
        misc.criticals = 1;
        misc.cost = 0;
        misc.flags = misc.flags.or(F_CARGO).or(F_MECH_EQUIPMENT)
                .or(F_TANK_EQUIPMENT).or(F_AERO_EQUIPMENT);
        misc.techLevel.put(3071, TechConstants.T_ALLOWED_ALL);
        misc.industrial = true;
        misc.availRating = new int[] { EquipmentType.RATING_A,
                EquipmentType.RATING_A, EquipmentType.RATING_A };
        misc.introDate = 1950;
        misc.techLevel.put(1950, misc.techLevel.get(3071));
        misc.techRating = RATING_A;
        misc.tankslots = 1;

        return misc;
    }

    public static MiscType createHalfCargo() {
        MiscType misc = new MiscType();

        misc.name = "Cargo (0.5 tons)";
        misc.setInternalName(misc.name);
        misc.tonnage = 0.5f;
        misc.criticals = 1;
        misc.cost = 0;
        misc.flags = misc.flags.or(F_CARGO).or(F_MECH_EQUIPMENT)
                .or(F_TANK_EQUIPMENT).or(F_AERO_EQUIPMENT);
        misc.techLevel.put(3071, TechConstants.T_ALLOWED_ALL);
        misc.industrial = true;
        misc.availRating = new int[] { EquipmentType.RATING_A,
                EquipmentType.RATING_A, EquipmentType.RATING_A };
        misc.introDate = 1950;
        misc.techLevel.put(1950, misc.techLevel.get(3071));
        misc.techRating = RATING_A;
        misc.tankslots = 1;

        return misc;
    }

    public static MiscType createCargo15() {
        MiscType misc = new MiscType();

        misc.name = "Cargo (1.5 tons)";
        misc.setInternalName(misc.name);
        misc.tonnage = 1.5f;
        misc.criticals = 2;
        misc.cost = 0;
        misc.flags = misc.flags.or(F_CARGO).or(F_MECH_EQUIPMENT)
                .or(F_TANK_EQUIPMENT).or(F_AERO_EQUIPMENT);
        misc.techLevel.put(3071, TechConstants.T_ALLOWED_ALL);
        misc.industrial = true;
        misc.availRating = new int[] { EquipmentType.RATING_A,
                EquipmentType.RATING_A, EquipmentType.RATING_A };
        misc.introDate = 1950;
        misc.techLevel.put(1950, misc.techLevel.get(3071));
        misc.techRating = RATING_A;
        misc.tankslots = 1;

        return misc;
    }

    public static MiscType createCargo2() {
        MiscType misc = new MiscType();

        misc.name = "Cargo (2 tons)";
        misc.setInternalName(misc.name);
        misc.tonnage = 2;
        misc.criticals = 2;
        misc.cost = 0;
        misc.flags = misc.flags.or(F_CARGO).or(F_MECH_EQUIPMENT)
                .or(F_TANK_EQUIPMENT).or(F_AERO_EQUIPMENT);
        misc.techLevel.put(3071, TechConstants.T_ALLOWED_ALL);
        misc.industrial = true;
        misc.availRating = new int[] { EquipmentType.RATING_A,
                EquipmentType.RATING_A, EquipmentType.RATING_A };
        misc.introDate = 1950;
        misc.techLevel.put(1950, misc.techLevel.get(3071));
        misc.techRating = RATING_A;
        misc.tankslots = 1;

        return misc;
    }

    public static MiscType createCargo25() {
        MiscType misc = new MiscType();

        misc.name = "Cargo (2.5 tons)";
        misc.setInternalName(misc.name);
        misc.tonnage = 2.5f;
        misc.criticals = 3;
        misc.cost = 0;
        misc.flags = misc.flags.or(F_CARGO).or(F_MECH_EQUIPMENT)
                .or(F_TANK_EQUIPMENT).or(F_AERO_EQUIPMENT);
        misc.techLevel.put(3071, TechConstants.T_ALLOWED_ALL);
        misc.industrial = true;
        misc.availRating = new int[] { EquipmentType.RATING_A,
                EquipmentType.RATING_A, EquipmentType.RATING_A };
        misc.introDate = 1950;
        misc.techLevel.put(1950, misc.techLevel.get(3071));
        misc.techRating = RATING_A;
        misc.tankslots = 1;

        return misc;
    }

    public static MiscType createCargo3() {
        MiscType misc = new MiscType();

        misc.name = "Cargo (3 tons)";
        misc.setInternalName(misc.name);
        misc.tonnage = 3;
        misc.criticals = 3;
        misc.cost = 0;
        misc.flags = misc.flags.or(F_CARGO).or(F_MECH_EQUIPMENT)
                .or(F_TANK_EQUIPMENT).or(F_AERO_EQUIPMENT);
        misc.techLevel.put(3071, TechConstants.T_ALLOWED_ALL);
        misc.industrial = true;
        misc.availRating = new int[] { EquipmentType.RATING_A,
                EquipmentType.RATING_A, EquipmentType.RATING_A };
        misc.introDate = 1950;
        misc.techLevel.put(1950, misc.techLevel.get(3071));
        misc.techRating = RATING_A;
        misc.tankslots = 1;

        return misc;
    }

    public static MiscType createCargo35() {
        MiscType misc = new MiscType();

        misc.name = "Cargo (3.5 tons)";
        misc.setInternalName(misc.name);
        misc.tonnage = 3.5f;
        misc.criticals = 4;
        misc.cost = 0;
        misc.flags = misc.flags.or(F_CARGO).or(F_MECH_EQUIPMENT)
                .or(F_TANK_EQUIPMENT).or(F_AERO_EQUIPMENT);
        misc.techLevel.put(3071, TechConstants.T_ALLOWED_ALL);
        misc.industrial = true;
        misc.availRating = new int[] { EquipmentType.RATING_A,
                EquipmentType.RATING_A, EquipmentType.RATING_A };
        misc.introDate = 1950;
        misc.techLevel.put(1950, misc.techLevel.get(3071));
        misc.techRating = RATING_A;
        misc.tankslots = 1;

        return misc;
    }

    public static MiscType createCargo4() {
        MiscType misc = new MiscType();

        misc.name = "Cargo (4 tons)";
        misc.setInternalName(misc.name);
        misc.tonnage = 4;
        misc.criticals = 4;
        misc.cost = 0;
        misc.flags = misc.flags.or(F_CARGO).or(F_MECH_EQUIPMENT)
                .or(F_TANK_EQUIPMENT).or(F_AERO_EQUIPMENT);
        misc.techLevel.put(3071, TechConstants.T_ALLOWED_ALL);
        misc.industrial = true;
        misc.availRating = new int[] { EquipmentType.RATING_A,
                EquipmentType.RATING_A, EquipmentType.RATING_A };
        misc.introDate = 1950;
        misc.techLevel.put(1950, misc.techLevel.get(3071));
        misc.techRating = RATING_A;
        misc.tankslots = 1;

        return misc;
    }

    public static MiscType createCargo45() {
        MiscType misc = new MiscType();

        misc.name = "Cargo (4.5 tons)";
        misc.setInternalName(misc.name);
        misc.tonnage = 4.5f;
        misc.criticals = 5;
        misc.cost = 0;
        misc.flags = misc.flags.or(F_CARGO).or(F_MECH_EQUIPMENT)
                .or(F_TANK_EQUIPMENT).or(F_AERO_EQUIPMENT);
        misc.techLevel.put(3071, TechConstants.T_ALLOWED_ALL);
        misc.industrial = true;
        misc.availRating = new int[] { EquipmentType.RATING_A,
                EquipmentType.RATING_A, EquipmentType.RATING_A };
        misc.introDate = 1950;
        misc.techLevel.put(1950, misc.techLevel.get(3071));
        misc.techRating = RATING_A;
        misc.tankslots = 1;

        return misc;
    }

    public static MiscType createCargo5() {
        MiscType misc = new MiscType();

        misc.name = "Cargo (5 tons)";
        misc.setInternalName(misc.name);
        misc.tonnage = 5;
        misc.criticals = 5;
        misc.cost = 0;
        misc.flags = misc.flags.or(F_CARGO).or(F_MECH_EQUIPMENT)
                .or(F_TANK_EQUIPMENT).or(F_AERO_EQUIPMENT);
        misc.techLevel.put(3071, TechConstants.T_ALLOWED_ALL);
        misc.industrial = true;
        misc.availRating = new int[] { EquipmentType.RATING_A,
                EquipmentType.RATING_A, EquipmentType.RATING_A };
        misc.introDate = 1950;
        misc.techLevel.put(1950, misc.techLevel.get(3071));
        misc.techRating = RATING_A;
        misc.tankslots = 1;

        return misc;
    }

    public static MiscType createCargo55() {
        MiscType misc = new MiscType();

        misc.name = "Cargo (5.5 tons)";
        misc.setInternalName(misc.name);
        misc.tonnage = 5.5f;
        misc.criticals = 6;
        misc.cost = 0;
        misc.flags = misc.flags.or(F_CARGO).or(F_MECH_EQUIPMENT)
                .or(F_TANK_EQUIPMENT).or(F_AERO_EQUIPMENT);
        misc.techLevel.put(3071, TechConstants.T_ALLOWED_ALL);
        misc.industrial = true;
        misc.availRating = new int[] { EquipmentType.RATING_A,
                EquipmentType.RATING_A, EquipmentType.RATING_A };
        misc.introDate = 1950;
        misc.techLevel.put(1950, misc.techLevel.get(3071));
        misc.techRating = RATING_A;
        misc.tankslots = 1;

        return misc;
    }

    public static MiscType createCargo6() {
        MiscType misc = new MiscType();

        misc.name = "Cargo (6 tons)";
        misc.setInternalName(misc.name);
        misc.tonnage = 6;
        misc.criticals = 6;
        misc.cost = 0;
        misc.flags = misc.flags.or(F_CARGO).or(F_MECH_EQUIPMENT)
                .or(F_TANK_EQUIPMENT).or(F_AERO_EQUIPMENT);
        misc.techLevel.put(3071, TechConstants.T_ALLOWED_ALL);
        misc.industrial = true;
        misc.availRating = new int[] { EquipmentType.RATING_A,
                EquipmentType.RATING_A, EquipmentType.RATING_A };
        misc.introDate = 1950;
        misc.techLevel.put(1950, misc.techLevel.get(3071));
        misc.techRating = RATING_A;
        misc.tankslots = 1;

        return misc;
    }

    public static MiscType createCargo65() {
        MiscType misc = new MiscType();

        misc.name = "Cargo (6.5 tons)";
        misc.setInternalName(misc.name);
        misc.tonnage = 6.5f;
        misc.criticals = 7;
        misc.cost = 0;
        misc.flags = misc.flags.or(F_CARGO).or(F_MECH_EQUIPMENT)
                .or(F_TANK_EQUIPMENT).or(F_AERO_EQUIPMENT);
        misc.techLevel.put(3071, TechConstants.T_ALLOWED_ALL);
        misc.industrial = true;
        misc.availRating = new int[] { EquipmentType.RATING_A,
                EquipmentType.RATING_A, EquipmentType.RATING_A };
        misc.introDate = 1950;
        misc.techLevel.put(1950, misc.techLevel.get(3071));
        misc.techRating = RATING_A;
        misc.tankslots = 1;

        return misc;
    }

    public static MiscType createCargo7() {
        MiscType misc = new MiscType();

        misc.name = "Cargo (7 tons)";
        misc.setInternalName(misc.name);
        misc.tonnage = 7;
        misc.criticals = 7;
        misc.cost = 0;
        misc.flags = misc.flags.or(F_CARGO).or(F_MECH_EQUIPMENT)
                .or(F_TANK_EQUIPMENT).or(F_AERO_EQUIPMENT);
        misc.techLevel.put(3071, TechConstants.T_ALLOWED_ALL);
        misc.industrial = true;
        misc.availRating = new int[] { EquipmentType.RATING_A,
                EquipmentType.RATING_A, EquipmentType.RATING_A };
        misc.introDate = 1950;
        misc.techLevel.put(1950, misc.techLevel.get(3071));
        misc.techRating = RATING_A;
        misc.tankslots = 1;

        return misc;
    }

    public static MiscType createCargo75() {
        MiscType misc = new MiscType();

        misc.name = "Cargo (7.5 tons)";
        misc.setInternalName(misc.name);
        misc.tonnage = 7.5f;
        misc.criticals = 8;
        misc.cost = 0;
        misc.flags = misc.flags.or(F_CARGO).or(F_MECH_EQUIPMENT)
                .or(F_TANK_EQUIPMENT).or(F_AERO_EQUIPMENT);
        misc.techLevel.put(3071, TechConstants.T_ALLOWED_ALL);
        misc.industrial = true;
        misc.availRating = new int[] { EquipmentType.RATING_A,
                EquipmentType.RATING_A, EquipmentType.RATING_A };
        misc.introDate = 1950;
        misc.techLevel.put(1950, misc.techLevel.get(3071));
        misc.techRating = RATING_A;
        misc.tankslots = 1;

        return misc;
    }

    public static MiscType createCargo8() {
        MiscType misc = new MiscType();

        misc.name = "Cargo (8 ton)";
        misc.setInternalName(misc.name);
        misc.tonnage = 8;
        misc.criticals = 8;
        misc.cost = 0;
        misc.flags = misc.flags.or(F_CARGO).or(F_MECH_EQUIPMENT)
                .or(F_TANK_EQUIPMENT).or(F_AERO_EQUIPMENT);
        misc.techLevel.put(3071, TechConstants.T_ALLOWED_ALL);
        misc.industrial = true;
        misc.availRating = new int[] { EquipmentType.RATING_A,
                EquipmentType.RATING_A, EquipmentType.RATING_A };
        misc.introDate = 1950;
        misc.techLevel.put(1950, misc.techLevel.get(3071));
        misc.techRating = RATING_A;
        misc.tankslots = 1;

        return misc;
    }

    public static MiscType createCargo85() {
        MiscType misc = new MiscType();

        misc.name = "Cargo (8.5 tons)";
        misc.setInternalName(misc.name);
        misc.tonnage = 8.5f;
        misc.criticals = 9;
        misc.cost = 0;
        misc.flags = misc.flags.or(F_CARGO).or(F_MECH_EQUIPMENT)
                .or(F_TANK_EQUIPMENT).or(F_AERO_EQUIPMENT);
        misc.techLevel.put(3071, TechConstants.T_ALLOWED_ALL);
        misc.industrial = true;
        misc.availRating = new int[] { EquipmentType.RATING_A,
                EquipmentType.RATING_A, EquipmentType.RATING_A };
        misc.introDate = 1950;
        misc.techLevel.put(1950, misc.techLevel.get(3071));
        misc.techRating = RATING_A;
        misc.tankslots = 1;

        return misc;
    }

    public static MiscType createCargo9() {
        MiscType misc = new MiscType();

        misc.name = "Cargo (9 tons)";
        misc.setInternalName(misc.name);
        misc.tonnage = 9;
        misc.criticals = 9;
        misc.cost = 0;
        misc.flags = misc.flags.or(F_CARGO).or(F_MECH_EQUIPMENT)
                .or(F_TANK_EQUIPMENT).or(F_AERO_EQUIPMENT);
        misc.techLevel.put(3071, TechConstants.T_ALLOWED_ALL);
        misc.industrial = true;
        misc.availRating = new int[] { EquipmentType.RATING_A,
                EquipmentType.RATING_A, EquipmentType.RATING_A };
        misc.introDate = 1950;
        misc.techLevel.put(1950, misc.techLevel.get(3071));
        misc.techRating = RATING_A;
        misc.tankslots = 1;

        return misc;
    }

    public static MiscType createCargo95() {
        MiscType misc = new MiscType();

        misc.name = "Cargo (9.5 tons)";
        misc.setInternalName(misc.name);
        misc.tonnage = 9.5f;
        misc.criticals = 10;
        misc.cost = 0;
        misc.flags = misc.flags.or(F_CARGO).or(F_MECH_EQUIPMENT)
                .or(F_TANK_EQUIPMENT).or(F_AERO_EQUIPMENT);
        misc.techLevel.put(3071, TechConstants.T_ALLOWED_ALL);
        misc.industrial = true;
        misc.availRating = new int[] { EquipmentType.RATING_A,
                EquipmentType.RATING_A, EquipmentType.RATING_A };
        misc.introDate = 1950;
        misc.techLevel.put(1950, misc.techLevel.get(3071));
        misc.techRating = RATING_A;
        misc.tankslots = 1;

        return misc;
    }

    public static MiscType createCargo10() {
        MiscType misc = new MiscType();

        misc.name = "Cargo (10 tons)";
        misc.setInternalName(misc.name);
        misc.tonnage = 10;
        misc.criticals = 10;
        misc.cost = 0;
        misc.flags = misc.flags.or(F_CARGO).or(F_MECH_EQUIPMENT)
                .or(F_TANK_EQUIPMENT).or(F_AERO_EQUIPMENT);
        misc.techLevel.put(3071, TechConstants.T_ALLOWED_ALL);
        misc.industrial = true;
        misc.availRating = new int[] { EquipmentType.RATING_A,
                EquipmentType.RATING_A, EquipmentType.RATING_A };
        misc.introDate = 1950;
        misc.techLevel.put(1950, misc.techLevel.get(3071));
        misc.techRating = RATING_A;
        misc.tankslots = 1;

        return misc;
    }

    public static MiscType createCargo105() {
        MiscType misc = new MiscType();

        misc.name = "Cargo (10.5 tons)";
        misc.setInternalName(misc.name);
        misc.tonnage = 10.5f;
        misc.criticals = 11;
        misc.cost = 0;
        misc.flags = misc.flags.or(F_CARGO).or(F_MECH_EQUIPMENT)
                .or(F_TANK_EQUIPMENT).or(F_AERO_EQUIPMENT);
        misc.techLevel.put(3071, TechConstants.T_ALLOWED_ALL);
        misc.industrial = true;
        misc.availRating = new int[] { EquipmentType.RATING_A,
                EquipmentType.RATING_A, EquipmentType.RATING_A };
        misc.introDate = 1950;
        misc.techLevel.put(1950, misc.techLevel.get(3071));
        misc.techRating = RATING_A;
        misc.tankslots = 1;

        return misc;
    }

    public static MiscType createCargo11() {
        MiscType misc = new MiscType();

        misc.name = "Cargo (11 tons)";
        misc.setInternalName(misc.name);
        misc.tonnage = 11;
        misc.criticals = 11;
        misc.cost = 0;
        misc.flags = misc.flags.or(F_CARGO).or(F_MECH_EQUIPMENT)
                .or(F_TANK_EQUIPMENT).or(F_AERO_EQUIPMENT);
        misc.techLevel.put(3071, TechConstants.T_ALLOWED_ALL);
        misc.industrial = true;
        misc.availRating = new int[] { EquipmentType.RATING_A,
                EquipmentType.RATING_A, EquipmentType.RATING_A };
        misc.introDate = 1950;
        misc.techLevel.put(1950, misc.techLevel.get(3071));
        misc.techRating = RATING_A;
        misc.tankslots = 1;

        return misc;
    }

    public static MiscType createLiquidCargo1() {
        MiscType misc = new MiscType();

        misc.name = "Liquid Storage (1 ton)";
        misc.setInternalName(misc.name);
        misc.tonnage = 1;
        misc.criticals = 1;
        misc.cost = 0;
        misc.flags = misc.flags.or(F_LIQUID_CARGO).or(F_MECH_EQUIPMENT)
                .or(F_TANK_EQUIPMENT).or(F_AERO_EQUIPMENT);
        misc.techLevel.put(3071, TechConstants.T_ALLOWED_ALL);
        misc.industrial = true;
        misc.availRating = new int[] { EquipmentType.RATING_A,
                EquipmentType.RATING_A, EquipmentType.RATING_A };
        misc.introDate = 1950;
        misc.techLevel.put(1950, misc.techLevel.get(3071));
        misc.techRating = RATING_A;
        misc.tankslots = 1;

        return misc;
    }

    public static MiscType createHalfLiquidCargo() {
        MiscType misc = new MiscType();

        misc.name = "Liquid Storage (0.5 tons)";
        misc.setInternalName(misc.name);
        misc.tonnage = 0.5f;
        misc.criticals = 1;
        misc.cost = 0;
        misc.flags = misc.flags.or(F_LIQUID_CARGO).or(F_MECH_EQUIPMENT)
                .or(F_TANK_EQUIPMENT).or(F_AERO_EQUIPMENT);
        misc.techLevel.put(3071, TechConstants.T_ALLOWED_ALL);
        misc.industrial = true;
        misc.availRating = new int[] { EquipmentType.RATING_A,
                EquipmentType.RATING_A, EquipmentType.RATING_A };
        misc.introDate = 1950;
        misc.techLevel.put(1950, misc.techLevel.get(3071));
        misc.techRating = RATING_A;
        misc.tankslots = 1;

        return misc;
    }

    public static MiscType createCargoContainer() {
        MiscType misc = new MiscType();

        misc.name = "Cargo Container (10 tons)";
        misc.setInternalName(misc.name);
        misc.tonnage = 10;
        misc.criticals = 1;
        misc.cost = 0;
        misc.flags = misc.flags.or(F_CARGO).or(F_MECH_EQUIPMENT)
                .or(F_TANK_EQUIPMENT);
        misc.techLevel.put(3071, TechConstants.T_ALLOWED_ALL);
        misc.industrial = true;
        misc.availRating = new int[] { EquipmentType.RATING_A,
                EquipmentType.RATING_A, EquipmentType.RATING_A };
        misc.introDate = 1950;
        misc.techLevel.put(1950, misc.techLevel.get(3071));
        misc.techRating = RATING_A;
        misc.tankslots = 1;

        return misc;
    }

    public static MiscType createMechSprayer() {
        MiscType misc = new MiscType();

        misc.name = "Sprayer";
        misc.setInternalName("MechSprayer");
        misc.tonnage = 0.5f;
        misc.criticals = 1;
        misc.cost = 1000;
        misc.flags = misc.flags.or(F_MECH_EQUIPMENT).or(F_SPRAYER);
        misc.techLevel.put(3071, TechConstants.T_ALLOWED_ALL);
        misc.industrial = true;
        misc.availRating = new int[] { EquipmentType.RATING_B,
                EquipmentType.RATING_B, EquipmentType.RATING_B };
        misc.introDate = 2300;
        misc.techLevel.put(2300, misc.techLevel.get(3071));
        misc.techRating = RATING_B;

        return misc;
    }

    public static MiscType createTankSprayer() {
        MiscType misc = new MiscType();

        misc.name = "Sprayer";
        misc.setInternalName("Tank Sprayer");
        misc.tonnage = 0.015;
        misc.criticals = 1;
        misc.cost = 1000;
        misc.flags = misc.flags.or(F_TANK_EQUIPMENT).or(F_SPRAYER);
        misc.techLevel.put(3071, TechConstants.T_ALLOWED_ALL);
        misc.industrial = true;
        misc.availRating = new int[] { EquipmentType.RATING_B,
                EquipmentType.RATING_B, EquipmentType.RATING_B };
        misc.introDate = 1950;
        misc.techLevel.put(1950, misc.techLevel.get(3071));
        misc.techRating = RATING_B;

        return misc;
    }

    public static MiscType createFrontDumper() {
        MiscType misc = new MiscType();

        misc.name = "Dumper (Front)";
        misc.setInternalName(misc.name);
        misc.tonnage = TONNAGE_VARIABLE;
        misc.criticals = 1;
        misc.cost = 5000;
        misc.flags = misc.flags.or(F_DUMPER).or(F_TANK_EQUIPMENT)
                .or(F_MECH_EQUIPMENT);
        misc.techLevel.put(3071, TechConstants.T_ALLOWED_ALL);
        misc.industrial = true;
        misc.introDate = 1950;
        misc.techLevel.put(1950, misc.techLevel.get(3071));
        misc.availRating = new int[] { RATING_A, RATING_A, RATING_A };
        misc.techRating = RATING_A;

        return misc;
    }

    public static MiscType createRearDumper() {
        MiscType misc = new MiscType();

        misc.name = "Dumper (Rear)";
        misc.setInternalName(misc.name);
        misc.tonnage = TONNAGE_VARIABLE;
        misc.criticals = 1;
        misc.cost = 5000;
        misc.flags = misc.flags.or(F_DUMPER).or(F_TANK_EQUIPMENT)
                .or(F_MECH_EQUIPMENT);
        misc.techLevel.put(3071, TechConstants.T_ALLOWED_ALL);
        misc.industrial = true;
        misc.introDate = 1950;
        misc.techLevel.put(1950, misc.techLevel.get(3071));
        misc.availRating = new int[] { RATING_A, RATING_A, RATING_A };
        misc.techRating = RATING_A;

        return misc;
    }

    public static MiscType createRightDumper() {
        MiscType misc = new MiscType();

        misc.name = "Dumper (Right)";
        misc.setInternalName(misc.name);
        misc.tonnage = TONNAGE_VARIABLE;
        misc.criticals = 1;
        misc.cost = 5000;
        misc.flags = misc.flags.or(F_DUMPER).or(F_TANK_EQUIPMENT)
                .or(F_MECH_EQUIPMENT);
        misc.techLevel.put(3071, TechConstants.T_ALLOWED_ALL);
        misc.industrial = true;
        misc.introDate = 1950;
        misc.techLevel.put(1950, misc.techLevel.get(3071));
        misc.availRating = new int[] { RATING_A, RATING_A, RATING_A };
        misc.techRating = RATING_A;

        return misc;
    }

    public static MiscType createLeftDumper() {
        MiscType misc = new MiscType();

        misc.name = "Dumper (Left)";
        misc.setInternalName(misc.name);
        misc.tonnage = TONNAGE_VARIABLE;
        misc.criticals = 1;
        misc.cost = 5000;
        misc.flags = misc.flags.or(F_DUMPER).or(F_TANK_EQUIPMENT)
                .or(F_MECH_EQUIPMENT);
        misc.techLevel.put(3071, TechConstants.T_ALLOWED_ALL);
        misc.industrial = true;
        misc.introDate = 1950;
        misc.techLevel.put(1950, misc.techLevel.get(3071));
        misc.availRating = new int[] { RATING_A, RATING_A, RATING_A };
        misc.techRating = RATING_A;

        return misc;
    }

    public static MiscType createMASH() {
        MiscType misc = new MiscType();

        misc.name = "MASH core component";
        misc.setInternalName(misc.name);
        misc.tonnage = 3.5f;
        misc.criticals = 1;
        misc.cost = 35000;
        misc.flags = misc.flags.or(F_TANK_EQUIPMENT).andNot(F_AERO_EQUIPMENT)
                .or(F_MASH);
        misc.techLevel.put(3071, TechConstants.T_ALLOWED_ALL);
        misc.industrial = true;
        misc.availRating = new int[] { EquipmentType.RATING_C,
                EquipmentType.RATING_E, EquipmentType.RATING_D };
        misc.introDate = 1950;
        misc.techLevel.put(1950, misc.techLevel.get(3071));
        misc.techRating = RATING_B;

        return misc;
    }

    public static MiscType createMASHExtraTheater() {
        MiscType misc = new MiscType();

        misc.name = "MASH Operation Theater";
        misc.setInternalName(misc.name);
        misc.tonnage = 1f;
        misc.criticals = 1;
        misc.tankslots = 0;
        misc.cost = 10000;
        misc.flags = misc.flags.or(F_TANK_EQUIPMENT).andNot(F_AERO_EQUIPMENT)
                .or(F_MASH_EXTRA);
        misc.techLevel.put(3071, TechConstants.T_ALLOWED_ALL);
        misc.availRating = new int[] { EquipmentType.RATING_C,
                EquipmentType.RATING_E, EquipmentType.RATING_D };
        misc.introDate = 1950;
        misc.techLevel.put(1950, misc.techLevel.get(3071));
        misc.industrial = true;
        misc.techRating = RATING_B;

        return misc;
    }

    public static MiscType createParamedicEquipment() {
        MiscType misc = new MiscType();

        misc.name = "Paramedic Equipment";
        misc.setInternalName(misc.name);
        misc.tonnage = 0.25f;
        misc.criticals = 1;
        misc.tankslots = 0;
        misc.cost = 7500;
        misc.flags = misc.flags.or(F_TANK_EQUIPMENT).andNot(F_AERO_EQUIPMENT)
                .or(F_MECH_EQUIPMENT);
        misc.techLevel.put(3071, TechConstants.T_ALLOWED_ALL);
        misc.industrial = true;
        misc.availRating = new int[] { EquipmentType.RATING_C,
                EquipmentType.RATING_C, EquipmentType.RATING_C };
        misc.introDate = 1950;
        misc.techLevel.put(1950, misc.techLevel.get(3071));
        misc.techRating = RATING_C;

        return misc;
    }

    public static MiscType createCLMastMount() {
        MiscType misc = new MiscType();

        misc.techLevel.put(3071, TechConstants.T_CLAN_ADVANCED);
        misc.name = "Mast Mount";
        misc.setInternalName("CLMastMount");
        misc.tonnage = 0.5f;
        misc.tankslots = 0;
        misc.cost = 50000;
        misc.flags = misc.flags.or(F_MAST_MOUNT).or(F_VTOL_EQUIPMENT);
        misc.bv = BV_VARIABLE;
        misc.availRating = new int[] { EquipmentType.RATING_X,
                EquipmentType.RATING_F, EquipmentType.RATING_E };
        misc.introDate = 2835;
        misc.techLevel.put(2835, misc.techLevel.get(3071));
        misc.techRating = RATING_C;

        return misc;
    }

    public static MiscType createISMastMount() {
        MiscType misc = new MiscType();

        misc.techLevel.put(3071, TechConstants.T_IS_ADVANCED);
        misc.name = "Mast Mount";
        misc.setInternalName("ISMastMount");
        misc.tonnage = 0.5f;
        misc.tankslots = 0;
        misc.cost = 50000;
        misc.flags = misc.flags.or(F_MAST_MOUNT).or(F_VTOL_EQUIPMENT);
        misc.bv = BV_VARIABLE;
        misc.availRating = new int[] { EquipmentType.RATING_F,
                EquipmentType.RATING_F, EquipmentType.RATING_F };
        misc.introDate = 1950;
        misc.techLevel.put(1950, misc.techLevel.get(3071));
        misc.techRating = RATING_C;

        return misc;
    }

    public static MiscType createFuel1() {
        MiscType misc = new MiscType();

        misc.name = "Extended Fuel Tank (1 ton)";
        misc.setInternalName(misc.name);
        misc.tonnage = 1;
        misc.criticals = 1;
        misc.cost = 500;
        misc.flags = misc.flags.or(F_FUEL).or(F_MECH_EQUIPMENT);
        misc.techLevel.put(3071, TechConstants.T_ALLOWED_ALL);
        misc.explosive = true;
        misc.industrial = true;
        misc.introDate = 2744;
        misc.extinctDate = 2781;
        misc.reintroDate = 3051;
        misc.techLevel.put(2744, misc.techLevel.get(3071));
        misc.availRating = new int[] { RATING_C, RATING_D, RATING_D };
        misc.techRating = RATING_C;

        return misc;
    }

    public static MiscType createFuelHalf() {
        MiscType misc = new MiscType();

        misc.name = "Extended Fuel Tank (0.5 tons)";
        misc.setInternalName(misc.name);
        misc.tonnage = 0.5f;
        misc.criticals = 1;
        misc.cost = 500;
        misc.flags = misc.flags.or(F_FUEL).or(F_MECH_EQUIPMENT);
        misc.techLevel.put(3071, TechConstants.T_ALLOWED_ALL);
        misc.explosive = true;
        misc.industrial = true;
        misc.introDate = 2744;
        misc.extinctDate = 2781;
        misc.reintroDate = 3051;
        misc.techLevel.put(2744, misc.techLevel.get(3071));
        misc.availRating = new int[] { RATING_C, RATING_D, RATING_D };
        misc.techRating = RATING_C;

        return misc;
    }

    public static MiscType createFuel2() {
        MiscType misc = new MiscType();

        misc.name = "Extended Fuel Tank (2 tons)";
        misc.setInternalName(misc.name);
        misc.tonnage = 2;
        misc.criticals = 2;
        misc.cost = 1000;
        misc.flags = misc.flags.or(F_FUEL).or(F_MECH_EQUIPMENT);
        misc.techLevel.put(3071, TechConstants.T_ALLOWED_ALL);
        misc.explosive = true;
        misc.industrial = true;
        misc.introDate = 2744;
        misc.extinctDate = 2781;
        misc.reintroDate = 3051;
        misc.techLevel.put(2744, misc.techLevel.get(3071));
        misc.availRating = new int[] { RATING_C, RATING_D, RATING_D };
        misc.techRating = RATING_C;

        return misc;
    }

    public static MiscType createFuel25() {
        MiscType misc = new MiscType();

        misc.name = "Extended Fuel Tank (2.5 tons)";
        misc.setInternalName(misc.name);
        misc.tonnage = 2.5f;
        misc.criticals = 3;
        misc.cost = 1500;
        misc.flags = misc.flags.or(F_FUEL).or(F_MECH_EQUIPMENT);
        misc.techLevel.put(3071, TechConstants.T_ALLOWED_ALL);
        misc.explosive = true;
        misc.industrial = true;
        misc.introDate = 2744;
        misc.extinctDate = 2781;
        misc.reintroDate = 3051;
        misc.techLevel.put(2744, misc.techLevel.get(3071));
        misc.availRating = new int[] { RATING_C, RATING_D, RATING_D };
        misc.techRating = RATING_C;

        return misc;
    }

    public static MiscType createFuel3() {
        MiscType misc = new MiscType();

        misc.name = "Extended Fuel Tank (3 tons)";
        misc.setInternalName(misc.name);
        misc.tonnage = 3;
        misc.criticals = 3;
        misc.cost = 1500;
        misc.flags = misc.flags.or(F_FUEL).or(F_MECH_EQUIPMENT);
        misc.techLevel.put(3071, TechConstants.T_ALLOWED_ALL);
        misc.explosive = true;
        misc.industrial = true;
        misc.introDate = 2744;
        misc.extinctDate = 2781;
        misc.reintroDate = 3051;
        misc.techLevel.put(2744, misc.techLevel.get(3071));
        misc.availRating = new int[] { RATING_C, RATING_D, RATING_D };
        misc.techRating = RATING_C;

        return misc;
    }

    public static MiscType createFuel35() {
        MiscType misc = new MiscType();

        misc.name = "Extended Fuel Tank (3.5 tons)";
        misc.setInternalName(misc.name);
        misc.tonnage = 3.5f;
        misc.criticals = 4;
        misc.cost = 2000;
        misc.flags = misc.flags.or(F_FUEL).or(F_MECH_EQUIPMENT);
        misc.techLevel.put(3071, TechConstants.T_ALLOWED_ALL);
        misc.explosive = true;
        misc.industrial = true;
        misc.introDate = 2744;
        misc.extinctDate = 2781;
        misc.reintroDate = 3051;
        misc.techLevel.put(2744, misc.techLevel.get(3071));
        misc.availRating = new int[] { RATING_C, RATING_D, RATING_D };
        misc.techRating = RATING_C;

        return misc;
    }

    public static MiscType createFuel4() {
        MiscType misc = new MiscType();

        misc.name = "Extended Fuel Tank (4 tons)";
        misc.setInternalName(misc.name);
        misc.tonnage = 4;
        misc.criticals = 4;
        misc.cost = 2000;
        misc.flags = misc.flags.or(F_FUEL).or(F_MECH_EQUIPMENT);
        misc.techLevel.put(3071, TechConstants.T_ALLOWED_ALL);
        misc.explosive = true;
        misc.industrial = true;
        misc.introDate = 2744;
        misc.extinctDate = 2781;
        misc.reintroDate = 3051;
        misc.techLevel.put(2744, misc.techLevel.get(3071));
        misc.availRating = new int[] { RATING_C, RATING_D, RATING_D };
        misc.techRating = RATING_C;

        return misc;
    }

    public static MiscType createBlueShield() {
        MiscType misc = new MiscType();
        misc.name = "Blue Shield Particle Field Damper";
        misc.setInternalName(misc.name);
        misc.setModes(new String[] { "Off", "On" });
        misc.instantModeSwitch = false;
        misc.explosive = true;
        misc.techLevel.put(3071, TechConstants.T_IS_EXPERIMENTAL);
        misc.tonnage = 3;
        misc.criticals = CRITICALS_VARIABLE;
        misc.spreadable = true;
        misc.cost = 1000000;
        misc.flags = misc.flags.or(F_BLUE_SHIELD).or(F_MECH_EQUIPMENT)
                .or(F_TANK_EQUIPMENT).or(F_AERO_EQUIPMENT);
        misc.availRating = new int[] { EquipmentType.RATING_X,
                EquipmentType.RATING_X, EquipmentType.RATING_F };
        misc.introDate = 3053;
        misc.techLevel.put(3053, misc.techLevel.get(3071));
        misc.techRating = RATING_E;

        return misc;
    }

    public static MiscType createBasicFireControl() {
        MiscType misc = new MiscType();
        misc.name = "Basic Fire Control";
        misc.setInternalName(misc.name);
        misc.techLevel.put(3071, TechConstants.T_ALLOWED_ALL);
        misc.tonnage = TONNAGE_VARIABLE;
        misc.criticals = 0;
        misc.flags = misc.flags.or(MiscType.F_BASIC_FIRECONTROL).or(
                MiscType.F_SUPPORT_TANK_EQUIPMENT).or(MiscType.F_TANK_EQUIPMENT);
        misc.industrial = true;
        misc.introDate = 1950;
        misc.techLevel.put(1950, misc.techLevel.get(3071));
        misc.availRating = new int[] { RATING_B, RATING_C, RATING_C };
        misc.techRating = RATING_B;
        return misc;
    }

    public static MiscType createAdvancedFireControl() {
        MiscType misc = new MiscType();
        misc.name = "Advanced Fire Control";
        misc.setInternalName(misc.name);
        misc.techLevel.put(3071, TechConstants.T_ALLOWED_ALL);
        misc.tonnage = TONNAGE_VARIABLE;
        misc.criticals = 0;
        misc.flags = misc.flags.or(MiscType.F_ADVANCED_FIRECONTROL).or(
                MiscType.F_SUPPORT_TANK_EQUIPMENT.or(MiscType.F_TANK_EQUIPMENT));
        misc.introDate = 2284;
        misc.techLevel.put(2284, misc.techLevel.get(3071));
        misc.availRating = new int[] { RATING_C, RATING_D, RATING_D };
        misc.techRating = RATING_C;

        return misc;
    }

    public static MiscType createISLaserInsulator() {
        MiscType misc = new MiscType();
        misc.name = "Laser Insulator";
        misc.setInternalName("ISLaserInsulator");
        misc.techLevel.put(3071, TechConstants.T_IS_EXPERIMENTAL);
        misc.tonnage = 0.5f;
        misc.criticals = 1;
        misc.cost = 3500;
        misc.flags = misc.flags.or(MiscType.F_LASER_INSULATOR)
                .or(MiscType.F_SUPPORT_TANK_EQUIPMENT)
                .or(MiscType.F_MECH_EQUIPMENT).or(MiscType.F_AERO_EQUIPMENT)
                .or(MiscType.F_TANK_EQUIPMENT);
        misc.availRating = new int[] { EquipmentType.RATING_X,
                EquipmentType.RATING_F, EquipmentType.RATING_F };
        misc.introDate = 2575;
        misc.techLevel.put(2575, misc.techLevel.get(3071));
        misc.extinctDate = 2820;
        misc.techRating = RATING_E;
        return misc;
    }

    public static MiscType createCLLaserInsulator() {
        MiscType misc = new MiscType();
        misc.name = "Laser Insulator";
        misc.setInternalName("CLLaserInsulator");
        misc.techLevel.put(3071, TechConstants.T_CLAN_EXPERIMENTAL);
        misc.tonnage = 0.5f;
        misc.criticals = 1;
        misc.cost = 3500;
        misc.flags = misc.flags.or(MiscType.F_LASER_INSULATOR)
                .or(MiscType.F_SUPPORT_TANK_EQUIPMENT)
                .or(MiscType.F_MECH_EQUIPMENT).or(MiscType.F_AERO_EQUIPMENT)
                .or(MiscType.F_TANK_EQUIPMENT);
        misc.availRating = new int[] { EquipmentType.RATING_X,
                EquipmentType.RATING_E, EquipmentType.RATING_F };
        misc.introDate = 2820;
        misc.techLevel.put(2820, misc.techLevel.get(3071));
        misc.techRating = RATING_E;
        return misc;
    }

    public static MiscType createISEWEquipment() {
        MiscType misc = new MiscType();
        misc.techLevel.put(3071, TechConstants.T_IS_EXPERIMENTAL);
        misc.name = "Electronic Warfare Equipment";
        misc.setInternalName(Sensor.EW_EQUIPMENT);
        misc.tonnage = 7.5f;
        misc.criticals = 4;
        misc.cost = 500000;
        misc.flags = misc.flags.or(F_EW_EQUIPMENT).or(F_BAP).or(F_ECM)
                .or(F_MECH_EQUIPMENT).or(F_TANK_EQUIPMENT).or(F_AERO_EQUIPMENT);
        misc.bv = 39;
        misc.availRating = new int[] { EquipmentType.RATING_X,
                EquipmentType.RATING_F, EquipmentType.RATING_E };
        misc.introDate = 3025;
        misc.techLevel.put(3025, misc.techLevel.get(3071));
        misc.techRating = RATING_D;

        return misc;
    }

    public static MiscType createISCollapsibleCommandModule() {
        MiscType misc = new MiscType();
        misc.techLevel.put(3071, TechConstants.T_IS_EXPERIMENTAL);
        misc.name = "Collapsible Command Module";
        misc.setInternalName("ISCollapsibleCommandModule");
        misc.addLookupName("ISCCM");
        misc.addLookupName("CollapsibleCommandModule");
        misc.tonnage = 16f;
        misc.criticals = 12;
        misc.cost = 500000;
        misc.flags = misc.flags.or(F_CCM).or(F_MECH_EQUIPMENT);
        misc.bv = 0;
        misc.availRating = new int[] { EquipmentType.RATING_E,
                EquipmentType.RATING_F, EquipmentType.RATING_E };
        misc.introDate = 2710;
        misc.techLevel.put(2710, misc.techLevel.get(3071));
        misc.techRating = RATING_E;
        return misc;
    }

    public static MiscType createHitch() {
        MiscType misc = new MiscType();
        misc.techLevel.put(3071, TechConstants.T_ALLOWED_ALL);
        misc.name = "Trailer Hitch";
        misc.setInternalName("Hitch");
        misc.tonnage = 0f;
        misc.cost = 0;
        misc.criticals = 1; //not list in a chart but TM pg 98 mentions they take 1 item slot.
        misc.tankslots = 1;
        misc.flags = misc.flags.or(F_HITCH).or(F_TANK_EQUIPMENT);
        misc.bv = 0;
        misc.industrial = true;
        misc.availRating = new int[] { EquipmentType.RATING_A,
                EquipmentType.RATING_A, EquipmentType.RATING_A };
        misc.introDate = 1950;
        misc.techLevel.put(1950, misc.techLevel.get(3071));
        misc.techRating = RATING_A;

        return misc;
    }

    public static MiscType createISFlotationHull() {
        MiscType misc = new MiscType();
        misc.techLevel.put(3071, TechConstants.T_IS_ADVANCED);
        misc.name = "Flotation Hull";
        misc.setInternalName("ISFlotationHull");
        misc.tonnage = 0f;
        misc.criticals = 0;
        misc.tankslots = 0;
        misc.cost = EquipmentType.COST_VARIABLE;
        misc.flags = misc.flags.or(F_FLOTATION_HULL).or(F_TANK_EQUIPMENT)
                .or(F_VTOL_EQUIPMENT).andNot(F_AERO_EQUIPMENT);
        misc.bv = 0;
        misc.availRating = new int[] { EquipmentType.RATING_B,
                EquipmentType.RATING_B, EquipmentType.RATING_B };
        misc.introDate = 2470;
        misc.techLevel.put(2470, misc.techLevel.get(3071));
        misc.techRating = RATING_B;

        return misc;
    }

    public static MiscType createISLimitedAmphibiousChassis() {
        MiscType misc = new MiscType();
        misc.techLevel.put(3071, TechConstants.T_IS_ADVANCED);
        misc.name = "Limited Amphibious";
        misc.setInternalName("ISLimitedAmphibiousChassis");
        misc.addLookupName("ISLimitedAmphibious");
        misc.tonnage = EquipmentType.TONNAGE_VARIABLE;
        misc.criticals = 0;
        misc.tankslots = 0;
        misc.cost = 0; // Cost accounted as part of unit cost
        misc.flags = misc.flags.or(F_LIMITED_AMPHIBIOUS).or(F_TANK_EQUIPMENT)
                .or(F_CHASSIS_MODIFICATION);
        misc.bv = 0;
        misc.availRating = new int[] { EquipmentType.RATING_B,
                EquipmentType.RATING_B, EquipmentType.RATING_B };
        misc.introDate = 2470;
        misc.techLevel.put(2470, misc.techLevel.get(3071));
        misc.techRating = RATING_B;

        return misc;
    }

    public static MiscType createISFullyAmphibiousChassis() {
        MiscType misc = new MiscType();
        misc.techLevel.put(3071, TechConstants.T_IS_ADVANCED);
        misc.name = "Fully Amphibious";
        misc.setInternalName("ISFullyAmphibiousChassis");
        misc.addLookupName("ISFullyAmphibious");
        misc.tonnage = EquipmentType.TONNAGE_VARIABLE;
        misc.criticals = 0;
        misc.tankslots = 0;
        misc.cost = 0; // Cost accounted as part of unit cost
        misc.flags = misc.flags.or(F_FULLY_AMPHIBIOUS).or(F_TANK_EQUIPMENT)
                .or(F_CHASSIS_MODIFICATION);
        misc.bv = 0;
        misc.availRating = new int[] { EquipmentType.RATING_B,
                EquipmentType.RATING_B, EquipmentType.RATING_B };
        misc.introDate = 2470;
        misc.techLevel.put(2470, misc.techLevel.get(3071));
        misc.techRating = RATING_B;

        return misc;
    }

    public static MiscType createAmphibiousChassis() {
        MiscType misc = new MiscType();
        misc.techLevel.put(3071, TechConstants.T_ALLOWED_ALL);
        misc.name = "Amphibious";
        misc.setInternalName("AmphibiousChassis");
        misc.tonnage = 0;
        misc.criticals = 0;
        misc.tankslots = 0;
        misc.cost = 0; // Cost accounted as part of unit cost
        misc.flags = misc.flags.or(F_AMPHIBIOUS).or(F_SUPPORT_TANK_EQUIPMENT)
                .or(F_CHASSIS_MODIFICATION);
        misc.bv = 0;
        misc.availRating = new int[] { EquipmentType.RATING_B,
                EquipmentType.RATING_B, EquipmentType.RATING_B };
        misc.introDate = 2470;
        misc.techLevel.put(2470, misc.techLevel.get(3071));
        misc.techRating = RATING_B;

        return misc;
    }

    public static MiscType createSnomobileChassis() {
        MiscType misc = new MiscType();
        misc.techLevel.put(3071, TechConstants.T_ALLOWED_ALL);
        misc.name = "Snowmobile";
        misc.setInternalName("SnowmobileChassis");
        misc.cost = 0; // Cost accounted as part of unit cost
        misc.tonnage = 0;
        misc.criticals = 0;
        misc.tankslots = 0;
        misc.flags = misc.flags.or(F_SNOWMOBILE).or(F_SUPPORT_TANK_EQUIPMENT)
                .or(F_CHASSIS_MODIFICATION);
        misc.bv = 0;
        misc.availRating = new int[] { EquipmentType.RATING_D,
                EquipmentType.RATING_E, EquipmentType.RATING_E };
        misc.introDate = 2470;
        misc.techLevel.put(2470, misc.techLevel.get(3071));
        misc.techRating = RATING_B;
        // TODO: implement game rules

        return misc;
    }

    public static MiscType createISDuneBuggyChassis() {
        MiscType misc = new MiscType();
        misc.techLevel.put(3071, TechConstants.T_IS_ADVANCED);
        misc.name = "Dune Buggy";
        misc.setInternalName("ISDuneBuggyChassis");
        misc.addLookupName("ISDuneBuggy");
        misc.tonnage = 0f;
        misc.criticals = 0;
        misc.tankslots = 0;
        misc.cost = 0; // Cost accounted as part of unit cost
        misc.flags = misc.flags.or(F_DUNE_BUGGY).or(F_TANK_EQUIPMENT)
                .or(F_CHASSIS_MODIFICATION).or(F_SUPPORT_TANK_EQUIPMENT);
        misc.bv = 0;
        misc.availRating = new int[] { EquipmentType.RATING_B,
                EquipmentType.RATING_B, EquipmentType.RATING_B };
        misc.introDate = 2470;
        misc.techLevel.put(2470, misc.techLevel.get(3071));
        misc.techRating = RATING_B;

        return misc;
    }

    public static MiscType createISOffRoadChassis() {
        MiscType misc = new MiscType();
        misc.techLevel.put(3071, TechConstants.T_IS_TW_NON_BOX);
        misc.name = "Off-Road";
        misc.setInternalName("ISOffRoadChassis");
        misc.addLookupName("ISOffRoad");
        misc.tonnage = 0f;
        misc.criticals = 0;
        misc.tankslots = 0;
        misc.cost = 0; // Cost accounted as part of unit cost
        misc.flags = misc.flags.or(F_OFF_ROAD).or(F_TANK_EQUIPMENT)
                .or(F_CHASSIS_MODIFICATION).or(F_SUPPORT_TANK_EQUIPMENT);
        misc.bv = 0;
        misc.availRating = new int[] { EquipmentType.RATING_B,
                EquipmentType.RATING_B, EquipmentType.RATING_B };
        misc.introDate = 2470;
        misc.techLevel.put(2470, misc.techLevel.get(3071));
        misc.techRating = RATING_B;

        return misc;
    }

    public static MiscType createCLOffRoadChassis() {
        MiscType misc = new MiscType();
        misc.techLevel.put(3071, TechConstants.T_CLAN_TW);
        misc.name = "Off-Road";
        misc.setInternalName("ClanOffRoadChassis");
        misc.addLookupName("CLOffRoad");
        misc.tonnage = 0f;
        misc.criticals = 0;
        misc.tankslots = 0;
        misc.cost = 0; // Cost accounted as part of unit cost
        misc.flags = misc.flags.or(F_OFF_ROAD).or(F_TANK_EQUIPMENT)
                .or(F_CHASSIS_MODIFICATION).or(F_SUPPORT_TANK_EQUIPMENT);
        misc.bv = 0;
        misc.availRating = new int[] { EquipmentType.RATING_X,
                EquipmentType.RATING_B, EquipmentType.RATING_B };
        misc.introDate = 2820;
        misc.techLevel.put(2820, misc.techLevel.get(3071));
        misc.techRating = RATING_B;

        return misc;
    }

    public static MiscType createCLFlotationHull() {
        MiscType misc = new MiscType();
        misc.techLevel.put(3071, TechConstants.T_CLAN_ADVANCED);
        misc.name = "Flotation Hull";
        misc.setInternalName("ClanFlotationHull");
        misc.tonnage = 0f;
        misc.criticals = 0;
        misc.tankslots = 0;
        misc.cost = 0; // Cost accounted as part of unit cost
        misc.flags = misc.flags.or(F_FLOTATION_HULL).or(F_TANK_EQUIPMENT)
                .or(F_CHASSIS_MODIFICATION);
        misc.bv = 0;
        misc.availRating = new int[] { EquipmentType.RATING_X,
                EquipmentType.RATING_B, EquipmentType.RATING_B };
        misc.introDate = 2820;
        misc.techLevel.put(2820, misc.techLevel.get(3071));
        misc.techRating = RATING_B;

        return misc;
    }

    public static MiscType createCLLimitedAmphibiousChassis() {
        MiscType misc = new MiscType();
        misc.techLevel.put(3071, TechConstants.T_CLAN_ADVANCED);
        misc.name = "Limited Amphibious";
        misc.setInternalName("ClanLimitedAmphibiousChassis");
        misc.addLookupName("ClanLimitedAmphibious");
        misc.tonnage = EquipmentType.TONNAGE_VARIABLE;
        misc.criticals = 0;
        misc.tankslots = 0;
        misc.cost = 0; // Cost accounted as part of unit cost
        misc.flags = misc.flags.or(F_LIMITED_AMPHIBIOUS).or(F_TANK_EQUIPMENT)
                .or(F_CHASSIS_MODIFICATION);
        misc.bv = 0;
        misc.availRating = new int[] { EquipmentType.RATING_X,
                EquipmentType.RATING_B, EquipmentType.RATING_B };
        misc.introDate = 2820;
        misc.techLevel.put(2820, misc.techLevel.get(3071));
        misc.techRating = RATING_B;

        return misc;
    }

    public static MiscType createCLFullyAmphibiousChassis() {
        MiscType misc = new MiscType();
        misc.techLevel.put(3071, TechConstants.T_CLAN_ADVANCED);
        misc.name = "Fully Amphibious";
        misc.setInternalName("ClanFullyAmphibiousChassis");
        misc.addLookupName("ClanFullyAmphibious");
        misc.tonnage = EquipmentType.TONNAGE_VARIABLE;
        misc.criticals = 0;
        misc.tankslots = 0;
        misc.cost = 0; // Cost accounted as part of unit cost
        misc.flags = misc.flags.or(F_FULLY_AMPHIBIOUS).or(F_TANK_EQUIPMENT)
                .or(F_CHASSIS_MODIFICATION);
        misc.bv = 0;
        misc.availRating = new int[] { EquipmentType.RATING_X,
                EquipmentType.RATING_B, EquipmentType.RATING_B };
        misc.introDate = 2820;
        misc.techLevel.put(2820, misc.techLevel.get(3071));
        misc.techRating = RATING_B;

        return misc;
    }

    public static MiscType createCLDuneBuggyChassis() {
        MiscType misc = new MiscType();
        misc.techLevel.put(3071, TechConstants.T_CLAN_ADVANCED);
        misc.name = "Dune Buggy";
        misc.setInternalName("ClanDuneBuggyChassis");
        misc.addLookupName("ClanDuneBuggy");
        misc.tonnage = 0f;
        misc.criticals = 0;
        misc.tankslots = 0;
        misc.cost = 0; // Cost accounted as part of unit cost
        misc.flags = misc.flags.or(F_DUNE_BUGGY).or(F_TANK_EQUIPMENT)
                .or(F_CHASSIS_MODIFICATION).or(F_SUPPORT_TANK_EQUIPMENT);
        misc.bv = 0;
        misc.availRating = new int[] { EquipmentType.RATING_X,
                EquipmentType.RATING_B, EquipmentType.RATING_B };
        misc.introDate = 2820;
        misc.techLevel.put(2820, misc.techLevel.get(3071));
        misc.techRating = RATING_B;

        return misc;
    }

    public static MiscType createCLShoulderTurret() {
        MiscType misc = new MiscType();
        misc.techLevel.put(3071, TechConstants.T_CLAN_EXPERIMENTAL);
        misc.name = "Shoulder Turret";
        misc.setInternalName("CLShoulderTurret");
        misc.tonnage = TONNAGE_VARIABLE;
        misc.criticals = 1;
        misc.cost = COST_VARIABLE;
        misc.flags = misc.flags.or(F_SHOULDER_TURRET).or(F_MECH_EQUIPMENT);
        misc.bv = 0;
        misc.availRating = new int[] { EquipmentType.RATING_X,
                EquipmentType.RATING_F, EquipmentType.RATING_E };
        misc.introDate = 2820;
        misc.techLevel.put(2820, misc.techLevel.get(3071));
        misc.techLevel.put(3082, TechConstants.T_CLAN_ADVANCED);
        misc.techRating = RATING_C;
        return misc;
    }

    public static MiscType createISShoulderTurret() {
        MiscType misc = new MiscType();
        misc.techLevel.put(3071, TechConstants.T_IS_EXPERIMENTAL);
        misc.name = "Shoulder Turret";
        misc.setInternalName("ISShoulderTurret");
        misc.tonnage = TONNAGE_VARIABLE;
        misc.criticals = 1;
        misc.cost = COST_VARIABLE;
        misc.flags = misc.flags.or(F_SHOULDER_TURRET).or(F_MECH_EQUIPMENT);
        misc.availRating = new int[] { EquipmentType.RATING_F,
                EquipmentType.RATING_F, EquipmentType.RATING_F };
        misc.introDate = 2450;
        misc.techLevel.put(2450, misc.techLevel.get(3071));
        misc.techLevel.put(3082, TechConstants.T_IS_ADVANCED);
        misc.extinctDate = 2801;
        misc.reintroDate = 3051;
        misc.techRating = RATING_C;
        misc.bv = 0;
        return misc;
    }

    public static MiscType createCLHeadTurret() {
        MiscType misc = new MiscType();
        misc.techLevel.put(3071, TechConstants.T_CLAN_UNOFFICIAL);
        misc.name = "Head Turret";
        misc.setInternalName("CLHeadTurret");
        misc.tonnage = TONNAGE_VARIABLE;
        misc.criticals = 1;
        misc.cost = COST_VARIABLE;
        misc.flags = misc.flags.or(F_HEAD_TURRET).or(F_MECH_EQUIPMENT);
        misc.bv = 0;
        misc.availRating = new int[] { EquipmentType.RATING_X,
                EquipmentType.RATING_F, EquipmentType.RATING_F };
        misc.introDate = 3055;
        misc.techLevel.put(3055, misc.techLevel.get(3071));
        misc.techRating = RATING_C;
        return misc;
    }

    public static MiscType createISHeadTurret() {
        MiscType misc = new MiscType();
        misc.techLevel.put(3071, TechConstants.T_IS_EXPERIMENTAL);
        misc.name = "Head Turret";
        misc.setInternalName("ISHeadTurret");
        misc.tonnage = TONNAGE_VARIABLE;
        misc.criticals = 1;
        misc.cost = COST_VARIABLE;
        misc.flags = misc.flags.or(F_HEAD_TURRET).or(F_MECH_EQUIPMENT);
        misc.bv = 0;
        misc.availRating = new int[] { EquipmentType.RATING_X,
                EquipmentType.RATING_X, EquipmentType.RATING_F };
        misc.introDate = 3050;
        misc.techLevel.put(3050, misc.techLevel.get(3071));
        misc.techLevel.put(3082, TechConstants.T_IS_ADVANCED);
        misc.techRating = RATING_C;
        return misc;
    }

    public static MiscType createCLQuadTurret() {
        MiscType misc = new MiscType();
        misc.techLevel.put(3071, TechConstants.T_CLAN_EXPERIMENTAL);
        misc.name = "Quad Turret";
        misc.setInternalName("CLQuadTurret");
        misc.tonnage = TONNAGE_VARIABLE;
        misc.criticals = 1;
        misc.cost = COST_VARIABLE;
        misc.flags = misc.flags.or(F_QUAD_TURRET).or(F_MECH_EQUIPMENT);
        misc.bv = 0;
        misc.availRating = new int[] { EquipmentType.RATING_X,
                EquipmentType.RATING_F, EquipmentType.RATING_F };
        misc.introDate = 2820;
        misc.techLevel.put(2820, misc.techLevel.get(3071));
        misc.techLevel.put(3082, TechConstants.T_CLAN_ADVANCED);
        misc.techRating = RATING_C;
        return misc;
    }

    public static MiscType createISQuadTurret() {
        MiscType misc = new MiscType();
        misc.techLevel.put(3071, TechConstants.T_IS_EXPERIMENTAL);
        misc.name = "Quad Turret";
        misc.setInternalName("ISQuadTurret");
        misc.tonnage = TONNAGE_VARIABLE;
        misc.criticals = 1;
        misc.cost = COST_VARIABLE;
        misc.flags = misc.flags.or(F_QUAD_TURRET).or(F_MECH_EQUIPMENT);
        misc.bv = 0;
        misc.introDate = 2320;
        misc.techLevel.put(2320, misc.techLevel.get(3071));
        misc.techLevel.put(3082, TechConstants.T_IS_ADVANCED);
        misc.extinctDate = 2801;
        misc.reintroDate = 3051;
        misc.availRating = new int[] { EquipmentType.RATING_F,
                EquipmentType.RATING_F, EquipmentType.RATING_F };
        misc.techRating = RATING_C;
        return misc;
    }

    public static MiscType createISBASpaceOperationsAdaptation() {
        MiscType misc = new MiscType();

        misc.name = "Space Operations Adaptation";
        misc.setInternalName("ISBASpaceOperationsAdaptation");
        misc.tonnage = 0.1f;
        misc.criticals = 1;
        misc.cost = 50000;
        misc.flags = misc.flags.or(F_SPACE_ADAPTATION).or(F_BA_EQUIPMENT)
                .andNot(F_MECH_EQUIPMENT).andNot(F_TANK_EQUIPMENT)
                .andNot(F_AERO_EQUIPMENT);
        misc.bv = 0;
        misc.introDate = 3011;
		misc.techLevel.put(3011, TechConstants.T_IS_EXPERIMENTAL);
		misc.techLevel.put(3015, TechConstants.T_IS_TW_NON_BOX);
		misc.availRating = new int[] { RATING_X ,RATING_E ,RATING_E ,RATING_D};
		misc.techRating = RATING_E;
		misc.rulesRefs = "269, TM";

        return misc;
    }

    public static MiscType createCLBASpaceOperationsAdaptation() {
        MiscType misc = new MiscType();

        misc.name = "Space Operations Adaptation";
        misc.setInternalName("CLBASpaceOperationsAdaptation");
        misc.tonnage = 0.1f;
        misc.criticals = 1;
        misc.cost = 50000;
        misc.flags = misc.flags.or(F_SPACE_ADAPTATION).or(F_BA_EQUIPMENT)
                .andNot(F_MECH_EQUIPMENT).andNot(F_TANK_EQUIPMENT)
                .andNot(F_AERO_EQUIPMENT);
        misc.bv = 0;
        misc.introDate = 2885;
        misc.techLevel.put(2885, TechConstants.T_CLAN_EXPERIMENTAL);
        misc.techLevel.put(2895, TechConstants.T_CLAN_ADVANCED);
        misc.techLevel.put(3015, TechConstants.T_CLAN_TW);
        misc.availRating = new int[] { RATING_X ,RATING_E ,RATING_E ,RATING_D};
        misc.techRating = RATING_E;
        misc.rulesRefs = "269, TM";

        return misc;
    }

    public static MiscType createBACuttingTorch() {
        MiscType misc = new MiscType();

        misc.name = "Cutting Torch";
        misc.setInternalName("BACuttingTorch");
        misc.tonnage = 0.005f;
        misc.criticals = 1;
        misc.cost = 1000;
        misc.flags = misc.flags.or(F_CUTTING_TORCH).or(F_BA_EQUIPMENT)
                .andNot(F_MECH_EQUIPMENT).andNot(F_TANK_EQUIPMENT)
                .andNot(F_AERO_EQUIPMENT);
        misc.introDate = 2110;
        misc.techLevel.put(2110, TechConstants.T_ALLOWED_ALL);
        misc.availRating = new int[] { RATING_B, RATING_B, RATING_B };
        misc.techRating = RATING_C;
        misc.rulesRefs = "254, TM";
        misc.bv = 0;

        return misc;
    }

    public static MiscType createISMineSweeper() {
        MiscType misc = new MiscType();
        misc.techLevel.put(3071, TechConstants.T_IS_ADVANCED);
        misc.name = "Mine Sweeper";
        misc.setInternalName("ISMineSweeper");
        misc.tonnage = 3f;
        misc.criticals = 1;
        misc.cost = 40000;
        misc.flags = misc.flags.or(F_MINESWEEPER).or(F_TANK_EQUIPMENT);
        misc.bv = 30;
        misc.availRating = new int[] { EquipmentType.RATING_C,
                EquipmentType.RATING_C, EquipmentType.RATING_D };
        misc.introDate = 1950;
        misc.techLevel.put(1950, misc.techLevel.get(3071));
        misc.techRating = RATING_C;
        return misc;
    }

    public static MiscType createClanMineSweeper() {
        MiscType misc = new MiscType();
        misc.techLevel.put(3071, TechConstants.T_CLAN_ADVANCED);
        misc.name = "Mine Sweeper";
        misc.setInternalName("ClanMineSweeper");
        misc.tonnage = 3f;
        misc.criticals = 1;
        misc.cost = 40000;
        misc.flags = misc.flags.or(F_MINESWEEPER).or(F_TANK_EQUIPMENT);
        misc.bv = 30;
        misc.availRating = new int[] { EquipmentType.RATING_X,
                EquipmentType.RATING_C, EquipmentType.RATING_B };
        misc.introDate = 2820;
        misc.techLevel.put(2820, misc.techLevel.get(3071));
        misc.techRating = RATING_C;
        return misc;
    }

    public static MiscType createISMobileHPG() {
        MiscType misc = new MiscType();
        misc.techLevel.put(3071, TechConstants.T_IS_ADVANCED);
        misc.name = "Mobile HPG";
        misc.setInternalName("ISMobileHPG");
        misc.tonnage = 50f;
        misc.criticals = 50;
        misc.cost = 1000000000;
        misc.flags = misc.flags.or(F_MOBILE_HPG).or(F_AERO_EQUIPMENT);
        misc.bv = 0;
        misc.availRating = new int[] { EquipmentType.RATING_E,
                EquipmentType.RATING_F, EquipmentType.RATING_F };
        misc.introDate = 2655;
        misc.techLevel.put(2655, misc.techLevel.get(3071));
        misc.techRating = RATING_E;
        return misc;
    }

    public static MiscType createClanMobileHPG() {
        MiscType misc = new MiscType();
        misc.techLevel.put(3071, TechConstants.T_CLAN_ADVANCED);
        misc.name = "Mobile HPG";
        misc.setInternalName("ClanMobileHPG");
        misc.tonnage = 50f;
        misc.criticals = 50;
        misc.cost = 1000000000;
        misc.flags = misc.flags.or(F_MOBILE_HPG).or(F_AERO_EQUIPMENT);
        misc.bv = 0;
        misc.availRating = new int[] { EquipmentType.RATING_X,
                EquipmentType.RATING_E, EquipmentType.RATING_D };
        misc.introDate = 2820;
        misc.techLevel.put(2820, misc.techLevel.get(3071));
        misc.techRating = RATING_E;
        return misc;
    }

    public static MiscType createISGroundMobileHPG() {
        MiscType misc = new MiscType();
        misc.techLevel.put(3071, TechConstants.T_IS_ADVANCED);
        misc.name = "Ground-Mobile HPG";
        misc.setInternalName("ISGroundMobileHPG");
        misc.tonnage = 12f;
        misc.criticals = 12;
        misc.cost = 4000000000f;
        misc.flags = misc.flags.or(F_MOBILE_HPG).or(F_TANK_EQUIPMENT)
                .or(F_MECH_EQUIPMENT).andNot(F_AERO_EQUIPMENT).or(F_SPLITABLE);
        misc.bv = 0;
        misc.availRating = new int[] { EquipmentType.RATING_F,
                EquipmentType.RATING_F, EquipmentType.RATING_F };
        misc.introDate = 2751;
        misc.techLevel.put(2751, misc.techLevel.get(3071));
        misc.techRating = RATING_F;
        return misc;
    }

    public static MiscType createClanGroundMobileHPG() {
        MiscType misc = new MiscType();
        misc.techLevel.put(3071, TechConstants.T_CLAN_ADVANCED);
        misc.name = "Ground-Mobile HPG";
        misc.setInternalName("ClanGroundMobileHPG");
        misc.tonnage = 12f;
        misc.criticals = 12;
        misc.cost = 4000000000f;
        misc.flags = misc.flags.or(F_MOBILE_HPG).or(F_TANK_EQUIPMENT)
                .or(F_MECH_EQUIPMENT).andNot(F_AERO_EQUIPMENT).or(F_SPLITABLE);
        misc.bv = 0;
        misc.availRating = new int[] { EquipmentType.RATING_X,
                EquipmentType.RATING_E, EquipmentType.RATING_E };
        misc.introDate = 2801;
        misc.techLevel.put(2801, misc.techLevel.get(3071));
        misc.techRating = RATING_F;
        return misc;
    }

    public static MiscType createFieldKitchen() {
        MiscType misc = new MiscType();
        misc.techLevel.put(3071, TechConstants.T_ALLOWED_ALL);
        misc.name = "Field Kitchen";
        misc.setInternalName("FieldKitchen");
        misc.tonnage = 3f;
        misc.cost = 25000;
        misc.criticals = 1;
        misc.flags = misc.flags.or(F_FIELD_KITCHEN).or(F_TANK_EQUIPMENT);
        misc.bv = 0;
        misc.industrial = true;
        misc.availRating = new int[] { EquipmentType.RATING_C,
                EquipmentType.RATING_C, EquipmentType.RATING_C };
        misc.introDate = 1950;
        misc.techLevel.put(1950, misc.techLevel.get(3071));
        misc.techRating = RATING_A;
        return misc;
    }

    public static MiscType createISMobileFieldBase() {
        MiscType misc = new MiscType();
        misc.techLevel.put(3071, TechConstants.T_IS_ADVANCED);
        misc.name = "Mobile Field Base";
        misc.setInternalName("ISMobileFieldBase");
        misc.tonnage = 20f;
        misc.cost = 150000;
        misc.flags = misc.flags.or(F_MOBILE_FIELD_BASE).or(F_TANK_EQUIPMENT);
        misc.bv = 0;
        misc.availRating = new int[] { EquipmentType.RATING_X,
                EquipmentType.RATING_X, EquipmentType.RATING_E };
        misc.introDate = 3059;
        misc.techLevel.put(3059, misc.techLevel.get(3071));
        misc.techRating = RATING_D;
        return misc;
    }

    public static MiscType createCLMobileFieldBase() {
        MiscType misc = new MiscType();
        misc.techLevel.put(3071, TechConstants.T_CLAN_ADVANCED);
        misc.name = "Mobile Field Base";
        misc.setInternalName("CLMobileFieldBase");
        misc.tonnage = 20f;
        misc.cost = 150000;
        misc.flags = misc.flags.or(F_MOBILE_FIELD_BASE).or(F_TANK_EQUIPMENT);
        misc.bv = 0;
        misc.availRating = new int[] { EquipmentType.RATING_X,
                EquipmentType.RATING_X, EquipmentType.RATING_E };
        misc.introDate = 3060;
        misc.techLevel.put(3060, misc.techLevel.get(3071));
        misc.techRating = RATING_D;
        return misc;
    }

    public static MiscType createCLHIResImager() {
        MiscType misc = new MiscType();
        misc.techLevel.put(3071, TechConstants.T_CLAN_ADVANCED);
        misc.name = "High-Resolution Imager";
        misc.setInternalName("CLHighResImager");
        misc.tonnage = 2.5f;
        misc.cost = 150000;
        misc.criticals = 1;
        misc.flags = misc.flags.or(F_HIRES_IMAGER).or(F_VTOL_EQUIPMENT)
                .or(F_AERO_EQUIPMENT);
        misc.bv = 0;
        misc.availRating = new int[] { EquipmentType.RATING_X,
                EquipmentType.RATING_D, EquipmentType.RATING_D };
        misc.introDate = 2820;
        misc.techLevel.put(2820, misc.techLevel.get(3071));
        misc.techRating = RATING_C;
        return misc;
    }

    public static MiscType createISHIResImager() {
        MiscType misc = new MiscType();
        misc.techLevel.put(3071, TechConstants.T_IS_ADVANCED);
        misc.name = "High-Resolution Imager";
        misc.setInternalName("ISHighResImager");
        misc.tonnage = 2.5f;
        misc.cost = 150000;
        misc.criticals = 1;
        misc.flags = misc.flags.or(F_HIRES_IMAGER).or(F_VTOL_EQUIPMENT)
                .or(F_AERO_EQUIPMENT);
        misc.bv = 0;
        misc.availRating = new int[] { EquipmentType.RATING_D,
                EquipmentType.RATING_E, EquipmentType.RATING_D };
        misc.introDate = 1950;
        misc.techLevel.put(1950, misc.techLevel.get(3071));
        misc.techRating = RATING_C;
        return misc;
    }

    public static MiscType createISHyperspectralImager() {
        MiscType misc = new MiscType();
        misc.techLevel.put(3071, TechConstants.T_IS_ADVANCED);
        misc.name = "Hyperspectral Imager";
        misc.setInternalName("ISHypersprectralImager");
        misc.addLookupName("ISHyperspectralImager");
        misc.tonnage = 7.5f;
        misc.cost = 550000;
        misc.criticals = 1;
        misc.flags = misc.flags.or(F_HIRES_IMAGER).or(F_VTOL_EQUIPMENT)
                .or(F_AERO_EQUIPMENT);
        misc.bv = 0;
        misc.availRating = new int[] { EquipmentType.RATING_X,
                EquipmentType.RATING_X, EquipmentType.RATING_F };
        misc.introDate = 3055;
        misc.techLevel.put(3055, misc.techLevel.get(3071));
        misc.techRating = RATING_D;
        return misc;
    }

    public static MiscType createCLInfraredImager() {
        MiscType misc = new MiscType();
        misc.techLevel.put(3071, TechConstants.T_CLAN_ADVANCED);
        misc.name = "Infrared Imager";
        misc.setInternalName("CLInfraredImager");
        misc.tonnage = 5f;
        misc.cost = 250000;
        misc.criticals = 1;
        misc.flags = misc.flags.or(F_INFRARED_IMAGER).or(F_VTOL_EQUIPMENT)
                .or(F_AERO_EQUIPMENT).or(F_SUPPORT_TANK_EQUIPMENT);
        misc.bv = 0;
        misc.availRating = new int[] { EquipmentType.RATING_X,
                EquipmentType.RATING_D, EquipmentType.RATING_D };
        misc.introDate = 2820;
        misc.techLevel.put(2820, misc.techLevel.get(3071));
        misc.techRating = RATING_C;
        return misc;
    }

    public static MiscType createISInfraredImager() {
        MiscType misc = new MiscType();
        misc.techLevel.put(3071, TechConstants.T_IS_ADVANCED);
        misc.name = "Infrared Imager";
        misc.setInternalName("ISInfraredImager");
        misc.tonnage = 5f;
        misc.cost = 250000;
        misc.flags = misc.flags.or(F_INFRARED_IMAGER).or(F_VTOL_EQUIPMENT)
                .or(F_AERO_EQUIPMENT).or(F_SUPPORT_TANK_EQUIPMENT);
        misc.bv = 0;
        misc.criticals = 1;
        misc.availRating = new int[] { EquipmentType.RATING_D,
                EquipmentType.RATING_E, EquipmentType.RATING_D };
        misc.introDate = 1950;
        misc.techLevel.put(1950, misc.techLevel.get(3071));
        misc.techRating = RATING_C;
        return misc;
    }

    public static MiscType createCLLookDownRadar() {
        MiscType misc = new MiscType();
        misc.techLevel.put(3071, TechConstants.T_CLAN_ADVANCED);
        misc.name = "Look-Down Radar";
        misc.setInternalName("CLLookDownRadar");
        misc.tonnage = 5f;
        misc.cost = 400000;
        misc.flags = misc.flags.or(F_LOOKDOWN_RADAR).or(F_VTOL_EQUIPMENT)
                .or(F_AERO_EQUIPMENT);
        misc.bv = 0;
        misc.criticals = 1;
        misc.introDate = 2820;
        misc.techLevel.put(2820, misc.techLevel.get(3071));
        misc.availRating = new int[] { RATING_X, RATING_D, RATING_D };
        misc.techRating = RATING_B;
        return misc;
    }

    public static MiscType createISLookDownRadar() {
        MiscType misc = new MiscType();
        misc.techLevel.put(3071, TechConstants.T_IS_ADVANCED);
        misc.name = "Look-Down Rader";
        misc.setInternalName("ISLookDownRadar");
        misc.tonnage = 5f;
        misc.cost = 400000;
        misc.criticals = 1;
        misc.flags = misc.flags.or(F_LOOKDOWN_RADAR).or(F_VTOL_EQUIPMENT)
                .or(F_AERO_EQUIPMENT);
        misc.bv = 0;
        misc.introDate = 1950;
        misc.techLevel.put(1950, misc.techLevel.get(3071));
        misc.availRating = new int[] { RATING_D, RATING_E, RATING_D };
        misc.techRating = RATING_B;
        return misc;
    }

    public static MiscType createSTOLChassisMod() {
        MiscType misc = new MiscType();
        misc.techLevel.put(3071, TechConstants.T_ALLOWED_ALL);
        misc.name = "STOL";
        misc.setInternalName("STOLChassisMod");
        misc.tonnage = 0f;
        misc.cost = 0; // Cost accounted as part of unit cost
        misc.flags = misc.flags.or(F_STOL_CHASSIS).or(F_SUPPORT_TANK_EQUIPMENT)
                .or(F_CHASSIS_MODIFICATION);
        misc.bv = 0;
        misc.tankslots = 0;
        misc.introDate = 1950;
        misc.techLevel.put(1950, misc.techLevel.get(3071));
        misc.availRating = new int[] { RATING_C, RATING_D, RATING_C };
        misc.techRating = RATING_C;
        return misc;
    }

    public static MiscType createVSTOLChassisMod() {
        MiscType misc = new MiscType();
        misc.techLevel.put(3071, TechConstants.T_ALLOWED_ALL);
        misc.name = "VSTOL";
        misc.setInternalName("VSTOLChassisMod");
        misc.tonnage = 0f;
        misc.cost = 0; // Cost accounted as part of unit cost
        misc.flags = misc.flags.or(F_VSTOL_CHASSIS)
                .or(F_SUPPORT_TANK_EQUIPMENT).or(F_CHASSIS_MODIFICATION);
        misc.bv = 0;
        misc.tankslots = 0;
        misc.introDate = 1950;
        misc.techLevel.put(1950, misc.techLevel.get(3071));
        misc.availRating = new int[] { RATING_C, RATING_D, RATING_C };
        misc.techRating = RATING_C;
        return misc;
    }

    public static MiscType createCLTankCommandConsole() {
        MiscType misc = new MiscType();
        misc.techLevel.put(3071, TechConstants.T_CLAN_ADVANCED);
        misc.name = "Cockpit Command Console";
        misc.setInternalName("CLTankCockpitCommandConsole");
        misc.tonnage = 3f;
        misc.cost = 500000;
        misc.flags = misc.flags.or(F_COMMAND_CONSOLE).or(F_TANK_EQUIPMENT)
                .or(F_SUPPORT_TANK_EQUIPMENT);
        misc.bv = 0;
        misc.introDate = 2820;
        misc.techLevel.put(2820, misc.techLevel.get(3071));
        misc.availRating = new int[] { RATING_X, RATING_C, RATING_C };
        misc.techRating = RATING_D;
        return misc;
    }

    public static MiscType createISTankCommandConsole() {
        MiscType misc = new MiscType();
        misc.techLevel.put(3071, TechConstants.T_IS_ADVANCED);
        misc.name = "Cockpit Command Console";
        misc.setInternalName("ISTankCockpitCommandConsole");
        misc.tonnage = 3f;
        misc.cost = 500000;
        misc.flags = misc.flags.or(F_COMMAND_CONSOLE).or(F_TANK_EQUIPMENT)
                .or(F_SUPPORT_TANK_EQUIPMENT);
        misc.bv = 0;
        misc.introDate = 2631;
        misc.techLevel.put(2631, misc.techLevel.get(3071));
        misc.extinctDate = 2850;
        misc.reintroDate = 3030;
        misc.availRating = new int[] { RATING_C, RATING_F, RATING_E };
        misc.techRating = RATING_D;
        return misc;
    }

    public static MiscType createISSponsonTurret() {
        MiscType misc = new MiscType();
        misc.techLevel.put(3071, TechConstants.T_IS_EXPERIMENTAL);
        misc.name = "Sponson Turret";
        misc.setInternalName("ISSponsonTurret");
        misc.tonnage = TONNAGE_VARIABLE;
        misc.criticals = 0;
        misc.tankslots = 0;
        misc.hittable = false;
        misc.cost = COST_VARIABLE;
        misc.flags = misc.flags.or(F_SPONSON_TURRET).or(F_TANK_EQUIPMENT);
        misc.bv = 0;
        misc.introDate = 1950;
        misc.techLevel.put(1950, misc.techLevel.get(3071));
        misc.techLevel.put(3079, TechConstants.T_IS_TW_NON_BOX);
        misc.availRating = new int[] { RATING_F, RATING_F, RATING_F };
        misc.techRating = RATING_B;
        return misc;
    }

    public static MiscType createCLSponsonTurret() {
        MiscType misc = new MiscType();
        misc.techLevel.put(3071, TechConstants.T_CLAN_EXPERIMENTAL);
        misc.name = "Sponson Turret";
        misc.setInternalName("CLSponsonTurret");
        misc.tonnage = TONNAGE_VARIABLE;
        misc.criticals = 0;
        misc.tankslots = 0;
        misc.hittable = false;
        misc.cost = COST_VARIABLE;
        misc.flags = misc.flags.or(F_SPONSON_TURRET).or(F_TANK_EQUIPMENT);
        misc.bv = 0;
        misc.introDate = 2820;
        misc.techLevel.put(2820, misc.techLevel.get(3071));
        misc.techLevel.put(3079, TechConstants.T_CLAN_TW);
        misc.availRating = new int[] { RATING_X, RATING_F, RATING_E };
        misc.techRating = RATING_B;
        return misc;
    }

    public static MiscType createPintleTurret() {
        MiscType misc = new MiscType();
        misc.techLevel.put(3071, TechConstants.T_ALLOWED_ALL);
        misc.name = "Pintle Turret";
        misc.setInternalName("PintleTurret");
        misc.tonnage = TONNAGE_VARIABLE;
        misc.criticals = 0;
        misc.tankslots = 0;
        misc.hittable = false;
        misc.cost = COST_VARIABLE;
        misc.flags = misc.flags.or(F_PINTLE_TURRET)
                .or(F_SUPPORT_TANK_EQUIPMENT);
        misc.bv = 0;
        misc.introDate = 1950;
        misc.techLevel.put(1950, misc.techLevel.get(3071));
        misc.availRating = new int[] { RATING_A, RATING_A, RATING_A };
        misc.techRating = RATING_A;
        return misc;
    }

    public static MiscType createISArmoredMotiveSystem() {
        MiscType misc = new MiscType();
        misc.techLevel.put(3071, TechConstants.T_IS_EXPERIMENTAL);
        misc.name = "Armored Motive System";
        misc.setInternalName("ISArmoredMotiveSystem");
        misc.tonnage = TONNAGE_VARIABLE;
        misc.criticals = 0;
        misc.tankslots = 0;
        misc.cost = COST_VARIABLE;
        misc.flags = misc.flags.or(F_ARMORED_MOTIVE_SYSTEM)
                .or(F_TANK_EQUIPMENT);
        misc.bv = 0;
        misc.introDate = 3071;
        misc.techLevel.put(3071, misc.techLevel.get(3071));
        misc.techLevel.put(3083, TechConstants.T_IS_ADVANCED);
        misc.availRating = new int[] { RATING_X, RATING_X, RATING_F };
        misc.techRating = RATING_E;
        return misc;
    }

    public static MiscType createCLArmoredMotiveSystem() {
        MiscType misc = new MiscType();
        misc.techLevel.put(3071, TechConstants.T_CLAN_EXPERIMENTAL);
        misc.name = "Armored Motive System";
        misc.setInternalName("CLArmoredMotiveSystem");
        misc.tonnage = TONNAGE_VARIABLE;
        misc.criticals = 0;
        misc.tankslots = 0;
        misc.cost = COST_VARIABLE;
        misc.flags = misc.flags.or(F_ARMORED_MOTIVE_SYSTEM)
                .or(F_TANK_EQUIPMENT);
        misc.bv = 0;
        misc.introDate = 3054;
        misc.techLevel.put(3054, misc.techLevel.get(3071));
        misc.techLevel.put(3083, TechConstants.T_CLAN_ADVANCED);
        misc.availRating = new int[] { RATING_X, RATING_X, RATING_F };
        misc.techRating = RATING_F;
        return misc;
    }

    public static MiscType createISChaffPod() {
        // TODO: add game rules for this
        MiscType misc = new MiscType();
        misc.techLevel.put(3071, TechConstants.T_IS_EXPERIMENTAL);
        misc.name = "Chaff Pod";
        misc.setInternalName("ISChaffPod");
        misc.tonnage = 1;
        misc.criticals = 1;
        misc.cost = 2000;
        misc.flags = misc.flags.or(F_CHAFF_POD).or(F_TANK_EQUIPMENT)
                .or(F_MECH_EQUIPMENT).or(F_AERO_EQUIPMENT);
        misc.bv = 19;
        misc.availRating = new int[] { EquipmentType.RATING_X,
                EquipmentType.RATING_X, EquipmentType.RATING_E };
        misc.introDate = 3069;
        misc.techLevel.put(3069, misc.techLevel.get(3071));
        misc.techLevel.put(3079, TechConstants.T_IS_ADVANCED);
        misc.techRating = RATING_C;
        return misc;
    }

    public static MiscType createCLDroneCarrierControlSystem() {
        // TODO: add game rules for this
        MiscType misc = new MiscType();
        misc.techLevel.put(3071, TechConstants.T_CLAN_ADVANCED);
        misc.name = "Drone Carrier Control System";
        misc.setInternalName("CLDroneCarrierControlSystem");
        misc.tonnage = TONNAGE_VARIABLE;
        misc.cost = COST_VARIABLE;
        misc.criticals = 1;
        misc.tankslots = 1;
        misc.flags = misc.flags.or(F_DRONE_CARRIER_CONTROL)
                .or(F_TANK_EQUIPMENT).andNot(F_AERO_EQUIPMENT);
        misc.availRating = new int[] { EquipmentType.RATING_X,
                EquipmentType.RATING_E, EquipmentType.RATING_D };
        misc.introDate = 2820;
        misc.techLevel.put(2820
                , misc.techLevel.get(3071));
        misc.techRating = RATING_C;
        return misc;
    }

    public static MiscType createISDroneCarrierControlSystem() {
        // TODO: add game rules for this
        MiscType misc = new MiscType();
        misc.techLevel.put(3071, TechConstants.T_IS_ADVANCED);
        misc.name = "Drone Carrier Control System";
        misc.setInternalName("ISDroneCarrierControlSystem");
        misc.tonnage = TONNAGE_VARIABLE;
        misc.cost = COST_VARIABLE;
        misc.criticals = 1;
        misc.tankslots = 1;
        misc.flags = misc.flags.or(F_DRONE_CARRIER_CONTROL)
                .or(F_TANK_EQUIPMENT).andNot(F_AERO_EQUIPMENT);
        misc.availRating = new int[] { EquipmentType.RATING_E,
                EquipmentType.RATING_F, EquipmentType.RATING_F };
        misc.introDate = 2000;
        misc.techLevel.put(2000, misc.techLevel.get(3071));
        misc.techRating = RATING_C;
        return misc;
    }

    public static MiscType createISDroneExtra() {
        // TODO: add game rules for this
        MiscType misc = new MiscType();
        misc.techLevel.put(3071, TechConstants.T_IS_ADVANCED);
        misc.name = "Drone Extra Equipment";
        misc.setInternalName("ISDroneExtra");
        misc.tonnage = 0;
        misc.cost = 0;
        misc.tankslots = 0;
        misc.flags = misc.flags.or(F_DRONE_EXTRA).or(F_TANK_EQUIPMENT)
                .or(F_AERO_EQUIPMENT);
        misc.availRating = new int[] { EquipmentType.RATING_E,
                EquipmentType.RATING_F, EquipmentType.RATING_F };
        misc.introDate = 2000;
        misc.techLevel.put(2000, misc.techLevel.get(3071));
        misc.techRating = RATING_C;
        return misc;
    }

    public static MiscType createCLDroneExtra() {
        // TODO: add game rules for this
        MiscType misc = new MiscType();
        misc.techLevel.put(3071, TechConstants.T_CLAN_ADVANCED);
        misc.name = "Drone Extra Equipment";
        misc.setInternalName("CLDroneExtra");
        misc.tonnage = 0;
        misc.cost = 0;
        misc.tankslots = 0;
        misc.flags = misc.flags.or(F_DRONE_EXTRA).or(F_TANK_EQUIPMENT)
                .or(F_AERO_EQUIPMENT);
        misc.availRating = new int[] { EquipmentType.RATING_E,
                EquipmentType.RATING_F, EquipmentType.RATING_F };
        misc.introDate = 2801;
        misc.techLevel.put(2801, misc.techLevel.get(3071));
        misc.techRating = RATING_C;
        return misc;
    }

    public static MiscType createCLDroneOperatingSystem() {
        // TODO: add game rules for this
        MiscType misc = new MiscType();
        misc.techLevel.put(3071, TechConstants.T_CLAN_ADVANCED);
        misc.name = "Drone (Remote) Operating System";
        misc.setInternalName("CLDroneOperatingSystem");
        misc.tonnage = TONNAGE_VARIABLE;
        misc.cost = COST_VARIABLE;
        misc.criticals = 1;
        misc.tankslots = 1;
        misc.flags = misc.flags.or(F_DRONE_OPERATING_SYSTEM)
                .or(F_TANK_EQUIPMENT).or(F_AERO_EQUIPMENT).or(F_MECH_EQUIPMENT);
        misc.availRating = new int[] { EquipmentType.RATING_E,
                EquipmentType.RATING_F, EquipmentType.RATING_F };
        misc.introDate = 2801;
        misc.techLevel.put(2801, misc.techLevel.get(3071));
        misc.techRating = RATING_C;
        return misc;
    }

    public static MiscType createISDroneOperatingSystem() {
        // TODO: add game rules for this
        MiscType misc = new MiscType();
        misc.techLevel.put(3071, TechConstants.T_IS_ADVANCED);
        misc.name = "Drone (Remote) Operating System";
        misc.setInternalName("ISDroneOperatingSystem");
        misc.tonnage = TONNAGE_VARIABLE;
        misc.cost = COST_VARIABLE;
        misc.criticals = 1;
        misc.tankslots = 1;
        misc.flags = misc.flags.or(F_DRONE_OPERATING_SYSTEM)
                .or(F_TANK_EQUIPMENT).or(F_AERO_EQUIPMENT).or(F_MECH_EQUIPMENT);
        misc.availRating = new int[] { EquipmentType.RATING_E,
                EquipmentType.RATING_F, EquipmentType.RATING_F };
        misc.introDate = 2000;
        misc.techLevel.put(2000, misc.techLevel.get(3071));
        misc.techRating = RATING_C;
        return misc;
    }

    public static MiscType createISRemoteDroneCommandConsole() {
        MiscType misc = new MiscType();
        misc.techLevel.put(3140, TechConstants.T_IS_ADVANCED);
        misc.name = "Remote Drone Command Console";
        misc.setInternalName("ISRemoteDroneCommandConsole");
        misc.tonnage = 2;
        misc.criticals = 1;
        misc.cost = 50000;
        misc.flags = misc.flags.or(F_MECH_EQUIPMENT).or(F_AERO_EQUIPMENT).or(F_REMOTE_DRONE_COMMAND_CONSOLE);
        misc.introDate = 3140;
        misc.techRating = RATING_E;
        misc.availRating = new int[] {RATING_X,RATING_X,RATING_X,RATING_F};
        return misc;
    }

    public static MiscType createISVTOLJetBooster() {
        MiscType misc = new MiscType();
        misc.techLevel.put(3071, TechConstants.T_IS_EXPERIMENTAL);
        misc.name = "VTOL Jet Booster";
        misc.setInternalName("ISVTOLJetBooster");
        misc.tonnage = TONNAGE_VARIABLE;
        misc.cost = COST_VARIABLE;
        misc.flags = misc.flags.or(F_JET_BOOSTER).or(F_TANK_EQUIPMENT)
                .or(F_VTOL_EQUIPMENT).or(F_MASC);
        misc.subType |= S_JETBOOSTER;
        misc.availRating = new int[] { EquipmentType.RATING_X,
                EquipmentType.RATING_F, EquipmentType.RATING_E };
        misc.introDate = 3009;
        misc.techLevel.put(3009, misc.techLevel.get(3071));
        misc.techLevel.put(3078, TechConstants.T_IS_TW_NON_BOX);
        misc.techRating = RATING_D;
        return misc;
    }

    public static MiscType createCLVTOLJetBooster() {
        MiscType misc = new MiscType();
        misc.techLevel.put(3071, TechConstants.T_CLAN_EXPERIMENTAL);
        misc.name = "VTOL Jet Booster";
        misc.setInternalName("CLVTOLJetBooster");
        misc.tonnage = TONNAGE_VARIABLE;
        misc.cost = COST_VARIABLE;
        misc.flags = misc.flags.or(F_JET_BOOSTER).or(F_TANK_EQUIPMENT)
                .or(F_VTOL_EQUIPMENT).or(F_MASC);
        misc.subType |= S_JETBOOSTER;
        misc.availRating = new int[] { EquipmentType.RATING_X,
                EquipmentType.RATING_F, EquipmentType.RATING_E };
        misc.introDate = 2839;
        misc.techLevel.put(2839, misc.techLevel.get(3071));
        misc.techLevel.put(3078, TechConstants.T_CLAN_TW);
        misc.techRating = RATING_D;
        return misc;
    }

    public static MiscType createCLReconCamera() {
        // TODO: implement game rules
        MiscType misc = new MiscType();
        misc.techLevel.put(3071, TechConstants.T_CLAN_ADVANCED);
        misc.name = "Recon Camera";
        misc.setInternalName("CLReconCamera");
        misc.tonnage = 0.5f;
        misc.criticals = 1;
        misc.cost = 10000;
        misc.flags = misc.flags.or(F_MECH_EQUIPMENT).or(F_TANK_EQUIPMENT)
                .or(F_VTOL_EQUIPMENT).or(F_AERO_EQUIPMENT).or(F_RECON_CAMERA);
        misc.availRating = new int[] { EquipmentType.RATING_X,
                EquipmentType.RATING_B, EquipmentType.RATING_B };
        misc.introDate = 2820;
        misc.techLevel.put(2820, misc.techLevel.get(3071));
        misc.techRating = RATING_C;
        return misc;
    }

    public static MiscType createISReconCamera() {
        // TODO: implement game rules
        MiscType misc = new MiscType();
        misc.techLevel.put(3071, TechConstants.T_IS_ADVANCED);
        misc.name = "Recon Camera";
        misc.setInternalName("ISReconCamera");
        misc.tonnage = 0.5f;
        misc.criticals = 1;
        misc.cost = 10000;
        misc.flags = misc.flags.or(F_MECH_EQUIPMENT).or(F_TANK_EQUIPMENT)
                .or(F_VTOL_EQUIPMENT).or(F_AERO_EQUIPMENT).or(F_RECON_CAMERA);
        misc.availRating = new int[] { EquipmentType.RATING_B,
                EquipmentType.RATING_B, EquipmentType.RATING_B };
        misc.introDate = 1950;
        misc.techLevel.put(1950, misc.techLevel.get(3071));
        misc.techRating = RATING_C;
        return misc;
    }

    public static MiscType createISCombatVehicleEscapePod() {
        // TODO: implement game rules
        MiscType misc = new MiscType();
        misc.techLevel.put(3071, TechConstants.T_IS_EXPERIMENTAL);
        misc.name = "Combat Vehicle Escape Pod";
        misc.setInternalName("ISCombatVehicleEscapePod");
        misc.tonnage = 4f;
        misc.criticals = 0;
        misc.cost = 10000;
        misc.flags = misc.flags.or(F_TANK_EQUIPMENT).or(F_VTOL_EQUIPMENT)
                .or(F_COMBAT_VEHICLE_ESCAPE_POD);
        misc.availRating = new int[] { RATING_X, RATING_E, RATING_E };
        misc.techRating = RATING_D;
        misc.introDate = 3038;
        misc.techLevel.put(3038, misc.techLevel.get(3071));
        misc.techLevel.put(3079, TechConstants.T_IS_ADVANCED);
        return misc;
    }

    public static MiscType createISDetachableWeaponPack() {
        MiscType misc = new MiscType();

        misc.name = "Detachable Weapon Pack";
        misc.setInternalName("ISDetachableWeaponPack");
        misc.tonnage = 0;
        misc.criticals = 1;
        misc.cost = 18000;
        misc.introDate = 3073;
        misc.techLevel.put(3073, TechConstants.T_IS_ADVANCED);
        misc.techLevel.put(3080, TechConstants.T_IS_TW_NON_BOX);
        misc.availRating = new int[] { RATING_X ,RATING_X ,RATING_F ,RATING_D};
        misc.techRating = RATING_E;
        misc.rulesRefs = "287, TO";

        return misc;
    }

    public static MiscType createCLDetachableWeaponPack() {
        MiscType misc = new MiscType();

        misc.name = "Detachable Weapon Pack";
        misc.setInternalName("CLDetachableWeaponPack");
        misc.tonnage = 0;
        misc.criticals = 1;
        misc.cost = 18000;
        misc.techRating = RATING_E;
        misc.introDate = 2865;
        misc.techLevel.put(2865, TechConstants.T_CLAN_EXPERIMENTAL);
        misc.techLevel.put(2880, TechConstants.T_CLAN_ADVANCED);
        misc.techLevel.put(3051, TechConstants.T_CLAN_TW);
        misc.availRating = new int[] { RATING_X ,RATING_E ,RATING_E ,RATING_D};
        misc.techRating = RATING_E;
        misc.rulesRefs = "287, TO";

        return misc;
    }

    public static MiscType createISBAHeatSensor() {
        MiscType misc = new MiscType();
        misc.techLevel.put(3071, TechConstants.T_IS_TW_NON_BOX);
        misc.name = "Heat Sensor";
        misc.setInternalName("ISBAHeatSensor");
        misc.cost = 15000;
         misc.tonnage = 0.020f;
        misc.criticals = 1;
        misc.flags = misc.flags.or(F_BA_EQUIPMENT).or(F_HEAT_SENSOR)
                .andNot(F_MECH_EQUIPMENT).andNot(F_TANK_EQUIPMENT)
                .andNot(F_AERO_EQUIPMENT);
        misc.introDate = 3050;
        misc.techLevel.put(3050, TechConstants.T_IS_ADVANCED);
        misc.availRating = new int[] { RATING_X ,RATING_C ,RATING_C ,RATING_C};
        misc.techRating = RATING_F;
        misc.rulesRefs = "256, TM";

        return misc;
    }

    public static MiscType createCLBAHeatSensor() {
        MiscType misc = new MiscType();

        misc.name = "Heat Sensor";
        misc.setInternalName("CLBAHeatSensor");
        misc.cost = 15000;
        misc.tonnage = 0.020f;
        misc.criticals = 1;
        misc.flags = misc.flags.or(F_BA_EQUIPMENT).or(F_HEAT_SENSOR)
                .andNot(F_MECH_EQUIPMENT).andNot(F_TANK_EQUIPMENT)
                .andNot(F_AERO_EQUIPMENT);
        misc.introDate = 2833;
        misc.techLevel.put(2833, TechConstants.T_CLAN_EXPERIMENTAL);
        misc.techLevel.put(2835, TechConstants.T_CLAN_ADVANCED);
        misc.techLevel.put(2855, TechConstants.T_CLAN_TW);
        misc.availRating = new int[] { RATING_X ,RATING_C ,RATING_C ,RATING_C};
        misc.techRating = RATING_F;
        misc.rulesRefs = "256, TM";

        return misc;
    }

    public static MiscType createISBAExtendedLifeSupport() {
        // TODO: add game rules for this
        MiscType misc = new MiscType();

        misc.name = "Extended Life Support";
        misc.setInternalName("ISBAExtendedLifeSupport");
        misc.cost = 10000;
        misc.tonnage = 0.025f;
        misc.criticals = 1;
        misc.flags = misc.flags.or(F_BA_EQUIPMENT).or(F_EXTENDED_LIFESUPPORT)
                .andNot(F_MECH_EQUIPMENT).andNot(F_TANK_EQUIPMENT)
                .andNot(F_AERO_EQUIPMENT);
        misc.introDate = 2707;
        misc.techLevel.put(2707, TechConstants.T_IS_EXPERIMENTAL);
        misc.techLevel.put(2710, TechConstants.T_IS_ADVANCED);
        misc.techLevel.put(2720, TechConstants.T_IS_TW_NON_BOX);
        misc.availRating = new int[] { RATING_E ,RATING_F ,RATING_E ,RATING_D};
        misc.techRating = RATING_E;
        misc.rulesRefs = "254, TM";

        return misc;
    }
    
    public static MiscType createCLBAExtendedLifeSupport() {
        // TODO: add game rules for this
        MiscType misc = new MiscType();

        misc.name = "Extended Life Support";
        misc.setInternalName("CLBAExtendedLifeSupport");
        misc.cost = 10000;
        misc.tonnage = 0.025f;
        misc.criticals = 1;
        misc.flags = misc.flags.or(F_BA_EQUIPMENT).or(F_EXTENDED_LIFESUPPORT)
                .andNot(F_MECH_EQUIPMENT).andNot(F_TANK_EQUIPMENT)
                .andNot(F_AERO_EQUIPMENT);
        misc.introDate = 2868;
        misc.techLevel.put(2868, TechConstants.T_CLAN_TW);
        misc.availRating = new int[] { RATING_X ,RATING_F ,RATING_E ,RATING_D};
        misc.techRating = RATING_E;
        misc.rulesRefs = "254, TM";

        return misc;
    }

    public static MiscType createElectricDischargeArmor() {
        // TODO: add game rules for this
        MiscType misc = new MiscType();
        misc.techLevel.put(3071, TechConstants.T_CLAN_EXPERIMENTAL);
        misc.name = "Electric Discharge ProtoMech Armor";
        misc.setInternalName("CLEDPArmor");
        misc.tonnage = TONNAGE_VARIABLE;
        misc.hittable = false;
        misc.flags = misc.flags.or(F_PROTOMECH_EQUIPMENT).or(
                F_ELECTRIC_DISCHARGE_ARMOR);
        misc.bv = 32;
        String[] modes = { "not charging", "charging" };
        misc.setModes(modes);
        misc.techRating = RATING_F;
        misc.availRating = new int[] { RATING_X, RATING_X, RATING_F };
        misc.introDate = 3071;
        misc.techLevel.put(3071, misc.techLevel.get(3071));
        return misc;
    }

    public static MiscType createBAPartialWing() {
        MiscType misc = new MiscType();

        misc.name = "Partial Wing [BA]";
        misc.setInternalName("BAPartialWing");
        misc.tonnage = 0.2f;
        misc.criticals = 1;
        misc.cost = 50000;
        misc.flags = misc.flags.or(F_BA_EQUIPMENT).or(F_PARTIAL_WING);
        misc.introDate = 3046;
        misc.techLevel.put(3046, TechConstants.T_IS_EXPERIMENTAL);
        misc.techLevel.put(3053, TechConstants.T_IS_ADVANCED);
        misc.techLevel.put(3059, TechConstants.T_IS_TW_NON_BOX);
        misc.availRating = new int[] { RATING_X ,RATING_X ,RATING_F ,RATING_E};
        misc.techRating = RATING_D;
        misc.rulesRefs = "266, TM";

        return misc;
    }

    public static MiscType createProtoPartialWing() {
        MiscType misc = new MiscType();
        misc.techLevel.put(3071, TechConstants.T_CLAN_EXPERIMENTAL);
        misc.name = "Partial Wing";
        misc.setInternalName("ProtoMechPartialWing");
        misc.tonnage = TONNAGE_VARIABLE;
        misc.cost = COST_VARIABLE;
        misc.flags = misc.flags.or(F_PROTOMECH_EQUIPMENT).or(F_PARTIAL_WING);
        misc.techRating = RATING_F;
        misc.availRating = new int[] { RATING_X, RATING_X, RATING_E };
        misc.introDate = 3063;
        misc.techLevel.put(3085, TechConstants.T_CLAN_ADVANCED);
        misc.techLevel.put(3063, misc.techLevel.get(3071));

        return misc;
    }
    
/*    public static MiscType createBAJumpJet() {
        MiscType misc = new MiscType();
        //Included for Completeness

        misc.name = "Jump Jet/ Jump Pack (BA)";
        misc.setInternalName(misc.name);
        misc.addLookupName("BAJumpJet");
        misc.tonnage = 0;
        misc.criticals = 0;
        misc.tankslots = 0;
        misc.flags = misc.flags.or(F_JUMP_JET).or(F_BA_EQUIPMENT)
                .andNot(F_MECH_EQUIPMENT).andNot(F_TANK_EQUIPMENT)
                .andNot(F_AERO_EQUIPMENT);
        misc.subType |= S_STANDARD;
        misc.bv = 0;
        misc.availRating = new int[] { EquipmentType.RATING_C,
                EquipmentType.RATING_C, EquipmentType.RATING_C };
        misc.introDate = 2100;
        misc.techLevel.put(2100, TechConstants.T_ALLOWED_ALL);
        misc.techRating = RATING_D;

        return misc;
    }*/
    
/*    public static MiscType createBACLUMU() {
        MiscType misc = new MiscType();
	Included for Completeness

        misc.name = "Underwater Maneuvering Units (UMU) [BA]";
        misc.setInternalName("ISUMU");
        misc.addLookupName("ISUMUBA");
        misc.tonnage = TONNAGE_VARIABLE;
        misc.criticals = 0;
        misc.flags = misc.flags.or(F_UMU).or(F_MECH_EQUIPMENT);
        misc.bv = 0;
        misc.introDate = 2835;
        misc.techLevel.put(2835, TechConstants.T_CLAN_EXPERIMENTAL);
        misc.techLevel.put(3059, TechConstants.T_CLAN_ADVANCED);
        misc.techLevel.put(3065, TechConstants.T_CLAN_TW);
        misc.availRating = new int[] { RATING_X ,RATING_E ,RATING_E ,RATING_E};
        misc.techRating = RATING_F;
        misc.rulesRefs = "270, TM";

        return misc;
    }
*/    

/*    public static MiscType createCLBAVTOLEquipment() {
        MiscType misc = new MiscType();

        misc.name = "VTOL Equipment [BA]";
        misc.setInternalName("CLBAVTOLEquipment");
        misc.tonnage = 0.125f;
        misc.criticals = 2;
        misc.cost = 75000;
        misc.flags = misc.flags.or(F_JUMP_BOOSTER).or(F_BA_EQUIPMENT)
                .andNot(F_MECH_EQUIPMENT).andNot(F_TANK_EQUIPMENT)
                .andNot(F_AERO_EQUIPMENT);
        misc.introDate = 3047;
        misc.techLevel.put(3047, TechConstants.T_CLAN_EXPERIMENTAL);
        misc.techLevel.put(3060, TechConstants.T_CLAN_ADVANCED);
        misc.techLevel.put(3066, TechConstants.T_CLAN_TW);
        misc.availRating = new int[] { RATING_X ,RATING_X ,RATING_F ,RATING_E};
        misc.techRating = RATING_F;
        misc.rulesRefs = "271, TM";


        return misc;
    }
*/

    public static MiscType createISBAJumpBooster() {
        MiscType misc = new MiscType();

        misc.name = "Jump Booster (BA)";
        misc.setInternalName("ISBAJumpBooster");
        misc.tonnage = 0.125f;
        misc.criticals = 2;
        misc.cost = 75000;
        misc.flags = misc.flags.or(F_JUMP_BOOSTER).or(F_BA_EQUIPMENT)
                .andNot(F_MECH_EQUIPMENT).andNot(F_TANK_EQUIPMENT)
                .andNot(F_AERO_EQUIPMENT);
        misc.introDate = 3045;
        misc.techLevel.put(3045, TechConstants.T_IS_EXPERIMENTAL);
        misc.techLevel.put(3051, TechConstants.T_IS_ADVANCED);
        misc.techLevel.put(3056, TechConstants.T_IS_TW_NON_BOX);
        misc.availRating = new int[] { RATING_X ,RATING_X ,RATING_E ,RATING_D};
        misc.techRating = RATING_E;
        misc.rulesRefs = "257, TM";

        return misc;
    }

    public static MiscType createCLBAJumpBooster() {
        MiscType misc = new MiscType();

        misc.name = "Jump Booster (BA)";
        misc.setInternalName("CLBAJumpBooster");
        misc.tonnage = 0.125f;
        misc.criticals = 2;
        misc.cost = 75000;
        misc.flags = misc.flags.or(F_JUMP_BOOSTER).or(F_BA_EQUIPMENT)
                .andNot(F_MECH_EQUIPMENT).andNot(F_TANK_EQUIPMENT)
                .andNot(F_AERO_EQUIPMENT);
        misc.introDate = 3062;
        misc.techLevel.put(3062, TechConstants.T_CLAN_ADVANCED);
        misc.availRating = new int[] { RATING_X ,RATING_X ,RATING_E ,RATING_D};
        misc.techRating = RATING_E;
        misc.rulesRefs = "257, TM";

        return misc;
    }

    public static MiscType createISBAMechanicalJumpBooster() {
        MiscType misc = new MiscType();
        misc.techLevel.put(3071, TechConstants.T_IS_EXPERIMENTAL);
        misc.name = "Mechanical Jump Booster";
        misc.setInternalName("ISMechanicalJumpBooster");
        misc.tonnage = TONNAGE_VARIABLE;
        misc.cost = COST_VARIABLE;
        misc.flags = misc.flags.or(F_MECHANICAL_JUMP_BOOSTER)
                .or(F_BA_EQUIPMENT);
        misc.introDate = 3070;
        misc.techLevel.put(3070, TechConstants.T_IS_EXPERIMENTAL);
        misc.techLevel.put(3079, TechConstants.T_IS_ADVANCED);
        misc.techLevel.put(3096, TechConstants.T_IS_TW_NON_BOX);
        misc.availRating = new int[] { RATING_X ,RATING_X ,RATING_F ,RATING_E};
        misc.techRating = RATING_E;
        misc.rulesRefs = "286, TO";

        return misc;
    }

    public static MiscType createCLBAMechanicalJumpBooster() {
        MiscType misc = new MiscType();
        misc.name = "Mechanical Jump Booster";
        misc.setInternalName("CLMechanicalJumpBooster");
        misc.tonnage = TONNAGE_VARIABLE;
        misc.cost = COST_VARIABLE;
        misc.flags = misc.flags.or(F_MECHANICAL_JUMP_BOOSTER)
                .or(F_BA_EQUIPMENT);
        misc.introDate = 3090;
        misc.techLevel.put(3090, TechConstants.T_CLAN_EXPERIMENTAL);
        misc.availRating = new int[] { RATING_X ,RATING_X ,RATING_F ,RATING_E};
        misc.techRating = RATING_E;
        misc.rulesRefs = "286, TO";

        return misc;
    }

    public static MiscType createISBADropChuteStd() {
        MiscType misc = new MiscType();
        // TODO: game rules
        misc.name = "BattleArmor DropChute(Standard)";
        misc.setInternalName("ISBADropChuteStd");
        misc.tonnage = 0.2f;
        misc.criticals = 0;
        misc.flags = misc.flags.or(F_BA_EQUIPMENT).or(F_BADC).andNot(F_MECH_EQUIPMENT)
                .andNot(F_TANK_EQUIPMENT).andNot(F_AERO_EQUIPMENT);
        misc.bv = 0;
        misc.cost = 1000;
        misc.introDate = 3051;
        misc.techLevel.put(3051, TechConstants.T_IS_ADVANCED);
        misc.availRating = new int[] { RATING_X ,RATING_E ,RATING_C ,RATING_C};
        misc.techRating = RATING_D;
        misc.rulesRefs = "348, TO";

        return misc;
    }
    
    public static MiscType createISBADropChuteStealth() {
        MiscType misc = new MiscType();
        // TODO: game rules
        misc.name = "BattleArmor DropChute(Stealth)";
        misc.setInternalName("ISBADropChuteStealth");
        misc.tonnage = 0.2f;
        misc.criticals = 0;
        misc.flags = misc.flags.or(F_BA_EQUIPMENT).or(F_BADC).andNot(F_MECH_EQUIPMENT)
                .andNot(F_TANK_EQUIPMENT).andNot(F_AERO_EQUIPMENT);
        misc.bv = 0;
        misc.cost = 1000;
        misc.introDate = 3054;
        misc.techLevel.put(3054, TechConstants.T_IS_ADVANCED);
        misc.availRating = new int[] { RATING_X ,RATING_E ,RATING_C ,RATING_C};
        misc.techRating = RATING_D;
        misc.rulesRefs = "348, TO";

        return misc;
    }
        
       
    public static MiscType createISBADropChuteCamo() {
        MiscType misc = new MiscType();
        // TODO: game rules
        misc.name = "BattleArmor DropChute(Camouflage)";
        misc.setInternalName("ISBADropChuteCamo");
        misc.tonnage = 0.2f;
        misc.criticals = 0;
        misc.flags = misc.flags.or(F_BA_EQUIPMENT).or(F_BADC).andNot(F_MECH_EQUIPMENT)
                .andNot(F_TANK_EQUIPMENT).andNot(F_AERO_EQUIPMENT);
        misc.bv = 0;
        misc.cost = 3000;
        misc.introDate = 3051;
        misc.techLevel.put(3051, TechConstants.T_IS_ADVANCED);
        misc.availRating = new int[] { RATING_X ,RATING_E ,RATING_C ,RATING_C};
        misc.techRating = RATING_D;
        misc.rulesRefs = "348, TO";

        return misc;
    }  
    
     public static MiscType createISBADropChuteReuse() {
        MiscType misc = new MiscType();
        // TODO: game rules
        misc.name = "BattleArmor DropChute(Reuseable)";
        misc.setInternalName("ISBADropChuteReuse");
        misc.tonnage = 0.225f;
        misc.criticals = 1;
        misc.flags = misc.flags.or(F_BA_EQUIPMENT).or(F_BADC).or(F_REUSABLE).andNot(F_MECH_EQUIPMENT)
                .andNot(F_TANK_EQUIPMENT).andNot(F_AERO_EQUIPMENT);
        misc.bv = 0;
        misc.cost = COST_VARIABLE;
        misc.introDate = 3051;
        misc.techLevel.put(3051, TechConstants.T_IS_ADVANCED);
        misc.availRating = new int[] { RATING_X ,RATING_E ,RATING_C ,RATING_C};
        misc.techRating = RATING_D;
        misc.rulesRefs = "348, TO";

        return misc;
    }    
     
     public static MiscType createCLBADropChuteStd() {
         MiscType misc = new MiscType();
         // TODO: game rules
         misc.name = "BattleArmor DropChute(Standard)";
         misc.setInternalName("CLBADropChuteStd");
         misc.tonnage = 0.2f;
         misc.criticals = 0;
         misc.flags = misc.flags.or(F_BA_EQUIPMENT).or(F_BADC).andNot(F_MECH_EQUIPMENT)
                 .andNot(F_TANK_EQUIPMENT).andNot(F_AERO_EQUIPMENT);
         misc.bv = 0;
         misc.cost = 1000;
         misc.introDate = 2869;
         misc.techLevel.put(2869, TechConstants.T_CLAN_EXPERIMENTAL);
         misc.techLevel.put(2875, TechConstants.T_CLAN_ADVANCED);
         misc.availRating = new int[] { RATING_X ,RATING_E ,RATING_C ,RATING_C};
         misc.techRating = RATING_D;
         misc.rulesRefs = "348, TO";

         return misc;
     }
     
     public static MiscType createCLBADropChuteStealth() {
         MiscType misc = new MiscType();
         // TODO: game rules
         misc.name = "BattleArmor DropChute(Stealth)";
         misc.setInternalName("CLBADropChuteStealth");
         misc.tonnage = 0.2f;
         misc.criticals = 0;
         misc.flags = misc.flags.or(F_BA_EQUIPMENT).or(F_BADC).andNot(F_MECH_EQUIPMENT)
                 .andNot(F_TANK_EQUIPMENT).andNot(F_AERO_EQUIPMENT);
         misc.bv = 0;
         misc.cost = 1000;
         misc.introDate = 2869;
         misc.techLevel.put(2869, TechConstants.T_CLAN_EXPERIMENTAL);
         misc.techLevel.put(2875, TechConstants.T_CLAN_ADVANCED);
         misc.availRating = new int[] { RATING_X ,RATING_E ,RATING_C ,RATING_C};
         misc.techRating = RATING_D;
         misc.rulesRefs = "348, TO";

         return misc;
     }
         
        
     public static MiscType createCLBADropChuteCamo() {
         MiscType misc = new MiscType();
         // TODO: game rules
         misc.name = "BattleArmor DropChute(Camouflage)";
         misc.setInternalName("CLBADropChuteCamo");
         misc.tonnage = 0.2f;
         misc.criticals = 0;
         misc.flags = misc.flags.or(F_BA_EQUIPMENT).or(F_BADC).andNot(F_MECH_EQUIPMENT)
                 .andNot(F_TANK_EQUIPMENT).andNot(F_AERO_EQUIPMENT);
         misc.bv = 0;
         misc.cost = 3000;
         misc.introDate = 2869;
         misc.techLevel.put(2869, TechConstants.T_CLAN_EXPERIMENTAL);
         misc.techLevel.put(2875, TechConstants.T_CLAN_ADVANCED);
         misc.availRating = new int[] { RATING_X ,RATING_E ,RATING_C ,RATING_C};
         misc.techRating = RATING_D;
         misc.rulesRefs = "348, TO";


         return misc;
     }  
     
      public static MiscType createCLBADropChuteReuse() {
         MiscType misc = new MiscType();
         // TODO: game rules
         misc.name = "BattleArmor DropChute(Reuseable)";
         misc.setInternalName("CLBADropChuteReuse");
         misc.tonnage = 0.225f;
         misc.criticals = 1;
         misc.flags = misc.flags.or(F_BA_EQUIPMENT).or(F_BADC).or(F_REUSABLE).andNot(F_MECH_EQUIPMENT)
                 .andNot(F_TANK_EQUIPMENT).andNot(F_AERO_EQUIPMENT);
         misc.bv = 0;
         misc.cost = COST_VARIABLE;
         misc.introDate = 2869;
         misc.techLevel.put(2869, TechConstants.T_CLAN_EXPERIMENTAL);
         misc.techLevel.put(2875, TechConstants.T_CLAN_ADVANCED);
         misc.availRating = new int[] { RATING_X ,RATING_E ,RATING_C ,RATING_C};
         misc.techRating = RATING_D;
         misc.rulesRefs = "348, TO";

         return misc;
     } 
   
      public static MiscType createISSmallNavalCommScannerSuite() {
        MiscType misc = new MiscType();
        misc.tonnage = 100;
        misc.cost = 50000000;
        misc.techLevel.put(3071, TechConstants.T_IS_ADVANCED);
        misc.name = "Small Naval Comm-Scanner Suite";
        misc.setInternalName("ISSmallNavalCommScannerSuite");
        misc.techRating = RATING_D;
        misc.availRating = new int[] { RATING_D, RATING_E, RATING_E };
        misc.introDate = 2200;
        misc.techLevel.put(2200, misc.techLevel.get(3071));
        misc.flags = misc.flags.or(F_SMALL_COMM_SCANNER_SUITE).andNot(
                F_AERO_EQUIPMENT);
        return misc;
    }

    public static MiscType createCLSmallNavalCommScannerSuite() {
        MiscType misc = new MiscType();
        misc.tonnage = 100;
        misc.cost = 50000000;
        misc.techLevel.put(3071, TechConstants.T_CLAN_ADVANCED);
        misc.name = "Small Naval Comm-Scanner Suite";
        misc.setInternalName("CLSmallNavalCommScannerSuite");
        misc.techRating = RATING_D;
        misc.introDate = 2820;
        misc.techLevel.put(2820, misc.techLevel.get(3071));
        misc.availRating = new int[] { RATING_X, RATING_D, RATING_C };
        misc.flags = misc.flags.or(F_SMALL_COMM_SCANNER_SUITE).andNot(
                F_AERO_EQUIPMENT);
        return misc;
    }

    public static MiscType createISLargeNavalCommScannerSuite() {
        MiscType misc = new MiscType();
        misc.tonnage = 500;
        misc.cost = 250000000;
        misc.techLevel.put(3071, TechConstants.T_IS_ADVANCED);
        misc.name = "Large Naval Comm-Scanner Suite";
        misc.setInternalName("ISLargeNavalCommScannerSuite");
        misc.techRating = RATING_D;
        misc.introDate = 2200;
        misc.techLevel.put(2200, misc.techLevel.get(3071));
        misc.availRating = new int[] { RATING_D, RATING_E, RATING_E };
        misc.flags = misc.flags.or(F_LARGE_COMM_SCANNER_SUITE).andNot(
                F_AERO_EQUIPMENT);
        return misc;
    }

    public static MiscType createCLLargeNavalCommScannerSuite() {
        MiscType misc = new MiscType();
        misc.tonnage = 500;
        misc.cost = 250000000;
        misc.techLevel.put(3071, TechConstants.T_CLAN_ADVANCED);
        misc.name = "Large Naval Comm-Scanner Suite";
        misc.setInternalName("CLLargeNavalCommScannerSuite");
        misc.techRating = RATING_D;
        misc.availRating = new int[] { RATING_X, RATING_D, RATING_D };
        misc.introDate = 2820;
        misc.techLevel.put(2820, misc.techLevel.get(3071));
        misc.flags = misc.flags.or(F_LARGE_COMM_SCANNER_SUITE).andNot(
                F_AERO_EQUIPMENT);
        return misc;
    }

    public static MiscType createLightBridgeLayer() {
        MiscType misc = new MiscType();
        misc.tonnage = 1;
        misc.cost = 40000;
        misc.criticals = 2;
        misc.techLevel.put(3071, TechConstants.T_ALLOWED_ALL);
        misc.name = "Light Bridge Layer";
        misc.setInternalName("LightBridgeLayer");
        misc.flags = misc.flags.or(F_LIGHT_BRIDGE_LAYER).or(F_MECH_EQUIPMENT)
                .or(F_TANK_EQUIPMENT).or(F_SUPPORT_TANK_EQUIPMENT);
        misc.industrial = true;
        misc.introDate = 1950;
        misc.techLevel.put(1950, misc.techLevel.get(3071));
        misc.techRating = RATING_B;
        misc.availRating = new int[] { RATING_D, RATING_E, RATING_D };
        return misc;
    }

    public static MiscType createMediumBridgeLayer() {
        MiscType misc = new MiscType();
        misc.tonnage = 2;
        misc.cost = 75000;
        misc.criticals = 4;
        misc.techLevel.put(3071, TechConstants.T_ALLOWED_ALL);
        misc.name = "Medium Bridge Layer";
        misc.setInternalName("MediumBridgeLayer");
        misc.flags = misc.flags.or(F_MEDIUM_BRIDGE_LAYER).or(F_MECH_EQUIPMENT)
                .or(F_TANK_EQUIPMENT).or(F_SUPPORT_TANK_EQUIPMENT);
        misc.industrial = true;
        misc.introDate = 1950;
        misc.techLevel.put(1950, misc.techLevel.get(3071));
        misc.availRating = new int[] { RATING_D, RATING_E, RATING_D };
        misc.techRating = RATING_C;
        return misc;
    }

    public static MiscType createHeavyBridgeLayer() {
        MiscType misc = new MiscType();
        misc.tonnage = 6;
        misc.cost = 100000;
        misc.criticals = 12;
        misc.techLevel.put(3071, TechConstants.T_ALLOWED_ALL);
        misc.name = "Heavy Bridge Layer";
        misc.setInternalName("HeavyBridgeLayer");
        misc.flags = misc.flags.or(F_HEAVY_BRIDGE_LAYER).or(F_MECH_EQUIPMENT)
                .or(F_TANK_EQUIPMENT).or(F_SUPPORT_TANK_EQUIPMENT);
        misc.industrial = true;
        misc.introDate = 1950;
        misc.techLevel.put(1950, misc.techLevel.get(3071));
        misc.techRating = RATING_D;
        misc.availRating = new int[] { RATING_E, RATING_E, RATING_E };
        return misc;
    }

    public static MiscType createBoobyTrap() {
        MiscType misc = new MiscType();
        misc.tonnage = TONNAGE_VARIABLE;
        misc.cost = 100000;
        misc.criticals = 1;
        misc.techLevel.put(3071, TechConstants.T_IS_EXPERIMENTAL);
        misc.name = "Booby Trap";
        misc.setInternalName("ISBoobyTrap");
        misc.techRating = RATING_B;
        misc.availRating = new int[] { RATING_D, RATING_F, RATING_D };
        misc.introDate = 1950;
        misc.techLevel.put(1950, misc.techLevel.get(3071));
        misc.techLevel.put(3080, TechConstants.T_IS_ADVANCED);
        misc.flags = misc.flags.or(F_BOOBY_TRAP).or(F_MECH_EQUIPMENT)
                .or(F_TANK_EQUIPMENT).or(F_SUPPORT_TANK_EQUIPMENT)
                .or(F_VTOL_EQUIPMENT).or(F_AERO_EQUIPMENT);
        return misc;
    }

    public static MiscType createRefuelingDrogue() {
        MiscType misc = new MiscType();
        misc.tonnage = 1;
        misc.cost = 25000;
        misc.techLevel.put(3071, TechConstants.T_ALLOWED_ALL);
        misc.name = "Refueling Drogue";
        misc.setInternalName("RefuelingDrogue");
        misc.flags = misc.flags.or(F_REFUELING_DROGUE).or(F_AERO_EQUIPMENT)
                .or(F_VTOL_EQUIPMENT);
        misc.industrial = true;
        misc.introDate = 1950;
        misc.techLevel.put(1950, misc.techLevel.get(3071));
        misc.techRating = RATING_C;
        misc.availRating = new int[] { RATING_B, RATING_B, RATING_B };
        return misc;
    }

    public static MiscType createBulldozer() {
        MiscType misc = new MiscType();
        misc.tonnage = 2;
        misc.criticals = 1;
        misc.cost = 50000;
        misc.techLevel.put(3071, TechConstants.T_ALLOWED_ALL);
        misc.name = "Bulldozer";
        misc.setInternalName(misc.name);
        misc.bv = 10;
        misc.flags = misc.flags.or(F_BULLDOZER).or(F_TANK_EQUIPMENT)
                .or(F_SUPPORT_TANK_EQUIPMENT);
        misc.industrial = true;
        misc.introDate = 1950;
        misc.techLevel.put(1950, misc.techLevel.get(3071));
        misc.techRating = RATING_B;
        misc.availRating = new int[] { RATING_C, RATING_C, RATING_C };
        return misc;
    }

    public static MiscType createExternalStoresHardpoint() {
        MiscType misc = new MiscType();
        misc.tonnage = 0.2;
        misc.cost = 5000;
        misc.techLevel.put(3071, TechConstants.T_ALLOWED_ALL);
        misc.name = "External Stores Hardpoint";
        misc.setInternalName(misc.name);
        misc.flags = misc.flags.or(F_EXTERNAL_STORES_HARDPOINT).or(
                F_SUPPORT_TANK_EQUIPMENT).or(F_AERO_EQUIPMENT);
        misc.industrial = true;
        misc.introDate = 1950;
        misc.techLevel.put(1950, misc.techLevel.get(3071));
        misc.availRating = new int[] { RATING_D, RATING_E, RATING_D };
        misc.techRating = RATING_B;
        return misc;
    }

    public static MiscType createManipulator() {
        MiscType misc = new MiscType();
        misc.tonnage = 0.01;
        misc.cost = 7500;
        misc.criticals = 1;
        misc.techLevel.put(3071, TechConstants.T_ALLOWED_ALL);
        misc.name = "Manipulator";
        misc.setInternalName(misc.name);
        misc.flags = misc.flags.or(F_MANIPULATOR).or(F_SUPPORT_TANK_EQUIPMENT)
                .or(F_TANK_EQUIPMENT).or(F_VTOL_EQUIPMENT);
        misc.industrial = true;
        misc.techRating = RATING_C;
        misc.availRating = new int[] { RATING_C, RATING_D, RATING_C };
        misc.introDate = 2415;
        misc.techLevel.put(2415, misc.techLevel.get(3071));
        return misc;
    }

    public static MiscType createISNavalTugAdaptor() {
        MiscType misc = new MiscType();
        misc.tonnage = TONNAGE_VARIABLE;
        misc.cost = 100000;
        misc.techLevel.put(3071, TechConstants.T_IS_ADVANCED);
        misc.name = "Naval Tug Adaptor";
        misc.setInternalName("ISNavalTugAdaptor");
        misc.techRating = RATING_C;
        misc.availRating = new int[] { RATING_C, RATING_C, RATING_C };
        misc.introDate = 2200;
        misc.techLevel.put(2200, misc.techLevel.get(3071));
        misc.flags = misc.flags.andNot(F_AERO_EQUIPMENT).or(F_NAVAL_TUG_ADAPTOR);
        return misc;
    }

    public static MiscType createCLNavalTugAdaptor() {
        MiscType misc = new MiscType();
        misc.tonnage = TONNAGE_VARIABLE;
        misc.cost = 100000;
        misc.techLevel.put(3071, TechConstants.T_CLAN_ADVANCED);
        misc.name = "Naval Tug Adaptor";
        misc.setInternalName("CLNavalTugAdaptor");
        misc.techRating = RATING_C;
        misc.availRating = new int[] { RATING_X, RATING_C, RATING_B };
        misc.introDate = 2820;
        misc.techLevel.put(2820, misc.techLevel.get(3071));
        misc.flags = misc.flags.andNot(F_AERO_EQUIPMENT).or(F_NAVAL_TUG_ADAPTOR);
        return misc;
    }

    public static MiscType createPropChassisModification() {
        MiscType misc = new MiscType();
        misc.techLevel.put(3071, TechConstants.T_ALLOWED_ALL);
        misc.name = "Prop";
        misc.setInternalName("PropChassisMod");
        misc.cost = 0; // Cost accounted as part of unit cost
        misc.tankslots = 0;
        misc.flags = misc.flags.andNot(F_AERO_EQUIPMENT).or(F_CHASSIS_MODIFICATION)
                .or(F_PROP);
        //Setting this Pre-Spaceflight
        misc.techRating = RATING_A;
        misc.introDate = 1950;
        misc.techLevel.put(1950, misc.techLevel.get(3071));
        misc.availRating = new int[] { RATING_A, RATING_A, RATING_A };
        return misc;
    }

    public static MiscType createUltraLightChassisModification() {
        MiscType misc = new MiscType();
        misc.techLevel.put(3071, TechConstants.T_ALLOWED_ALL);
        misc.name = "Ultra-Light";
        misc.setInternalName("UltraLightChassisMod");
        misc.tankslots = 0;
        misc.cost = 0; // Cost accounted as part of unit cost
        misc.flags = misc.flags.or(F_SUPPORT_TANK_EQUIPMENT)
                .or(F_CHASSIS_MODIFICATION).or(F_ULTRA_LIGHT);
        //Setting this Pre-Spaceflight
        misc.techRating = RATING_A;
        misc.introDate = 1950;
        misc.techLevel.put(1950, misc.techLevel.get(3071));
        misc.availRating = new int[] { RATING_A, RATING_A, RATING_A };
        return misc;
    }

    public static MiscType createAntiPenetrativeAblation() {
        MiscType misc = new MiscType();
        misc.name = EquipmentType
                .getArmorTypeName(EquipmentType.T_ARMOR_ANTI_PENETRATIVE_ABLATION);
        misc.techLevel.put(3100, TechConstants.T_IS_EXPERIMENTAL);
        misc.setInternalName("IS " + misc.name);
        misc.tonnage = TONNAGE_VARIABLE;
        misc.criticals = CRITICALS_VARIABLE;
        misc.hittable = false;
        misc.spreadable = true;
        misc.flags = misc.flags.or(F_ANTI_PENETRATIVE_ABLATIVE)
                .or(F_MECH_EQUIPMENT).or(F_TANK_EQUIPMENT).or(F_VTOL_EQUIPMENT)
                .or(F_AERO_EQUIPMENT);
        misc.bv = 0;
        misc.introDate = 3100;
        misc.techLevel.put(3114, TechConstants.T_IS_ADVANCED);
        misc.availRating = new int[] { RATING_X, RATING_X, RATING_X, RATING_E };
        misc.techRating = RATING_E;

        return misc;
    }

    public static MiscType createCLHeatDissipating() {
        MiscType misc = new MiscType();
        misc.name = EquipmentType
                .getArmorTypeName(EquipmentType.T_ARMOR_HEAT_DISSIPATING);
        misc.setInternalName("Clan " + misc.name);
        misc.tonnage = TONNAGE_VARIABLE;
        misc.criticals = CRITICALS_VARIABLE;
        misc.hittable = false;
        misc.spreadable = true;
        misc.flags = misc.flags.or(F_HEAT_DISSIPATING).or(F_MECH_EQUIPMENT);
        misc.bv = 0;
        misc.introDate = 3118;
        misc.availRating = new int[] { RATING_X, RATING_X, RATING_X, RATING_E };
        misc.techRating = RATING_E;
        misc.techLevel.put(3126, TechConstants.T_CLAN_ADVANCED);

        return misc;
    }

    public static MiscType createISHeatDissipating() {
        MiscType misc = new MiscType();
        misc.name = EquipmentType
                .getArmorTypeName(EquipmentType.T_ARMOR_HEAT_DISSIPATING);
        misc.setInternalName("IS " + misc.name);
        misc.tonnage = TONNAGE_VARIABLE;
        misc.criticals = CRITICALS_VARIABLE;
        misc.hittable = false;
        misc.spreadable = true;
        misc.flags = misc.flags.or(F_HEAT_DISSIPATING).or(F_MECH_EQUIPMENT);
        misc.bv = 0;
        misc.introDate = 3115;
        misc.availRating = new int[] { RATING_X, RATING_X, RATING_X, RATING_E };
        misc.techRating = RATING_E;
        misc.techLevel.put(3115, TechConstants.T_IS_EXPERIMENTAL);
        misc.techLevel.put(3123, TechConstants.T_IS_ADVANCED);

        return misc;
    }

    public static MiscType createISImpactResistant() {
        MiscType misc = new MiscType();
        misc.name = EquipmentType
                .getArmorTypeName(EquipmentType.T_ARMOR_IMPACT_RESISTANT);
        misc.setInternalName("IS " + misc.name);
        misc.tonnage = TONNAGE_VARIABLE;
        misc.criticals = CRITICALS_VARIABLE;
        misc.hittable = false;
        misc.spreadable = true;
        misc.flags = misc.flags.or(F_IMPACT_RESISTANT).or(F_MECH_EQUIPMENT);
        misc.bv = 0;
        misc.introDate = 3090;
        misc.availRating = new int[] { RATING_X, RATING_X, RATING_X, RATING_E };
        misc.techRating = RATING_E;
        misc.techLevel.put(misc.introDate, TechConstants.T_IS_EXPERIMENTAL);
        misc.techLevel.put(3103, TechConstants.T_IS_ADVANCED);

        return misc;
    }

    public static MiscType createISBallisticReinforced() {
        MiscType misc = new MiscType();
        misc.name = EquipmentType
                .getArmorTypeName(EquipmentType.T_ARMOR_BALLISTIC_REINFORCED);
        misc.setInternalName("IS " + misc.name);
        misc.tonnage = TONNAGE_VARIABLE;
        misc.criticals = CRITICALS_VARIABLE;
        misc.hittable = false;
        misc.spreadable = true;
        misc.flags = misc.flags.or(F_BALLISTIC_REINFORCED).or(F_MECH_EQUIPMENT)
                .or(F_AERO_EQUIPMENT).or(F_TANK_EQUIPMENT).or(F_VTOL_EQUIPMENT);
        misc.bv = 0;
        misc.introDate = 3120;
        misc.availRating = new int[] { RATING_X, RATING_X, RATING_X, RATING_E };
        misc.techRating = RATING_E;
        misc.techLevel.put(misc.introDate, TechConstants.T_IS_EXPERIMENTAL);
        misc.techLevel.put(3131, TechConstants.T_IS_ADVANCED);

        return misc;
    }

    public static MiscType createHarJelII() {
        MiscType misc = new MiscType();
        misc.name = "HarJel II Self-Repair System";
        misc.setInternalName(misc.name);
        misc.tonnage = 2;
        misc.criticals = 1;
        misc.cost = 240000;
        misc.flags = misc.flags.or(F_HARJEL_II).or(F_MECH_EQUIPMENT);
        misc.bv = -1;
        misc.setInstantModeSwitch(true);
        String[] modes = { S_HARJEL_II_1F1R, S_HARJEL_II_2F0R, S_HARJEL_II_0F2R };
        misc.setModes(modes);
        misc.availRating = new int[] { EquipmentType.RATING_X,
                EquipmentType.RATING_X, EquipmentType.RATING_X, RATING_F };
        misc.introDate = 3120;
        misc.techRating = RATING_F;
        misc.techLevel.put(3120, TechConstants.T_CLAN_ADVANCED);

        return misc;
    }

    public static MiscType createHarJelIII() {
        MiscType misc = new MiscType();
        misc.name = "HarJel III Self-Repair System";
        misc.setInternalName(misc.name);
        misc.tonnage = 3;
        misc.criticals = 2;
        misc.cost = 360000;
        misc.flags = misc.flags.or(F_HARJEL_III).or(F_MECH_EQUIPMENT);
        misc.bv = -2;
        misc.setInstantModeSwitch(true);
        String[] modes = { S_HARJEL_III_2F2R, S_HARJEL_III_4F0R, S_HARJEL_III_3F1R,
                S_HARJEL_III_1F3R, S_HARJEL_III_0F4R };
        misc.setModes(modes);
        misc.availRating = new int[] { EquipmentType.RATING_X,
                EquipmentType.RATING_X, EquipmentType.RATING_X, RATING_F };
        misc.introDate = 3137;
        misc.techLevel.put(3137, TechConstants.T_CLAN_ADVANCED);
        misc.techRating = RATING_F;
        return misc;
    }

    public static MiscType createRadicalHeatSinkSystem() {
        MiscType misc = new MiscType();
        misc.techLevel.put(3095, TechConstants.T_IS_ADVANCED);
        misc.name = "Radical Heat Sink System";
        misc.setInternalName(misc.name);
        misc.tonnage = 4;
        misc.criticals = 3;
        misc.cost = 250000;
        misc.flags = misc.flags.or(F_RADICAL_HEATSINK).or(F_MECH_EQUIPMENT)
                .or(F_AERO_EQUIPMENT);
        misc.bv = 0;
        misc.availRating = new int[] { EquipmentType.RATING_X,
                EquipmentType.RATING_X, EquipmentType.RATING_X, RATING_E };
        misc.introDate = 3095;
        String[] saModes = { "Off", "On" };
        misc.setModes(saModes);
        misc.setInstantModeSwitch(true);
        misc.techRating = RATING_E;

        return misc;
    }

    public static MiscType createLAMBombBay() {
        MiscType misc = new MiscType();
        misc.techLevel.put(3071, TechConstants.T_IS_ADVANCED);
        misc.name = "Bomb Bay";
        misc.setInternalName(misc.name);
        misc.tonnage = 1;
        misc.criticals = 1;
        misc.flags = misc.flags.or(F_BOMB_BAY).or(F_MECH_EQUIPMENT);

        return misc;
    }

    public static MiscType createLightFluidSuctionSystemMech() {
        MiscType misc = new MiscType();
        misc.techLevel.put(1950, TechConstants.T_ALLOWED_ALL);
        misc.name = "Light Fluid Suction System (Mech)";
        misc.setInternalName(misc.name);
        misc.criticals = 1;
        misc.tonnage = .5f;
        misc.techRating = RATING_B;
        misc.availRating = new int[] { RATING_C, RATING_C, RATING_C };
        misc.cost = 1000;
        misc.introDate = 1950;
        misc.flags = misc.flags.or(F_LIGHT_FLUID_SUCTION_SYSTEM)
                .or(F_MECH_EQUIPMENT);

        return misc;
    }

    public static MiscType createLightFluidSuctionSystem() {
        MiscType misc = new MiscType();
        misc.techLevel.put(1950, TechConstants.T_ALLOWED_ALL);
        misc.name = "Light Fluid Suction System (Vehicle)";
        misc.setInternalName(misc.name);
        misc.criticals = 1;
        misc.tankslots = 1;
        misc.tonnage = .5f;
        misc.techRating = RATING_B;
        misc.availRating = new int[] { RATING_C, RATING_C, RATING_C };
        misc.cost = 1000;
        misc.introDate = 1950;
        misc.flags = misc.flags.or(F_LIGHT_FLUID_SUCTION_SYSTEM).or(F_AERO_EQUIPMENT)
                .or(F_TANK_EQUIPMENT).or(F_SUPPORT_TANK_EQUIPMENT);

        return misc;
    }

    public static MiscType createFluidSuctionSystem() {
        MiscType misc = new MiscType();
        misc.techLevel.put(1950, TechConstants.T_ALLOWED_ALL);
        misc.name = "Fluid Suction System";
        misc.setInternalName(misc.name);
        misc.tonnage = TONNAGE_VARIABLE;
        misc.criticals = 1;
        misc.tankslots = 1;
        misc.tonnage = 1;
        misc.techRating = RATING_C;
        misc.availRating = new int[] { RATING_B, RATING_B, RATING_B };
        misc.cost = 25000;
        misc.introDate = 1950;
        misc.flags = misc.flags.or(F_FLUID_SUCTION_SYSTEM).or(F_MECH_EQUIPMENT)
                .or(F_TANK_EQUIPMENT).or(F_AERO_EQUIPMENT)
                .or(F_SUPPORT_TANK_EQUIPMENT);
        return misc;
    }

    public static MiscType createISBAFuelTank() {
        MiscType misc = new MiscType();

        misc.name = "Fuel Tank";
        misc.setInternalName("ISBAFuelTank");
        misc.tonnage = 0.05f;
        misc.criticals = 1;
        misc.flags = misc.flags.or(F_BA_EQUIPMENT).andNot(F_MECH_EQUIPMENT)
                .andNot(F_TANK_EQUIPMENT).andNot(F_AERO_EQUIPMENT);
        misc.bv = 0;
        misc.cost = 500;
        misc.introDate = 2735;
        misc.extinctDate = 2781;
        misc.reintroDate = 3051;
        misc.techLevel.put(2735, TechConstants.T_IS_EXPERIMENTAL);
        misc.techLevel.put(2744, TechConstants.T_IS_ADVANCED);
        misc.techLevel.put(3051, TechConstants.T_IS_EXPERIMENTAL);
        misc.techLevel.put(3053, TechConstants.T_IS_TW_NON_BOX);
        misc.availRating = new int[] { RATING_X ,RATING_E ,RATING_E ,RATING_E};
        misc.techRating = RATING_C;
        misc.rulesRefs = "255, TM";

        return misc;
    }

    public static MiscType createCLBAFuelTank() {
        MiscType misc = new MiscType();

        misc.name = "Fuel Tank";
        misc.setInternalName("CLBAFuelTank");
        misc.tonnage = 0.05f;
        misc.criticals = 1;
        misc.flags = misc.flags.or(F_BA_EQUIPMENT).andNot(F_MECH_EQUIPMENT)
                .andNot(F_TANK_EQUIPMENT).andNot(F_AERO_EQUIPMENT);
        misc.bv = 0;
        misc.cost = 500;
        misc.introDate = 2868;
        misc.techLevel.put(2868, TechConstants.T_CLAN_ADVANCED);
        misc.techLevel.put(3053, TechConstants.T_CLAN_TW);
        misc.availRating = new int[] { RATING_X, RATING_E, RATING_B };
        misc.techRating = RATING_D;

        return misc;
    }

 
    public static MiscType createBAShotgunMicrophone() {
        MiscType misc = new MiscType();

        misc.name = "Shotgun Microphone";
        misc.setInternalName("BAShotgunMicrophone");
        misc.tonnage = 0.005f;
        misc.criticals = 1;
        misc.flags = misc.flags.or(F_BA_EQUIPMENT).andNot(F_MECH_EQUIPMENT)
                .andNot(F_TANK_EQUIPMENT).andNot(F_AERO_EQUIPMENT);
        misc.bv = 0;
        misc.cost = 750;
        misc.introDate = 2200;
        misc.techLevel.put(2200, TechConstants.T_ALLOWED_ALL);
        misc.availRating = new int[] { RATING_E ,RATING_E ,RATING_F ,RATING_F};
        misc.techRating = RATING_C;
        misc.rulesRefs = "258, TM";

        return misc;
    }
    
    public static MiscType createBALaserMicrophone() {
        MiscType misc = new MiscType();

        misc.name = "Laser Microphone";
        misc.setInternalName("BALaserMicrophone");
        misc.tonnage = 0.005f;
        misc.criticals = 1;
        misc.flags = misc.flags.or(F_BA_EQUIPMENT).andNot(F_MECH_EQUIPMENT)
                .andNot(F_TANK_EQUIPMENT).andNot(F_AERO_EQUIPMENT);
        misc.bv = 0;
        misc.cost = 750;
        misc.introDate = 2200;
        misc.techLevel.put(2200, TechConstants.T_ALLOWED_ALL);
        misc.availRating = new int[] { RATING_E ,RATING_E ,RATING_F ,RATING_F};
        misc.techRating = RATING_C;
        misc.rulesRefs = "258, TM";

        return misc;
    }

    public static MiscType createBAMissionEquipStorage() {
        MiscType misc = new MiscType();

        misc.techLevel.put(3071, TechConstants.T_ALLOWED_ALL);
        misc.name = "Mission Equipment Storage";
        misc.setInternalName(misc.name);
        misc.tonnage = 0.02f;
        misc.criticals = 1;
        misc.flags = misc.flags.or(F_BA_EQUIPMENT).andNot(F_MECH_EQUIPMENT)
                .andNot(F_TANK_EQUIPMENT).andNot(F_AERO_EQUIPMENT);
        misc.bv = 0;
        misc.cost = 750;
        misc.introDate = 2720;
        misc.techLevel.put(2720, misc.techLevel.get(3071));
        misc.availRating = new int[] { RATING_C, RATING_C, RATING_C };
        misc.techRating = RATING_C;

        return misc;
    }

    public static MiscType create20mLadder() {
        MiscType misc = new MiscType();
        misc.techLevel.put(1950, TechConstants.T_ALLOWED_ALL);
        misc.name = "Ladder (20m)";
        misc.setInternalName(misc.name);
        misc.tankslots = 1;
        misc.criticals = 1;
        misc.tonnage = 0.1;
        misc.techRating = RATING_A;
        misc.cost = 100;
        misc.introDate = 1950;
        misc.availRating = new int[] { RATING_A, RATING_A, RATING_A };
        misc.flags = misc.flags.or(F_MECH_EQUIPMENT).or(F_TANK_EQUIPMENT)
                .or(F_SUPPORT_TANK_EQUIPMENT).andNot(F_AERO_EQUIPMENT);
        return misc;
    }

    public static MiscType create40mLadder() {
        MiscType misc = new MiscType();
        misc.techLevel.put(1950, TechConstants.T_ALLOWED_ALL);
        misc.name = "Ladder (40m)";
        misc.setInternalName(misc.name);
        misc.tankslots = 1;
        misc.criticals = 1;
        misc.tonnage = 0.2;
        misc.techRating = RATING_A;
        misc.cost = 200;
        misc.introDate = 1950;
        misc.availRating = new int[] { RATING_A, RATING_A, RATING_A };
        misc.flags = misc.flags.or(F_MECH_EQUIPMENT).or(F_TANK_EQUIPMENT)
                .or(F_SUPPORT_TANK_EQUIPMENT).or(F_LADDER).andNot(F_AERO_EQUIPMENT);
        return misc;
    }

    public static MiscType create60mLadder() {
        MiscType misc = new MiscType();
        misc.techLevel.put(1950, TechConstants.T_ALLOWED_ALL);
        misc.name = "Ladder (60m)";
        misc.setInternalName(misc.name);
        misc.tankslots = 1;
        misc.criticals = 1;
        misc.tonnage = 0.3;
        misc.techRating = RATING_A;
        misc.cost = 300;
        misc.introDate = 1950;
        misc.availRating = new int[] { RATING_A, RATING_A, RATING_A };
        misc.flags = misc.flags.or(F_MECH_EQUIPMENT).or(F_TANK_EQUIPMENT)
                .or(F_SUPPORT_TANK_EQUIPMENT).or(F_LADDER).andNot(F_AERO_EQUIPMENT);
        return misc;
    }

    public static MiscType create80mLadder() {
        MiscType misc = new MiscType();
        misc.techLevel.put(1950, TechConstants.T_ALLOWED_ALL);
        misc.name = "Ladder (80m)";
        misc.setInternalName(misc.name);
        misc.tankslots = 1;
        misc.criticals = 1;
        misc.tonnage = 0.4;
        misc.techRating = RATING_A;
        misc.cost = 400;
        misc.introDate = 1950;
        misc.availRating = new int[] { RATING_A, RATING_A, RATING_A };
        misc.flags = misc.flags.or(F_MECH_EQUIPMENT).or(F_TANK_EQUIPMENT)
                .or(F_SUPPORT_TANK_EQUIPMENT).or(F_LADDER).andNot(F_AERO_EQUIPMENT);
        return misc;
    }

    public static MiscType create100mLadder() {
        MiscType misc = new MiscType();
        misc.techLevel.put(1950, TechConstants.T_ALLOWED_ALL);
        misc.name = "Ladder (100m)";
        misc.setInternalName(misc.name);
        misc.tankslots = 1;
        misc.criticals = 1;
        misc.tonnage = 0.5;
        misc.techRating = RATING_A;
        misc.cost = 500;
        misc.introDate = 1950;
        misc.availRating = new int[] { RATING_A, RATING_A, RATING_A };
        misc.flags = misc.flags.or(F_MECH_EQUIPMENT).or(F_TANK_EQUIPMENT)
                .or(F_SUPPORT_TANK_EQUIPMENT).or(F_LADDER).andNot(F_AERO_EQUIPMENT);
        return misc;
    }

    public static MiscType createRISCViralJammerDecoy() {
        MiscType misc = new MiscType();
        misc.techLevel.put(3136, TechConstants.T_IS_EXPERIMENTAL);
        misc.name = "RISC Viral Jammer (Decoy)";
        misc.setInternalName(misc.name);
        misc.tonnage = 2.5f;
        misc.criticals = 1;
        misc.techRating = RATING_F;
        misc.availRating = new int[] { RATING_X, RATING_X, RATING_X, RATING_F };
        misc.cost = 990000;
        misc.bv = 284;
        misc.introDate = 3136;
        misc.flags = misc.flags.or(F_VIRAL_JAMMER_DECOY).or(F_MECH_EQUIPMENT)
                .or(F_TANK_EQUIPMENT).or(F_PROTOMECH_EQUIPMENT);
        // TODO: game rules

        return misc;
    }

    public static MiscType createRISCViralJammerHoming() {
        MiscType misc = new MiscType();
        misc.techLevel.put(3136, TechConstants.T_IS_EXPERIMENTAL);
        misc.name = "RISC Viral Jammer (Homing)";
        misc.setInternalName(misc.name);
        misc.tonnage = 2.5f;
        misc.criticals = 1;
        misc.techRating = RATING_F;
        misc.availRating = new int[] { RATING_X, RATING_X, RATING_X, RATING_F };
        misc.cost = 990000;
        misc.bv = 284;
        misc.introDate = 3136;
        misc.flags = misc.flags.or(F_VIRAL_JAMMER_HOMING).or(F_MECH_EQUIPMENT)
                .or(F_TANK_EQUIPMENT).or(F_PROTOMECH_EQUIPMENT);
        // TODO: game rules

        return misc;
    }

    public static MiscType createRISCSuperCooledMyomer() {
        MiscType misc = new MiscType();

        misc.techLevel.put(3132, TechConstants.T_IS_EXPERIMENTAL);
        misc.name = "Super-Cooled Myomer";
        misc.setInternalName("ISSuperCooledMyomer");
        misc.tonnage = 0;
        misc.criticals = 6;
        misc.hittable = true;
        misc.spreadable = true;
        misc.flags = misc.flags.or(F_SCM).or(F_MECH_EQUIPMENT);
        misc.bv = 0;
        misc.availRating = new int[] { EquipmentType.RATING_X,
                EquipmentType.RATING_X, EquipmentType.RATING_X, RATING_F };
        misc.introDate = 3132;
        misc.techRating = RATING_F;
        // TODO: add game rules, BV rules are implemented

        return misc;
    }

    public static MiscType createDroneControlConsole() {
        MiscType misc = new MiscType();
        misc.name = "Drone Control Console";
        misc.setInternalName("ISDroneControlConsole");
        misc.tonnage = 2;
        misc.criticals = 1;
        misc.flags = misc.flags.or(F_DRONE_CONTROL_CONSOLE).or(F_MECH_EQUIPMENT);
        misc.techLevel.put(3132, TechConstants.T_IS_EXPERIMENTAL);
        misc.introDate = 3145;
        return misc;
    }

    public static MiscType createRISCLaserPulseModule() {
        MiscType misc = new MiscType();
        misc.name = "RISC Laser Pulse Module";
        misc.setInternalName("ISRISCLaserPulseModule");
        misc.tonnage = 1;
        misc.criticals = 1;
        misc.tankslots = 0;
        misc.flags = misc.flags.or(F_RISC_LASER_PULSE_MODULE)
                .or(F_MECH_EQUIPMENT).or(F_TANK_EQUIPMENT).or(F_AERO_EQUIPMENT)
                .or(F_VTOL_EQUIPMENT).or(F_PROTOMECH_EQUIPMENT)
                .or(F_SUPPORT_TANK_EQUIPMENT);
        misc.techLevel.put(3137, TechConstants.T_IS_EXPERIMENTAL);
        misc.techRating = RATING_F;
        misc.availRating = new int[] { RATING_X, RATING_X, RATING_X, RATING_F };
        misc.introDate = 3147;
        misc.explosive = true;
        return misc;
        // FIXME: implement game rules, only BV and construction rules
        // implemented
    }

    public static MiscType createRISCEmergencyCoolantSystem() {
        MiscType misc = new MiscType();
        misc.name = "RISC Emergency Coolant System";
        misc.setInternalName("ISRISCEmergencyCoolantSystem");
        misc.tonnage = 2;
        misc.criticals = 1;
        misc.cost = 460000;
        misc.flags = misc.flags.or(F_EMERGENCY_COOLANT_SYSTEM)
                .or(F_MECH_EQUIPMENT);
        misc.techLevel.put(3136, TechConstants.T_IS_EXPERIMENTAL);
        misc.techRating = RATING_F;
        misc.availRating = new int[] { RATING_X, RATING_X, RATING_X, RATING_F };
        misc.introDate = 3136;
        misc.explosive = true;
        return misc;
    }

    public static MiscType createMaritimeLifeboat() {
        MiscType misc = new MiscType();
        misc.techLevel.put(1950, TechConstants.T_ALLOWED_ALL);
        misc.name = "Lifeboat (Maritime)";
        misc.setInternalName(misc.name);
        misc.tankslots = 0;
        misc.tonnage = 1f;
        misc.techRating = RATING_A;
        misc.cost = 5000;
        misc.introDate = 1950;
        misc.availRating = new int[] { RATING_B, RATING_C, RATING_C };
        misc.flags = misc.flags.or(F_TANK_EQUIPMENT)
                .or(F_SUPPORT_TANK_EQUIPMENT).or(F_LIFEBOAT);
        return misc;
    }

//  //====================  Infantry Armor Kits ==========================
//
//public static MiscType createAblativeStandardInfArmor() {
//    MiscType misc = new MiscType();
//
//    misc.techLevel.put(3071, TechConstants.T_ALL);
//    misc.name = "Ablative, Standard";
//    misc.setInternalName(misc.name);
//    misc.addLookupName("AblativeStandard");
//    misc.ArmorEncumbering = true;
//    misc.damageDivisor = 1;
//    misc.sneakCamo = false;
//    misc.sneakECM = false;
//    misc.sneakIR = false;
//    misc.hasDEST = false;
//    misc.hasSpacesuit = false;
//    misc.cost = 1000;
//    misc.availRating = new int[] { EquipmentType.RATING_A,EquipmentType.RATING_B, EquipmentType.RATING_A};
//    misc.flags = misc.flags.or(F_INF_EQUIPMENT);
//    misc.introDate = 2300;
//    misc.techLevel.put(2300, misc.techLevel.get(3071));
//    misc.techRating = RATING_D;
//
//    return misc;
//}
//
//public static MiscType createAblativeConcealedInfArmor() {
//      MiscType misc = new MiscType();
//
//      misc.techLevel.put(3071, TechConstants.T_IS_TW_NON_BOX);
//      misc.name = "Ablative, Concealed";
//      misc.setInternalName(misc.name);
//      misc.addLookupName("AblativeConcealed");
//    misc.ArmorEncumbering = false;
//    misc.damageDivisor = 1;
//    misc.sneakCamo = false;
//    misc.sneakECM = false;
//    misc.sneakIR = false;
//    misc.hasDEST = false;
//    misc.hasSpacesuit = false;
//    misc.cost = 1500;
//      misc.availRating = new int[] { EquipmentType.RATING_E,EquipmentType.RATING_D, EquipmentType.RATING_B};
//      misc.flags = misc.flags.or(F_INF_EQUIPMENT);
//      misc.introDate = 2400;
//      misc.techLevel.put(2400, misc.techLevel.get(3071));
//      misc.techRating = RATING_E;
//
//      return misc;
//  }
//
//  public static MiscType createAblativeFlakStandardArmorInfArmor() {
//      MiscType misc = new MiscType();
//
//      misc.techLevel.put(3071, TechConstants.T_ALL);
//      misc.name = "Ablative/Flak, Standard";
//      misc.setInternalName(misc.name);
//      misc.addLookupName("AblativeFlakStandard");
//    misc.ArmorEncumbering = false;
//    misc.damageDivisor = 1;
//    misc.sneakCamo = false;
//    misc.sneakECM = false;
//    misc.sneakIR = false;
//    misc.hasDEST = false;
//    misc.hasSpacesuit = false;
//    misc.cost = 800;
//      misc.availRating = new int[] { EquipmentType.RATING_B,EquipmentType.RATING_C, EquipmentType.RATING_B};
//      misc.flags = misc.flags.or(F_INF_EQUIPMENT);
//      misc.introDate = 2305;
//      misc.techLevel.put(2305, misc.techLevel.get(3071));
//      misc.techRating = RATING_E;
//
//      return misc;
//  }
//
//public static MiscType createAblativeFlakConcealedArmorInfArmor() {
//      MiscType misc = new MiscType();
//
//      misc.techLevel.put(3071, TechConstants.T_IS_TW_NON_BOX);
//      misc.name = "Ablative/Flak, Concealed";
//      misc.setInternalName(misc.name);
//      misc.addLookupName("AblativeFlakConcealed");
//    misc.ArmorEncumbering = false;
//    misc.damageDivisor = 1;
//    misc.sneakCamo = false;
//    misc.sneakECM = false;
//    misc.sneakIR = false;
//    misc.hasDEST = false;
//    misc.hasSpacesuit = false;
//    misc.cost = 1400;
//      misc.availRating = new int[] { EquipmentType.RATING_F,EquipmentType.RATING_D, EquipmentType.RATING_C};
//      misc.flags = misc.flags.or(F_INF_EQUIPMENT);
//      misc.introDate = 2400;
//      misc.techLevel.put(2400, misc.techLevel.get(3071));
//      misc.techRating = RATING_E;
//
//      return misc;
//  }
//
//public static MiscType createBallisicPlateStandardInfArmor() {
//      MiscType misc = new MiscType();
//
//      misc.techLevel.put(3071, TechConstants.T_ALL);
//      misc.name = "Ballistic Plate, Standard";
//      misc.setInternalName(misc.name);
//      misc.addLookupName("BallisticPlateStandard");
//    misc.ArmorEncumbering = true;
//    misc.damageDivisor = 2;
//    misc.sneakCamo = false;
//    misc.sneakECM = false;
//    misc.sneakIR = false;
//    misc.hasDEST = false;
//    misc.hasSpacesuit = false;
//    misc.cost = 1600;
//      misc.availRating = new int[] { EquipmentType.RATING_C,EquipmentType.RATING_C, EquipmentType.RATING_C};
//      misc.flags = misc.flags.or(F_INF_EQUIPMENT);
//      misc.introDate = 2310;
//      misc.techLevel.put(2310, misc.techLevel.get(3071));
//      misc.techRating = RATING_E;
//
//      return misc;
//  }
//
//public static MiscType createBallisicPlateConcealedInfArmor() {
//      MiscType misc = new MiscType();
//
//      misc.techLevel.put(3071, TechConstants.T_IS_TW_NON_BOX);
//      misc.name = "Ballistic Plate, Concealed";
//      misc.setInternalName(misc.name);
//      misc.addLookupName("BallisticPlateConcealed");
//    misc.ArmorEncumbering = false;
//    misc.damageDivisor = 1;
//    misc.sneakCamo = false;
//    misc.sneakECM = false;
//    misc.sneakIR = false;
//    misc.hasDEST = false;
//    misc.hasSpacesuit = false;
//    misc.cost = 2880;
//      misc.availRating = new int[] { EquipmentType.RATING_X,EquipmentType.RATING_F, EquipmentType.RATING_D};
//      misc.flags = misc.flags.or(F_INF_EQUIPMENT);
//      misc.introDate = 2820;
//      misc.techLevel.put(2820, misc.techLevel.get(3071));
//      misc.techRating = RATING_E;
//
//      return misc;
//  }
//
//public static MiscType createClothingFatiguesInfArmor() {
//      MiscType misc = new MiscType();
//
//      misc.techLevel.put(3071, TechConstants.T_ALL);
//      misc.name = "Clothing, Fatigues/Civilian/Non-Armored";
//      misc.setInternalName(misc.name);
//      misc.addLookupName("Fatigues");
//    misc.ArmorEncumbering = false;
//    misc.damageDivisor = 1;
//    misc.sneakCamo = false;
//    misc.sneakECM = false;
//    misc.sneakIR = false;
//    misc.hasDEST = false;
//    misc.hasSpacesuit = false;
//    misc.cost = 25;
//      misc.availRating = new int[] { EquipmentType.RATING_A,EquipmentType.RATING_A, EquipmentType.RATING_A};
//      misc.flags = misc.flags.or(F_INF_EQUIPMENT);
//      misc.introDate = 1950;
//      misc.techLevel.put(1950, misc.techLevel.get(3071));
//      misc.techRating = RATING_A;
//
//      return misc;
//  }
//
//public static MiscType createClothingLeatherHideInfArmor() {
//      MiscType misc = new MiscType();
//
//      misc.techLevel.put(3071, TechConstants.T_ALL);
//      misc.name = "Clothing, Leather/Synthetic Hide";
//      misc.setInternalName(misc.name);
//      misc.addLookupName("ClothingLeather");
//    misc.ArmorEncumbering = false;
//    misc.damageDivisor = 1;
//    misc.sneakCamo = false;
//    misc.sneakECM = false;
//    misc.sneakIR = false;
//    misc.hasDEST = false;
//    misc.hasSpacesuit = false;
//    misc.cost = 100;
//      misc.availRating = new int[] { EquipmentType.RATING_A,EquipmentType.RATING_A, EquipmentType.RATING_A};
//      misc.flags = misc.flags.or(F_INF_EQUIPMENT);
//      misc.introDate = 1950;
//      misc.techLevel.put(1950, misc.techLevel.get(3071));
//      misc.techRating = RATING_A;
//
//      return misc;
//  }
//
//public static MiscType createClothingLightInfArmor() {
//      MiscType misc = new MiscType();
//
//      misc.techLevel.put(3071, TechConstants.T_ALL);
//      misc.name = "Clothing, Light/None";
//      misc.setInternalName(misc.name);
//      misc.addLookupName("ClothingLightNone");
//    misc.ArmorEncumbering = false;
//    misc.damageDivisor = .5;
//    misc.sneakCamo = false;
//    misc.sneakECM = false;
//    misc.sneakIR = false;
//    misc.hasDEST = false;
//    misc.hasSpacesuit = false;
//    misc.cost = 15;
//      misc.availRating = new int[] { EquipmentType.RATING_A,EquipmentType.RATING_A, EquipmentType.RATING_A};
//      misc.flags = misc.flags.or(F_INF_EQUIPMENT);
//      misc.introDate = 1950;
//      misc.techLevel.put(1950, misc.techLevel.get(3071));
//      misc.techRating = RATING_A;
//
//      return misc;
//  }
//
//public static MiscType createEngineeringSuitInfArmor() {
//      MiscType misc = new MiscType();
//
//      misc.techLevel.put(3071, TechConstants.T_ALL);
//      misc.name = "Engineering Suit";
//      misc.setInternalName(misc.name);
//      misc.addLookupName("EngineeringSuit");
//    misc.ArmorEncumbering = true;
//    misc.damageDivisor = 1;
//    misc.sneakCamo = false;
//    misc.sneakECM = false;
//    misc.sneakIR = false;
//    misc.hasDEST = false;
//    misc.hasSpacesuit = true;
//    misc.cost = 7500;
//      misc.availRating = new int[] { EquipmentType.RATING_D,EquipmentType.RATING_D, EquipmentType.RATING_D};
//      misc.flags = misc.flags.or(F_INF_EQUIPMENT);
//      misc.introDate = 2350;
//      misc.techLevel.put(2350, misc.techLevel.get(3071));
//      misc.techRating = RATING_D;
//
//      return misc;
//  }
//
//public static MiscType createEnvironmentSuitLightInfArmor() {
//      MiscType misc = new MiscType();
//
//      misc.techLevel.put(3071, TechConstants.T_ALL);
//      misc.name = "Environment Suit, Light";
//      misc.setInternalName(misc.name);
//      misc.addLookupName("EnvironmentSuitLight");
//    misc.ArmorEncumbering = true;
//    misc.damageDivisor = 1;
//    misc.sneakCamo = false;
//    misc.sneakECM = false;
//    misc.sneakIR = false;
//    misc.hasDEST = false;
//    misc.hasSpacesuit = true;
//    misc.cost = 200;
//      misc.availRating = new int[] { EquipmentType.RATING_B,EquipmentType.RATING_B, EquipmentType.RATING_B};
//      misc.flags = misc.flags.or(F_INF_EQUIPMENT);
//      misc.introDate = 2200;
//      misc.techLevel.put(2200, misc.techLevel.get(3071));
//      misc.techRating = RATING_C;
//
//      return misc;
//  }
//
//public static MiscType createEnvironmentSuitHostileInfArmor() {
//      MiscType misc = new MiscType();
//
//      misc.techLevel.put(3071, TechConstants.T_ALL);
//      misc.name = "Environment Suit, Hostile";
//      misc.setInternalName(misc.name);
//      misc.addLookupName("EnvironmentSuitHostile");
//    misc.ArmorEncumbering = true;
//    misc.damageDivisor = 2;
//    misc.sneakCamo = false;
//    misc.sneakECM = false;
//    misc.sneakIR = false;
//    misc.hasDEST = false;
//    misc.hasSpacesuit = true;
//    misc.cost = 10000;
//      misc.availRating = new int[] { EquipmentType.RATING_C,EquipmentType.RATING_C, EquipmentType.RATING_C};
//      misc.flags = misc.flags.or(F_INF_EQUIPMENT);
//      misc.introDate = 2300;
//      misc.techLevel.put(2300, misc.techLevel.get(3071));
//      misc.techRating = RATING_D;
//
//      return misc;
//  }
//
//public static MiscType createEnvironmentSuitMarineInfArmor() {
//      MiscType misc = new MiscType();
//
//      misc.techLevel.put(3071, TechConstants.T_ALL);
//      misc.name = "Environment Suit, Marine";
//      misc.setInternalName(misc.name);
//      misc.addLookupName("EnvironmentSuitMarine");
//    misc.ArmorEncumbering = false;
//    misc.damageDivisor = 2;
//    misc.sneakCamo = false;
//    misc.sneakECM = false;
//    misc.sneakIR = false;
//    misc.hasDEST = false;
//    misc.hasSpacesuit = true;
//    misc.cost = 15000;
//      misc.availRating = new int[] { EquipmentType.RATING_E,EquipmentType.RATING_E, EquipmentType.RATING_D};
//      misc.flags = misc.flags.or(F_INF_EQUIPMENT);
//      misc.introDate = 2325;
//      misc.techLevel.put(2325, misc.techLevel.get(3071));
//      misc.techRating = RATING_D;
//
//      return misc;
//  }
//
//public static MiscType createFlakStandardInfArmor() {
//      MiscType misc = new MiscType();
//
//      misc.techLevel.put(3071, TechConstants.T_ALL);
//      misc.name = "Flak, Standard";
//      misc.setInternalName(misc.name);
//      misc.addLookupName("FlakStandard");
//    misc.ArmorEncumbering = false;
//    misc.damageDivisor = 1;
//    misc.sneakCamo = false;
//    misc.sneakECM = false;
//    misc.sneakIR = false;
//    misc.hasDEST = false;
//    misc.hasSpacesuit = false;
//    misc.cost = 150;
//      misc.availRating = new int[] { EquipmentType.RATING_A,EquipmentType.RATING_A, EquipmentType.RATING_A};
//      misc.flags = misc.flags.or(F_INF_EQUIPMENT);
//      misc.introDate = 2200;
//      misc.techLevel.put(2200, misc.techLevel.get(3071));
//      misc.techRating = RATING_C;
//
//      return misc;
//  }
//
//public static MiscType createFlakConcealedInfArmor() {
//      MiscType misc = new MiscType();
//
//      misc.techLevel.put(3071, TechConstants.T_IS_TW_NON_BOX);
//      misc.name = "Flak, Concealed";
//      misc.setInternalName(misc.name);
//      misc.addLookupName("FlakConcealed");
//    misc.ArmorEncumbering = false;
//    misc.damageDivisor = 1;
//    misc.sneakCamo = false;
//    misc.sneakECM = false;
//    misc.sneakIR = false;
//    misc.hasDEST = false;
//    misc.hasSpacesuit = false;
//    misc.cost = 225;
//      misc.availRating = new int[] { EquipmentType.RATING_D,EquipmentType.RATING_C, EquipmentType.RATING_B};
//      misc.flags = misc.flags.or(F_INF_EQUIPMENT);
//      misc.introDate = 2230;
//      misc.techLevel.put(2230, misc.techLevel.get(3071));
//      misc.techRating = RATING_D;
//
//      return misc;
//  }
//
//public static MiscType createHeatSuitInfArmor() {
//      MiscType misc = new MiscType();
//
//      misc.techLevel.put(3071, TechConstants.T_ALL);
//      misc.name = "Heat Suit";
//      misc.setInternalName(misc.name);
//      misc.addLookupName("HeatSuit");
//    misc.ArmorEncumbering = false;
//    misc.damageDivisor = 1;
//    misc.sneakCamo = false;
//    misc.sneakECM = false;
//    misc.sneakIR = false;
//    misc.hasDEST = false;
//    misc.hasSpacesuit = false;
//    misc.cost = 100;
//      misc.availRating = new int[] { EquipmentType.RATING_C,EquipmentType.RATING_C, EquipmentType.RATING_C};
//      misc.flags = misc.flags.or(F_INF_EQUIPMENT);
//      misc.introDate = 2255;
//      misc.techLevel.put(2255, misc.techLevel.get(3071));
//      misc.techRating = RATING_D;
//
//      return misc;
//  }
//
//public static MiscType createMechWarriorCombatSuitInfArmor() {
//      MiscType misc = new MiscType();
//
//      misc.techLevel.put(3071, TechConstants.T_ALL);
//      misc.name = "MechWarrior Combat Suit";
//      misc.setInternalName(misc.name);
//      misc.addLookupName("MechWarriorCombatSuit");
//    misc.ArmorEncumbering = false;
//    misc.damageDivisor = 1;
//    misc.sneakCamo = false;
//    misc.sneakECM = false;
//    misc.sneakIR = false;
//    misc.hasDEST = false;
//    misc.hasSpacesuit = false;
//    misc.cost = 20000;
//      misc.availRating = new int[] { EquipmentType.RATING_D,EquipmentType.RATING_F, EquipmentType.RATING_E};
//      misc.flags = misc.flags.or(F_INF_EQUIPMENT);
//      misc.introDate = 2790;
//      misc.techLevel.put(2790, misc.techLevel.get(3071));
//      misc.techRating = RATING_E;
//
//      return misc;
//  }
//
//public static MiscType createMechWarriorCoolingSuitInfArmor() {
//      MiscType misc = new MiscType();
//
//      misc.techLevel.put(3071, TechConstants.T_ALL);
//      misc.name = "MechWarrior Cooling Suit";
//      misc.setInternalName(misc.name);
//      misc.addLookupName("MechWarriorCoolingSuit");
//    misc.ArmorEncumbering = false;
//    misc.damageDivisor = 1;
//    misc.sneakCamo = false;
//    misc.sneakECM = false;
//    misc.sneakIR = false;
//    misc.hasDEST = false;
//    misc.hasSpacesuit = false;
//    misc.cost = 500;
//      misc.availRating = new int[] { EquipmentType.RATING_D,EquipmentType.RATING_F, EquipmentType.RATING_E};
//      misc.flags = misc.flags.or(F_INF_EQUIPMENT);
//      misc.introDate = 2500;
//      misc.techLevel.put(2500, misc.techLevel.get(3071));
//      misc.techRating = RATING_E;
//
//      return misc;
//  }
//
//public static MiscType createMechWarriorCoolingVestInfArmor() {
//      MiscType misc = new MiscType();
//
//      misc.techLevel.put(3071, TechConstants.T_ALL);
//      misc.name = "MechWarrior Cooling Vest (Only)";
//      misc.setInternalName(misc.name);
//      misc.addLookupName("MechWarriorCoolingVest");
//    misc.ArmorEncumbering = false;
//    misc.damageDivisor = .5;
//    misc.sneakCamo = false;
//    misc.sneakECM = false;
//    misc.sneakIR = false;
//    misc.hasDEST = false;
//    misc.hasSpacesuit = false;
//    misc.cost = 200;
//      misc.availRating = new int[] { EquipmentType.RATING_C,EquipmentType.RATING_C, EquipmentType.RATING_C};
//      misc.flags = misc.flags.or(F_INF_EQUIPMENT);
//      misc.introDate = 2460;
//      misc.techLevel.put(2460, misc.techLevel.get(3071));
//      misc.techRating = RATING_D;
//
//      return misc;
//  }
//
//public static MiscType createMyomerSuitInfArmor() {
//      MiscType misc = new MiscType();
//
//      misc.techLevel.put(3071, TechConstants.T_IS_TW_NON_BOX);
//      misc.name = "Myomer, Suit";
//      misc.setInternalName(misc.name);
//      misc.addLookupName("MyomerSuit");
//    misc.ArmorEncumbering = true;
//    misc.damageDivisor = 2;
//    misc.sneakCamo = false;
//    misc.sneakECM = false;
//    misc.sneakIR = false;
//    misc.hasDEST = false;
//    misc.hasSpacesuit = false;
//    misc.cost = 5800;
//      misc.availRating = new int[] { EquipmentType.RATING_X,EquipmentType.RATING_X, EquipmentType.RATING_E};
//      misc.flags = misc.flags.or(F_INF_EQUIPMENT);
//      misc.introDate = 3047;
//      misc.techLevel.put(3047, misc.techLevel.get(3071));
//      misc.techRating = RATING_E;
//
//      return misc;
//  }
//
//public static MiscType createMyomerVestInfArmor() {
//      MiscType misc = new MiscType();
//
//      misc.techLevel.put(3071, TechConstants.T_IS_TW_NON_BOX);
//      misc.name = "Myomer, Vest";
//      misc.setInternalName(misc.name);
//      misc.addLookupName("MyomerVest");
//    misc.ArmorEncumbering = false;
//    misc.damageDivisor = 2;
//    misc.sneakCamo = false;
//    misc.sneakECM = false;
//    misc.sneakIR = false;
//    misc.hasDEST = false;
//    misc.hasSpacesuit = false;
//    misc.cost = 1800;
//      misc.availRating = new int[] { EquipmentType.RATING_X,EquipmentType.RATING_X, EquipmentType.RATING_E};
//      misc.flags = misc.flags.or(F_INF_EQUIPMENT);
//      misc.introDate = 3045;
//      misc.techLevel.put(3045, misc.techLevel.get(3071));
//      misc.techRating = RATING_D;
//
//      return misc;
//  }
//
//public static MiscType createParkaInfArmor() {
//      MiscType misc = new MiscType();
//
//      misc.techLevel.put(3071, TechConstants.T_ALL);
//      misc.name = "Parka";
//      misc.setInternalName(misc.name);
//    misc.ArmorEncumbering = false;
//    misc.damageDivisor = 1;
//    misc.sneakCamo = false;
//    misc.sneakECM = false;
//    misc.sneakIR = false;
//    misc.hasDEST = false;
//    misc.hasSpacesuit = false;
//    misc.cost = 50;
//      misc.availRating = new int[] { EquipmentType.RATING_A,EquipmentType.RATING_A, EquipmentType.RATING_A};
//      misc.flags = misc.flags.or(F_INF_EQUIPMENT);
//      misc.introDate = 1950;
//      misc.techLevel.put(1950, misc.techLevel.get(3071));
//      misc.techRating = RATING_C;
//
//      return misc;
//  }
//
//public static MiscType createNeoChainMailInfArmor() {
//      MiscType misc = new MiscType();
//      misc.techLevel.put(3071, TechConstants.T_IS_TW_NON_BOX);
//      misc.name = "Neo-Chainmail";
//      misc.setInternalName(misc.name);
//      misc.addLookupName("NeoChainmail");
//    misc.ArmorEncumbering = false;
//    misc.damageDivisor = 1;
//    misc.sneakCamo = false;
//    misc.sneakECM = false;
//    misc.sneakIR = false;
//    misc.hasDEST = false;
//    misc.hasSpacesuit = false;
//    misc.cost = 920;
//      misc.availRating = new int[] { EquipmentType.RATING_X,EquipmentType.RATING_X, EquipmentType.RATING_C};
//      misc.flags = misc.flags.or(F_INF_EQUIPMENT);
//      misc.introDate = 3065;
//      misc.techLevel.put(3065, misc.techLevel.get(3071));
//      misc.techRating = RATING_D;
//
//      return misc;
//  }
//
//public static MiscType createSnowSuitInfArmor() {
//      MiscType misc = new MiscType();
//      misc.techLevel.put(3071, TechConstants.T_ALL);
//      misc.name = "Snow suit";
//      misc.setInternalName(misc.name);
//      misc.addLookupName("SnowSuit");
//    misc.ArmorEncumbering = true;
//    misc.damageDivisor = 1;
//    misc.sneakCamo = false;
//    misc.sneakECM = false;
//    misc.sneakIR = false;
//    misc.hasDEST = false;
//    misc.hasSpacesuit = false;
//    misc.cost = 70;
//      misc.availRating = new int[] { EquipmentType.RATING_A,EquipmentType.RATING_A, EquipmentType.RATING_A};
//      misc.flags = misc.flags.or(F_INF_EQUIPMENT);
//      misc.introDate = 1950;
//      misc.techLevel.put(1950, misc.techLevel.get(3071));
//      misc.techRating = RATING_C;
//
//      return misc;
//  }
//
//public static MiscType createSpaceSuitInfArmor() {
//      MiscType misc = new MiscType();
//      misc.techLevel.put(3071, TechConstants.T_ALL);
//      misc.name = "Spacesuit";
//      misc.setInternalName(misc.name);
//    misc.ArmorEncumbering = true;
//    misc.damageDivisor = 1;
//    misc.sneakCamo = false;
//    misc.sneakECM = false;
//    misc.sneakIR = false;
//    misc.hasDEST = false;
//    misc.hasSpacesuit = false;
//    misc.cost = 5000;
//      misc.availRating = new int[] { EquipmentType.RATING_B,EquipmentType.RATING_B, EquipmentType.RATING_B};
//      misc.flags = misc.flags.or(F_INF_EQUIPMENT);
//      misc.introDate = 2000;
//      misc.techLevel.put(2000, misc.techLevel.get(3071));
//      misc.techRating = RATING_C;
//
//      return misc;
//  }
//
//public static MiscType createSpacesuitCombatInfArmor() {
//      MiscType misc = new MiscType();
//      misc.techLevel.put(3071, TechConstants.T_ALL);
//      misc.name = "Spacesuit, Combat";
//      misc.setInternalName(misc.name);
//      misc.addLookupName("SpacesuitCombat");
//    misc.ArmorEncumbering = true;
//    misc.damageDivisor = 1;
//    misc.sneakCamo = false;
//    misc.sneakECM = false;
//    misc.sneakIR = false;
//    misc.hasDEST = false;
//    misc.hasSpacesuit = false;
//    misc.cost = 7000;
//      misc.availRating = new int[] { EquipmentType.RATING_D,EquipmentType.RATING_D, EquipmentType.RATING_D};
//      misc.flags = misc.flags.or(F_INF_EQUIPMENT);
//      misc.introDate = 2200;
//      misc.techLevel.put(2200, misc.techLevel.get(3071));
//      misc.techRating = RATING_C;
//
//      return misc;
//  }
//
////Faction Armor Kits
//
//public static MiscType createCapellanConfederationInfArmor() {
//      MiscType misc = new MiscType();
//      misc.techLevel.put(3071, TechConstants.T_IS_TW_NON_BOX);
//      misc.name = "Capellan Confederation Armor Kit (3050)";
//      misc.setInternalName(misc.name);
//      misc.addLookupName("LaioKit");
//    misc.ArmorEncumbering = false;
//    misc.damageDivisor = 1;
//    misc.sneakCamo = false;
//    misc.sneakECM = false;
//    misc.sneakIR = false;
//    misc.hasDEST = false;
//    misc.hasSpacesuit = false;
//    misc.cost = 450;
//      misc.availRating = new int[] { EquipmentType.RATING_B,EquipmentType.RATING_B, EquipmentType.RATING_B};
//      misc.flags = misc.flags.or(F_INF_EQUIPMENT);
//      misc.introDate = 3050;
//      misc.techLevel.put(3050, misc.techLevel.get(3071));
//      misc.techRating = RATING_C;
//
//      return misc;
//  }
//
//public static MiscType createClanInfArmor() {
//      MiscType misc = new MiscType();
//      misc.techLevel.put(3071, TechConstants.T_CLAN_TW);
//      misc.name = "Clan Armor Kit (All)";
//      misc.setInternalName(misc.name);
//      misc.addLookupName("ClanKit");
//    misc.ArmorEncumbering = false;
//    misc.damageDivisor = 2;
//    misc.sneakCamo = false;
//    misc.sneakECM = false;
//    misc.sneakIR = false;
//    misc.hasDEST = false;
//    misc.hasSpacesuit = false;
//    misc.cost = 5560;
//      misc.availRating = new int[] { EquipmentType.RATING_X,EquipmentType.RATING_E, EquipmentType.RATING_E};
//      misc.flags = misc.flags.or(F_INF_EQUIPMENT);
//      misc.introDate = 2900;
//      misc.techLevel.put(2900, misc.techLevel.get(3071));
//      misc.techRating = RATING_E;
//
//      return misc;
//  }
//
//
//  public static MiscType createComstarInfArmor() {
//      MiscType misc = new MiscType();
//
//      misc.techLevel.put(3071, TechConstants.T_IS_TW_NON_BOX);
//      misc.name = "Comstar Infantry Kit";
//      misc.setInternalName(misc.name);
//      misc.addLookupName("CSInfKit");
//    misc.ArmorEncumbering = false;
//    misc.damageDivisor = 2;
//    misc.sneakCamo = false;
//    misc.sneakECM = false;
//    misc.sneakIR = false;
//    misc.hasDEST = false;
//    misc.hasSpacesuit = false;
//    misc.cost = 4280;
//      misc.availRating = new int[] { EquipmentType.RATING_X,EquipmentType.RATING_F, EquipmentType.RATING_D};
//      misc.flags = misc.flags.or(F_INF_EQUIPMENT);
//      misc.introDate = 2830;
//      misc.techLevel.put(2830, misc.techLevel.get(3071));
//      misc.techRating = RATING_F;
//
//      return misc;
//  }
//
//  public static MiscType createDraconisCombineInfArmor() {
//      MiscType misc = new MiscType();
//
//      misc.techLevel.put(3071, TechConstants.T_IS_TW_NON_BOX);
//      misc.name = "Draconis Combine Infantry Kit";
//      misc.setInternalName(misc.name);
//      misc.addLookupName("KuritaKit");
//    misc.ArmorEncumbering = false;
//    misc.damageDivisor = 1;
//    misc.sneakCamo = false;
//    misc.sneakECM = false;
//    misc.sneakIR = false;
//    misc.hasDEST = false;
//    misc.hasSpacesuit = false;
//    misc.cost = 360;
//      misc.availRating = new int[] { EquipmentType.RATING_B,EquipmentType.RATING_B, EquipmentType.RATING_B};
//      misc.flags = misc.flags.or(F_INF_EQUIPMENT);
//      misc.introDate = 2625;
//      misc.techLevel.put(2625, misc.techLevel.get(3071));
//      misc.techRating = RATING_C;
//
//      return misc;
//  }
//
//  public static MiscType createFedSunsInfArmor() {
//      MiscType misc = new MiscType();
//
//      misc.techLevel.put(3071, TechConstants.T_IS_TW_NON_BOX);
//      misc.name = "Federated Suns Infantry Kit";
//      misc.setInternalName(misc.name);
//      misc.addLookupName("DavionKit");
//    misc.ArmorEncumbering = false;
//    misc.damageDivisor = 1;
//    misc.sneakCamo = false;
//    misc.sneakECM = false;
//    misc.sneakIR = false;
//    misc.hasDEST = false;
//    misc.hasSpacesuit = false;
//    misc.cost = 750;
//      misc.availRating = new int[] { EquipmentType.RATING_B,EquipmentType.RATING_B, EquipmentType.RATING_B};
//      misc.flags = misc.flags.or(F_INF_EQUIPMENT);
//      misc.introDate = 2330;
//      misc.techLevel.put(2330, misc.techLevel.get(3071));
//      misc.techRating = RATING_C;
//
//      return misc;
//  }
//
//  public static MiscType createFedComInfArmor() {
//      MiscType misc = new MiscType();
//
//      misc.techLevel.put(3071, TechConstants.T_IS_TW_NON_BOX);
//      misc.name = "Fed Suns/Fed Commonweath Infantry Kit (3030+)";
//      misc.setInternalName(misc.name);
//      misc.addLookupName("DavionKit3030");
//      misc.addLookupName("FedComKit");
//    misc.ArmorEncumbering = false;
//    misc.damageDivisor = 1;
//    misc.sneakCamo = false;
//    misc.sneakECM = false;
//    misc.sneakIR = false;
//    misc.hasDEST = false;
//    misc.hasSpacesuit = false;
//    misc.cost = 1040;
//      misc.availRating = new int[] { EquipmentType.RATING_X,EquipmentType.RATING_D, EquipmentType.RATING_B};
//      misc.flags = misc.flags.or(F_INF_EQUIPMENT);
//      misc.introDate = 3030;
//      misc.techLevel.put(3030, misc.techLevel.get(3071));
//      misc.techRating = RATING_C;
//
//      return misc;
//  }
//
//  public static MiscType createFedSunsLateInfArmor() {
//      MiscType misc = new MiscType();
//
//      misc.techLevel.put(3071, TechConstants.T_IS_TW_NON_BOX);
//      misc.name = "Fed Suns Infantry Kit (3067+)";
//      misc.setInternalName(misc.name);
//      misc.addLookupName("DavionKit3030");
//      misc.addLookupName("FedComKit");
//    misc.ArmorEncumbering = true;
//    misc.damageDivisor = 2;
//    misc.sneakCamo = false;
//    misc.sneakECM = false;
//    misc.sneakIR = false;
//    misc.hasDEST = false;
//    misc.hasSpacesuit = false;
//    misc.cost = 2080;
//      misc.availRating = new int[] { EquipmentType.RATING_X,EquipmentType.RATING_X EquipmentType.RATING_D};
//      misc.flags = misc.flags.or(F_INF_EQUIPMENT);
//      misc.introDate = 3067;
//      misc.techLevel.put(3067, misc.techLevel.get(3071));
//      misc.techRating = RATING_D;
//
//      return misc;
//  }
//
//  public static MiscType createFRRInfArmor() {
//      MiscType misc = new MiscType();
//
//      misc.techLevel.put(3071, TechConstants.T_IS_TW_NON_BOX);
//      misc.name = "Free Rasalhague Republic Infantry Kit";
//      misc.setInternalName(misc.name);
//      misc.addLookupName("FRRKit");
//    misc.ArmorEncumbering = false;
//    misc.damageDivisor = 1;
//    misc.sneakCamo = false;
//    misc.sneakECM = false;
//    misc.sneakIR = false;
//    misc.hasDEST = false;
//    misc.hasSpacesuit = false;
//    misc.cost = 360;
//      misc.availRating = new int[] { EquipmentType.RATING_X,EquipmentType.RATING_X, EquipmentType.RATING_B};
//      misc.flags = misc.flags.or(F_INF_EQUIPMENT);
//      misc.introDate = 3040;
//      misc.techLevel.put(3040, misc.techLevel.get(3071));
//      misc.techRating = RATING_C;
//
//      return misc;
//  }
//
//  public static MiscType createFWLEarlyInfArmor() {
//      MiscType misc = new MiscType();
//
//      misc.techLevel.put(3071, TechConstants.T_IS_TW_NON_BOX);
//      misc.name = "Free Worlds League Infantry Kit";
//      misc.setInternalName(misc.name);
//      misc.addLookupName("MarikKit");
//    misc.ArmorEncumbering = false;
//    misc.damageDivisor = 1;
//    misc.sneakCamo = false;
//    misc.sneakECM = false;
//    misc.sneakIR = false;
//    misc.hasDEST = false;
//    misc.hasSpacesuit = false;
//    misc.cost = 950;
//      misc.availRating = new int[] { EquipmentType.RATING_B,EquipmentType.RATING_B, EquipmentType.RATING_B};
//      misc.flags = misc.flags.or(F_INF_EQUIPMENT);
//      misc.introDate = 2290;
//      misc.techLevel.put(2290, misc.techLevel.get(3071));
//      misc.techRating = RATING_C;
//
//      return misc;
//  }
//
//  public static MiscType createFWLLateInfArmor() {
//      MiscType misc = new MiscType();
//
//      misc.techLevel.put(3071, TechConstants.T_IS_TW_NON_BOX);
//      misc.name = "Free Worlds League Infantry Kit (3035)";
//      misc.setInternalName(misc.name);
//      misc.addLookupName("MarikKit3035");
//    misc.ArmorEncumbering = true;
//    misc.damageDivisor = 2;
//    misc.sneakCamo = false;
//    misc.sneakECM = false;
//    misc.sneakIR = false;
//    misc.hasDEST = false;
//    misc.hasSpacesuit = false;
//    misc.cost = 360;
//      misc.availRating = new int[] { EquipmentType.RATING_X,EquipmentType.RATING_E, EquipmentType.RATING_B};
//      misc.flags = misc.flags.or(F_INF_EQUIPMENT);
//      misc.introDate = 3035;
//      misc.techLevel.put(3035, misc.techLevel.get(3071));
//      misc.techRating = RATING_C;
//
//      return misc;
//  }
//
//  public static MiscType createLyranInfArmor() {
//      MiscType misc = new MiscType();
//
//      misc.techLevel.put(3071, TechConstants.T_IS_TW_NON_BOX);
//      misc.name = "Lyran Alliance/Commonwealth Infantry Kit";
//      misc.setInternalName(misc.name);
//      misc.addLookupName("SteinerKit");
//    misc.ArmorEncumbering = false;
//    misc.damageDivisor = 1;
//    misc.sneakCamo = false;
//    misc.sneakECM = false;
//    misc.sneakIR = false;
//    misc.hasDEST = false;
//    misc.hasSpacesuit = false;
//    misc.cost = 650;
//      misc.availRating = new int[] { EquipmentType.RATING_B,EquipmentType.RATING_B, EquipmentType.RATING_B};
//      misc.flags = misc.flags.or(F_INF_EQUIPMENT);
//      misc.introDate = 2425;
//      misc.techLevel.put(2425, misc.techLevel.get(3071));
//      misc.techRating = RATING_C;
//
//      return misc;
//  }
//
//  public static MiscType createLyranLateInfArmor() {
//      MiscType misc = new MiscType();
//
//      misc.techLevel.put(3071, TechConstants.T_IS_TW_NON_BOX);
//      misc.name = "Lyran Alliance (3060) Infantry Kit";
//      misc.setInternalName(misc.name);
//      misc.addLookupName("SteinerKit3060");
//    misc.ArmorEncumbering = false;
//    misc.damageDivisor = 2;
//    misc.sneakCamo = false;
//    misc.sneakECM = false;
//    misc.sneakIR = false;
//    misc.hasDEST = false;
//    misc.hasSpacesuit = false;
//    misc.cost = 730;
//      misc.availRating = new int[] { EquipmentType.RATING_X,EquipmentType.RATING_D, EquipmentType.RATING_B};
//      misc.flags = misc.flags.or(F_INF_EQUIPMENT);
//      misc.introDate = 3060;
//      misc.techLevel.put(3060, misc.techLevel.get(3071));
//      misc.techRating = RATING_C;
//
//      return misc;
//  }
//
//  public static MiscType createCanopusInfArmor() {
//      MiscType misc = new MiscType();
//
//      misc.techLevel.put(3071, TechConstants.T_IS_TW_NON_BOX);
//      misc.name = "Magistracy of Canopus Infantry Kit";
//      misc.setInternalName(misc.name);
//      misc.addLookupName("CanopianKit");
//    misc.ArmorEncumbering = false;
//    misc.damageDivisor = 1;
//    misc.sneakCamo = false;
//    misc.sneakECM = false;
//    misc.sneakIR = false;
//    misc.hasDEST = false;
//    misc.hasSpacesuit = false;
//    misc.cost = 400;
//      misc.availRating = new int[] { EquipmentType.RATING_B,EquipmentType.RATING_B, EquipmentType.RATING_B};
//      misc.flags = misc.flags.or(F_INF_EQUIPMENT);
//      misc.introDate = 2610;
//      misc.techLevel.put(2610, misc.techLevel.get(3071));
//      misc.techRating = RATING_C;
//
//      return misc;
//  }
//
//  public static MiscType createMarianInfArmor() {
//      MiscType misc = new MiscType();
//
//      misc.techLevel.put(3071, TechConstants.T_IS_TW_NON_BOX);
//      misc.name = "Marian Hegemony Infantry Kit";
//      misc.setInternalName(misc.name);
//      misc.addLookupName("MarianKit");
//    misc.ArmorEncumbering = false;
//    misc.damageDivisor = 2;
//    misc.sneakCamo = false;
//    misc.sneakECM = false;
//    misc.sneakIR = false;
//    misc.hasDEST = false;
//    misc.hasSpacesuit = false;
//    misc.cost = 1580;
//      misc.availRating = new int[] { EquipmentType.RATING_B,EquipmentType.RATING_B, EquipmentType.RATING_B};
//      misc.flags = misc.flags.or(F_INF_EQUIPMENT);
//      misc.introDate = 3049;
//      misc.techLevel.put(3049, misc.techLevel.get(3071));
//      misc.techRating = RATING_C;
//
//      return misc;
//  }
//
//  public static MiscType createTaurianInfArmor() {
//      MiscType misc = new MiscType();
//
//      misc.techLevel.put(3071, TechConstants.T_IS_TW_NON_BOX);
//      misc.name = "Taurian Concordat/Calderon Infantry Kit";
//      misc.setInternalName(misc.name);
//      misc.addLookupName("TaurianKit");
//    misc.ArmorEncumbering = false;
//    misc.damageDivisor = 1;
//    misc.sneakCamo = false;
//    misc.sneakECM = false;
//    misc.sneakIR = false;
//    misc.hasDEST = false;
//    misc.hasSpacesuit = false;
//    misc.cost = 370;
//      misc.availRating = new int[] { EquipmentType.RATING_B,EquipmentType.RATING_B, EquipmentType.RATING_B};
//      misc.flags = misc.flags.or(F_INF_EQUIPMENT);
//      misc.introDate = 3047;
//      misc.techLevel.put(3047, misc.techLevel.get(3071));
//      misc.techRating = RATING_C;
//
//      return misc;
//  }
//
//  public static MiscType createWoBInfArmor() {
//      MiscType misc = new MiscType();
//
//      misc.techLevel.put(3071, TechConstants.T_IS_TW_NON_BOX);
//      misc.name = "Word of Blake Infantry Kit";
//      misc.setInternalName(misc.name);
//      misc.addLookupName("WoBKit");
//    misc.ArmorEncumbering = false;
//    misc.damageDivisor = 2;
//    misc.sneakCamo = false;
//    misc.sneakECM = false;
//    misc.sneakIR = false;
//    misc.hasDEST = false;
//    misc.hasSpacesuit = false;
//    misc.cost = 4300;
//      misc.availRating = new int[] { EquipmentType.RATING_X,EquipmentType.RATING_X, EquipmentType.RATING_D};
//      misc.flags = misc.flags.or(F_INF_EQUIPMENT);
//      misc.introDate = 3055;
//      misc.techLevel.put(3055, misc.techLevel.get(3071));
//      misc.techRating = RATING_F;
//
//      return misc;
//  }
//
//  public static MiscType createGenericInfArmor() {
//      MiscType misc = new MiscType();
//
//      misc.techLevel.put(3071, TechConstants.T_ALL);
//      misc.name = "Generic Infantry Kit";
//      misc.setInternalName(misc.name);
//      misc.addLookupName("GenericKit");
//    misc.ArmorEncumbering = false;
//    misc.damageDivisor = 1;
//    misc.sneakCamo = false;
//    misc.sneakECM = false;
//    misc.sneakIR = false;
//    misc.hasDEST = false;
//    misc.hasSpacesuit = false;
//    misc.cost = 4300;
//      misc.availRating = new int[] { EquipmentType.RATING_B,EquipmentType.RATING_B, EquipmentType.RATING_B};
//      misc.flags = misc.flags.or(F_INF_EQUIPMENT);
//      misc.introDate = 2100;
//      misc.techLevel.put(2100, misc.techLevel.get(3071));
//      misc.techRating = RATING_C;
//
//      return misc;
//  }
//
//  public static MiscType createSLDFInfArmor() {
//      MiscType misc = new MiscType();
//      //Stats converted from ATOW
//      misc.techLevel.put(3071, TechConstants.T_ALL);
//      misc.name = "SLDF Infantry Kit";
//      misc.setInternalName(misc.name);
//      misc.addLookupName("SLDFKit");
//    misc.ArmorEncumbering = false;
//    misc.damageDivisor = 2;
//    misc.sneakCamo = false;
//    misc.sneakECM = false;
//    misc.sneakIR = false;
//    misc.hasDEST = false;
//    misc.hasSpacesuit = false;
//    misc.cost = 5000;
//      misc.availRating = new int[] { EquipmentType.RATING_B,EquipmentType.RATING_F, EquipmentType.RATING_F};
//      misc.flags = misc.flags.or(F_INF_EQUIPMENT);
//      misc.introDate = 2600;
//      misc.techLevel.put(2600, misc.techLevel.get(3071));
//      misc.techRating = RATING_D;
//
//      return misc;
//  }
//
//  public static MiscType createSpaceDockRepairSuitInfArmor() {
//      MiscType misc = new MiscType();
//
//      misc.techLevel.put(3071, TechConstants.T_IS_TW_NON_BOX);
//      misc.name = "Space Dock Repair Suit";
//      misc.setInternalName(misc.name);
//      misc.addLookupName("SLDFKit");
//    misc.ArmorEncumbering = true;
//    misc.damageDivisor = 1;
//    misc.sneakCamo = false;
//    misc.sneakECM = false;
//    misc.sneakIR = false;
//    misc.hasDEST = false;
//    misc.hasSpacesuit = true;
//    misc.cost = 5000;
//      misc.availRating = new int[] { EquipmentType.RATING_C,EquipmentType.RATING_E, EquipmentType.RATING_C};
//      misc.flags = misc.flags.or(F_INF_EQUIPMENT);
//      misc.introDate = 2600;
//      misc.techLevel.put(2600, misc.techLevel.get(3071));
//      misc.techRating = RATING_D;
//
//      return misc;
//  }
//
////Sneak Suits
//  public static MiscType createDESTInfArmor() {
//      MiscType misc = new MiscType();
//
//      misc.techLevel.put(3071, TechConstants.T_IS_TW_NON_BOX);
//      misc.name = "DEST Infiltration Suit";
//      misc.setInternalName(misc.name);
//      misc.addLookupName("DESTSuit");
//    misc.ArmorEncumbering = false;
//    misc.damageDivisor = 1;
//    misc.sneakCamo = false;
//    misc.sneakECM = false;
//    misc.sneakIR = false;
//    misc.hasDEST = true;
//    misc.hasSpacesuit = false;
//    misc.cost = 50000;
//      misc.availRating = new int[] { EquipmentType.RATING_X,EquipmentType.RATING_E, EquipmentType.RATING_E};
//      misc.flags = misc.flags.or(F_INF_EQUIPMENT);
//      misc.introDate = 2840;
//      misc.techLevel.put(2840, misc.techLevel.get(3071));
//      misc.techRating = RATING_D;
//
//      return misc;
//  }
//
//  public static MiscType createSneakCamoSystemInfArmor() {
//      MiscType misc = new MiscType();
//
//      misc.techLevel.put(3071, TechConstants.T_ALL);
//      misc.name = "Sneak Suit (Camo)";
//      misc.setInternalName(misc.name);
//      misc.addLookupName("SneakSuitCamo");
//    misc.ArmorEncumbering = false;
//    misc.damageDivisor = 1;
//    misc.sneakCamo = true;
//    misc.sneakECM = false;
//    misc.sneakIR = false;
//    misc.hasDEST = false;
//    misc.hasSpacesuit = false;
//    misc.cost = 7000;
//      misc.availRating = new int[] { EquipmentType.RATING_C,EquipmentType.RATING_C, EquipmentType.RATING_C};
//      misc.flags = misc.flags.or(F_INF_EQUIPMENT);
//      misc.introDate = 2450;
//      misc.techLevel.put(2450, misc.techLevel.get(3071));
//      misc.techRating = RATING_D;
//
//      return misc;
//  }
//
//  public static MiscType createSneakIRSystemInfArmor() {
//      MiscType misc = new MiscType();
//
//      misc.techLevel.put(3071, TechConstants.T_ALL);
//      misc.name = "Sneak Suit (IR)";
//      misc.setInternalName(misc.name);
//      misc.addLookupName("SneakSuitIR");
//    misc.ArmorEncumbering = false;
//    misc.damageDivisor = 1;
//    misc.sneakCamo = false;
//    misc.sneakECM = false;
//    misc.sneakIR = true;
//    misc.hasDEST = false;
//    misc.hasSpacesuit = false;
//    misc.cost = 7000;
//      misc.availRating = new int[] { EquipmentType.RATING_C,EquipmentType.RATING_C, EquipmentType.RATING_C};
//      misc.flags = misc.flags.or(F_INF_EQUIPMENT);
//      misc.introDate = 2450;
//      misc.techLevel.put(2450, misc.techLevel.get(3071));
//      misc.techRating = RATING_D;
//
//      return misc;
//  }
//
//  public static MiscType createSneakECMSystemInfArmor() {
//      MiscType misc = new MiscType();
//
//      misc.techLevel.put(3071, TechConstants.T_ALL);
//      misc.name = "Sneak Suit (ECM)";
//      misc.setInternalName(misc.name);
//      misc.addLookupName("SneakSuitECM");
//    misc.ArmorEncumbering = false;
//    misc.damageDivisor = 1;
//    misc.sneakCamo = false;
//    misc.sneakECM = true;
//    misc.sneakIR = false;
//    misc.hasDEST = false;
//    misc.hasSpacesuit = false;
//    misc.cost = 7000;
//      misc.availRating = new int[] { EquipmentType.RATING_C,EquipmentType.RATING_C, EquipmentType.RATING_C};
//      misc.flags = misc.flags.or(F_INF_EQUIPMENT);
//      misc.introDate = 2450;
//      misc.techLevel.put(2450, misc.techLevel.get(3071));
//      misc.techRating = RATING_D;
//
//      return misc;
//  }
//
//  public static MiscType createSneakCamoIRInfArmor() {
//      MiscType misc = new MiscType();
//
//      misc.techLevel.put(3071, TechConstants.T_ALL);
//      misc.name = "Sneak Suit (Camo/IR)";
//      misc.setInternalName(misc.name);
//      misc.addLookupName("SneakSuitCamoIR");
//    misc.ArmorEncumbering = false;
//    misc.damageDivisor = 1;
//    misc.sneakCamo = true;
//    misc.sneakECM = false;
//    misc.sneakIR = true;
//    misc.hasDEST = false;
//    misc.hasSpacesuit = false;
//    misc.cost = 21000;
//      misc.availRating = new int[] { EquipmentType.RATING_D,EquipmentType.RATING_D, EquipmentType.RATING_D};
//      misc.flags = misc.flags.or(F_INF_EQUIPMENT);
//      misc.introDate = 2460;
//      misc.techLevel.put(2460, misc.techLevel.get(3071));
//      misc.techRating = RATING_D;
//
//      return misc;
//  }
//
//  public static MiscType createSneakCamoECMInfArmor() {
//      MiscType misc = new MiscType();
//
//      misc.techLevel.put(3071, TechConstants.T_ALL);
//      misc.name = "Sneak Suit (Camo/ECM)";
//      misc.setInternalName(misc.name);
//      misc.addLookupName("SneakSuitCamoECM");
//    misc.ArmorEncumbering = false;
//    misc.damageDivisor = 1;
//    misc.sneakCamo = true;
//    misc.sneakECM = true;
//    misc.sneakIR = false;
//    misc.hasDEST = false;
//    misc.hasSpacesuit = false;
//    misc.cost = 21000;
//      misc.availRating = new int[] { EquipmentType.RATING_D,EquipmentType.RATING_D, EquipmentType.RATING_D};
//      misc.flags = misc.flags.or(F_INF_EQUIPMENT);
//      misc.introDate = 2460;
//      misc.techLevel.put(2460, misc.techLevel.get(3071));
//      misc.techRating = RATING_D;
//
//      return misc;
//  }
//
//  public static MiscType createSneakIRECMInfArmor() {
//      MiscType misc = new MiscType();
//
//      misc.techLevel.put(3071, TechConstants.T_ALL);
//      misc.name = "Sneak Suit (IR/ECM)";
//      misc.setInternalName(misc.name);
//      misc.addLookupName("SneakSuitIRECM");
//    misc.ArmorEncumbering = false;
//    misc.damageDivisor = 1;
//    misc.sneakCamo = false;
//    misc.sneakECM = true;
//    misc.sneakIR = true;
//    misc.hasDEST = false;
//    misc.hasSpacesuit = false;
//    misc.cost = 21000;
//      misc.availRating = new int[] { EquipmentType.RATING_D,EquipmentType.RATING_D, EquipmentType.RATING_D};
//      misc.flags = misc.flags.or(F_INF_EQUIPMENT);
//      misc.introDate = 2460;
//      misc.techLevel.put(2460, misc.techLevel.get(3071));
//      misc.techRating = RATING_D;
//
//      return misc;
//  }
//
//  public static MiscType createSneakThreeSystemInfArmor() {
//      MiscType misc = new MiscType();
//
//      misc.techLevel.put(3071, TechConstants.T_ALL);
//      misc.name = "Sneak Suit (Camo/IR/ECM)";
//      misc.setInternalName(misc.name);
//      misc.addLookupName("SneakSuitCamoIRECM");
//    misc.ArmorEncumbering = false;
//    misc.damageDivisor = 1;
//    misc.sneakCamo = true;
//    misc.sneakECM = true;
//    misc.sneakIR = true;
//    misc.hasDEST = false;
//    misc.hasSpacesuit = false;
//    misc.cost = 28000;
//      misc.availRating = new int[] { EquipmentType.RATING_D,EquipmentType.RATING_D, EquipmentType.RATING_D};
//      misc.flags = misc.flags.or(F_INF_EQUIPMENT);
//      misc.introDate = 2475;
//      misc.techLevel.put(2475, misc.techLevel.get(3071));
//      misc.techRating = RATING_D;
//
//      return misc;
//  }

    @Override
    public String toString() {
        return "MiscType: " + name;
    }
}<|MERGE_RESOLUTION|>--- conflicted
+++ resolved
@@ -423,16 +423,13 @@
             .valueOf(1).shiftLeft(193);
     public static final BigInteger F_EMERGENCY_COOLANT_SYSTEM = BigInteger
             .valueOf(1).shiftLeft(194);
-<<<<<<< HEAD
     public static final BigInteger F_BADC = BigInteger.valueOf(1)
     		.shiftLeft(195);
     public static final BigInteger F_REUSABLE = BigInteger.valueOf(1)
     		.shiftLeft(196);
     		
-=======
     public static final BigInteger F_BLOODHOUND = BigInteger.valueOf(1)
-            .shiftLeft(195);
->>>>>>> 35fb330d
+            .shiftLeft(197);
 
     // Secondary Flags for Physical Weapons
     public static final long S_CLUB = 1L << 0; // BMR
