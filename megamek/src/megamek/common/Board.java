/*
 * MegaMek - Copyright (C) 2000,2001,2002,2003,2004 Ben Mazur (bmazur@sev.org)
 * Copyright © 2013 Edward Cullen (eddy@obsessedcomputers.co.uk)
 *
 *  This program is free software; you can redistribute it and/or modify it
 *  under the terms of the GNU General Public License as published by the Free
 *  Software Foundation; either version 2 of the License, or (at your option)
 *  any later version.
 *
 *  This program is distributed in the hope that it will be useful, but
 *  WITHOUT ANY WARRANTY; without even the implied warranty of MERCHANTABILITY
 *  or FITNESS FOR A PARTICULAR PURPOSE. See the GNU General Public License
 *  for more details.
 */

package megamek.common;

import java.io.BufferedReader;
import java.io.File;
import java.io.FileInputStream;
import java.io.FileReader;
import java.io.IOException;
import java.io.InputStream;
import java.io.InputStreamReader;
import java.io.ObjectInputStream;
import java.io.ObjectOutputStream;
import java.io.OutputStream;
import java.io.OutputStreamWriter;
import java.io.Reader;
import java.io.Serializable;
import java.io.StreamTokenizer;
import java.io.Writer;
import java.util.ArrayList;
import java.util.Collection;
import java.util.Collections;
import java.util.Enumeration;
import java.util.HashMap;
import java.util.HashSet;
import java.util.Hashtable;
import java.util.Iterator;
import java.util.LinkedHashSet;
import java.util.LinkedList;
import java.util.List;
import java.util.Map;
import java.util.Set;
import java.util.Vector;

import megamek.MegaMek;
import megamek.client.ui.swing.GUIPreferences;
import megamek.common.Building.BasementType;
import megamek.common.annotations.Nullable;
import megamek.common.event.BoardEvent;
import megamek.common.event.BoardListener;
import megamek.common.util.fileUtils.MegaMekFile;

public class Board implements Serializable, IBoard {
    private static final long serialVersionUID = -5744058872091016636L;

    public static final String BOARD_REQUEST_ROTATION = "rotate:";

    // starting positions
    public static final int START_NONE = -1;
    public static final int START_ANY = 0;
    public static final int START_NW = 1;
    public static final int START_N = 2;
    public static final int START_NE = 3;
    public static final int START_E = 4;
    public static final int START_SE = 5;
    public static final int START_S = 6;
    public static final int START_SW = 7;
    public static final int START_W = 8;
    public static final int START_EDGE = 9;
    public static final int START_CENTER = 10;
    
    //Board Dimensions
    //Used for things like artillery rules that reference the standard mapsheet dimensions
    public static final int DEFAULT_BOARD_HEIGHT = 17;
    public static final int DEFAULT_BOARD_WIDTH = 16;
    //Variable board width and height. Used for most everything else since we're not restricted to paper map sizes
    protected int width;
    protected int height;

    // MapType
    public static final int T_GROUND = 0;
    public static final int T_ATMOSPHERE = 1;
    public static final int T_SPACE = 2;

    private static final String[] typeNames = { "Ground", "Low Atmosphere", "Space" };

    // Min and Max elevation values for when they are undefined (since you cant
    // set an int to null).
    private static final int UNDEFINED_MIN_ELEV = 10000;
    private static final int UNDEFINED_MAX_ELEV = -10000;

    // The min and max elevation values for this board.
    // set when getMinElevation/getMax is called for the first time.
    private int minElevation = UNDEFINED_MIN_ELEV;
    private int maxElevation = UNDEFINED_MAX_ELEV;

    private int mapType = T_GROUND;

    private IHex[] data;

    /**
     * The path to the file to load as background image for this board. To avoid
     * the Server sending a serialized image, the image isn't loaded until
     * requested.
     */
    private List<String> backgroundPaths = new ArrayList<>();

    /**
     * Keeps track of how many boards were combined to create this board. These
     * are necessary to properly index into the background image, and only need
     * to be set if backgroundPaths are present.
     */
    private int numBoardsWidth, numBoardsHeight;

    /**
     * Keeps track of the size of the boards used to create this board. These
     * are necessary to properly index into the background image, and only need
     * to be set if backgroundPaths are present.
     */
    private int subBoardWidth, subBoardHeight;

    /**
     * Flags that determine if the background image should be flipped. These are
     * necessary to properly index into the background image, and only need to
     * be set if backgroundPaths are present.
     */
    private List<Boolean> flipBGHoriz = new ArrayList<>(), flipBGVert = new ArrayList<>();

    /**
     * Building data structures.
     */
    private Vector<Building> buildings = new Vector<Building>();
    private transient Hashtable<Coords, Building> bldgByCoords = new Hashtable<Coords, Building>();

    protected transient Vector<BoardListener> boardListeners = new Vector<BoardListener>();

    /**
     * Record the infernos placed on the board.
     */
    private Hashtable<Coords, InfernoTracker> infernos = new Hashtable<Coords, InfernoTracker>();

    private Hashtable<Coords, Collection<SpecialHexDisplay>> specialHexes = new Hashtable<Coords, Collection<SpecialHexDisplay>>();

    /**
     * Option to turn have roads auto-exiting to pavement.
     */
    private boolean roadsAutoExit = true;

    /**
     * A description of the map.
     */
    private String description;

    /**
     * Per-hex annotations on the map.
     */
    private Map<Coords, Collection<String>> annotations = new HashMap<>();

    /** Tags associated with this board to facilitate searching for it. */
    private Set<String> tags = new HashSet<>();
    
    /**
     * Creates a new board with zero as its width and height parameters.
     */
    public Board() {
        this(0, 0);
    }

    /**
     * Creates a new board of the specified dimensions. All hexes in the board
     * will be null until otherwise set.
     *
     * @param width
     *            the width dimension.
     * @param height
     *            the height dimension.
     */
    public Board(int width, int height) {
        this.width = width;
        this.height = height;
        data = new IHex[width * height];
    }

    /**
     * Creates a new board of the specified dimensions and specified hex data.
     *
     * @param width
     *            the width dimension.
     * @param height
     *            the height dimension.
     * @param data
     */
    public Board(int width, int height, IHex[] data) {
        this.width = width;
        this.height = height;
        this.data = new IHex[width * height];
        for (int y = 0; y < height; y++) {
            for (int x = 0; x < width; x++) {
                this.data[(y * width) + x] = data[(y * width) + x];
            }
        }
    }

    /**
     * Creates a new board of the specified dimensions, hexes, buildings, and
     * inferno trackers. Do *not* use this method unless you have carefully
     * examined this class.
     *
     * @param width
     *            The <code>int</code> width dimension in hexes.
     * @param height
     *            The <code>int</code> height dimension in hexes.
     * @param hexes
     *            The array of <code>Hex</code>es for this board. This object is
     *            used directly without being copied. This value should only be
     *            <code>null</code> if either <code>width</code> or
     *            <code>height</code> is zero.
     * @param bldgs
     *            The <code>Vector</code> of <code>Building</code>s for this
     *            board. This object is used directly without being copied.
     * @param infMap
     *            The <code>Hashtable</code> that map <code>Coords</code> to
     *            <code>InfernoTracker</code>s for this board. This object is
     *            used directly without being copied.
     */
    public Board(int width, int height, IHex[] hexes, Vector<Building> bldgs,
            Hashtable<Coords, InfernoTracker> infMap) {
        this.width = width;
        this.height = height;
        data = hexes;
        buildings = bldgs;
        infernos = infMap;
        createBldgByCoords();
    }

    /*
     * (non-Javadoc)
     * 
     * @see megamek.common.IBoard#getHeight()
     */
    public int getHeight() {
        return height;
    }

    @Override
    public Coords getCenter() {
        return new Coords(getWidth() / 2, getHeight() / 2);
    }

    /*
     * (non-Javadoc)
     * 
     * @see megamek.common.IBoard#getWidth()
     */
    public int getWidth() {
        return width;
    }

    /*
     * (non-Javadoc)
     * 
     * @see megamek.common.IBoard#newData(int, int, megamek.common.IHex[])
     */
    public void newData(int width, int height, IHex[] data, StringBuffer errBuff) {
        this.width = width;
        this.height = height;
        this.data = data;

        initializeAll(errBuff);
        processBoardEvent(new BoardEvent(this, null, BoardEvent.BOARD_NEW_BOARD));
    }

    /*
     * (non-Javadoc)
     * 
     * @see megamek.common.IBoard#newData(int, int)
     */
    public void newData(int width, int height) {
        newData(width, height, new IHex[width * height], null);
    }

    /**
     * Determines if this Board contains the (x, y) Coords, and if so, returns
     * the Hex at that position.
     *
     * @param x the x Coords.
     * @param y the y Coords.
     * @return the Hex, if this Board contains the (x, y) location; null otherwise.
     */
    @Override
    public @Nullable IHex getHex(final int x, final int y) {
        return contains(x, y) ? data[(y * width) + x] : null;
    }

    /**
     * Gets the hex in the specified direction from the specified starting
     * coordinates.
     */
    public IHex getHexInDir(Coords c, int dir) {
        return getHex(c.xInDir(dir), c.yInDir(dir));
    }

    /**
     * Gets the hex in the specified direction from the specified starting
     * coordinates. Avoids calls to Coords.translated, and thus, object
     * construction.
     */
    public IHex getHexInDir(int x, int y, int dir) {
        return getHex(Coords.xInDir(x, y, dir), Coords.yInDir(x, y, dir));
    }

    /**
     * Initialize all hexes
     */
    protected void initializeAll(StringBuffer errBuff) {
        // Initialize all buildings.
        buildings.removeAllElements();
        if (bldgByCoords == null) {
            bldgByCoords = new Hashtable<Coords, Building>();
        } else {
            bldgByCoords.clear();
        }
        // Walk through the hexes, creating buildings.
        for (int y = 0; y < height; y++) {
            for (int x = 0; x < width; x++) {
                // Does this hex contain a building?
                IHex curHex = getHex(x, y);
                if ((curHex != null) && (curHex.containsTerrain(Terrains.BUILDING))) {
                    // Yup, but is it a repeat?
                    Coords coords = new Coords(x, y);
                    if (!bldgByCoords.containsKey(coords)) {

                        // Nope. Try to create an object for the new building.
                        try {
                            Building bldg = new Building(coords, this, Terrains.BUILDING,
                                    BasementType.getType(curHex.terrainLevel(Terrains.BLDG_BASEMENT_TYPE)));
                            buildings.addElement(bldg);

                            // Each building will identify the hexes it covers.
                            Enumeration<Coords> iter = bldg.getCoords();
                            while (iter.hasMoreElements()) {
                                bldgByCoords.put(iter.nextElement(), bldg);
                            }
                        } catch (IllegalArgumentException excep) {
                            // Log the error and remove the
                            // building from the board.
                            if (errBuff == null) {
                                MegaMek.getLogger().error("Unable to create building.");
                                excep.printStackTrace();
                            } else {
                                errBuff.append("Unable to create building at " + coords.toString() + "!\n");
                                errBuff.append(excep.getMessage() + "\n");
                            }
                            curHex.removeTerrain(Terrains.BUILDING);
                        }
                    } // End building-is-new
                } // End hex-has-building
                if ((curHex != null) && (curHex.containsTerrain(Terrains.FUEL_TANK))) {
                    // Yup, but is it a repeat?
                    Coords coords = new Coords(x, y);
                    if (!bldgByCoords.containsKey(coords)) {

                        // Nope. Try to create an object for the new building.
                        try {
                            int magnitude = curHex.getTerrain(Terrains.FUEL_TANK_MAGN).getLevel();
                            FuelTank bldg = new FuelTank(coords, this, Terrains.FUEL_TANK, magnitude);
                            buildings.addElement(bldg);

                            // Each building will identify the hexes it covers.
                            Enumeration<Coords> iter = bldg.getCoords();
                            while (iter.hasMoreElements()) {
                                bldgByCoords.put(iter.nextElement(), bldg);
                            }
                        } catch (IllegalArgumentException excep) {
                            // Log the error and remove the
                            // fuel tank from the board.
                            if (errBuff == null) {
                                MegaMek.getLogger().error("Unable to create fuel tank.");
                                excep.printStackTrace();
                            } else {
                                errBuff.append("Unable to create fuel tank at " + coords.toString() + "!\n");
                                errBuff.append(excep.getMessage() + "\n");
                            }
                            curHex.removeTerrain(Terrains.FUEL_TANK);
                        }
                    } // End building-is-new
                } // End hex-has-building
                if ((curHex != null) && curHex.containsTerrain(Terrains.BRIDGE)) {

                    // Yup, but is it a repeat?
                    Coords coords = new Coords(x, y);
                    if (!bldgByCoords.containsKey(coords)) {

                        // Nope. Try to create an object for the new building.
                        try {
                            Building bldg = new Building(coords, this, Terrains.BRIDGE, BasementType.NONE);
                            buildings.addElement(bldg);

                            // Each building will identify the hexes it covers.
                            Enumeration<Coords> iter = bldg.getCoords();
                            while (iter.hasMoreElements()) {
                                bldgByCoords.put(iter.nextElement(), bldg);
                            }
                        } catch (IllegalArgumentException excep) {
                            // Log the error and remove the
                            // bridge from the board.
                            if (errBuff == null) {
                                MegaMek.getLogger().error("Unable to create bridge.");
                                excep.printStackTrace();
                            } else {
                                errBuff.append("Unable to create bridge at " + coords.toString() + "!\n");
                                errBuff.append(excep.getMessage() + "\n");
                            }
                            curHex.removeTerrain(Terrains.BRIDGE);
                        }

                    } // End bridge-is-new

                } // End hex-has-bridge
            }
        }
        // Initialize all exits.
        for (int y = 0; y < height; y++) {
            for (int x = 0; x < width; x++) {
                initializeHex(x, y, false);
            }
        }
        processBoardEvent(new BoardEvent(this, null, BoardEvent.BOARD_CHANGED_ALL_HEXES));
        // good time to ensure hex cache
        IdealHex.ensureCacheSize(width + 1, height + 1);

    } // End private void initializeAll()

    /**
     * Initialize a hex and the hexes around it
     */
    public void initializeAround(int x, int y) {
        initializeHex(x, y);
        for (int i = 0; i < 6; i++) {
            initializeInDir(x, y, i);
        }
    }

    /**
     * Initializes a hex in a specific direction from an origin hex
     */
    private void initializeInDir(int x, int y, int dir) {
        initializeHex(Coords.xInDir(x, y, dir), Coords.yInDir(x, y, dir));
    }

    /**
     * Initializes a hex in its surroundings. Currently sets the connects
     * parameter appropriately to the surrounding hexes. If a surrounding hex is
     * off the board, it checks the hex opposite the missing hex.
     */
    public void initializeHex(int x, int y) {
        initializeHex(x, y, true);
    }

    private void initializeHex(int x, int y, boolean event) {
        IHex hex = getHex(x, y);

        if (hex == null) {
            return;
        }

        // Always make the coords of the hex match the actual position on the board
        hex.setCoords(new Coords(x, y));
        
        hex.clearExits();
        for (int i = 0; i < 6; i++) {
            IHex other = getHexInDir(x, y, i);
            hex.setExits(other, i, roadsAutoExit);
        }
        
        // Internally handled terrain (inclines, cliff-bottoms)
        initializeAutomaticTerrain(x, y);
        
        // Add woods/jungle elevation where none was saved
        initializeFoliageElev(x, y);
        
        if (event) {
            processBoardEvent(new BoardEvent(this, new Coords(x, y), BoardEvent.BOARD_CHANGED_HEX));
        }
    }
    
    /** Adds the FOLIAGE_ELEV terrain when none is present. */
    private void initializeFoliageElev(int x, int y) {
        IHex hex = getHex(x, y);

        // If the foliage elevation is present or the hex doesn't even have foliage,
        // nothing needs to be done
        if (hex.containsTerrain(Terrains.FOLIAGE_ELEV) || 
                (!hex.containsTerrain(Terrains.WOODS) && !hex.containsTerrain(Terrains.JUNGLE))) {
            return;
        }
        
        // Foliage is missing, therefore add it with the standard TW values
        // elevation 3 for Ultra Woods/Jungle and 2 for Light/Heavy
        if (hex.terrainLevel(Terrains.WOODS) == 3 || hex.terrainLevel(Terrains.JUNGLE) == 3) {
            hex.addTerrain(Terrains.getTerrainFactory()
                    .createTerrain(Terrains.FOLIAGE_ELEV, 3));    
        } else {
            hex.addTerrain(Terrains.getTerrainFactory()
                    .createTerrain(Terrains.FOLIAGE_ELEV, 2));
        }
    }
    
    /** 
     * Checks all hex edges of the hex at (x,y) if automatically handled 
     * terrains such as inclines must be placed or removed. 
     */
    private void initializeAutomaticTerrain(int x, int y) {
        IHex hex = getHex(x, y);
        int origCliffTopExits = 0;
        int correctedCliffTopExits = 0;
        int cliffBotExits = 0;
        int inclineTopExits = 0;
        int inclineBotExits = 0;
        int highInclineTopExits = 0;
        int highInclineBotExits = 0;

        // Get the currently set cliff-tops for correction. When exits
        // are not specified, the cliff-tops are removed.
        if (hex.containsTerrain(Terrains.CLIFF_TOP) 
                && hex.getTerrain(Terrains.CLIFF_TOP).hasExitsSpecified()) {
            origCliffTopExits = hex.getTerrain(Terrains.CLIFF_TOP).getExits();
        }

        for (int i = 0; i < 6; i++) {
            IHex other = getHexInDir(x, y, i);
            if (other == null) {
                continue;
            }

//            int levelDiff = hex.getLevel() - other.getLevel();
            int levelDiff = hex.floor() - other.floor();
            int levelDiffToWaterSurface = hex.floor() - other.getLevel();
            boolean inWater = hex.containsTerrain(Terrains.WATER);
            boolean towardsWater = other.containsTerrain(Terrains.WATER);
            boolean manualCliffTopExitInThisDir = ((origCliffTopExits & (1 << i)) != 0);
            boolean cliffTopExitInThisDir = false;

            if ( ((levelDiff == 1) || (levelDiff == 2))  
                    && manualCliffTopExitInThisDir ) {
                correctedCliffTopExits += (1 << i);
                cliffTopExitInThisDir = true;
            }

            // Should there be an incline top?
            if ( ((levelDiff == 1) || (levelDiff == 2))  
                    && !cliffTopExitInThisDir 
                    && !inWater
                    && !towardsWater) {
                inclineTopExits += (1 << i);
            }
            
            if (towardsWater
                    && !inWater
                    && !cliffTopExitInThisDir 
                    && ((levelDiffToWaterSurface == 1) || levelDiffToWaterSurface == 2)) {
                inclineTopExits += (1 << i);
            }

            // Should there be a high level cliff top?
            if (levelDiff > 2 
                    && !inWater
                    && (!towardsWater || levelDiffToWaterSurface > 2)) {
                highInclineTopExits += (1 << i);
            }
            
            // Should there be an incline bottom or a cliff bottom?
            // This needs to check for a cliff-top in the other hex and
            // in the opposite direction
            if ((levelDiff == -1) || (levelDiff == -2)) {
                if (other.hasCliffTopTowards(hex)) {
                    cliffBotExits += (1 << i);
                } else if (!inWater) {
                    inclineBotExits += (1 << i);
                }
            }

            // Should there be a high level cliff bottom?
            if (levelDiff < -2 && !inWater) {
                highInclineBotExits += (1 << i);
            }
        }
        addOrRemoveAutoTerrain(hex, Terrains.CLIFF_TOP, correctedCliffTopExits);
        addOrRemoveAutoTerrain(hex, Terrains.CLIFF_BOTTOM, cliffBotExits);
        if (GUIPreferences.getInstance().getHexInclines()) {
            addOrRemoveAutoTerrain(hex, Terrains.INCLINE_TOP, inclineTopExits);
            addOrRemoveAutoTerrain(hex, Terrains.INCLINE_BOTTOM, inclineBotExits);
            addOrRemoveAutoTerrain(hex, Terrains.INCLINE_HIGH_TOP, highInclineTopExits);
            addOrRemoveAutoTerrain(hex, Terrains.INCLINE_HIGH_BOTTOM, highInclineBotExits);
        } else {
            hex.removeTerrain(Terrains.INCLINE_TOP);
            hex.removeTerrain(Terrains.INCLINE_BOTTOM);
            hex.removeTerrain(Terrains.INCLINE_HIGH_TOP);
            hex.removeTerrain(Terrains.INCLINE_HIGH_BOTTOM);
        }
    }

    /** 
     * Adds automatically handled terrain such as inclines when the given
     * exits value is not 0, otherwise removes it.
     */
    private void addOrRemoveAutoTerrain(IHex hex, int terrainType, int exits) {
        if (exits > 0) {
            hex.addTerrain(Terrains.getTerrainFactory()
                    .createTerrain(terrainType, 1, true, exits));
        } else {
            hex.removeTerrain(terrainType);
        }
    }
    
    /** Rebuilds automatic terrains for the whole board. */
    public void initializeAllAutomaticTerrain() {
        for (int y = 0; y < height; y++) {
            for (int x = 0; x < width; x++) {
                initializeAutomaticTerrain(x, y);
            }
        }
        processBoardEvent(new BoardEvent(this, null, BoardEvent.BOARD_CHANGED_ALL_HEXES));
    }

    /**
     * Determines whether this Board "contains" the specified Coords.
     *
     * @param x
     *            the x Coords.
     * @param y
     *            the y Coords.
     */
    public boolean contains(int x, int y) {
        return (x >= 0) && (y >= 0) && (x < width) && (y < height);
    }

    /**
     * Determines whether this Board "contains" the specified Coords.
     *
     * @param c
     *            the Coords.
     */
    public boolean contains(Coords c) {
        if (c == null) {
            return false;
        }
        return contains(c.getX(), c.getY());
    }

    /**
     * @param c the Coords, which may be null
     * @return the Hex at the specified Coords, or null if there is not a hex there
     */
    @Override
    public @Nullable IHex getHex(final @Nullable Coords c) {
        return (c == null) ? null : getHex(c.getX(), c.getY());
    }

    /**
     * Determines if this Board contains the (x, y) Coords, and if so, sets the
     * specified Hex into that position and initializes it.
     *
     * @param x
     *            the x Coords.
     * @param y
     *            the y Coords.
     * @param hex
     *            the hex to be set into position.
     */
    public void setHex(int x, int y, IHex hex) {
        data[(y * width) + x] = hex;
        initializeHex(x, y);
        // If this hex has exitable terrain, we may need to update the exits in
        // adjacent hexes
        if (hex.hasExitableTerrain()) {
            for (int dir = 0; dir < 6; dir++) {
                if (hex.containsExit(dir)) {
                    initializeInDir(x, y, dir);
                }
            }
        }
    }

    /**
     * Similar to the setHex function for a collection of coordinates and hexes.
     * For each coord/hex pair in the supplied collections, this method
     * determines if the Board contains the coords and if so updates the
     * specified hex into that position and intializes it.
     * <p/>
     * The method ensures that each hex that needs to be updated is only updated
     * once.
     *
     * @param coords
     *            A list of coordinates to be updated
     * @param hexes
     *            The hex to be updated for each coordinate
     */
    public void setHexes(List<Coords> coords, List<IHex> hexes) {
        // Keeps track of hexes that will need to be reinitialized
        LinkedHashSet<Coords> needsUpdate = new LinkedHashSet<Coords>((int) (coords.size() * 1.25 + 0.5));

        // Sanity check
        if (coords.size() != hexes.size()) {
            throw new IllegalStateException("setHexes received two collections differeing size!");
        }

        // Update all input hexes, plus create a set of coords that need
        // updating
        Iterator<Coords> coordIter = coords.iterator();
        Iterator<IHex> hexIter = hexes.iterator();
        while (coordIter.hasNext() && hexIter.hasNext()) {
            Coords currCoord = coordIter.next();
            IHex currHex = hexIter.next();
            int x = currCoord.getX();
            int y = currCoord.getY();
            data[(y * width) + x] = currHex;
            initializeHex(x, y);

            // Add any adjacent hexes that may need to have exits updated
            if (currHex.hasExitableTerrain()) {
                for (int dir = 0; dir < 6; dir++) {
                    if (currHex.containsExit(dir)) {
                        needsUpdate.add(currCoord.translated(dir));
                    }
                }
            }

        }

        for (Coords coord : needsUpdate) {
            initializeHex(coord.getX(), coord.getY());
        }

    }

    /**
     * Sets the hex into the location specified by the Coords.
     *
     * @param c
     *            the Coords.
     * @param hex
     *            the hex to be set into position.
     */
    public void setHex(Coords c, IHex hex) {
        setHex(c.getX(), c.getY(), hex);
        if (hex.getLevel() < minElevation && minElevation != UNDEFINED_MIN_ELEV) {
            minElevation = hex.getLevel();
        }
        if (hex.getLevel() > maxElevation && maxElevation != UNDEFINED_MAX_ELEV) {
            maxElevation = hex.getLevel();
        }
    }

    /**
     * Checks if a board file is the specified size.
     *
     * @param filepath
     *            The path to the board file.
     * @param size
     *            The dimensions of the board to test.
     * @return {@code true} if the dimensions match.
     */
    public static boolean boardIsSize(final File filepath, final BoardDimensions size) {
        int boardx = 0;
        int boardy = 0;
        try (Reader r = new BufferedReader(new FileReader(filepath))) {
            // read board, looking for "size"
            StreamTokenizer st = new StreamTokenizer(r);
            st.eolIsSignificant(true);
            st.commentChar('#');
            st.quoteChar('"');
            st.wordChars('_', '_');
            while (st.nextToken() != StreamTokenizer.TT_EOF) {
                if ((st.ttype == StreamTokenizer.TT_WORD) && st.sval.equalsIgnoreCase("size")) {
                    st.nextToken();
                    boardx = (int) st.nval;
                    st.nextToken();
                    boardy = (int) st.nval;
                    break;
                }
            }
        } catch (IOException ex) {
            return false;
        }

        // check and return
        return (boardx == size.width()) && (boardy == size.height());
    }

    /**
     * Inspect specified board file and return its dimensions.
     *
     * @param filepath
     *            The path to the board file.
     * @return A {@link BoardDimensions} object containing the dimension.
     */
    public static BoardDimensions getSize(final File filepath) {
        int boardx = 0;
        int boardy = 0;
        try (Reader r = new BufferedReader(new FileReader(filepath))) {
            // read board, looking for "size"
            StreamTokenizer st = new StreamTokenizer(r);
            st.eolIsSignificant(true);
            st.commentChar('#');
            st.quoteChar('"');
            st.wordChars('_', '_');
            while (st.nextToken() != StreamTokenizer.TT_EOF) {
                if ((st.ttype == StreamTokenizer.TT_WORD) && st.sval.equalsIgnoreCase("size")) {
                    st.nextToken();
                    boardx = (int) st.nval;
                    st.nextToken();
                    boardy = (int) st.nval;
                    break;
                }
            }
        } catch (IOException ex) {
            return null;
        }
        return new BoardDimensions(boardx, boardy);
    }
    
    /** Inspects the given board file and returns a set of its tags. */
    public static Set<String> getTags(final File filepath) {
        var result = new HashSet<String>();
        try (Reader r = new BufferedReader(new FileReader(filepath))) {
            // read board, looking for "size"
            StreamTokenizer st = new StreamTokenizer(r);
            st.eolIsSignificant(true);
            st.commentChar('#');
            st.quoteChar('"');
            st.wordChars('_', '_');
            while (st.nextToken() != StreamTokenizer.TT_EOF) {
                if ((st.ttype == StreamTokenizer.TT_WORD) && st.sval.equalsIgnoreCase("tag")) {
                    st.nextToken();
                    if (st.ttype == '"') {
                        result.add(st.sval);
                    }
                } else if ((st.ttype == StreamTokenizer.TT_WORD) && st.sval.equalsIgnoreCase("end")) {
                    break;
                }
            }
        } catch (IOException ex) {
            // return the empty Set
        }
        return result;
    }
    
    public static boolean isValid(String board) {
        Board tempBoard = new Board(16, 17);
        if (!board.endsWith(".board")) {
            board += ".board";
        }

        StringBuffer errBuff = new StringBuffer();
        try (InputStream is = new FileInputStream(new MegaMekFile(Configuration.boardsDir(), board).getFile())) {
            tempBoard.load(is, errBuff, false);
        } catch (IOException ex) {
            return false;
        }
        
        return tempBoard.isValid();
    }

    /**
     * Can the player deploy an entity here? There are no canon rules for the
     * deployment phase (?!). I'm using 3 hexes from map edge.
     */
    public boolean isLegalDeployment(Coords c, int nDir) {
        if ((c == null) || !contains(c)) {
            return false;
        }

        int nLimit = 3;
        // int nDir = en.getStartingPos();
        int minx = 0;
        int maxx = width;
        int miny = 0;
        int maxy = height;
        if (nDir > 10) {
            // Deep deployment, the board is effectively smaller
            nDir -= 10;
            minx = width / 5;
            maxx -= width / 5;
            miny = height / 5;
            maxy -= height / 5;
            if ((c.getX() < minx) || (c.getY() < miny) || (c.getX() >= maxx) || (c.getY() >= maxy)) {
                return false;
            }
        }
        switch (nDir) {
        case START_ANY:
            return true;
        case START_NW:
            return ((c.getX() < (minx + nLimit)) && (c.getX() >= minx) && (c.getY() < (height / 2)))
                    || ((c.getY() < (miny + nLimit)) && (c.getY() >= miny) && (c.getX() < (width / 2)));
        case START_N:
            return (c.getY() < (miny + nLimit)) && (c.getY() >= miny);
        case START_NE:
            return ((c.getX() > (maxx - nLimit)) && (c.getX() < maxx) && (c.getY() < (height / 2)))
                    || ((c.getY() < (miny + nLimit)) && (c.getY() >= miny) && (c.getX() > (width / 2)));
        case START_E:
            return (c.getX() >= (maxx - nLimit)) && (c.getX() < maxx);
        case START_SE:
            return ((c.getX() >= (maxx - nLimit)) && (c.getX() < maxx) && (c.getY() > (height / 2)))
                    || ((c.getY() >= (maxy - nLimit)) && (c.getY() < maxy) && (c.getX() > (width / 2)));
        case START_S:
            return (c.getY() >= (maxy - nLimit)) && (c.getY() < maxy);
        case START_SW:
            return ((c.getX() < (minx + nLimit)) && (c.getX() >= minx) && (c.getY() > (height / 2)))
                    || ((c.getY() >= (maxy - nLimit)) && (c.getY() < maxy) && (c.getX() < (width / 2)));
        case START_W:
            return (c.getX() < (minx + nLimit)) && (c.getX() >= minx);
        case START_EDGE:
            return ((c.getX() < (minx + nLimit)) && (c.getX() >= minx))
                    || ((c.getY() < (miny + nLimit)) && (c.getY() >= miny))
                    || ((c.getX() >= (maxx - nLimit)) && (c.getX() < maxx))
                    || ((c.getY() >= (maxy - nLimit)) && (c.getY() < maxy));
        case START_CENTER:
            return (c.getX() >= (width / 3)) && (c.getX() <= ((2 * width) / 3)) && (c.getY() >= (height / 3))
                    && (c.getY() <= ((2 * height) / 3));
        default: // ummm. .
            return false;
        }

    }

    /**
     * Determine the opposite edge from the given edge
     * Returns START_NONE for non-cardinal edges (North, South, West, East)
     * @param cardinalEdge The edge to return the opposite off
     * @return Constant representing the opposite edge
     */
    public int getOppositeEdge(int cardinalEdge) {
        switch(cardinalEdge) {
        case Board.START_E:
            return Board.START_W;
        case Board.START_N:
            return Board.START_S;
        case Board.START_W:
            return Board.START_E;
        case Board.START_S:
            return Board.START_N;
        default:
            return Board.START_NONE;
        }
    }
    
    /**
     * {@inheritDoc}
     */
    @Override
    @Deprecated
    public void load(final String filename) {
        load(new MegaMekFile(Configuration.boardsDir(), filename).getFile());
    }

    /**
     * {@inheritDoc}
     */
    @Override
    public void load(final File filepath) {
        try (InputStream is = new FileInputStream(filepath)) {
            load(is);
        } catch (IOException ex) {
            MegaMek.getLogger().error("IO Error opening file to load board! " + ex);
        }
    }

    /**
     * Loads this board from an InputStream
     */
    public void load(InputStream is) {
        load(is, null, false);
    }

    public void load(InputStream is, StringBuffer errBuff, boolean continueLoadOnError) {
        int nw = 0, nh = 0, di = 0;
        IHex[] nd = new IHex[0];
        int index = 0;
        resetStoredElevation();
        try (Reader r = new BufferedReader(new InputStreamReader(is))) {
            StreamTokenizer st = new StreamTokenizer(r);
            st.eolIsSignificant(true);
            st.commentChar('#');
            st.quoteChar('"');
            st.wordChars('_', '_');
            while (st.nextToken() != StreamTokenizer.TT_EOF) {
                if ((st.ttype == StreamTokenizer.TT_WORD) && st.sval.equalsIgnoreCase("size")) {
                    // read rest of line
                    String[] args = { "0", "0" };
                    int i = 0;
                    while ((st.nextToken() == StreamTokenizer.TT_WORD) || (st.ttype == '"')
                            || (st.ttype == StreamTokenizer.TT_NUMBER)) {
                        args[i++] = st.ttype == StreamTokenizer.TT_NUMBER ? (int) st.nval + "" : st.sval;
                    }
                    nw = Integer.parseInt(args[0]);
                    nh = Integer.parseInt(args[1]);
                    nd = new IHex[nw * nh];
                    di = 0;
                } else if ((st.ttype == StreamTokenizer.TT_WORD) && st.sval.equalsIgnoreCase("option")) {
                    // read rest of line
                    String[] args = { "", "" };
                    int i = 0;
                    while ((st.nextToken() == StreamTokenizer.TT_WORD) || (st.ttype == '"')
                            || (st.ttype == StreamTokenizer.TT_NUMBER)) {
                        args[i++] = st.ttype == StreamTokenizer.TT_NUMBER ? (int) st.nval + "" : st.sval;
                    }
                    // Only expect certain options.
                    if (args[0].equalsIgnoreCase("exit_roads_to_pavement")) {
                        if (args[1].equalsIgnoreCase("false")) {
                            roadsAutoExit = false;
                        } else {
                            roadsAutoExit = true;
                        }
                    } // End exit_roads_to_pavement-option
                } else if ((st.ttype == StreamTokenizer.TT_WORD) && st.sval.equalsIgnoreCase("hex")) {
                    // read rest of line
                    String[] args = { "", "0", "", "" };
                    int i = 0;
                    while ((st.nextToken() == StreamTokenizer.TT_WORD) || (st.ttype == '"')
                            || (st.ttype == StreamTokenizer.TT_NUMBER)) {
                        args[i++] = st.ttype == StreamTokenizer.TT_NUMBER ? (int) st.nval + "" : st.sval;
                    }
                    int elevation = Integer.parseInt(args[1]);
                    // The coordinates in the .board file are ignored!
                    nd[index] = new Hex(elevation, args[2], args[3], new Coords(index % nw, index / nw));
                    index++;
                } else if ((st.ttype == StreamTokenizer.TT_WORD) && st.sval.equalsIgnoreCase("background")) {
                    st.nextToken();
                    File bgFile = new MegaMekFile(Configuration.boardBackgroundsDir(),
                            st.sval).getFile();
                    if (bgFile.exists()) {
                        backgroundPaths.add(bgFile.getPath());
                    } else {
                        MegaMek.getLogger().error("Board specified background image, but path couldn't be found! Path: " + bgFile.getPath());
                    }
                } else if ((st.ttype == StreamTokenizer.TT_WORD) && st.sval.equalsIgnoreCase("description")) {
                    st.nextToken();
                    if (st.ttype == '"') {
                        String d = getDescription();
                        if (null == d) {
                            setDescription(st.sval);
                        } else {
                            setDescription(d + "\n\n" + st.sval);
                        }
                    }
                } else if ((st.ttype == StreamTokenizer.TT_WORD) && st.sval.equalsIgnoreCase("note")) {
                    st.nextToken();
                    if (st.ttype == StreamTokenizer.TT_NUMBER) {
                        int x, y, coordWidth = 100;
                        int coords = (int)st.nval;
                        if (coords > 9999) {
                            coordWidth = 1000;
                        }
                        y = coords % coordWidth;
                        coords /= coordWidth;
                        x = coords;
                        st.nextToken();
                        Coords c = new Coords(x, y);
                        if (st.ttype == '"') {
                            Collection<String> a = new ArrayList<>(getAnnotations(c));
                            a.add(st.sval);
                            setAnnotations(c, a);
                        }
                    }
                } else if ((st.ttype == StreamTokenizer.TT_WORD) && st.sval.equalsIgnoreCase("tag")) {
                    st.nextToken();
                    if (st.ttype == '"') {
                        addTag(st.sval);
                    }
                } else if ((st.ttype == StreamTokenizer.TT_WORD) && st.sval.equalsIgnoreCase("end")) {
                    break;
                }
            }
        } catch (IOException ex) {
            MegaMek.getLogger().error("I/O Error: " + ex);
        }

        // fill nulls with blank hexes
        for (int i = 0; i < nd.length; i++) {
            if (nd[i] == null) {
                nd[i] = new Hex();
            }
        }

        // check data integrity
        if (isValid(nd, nw, nh, errBuff) && ((nw > 1) || (nh > 1) || (di == (nw * nh)))) {
            newData(nw, nh, nd, errBuff);
        } else if (continueLoadOnError && ((nw > 1) || (nh > 1) || (di == (nw * nh)))) {
            MegaMek.getLogger().error("Invalid board data!");
            newData(nw, nh, nd, errBuff);
        } else if (errBuff == null){
            MegaMek.getLogger().error("Invalid board data!");
        }

    }

    public boolean isValid() {
        // Search for black-listed hexes
        return isValid(data, width, height, null);
    }

    public boolean isValid(StringBuffer errBuff) {
        // Search for black-listed hexes
        return isValid(data, width, height, errBuff);
    }

    private boolean isValid(IHex[] data, int width, int height, StringBuffer errBuff) {
        // Search for black-listed hexes
        for (int x = 0; x < width; x++) {
            for (int y = 0; y < height; y++) {
                IHex hex = data[(y * width) + x];
                if (hex == null) {
                    return false;
                }
                StringBuffer currBuff = new StringBuffer();
                boolean valid = hex.isValid(currBuff);
                
                // Multi-hex problems 
                // A building hex must only have exits to other building hexes of the same Building Type and Class
                if (hex.containsTerrain(Terrains.BUILDING) && hex.getTerrain(Terrains.BUILDING).hasExitsSpecified()) {
                    for (int dir = 0; dir < 6; dir++) {
                        IHex adjHex = getHexInDir(x, y, dir);
                        if ((adjHex != null) 
                                && adjHex.containsTerrain(Terrains.BUILDING) 
                                && hex.containsTerrainExit(Terrains.BUILDING, dir)) {
                            if (adjHex.getTerrain(Terrains.BUILDING).getLevel() != hex.getTerrain(Terrains.BUILDING).getLevel()) {
                                valid = false;
                                currBuff.append("Building has an exit to a building of another Building Type (Light, Medium...).\n");
                            }
                            if (hex.containsTerrain(Terrains.BLDG_CLASS) 
                                    && ((adjHex.containsTerrain(Terrains.BLDG_CLASS) 
                                            && (adjHex.getTerrain(Terrains.BLDG_CLASS).getLevel() != hex.getTerrain(Terrains.BLDG_CLASS).getLevel()))
                                            || (!adjHex.containsTerrain(Terrains.BLDG_CLASS)))) {
                                valid = false;
                                currBuff.append("Building has an exit in direction ").append(dir).append(" to a building of another Building Class.\n");
                            }
                        }
                    }
                }
                
                // Return early if we aren't logging errors
                if (!valid && (errBuff == null)) {
                    return false;
                } else if (!valid) { // Otherwise, log the error for later output
                    if (errBuff.length() > 0) {
                        errBuff.append("----\n");
                    }
                    Coords c = new Coords(x, y);
                    errBuff.append("Hex " + c.getBoardNum() + " is invalid:\n" + currBuff.toString());
                }
            }
        }
        return true;
    }

    /**
     * Writes data for the board, as text to the OutputStream
     */
    public void save(OutputStream os) {
        try (Writer w = new OutputStreamWriter(os)) {
            w.write("size " + width + " " + height + "\r\n");
            if (!roadsAutoExit) {
                w.write("option exit_roads_to_pavement false\r\n");
            }
            for (String tag : tags) {
                w.write("tag \"" + tag + "\"\r\n");
            }
            for (int i = 0; i < data.length; i++) {
                IHex hex = data[i];
                boolean firstTerrain = true;

                StringBuffer hexBuff = new StringBuffer("hex ");
                // The coordinates in the .board file are ignored when loading the board!
                hexBuff.append(new Coords(i % width, i / width).getBoardNum());
                hexBuff.append(" ");
                hexBuff.append(hex.getLevel());
                hexBuff.append(" \"");
                int terrainTypes[] = hex.getTerrainTypes();
                for (int j = 0; j < terrainTypes.length; j++) {
                    int terrType = terrainTypes[j];
                    // do not save internally handled terrains
                    if (Terrains.AUTOMATIC.contains(terrType)) {
                        continue;
                    }
                    ITerrain terrain = hex.getTerrain(terrType);
                    if (terrain != null) {
                        if (!firstTerrain) {
                            hexBuff.append(";");
                        }
                        hexBuff.append(terrain.toString());
                        // Do something funky to save building exits.
                        if (((Terrains.BUILDING == terrType) || (terrType == Terrains.FUEL_TANK))
                                && !terrain.hasExitsSpecified() && (terrain.getExits() != 0)) {
                            hexBuff.append(":").append(terrain.getExits());
                        }
                        firstTerrain = false;
                    }
                }
                hexBuff.append("\" \"");
                if (hex.getTheme() != null) {
                    hexBuff.append(hex.getTheme());
                }
                hexBuff.append("\"\r\n");

                w.write(hexBuff.toString());
                // w.write("hex \"" + hex.getTerrain().name + "\" " +
                // Terrain.TERRAIN_NAMES[hex.getTerrainType()] + " \"" +
                // hex.getTerrain().picfile + "\" " + hex.getElevation() +
                // "\r\n");
            }
            w.write("end\r\n");
            // make sure it's written
            w.flush();
        } catch (IOException ex) {
            MegaMek.getLogger().error("I/O Error: " + ex);
        }
    }

    /**
     * Writes data for the board, as serialization, to the OutputStream
     */
    public void save2(OutputStream os) {
        try {
            ObjectOutputStream oos = new ObjectOutputStream(os);
            oos.writeObject(this);
            oos.flush();
        } catch (IOException ex) {
            MegaMek.getLogger().error("I/O Error: " + ex);
        }
    }

    /**
     * Record that the given coordinates have recieved a hit from an inferno.
     *
     * @param coords
     *            - the <code>Coords</code> of the hit.
     * @param round
     *            - the kind of round that hit the hex.
     * @param hits
     *            - the <code>int</code> number of rounds that hit. If a
     *            negative number is passed, then an
     *            <code>IllegalArgumentException</code> will be thrown.
     */
    public void addInfernoTo(Coords coords, InfernoTracker.Inferno round, int hits) {
        // Declare local variables.
        InfernoTracker tracker = null;

        // Make sure the # of hits is valid.
        if (hits < 0) {
            throw new IllegalArgumentException("Board can't track negative hits. ");
        }

        // Do nothing if the coords aren't on this board.
        if (!this.contains(coords)) {
            return;
        }

        // Do we already have a tracker for those coords?
        tracker = infernos.get(coords);
        if (null == tracker) {
            // Nope. Make one.
            tracker = new InfernoTracker();
            infernos.put(coords, tracker);
        }

        // Update the tracker.
        tracker.add(round, hits);

    }

    public void removeInfernoFrom(Coords coords) {
        // Do nothing if the coords aren't on this board.
        if (!this.contains(coords)) {
            return;
        }
        infernos.remove(coords);
    }

    /**
     * Determine if the given coordinates has a burning inferno.
     *
     * @param coords
     *            - the <code>Coords</code> being checked.
     * @return <code>true</code> if those coordinates have a burning inferno
     *         round. <code>false</code> if no inferno has hit those coordinates
     *         or if it has burned out.
     */
    public boolean isInfernoBurning(Coords coords) {
        boolean result = false;
        InfernoTracker tracker = null;

        // Get the tracker for those coordinates
        // and see if the fire is still burning.
        tracker = infernos.get(coords);
        if (null != tracker) {
            if (tracker.isStillBurning()) {
                result = true;
            }
        }

        return result;
    }

    /**
     * Record that a new round of burning has passed for the given coordinates.
     * This routine also determines if the fire is still burning.
     *
     * @param coords
     *            - the <code>Coords</code> being checked.
     * @return <code>true</code> if those coordinates have a burning inferno
     *         round. <code>false</code> if no inferno has hit those coordinates
     *         or if it has burned out.
     */
    public boolean burnInferno(Coords coords) {
        boolean result = false;
        InfernoTracker tracker = null;

        // Get the tracker for those coordinates, record the round
        // of burning and see if the fire is still burning.
        tracker = infernos.get(coords);
        if (null != tracker) {
            tracker.newRound(-1);
            if (tracker.isStillBurning()) {
                result = true;
            } else {
                infernos.remove(coords);
            }
        }

        return result;
    }

    /**
     * Get an enumeration of all coordinates with infernos still burning.
     *
     * @return an <code>Enumeration</code> of <code>Coords</code> that have
     *         infernos still burning.
     */
    public Enumeration<Coords> getInfernoBurningCoords() {
        // Only include *burning* inferno trackers.
        Vector<Coords> burning = new Vector<Coords>();
        Enumeration<Coords> iter = infernos.keys();
        while (iter.hasMoreElements()) {
            final Coords coords = iter.nextElement();
            if (isInfernoBurning(coords)) {
                burning.addElement(coords);
            }
        }
        return burning.elements();
    }

    /**
     * Determine the remaining number of turns the given coordinates will have a
     * burning inferno.
     *
     * @param coords
     *            - the <code>Coords</code> being checked. This value must not
     *            be <code>null</code>. Unchecked.
     * @return the <code>int</code> number of burn turns left for all infernos
     *         This value will be non-negative.
     */
    public int getInfernoBurnTurns(Coords coords) {
        int turns = 0;
        InfernoTracker tracker = null;

        // Get the tracker for those coordinates
        // and see if the fire is still burning.
        tracker = infernos.get(coords);
        if (null != tracker) {
            turns = tracker.getTurnsLeftToBurn();
        }
        return turns;
    }

    /**
     * Determine the remaining number of turns the given coordinates will have a
     * burning Inferno IV round.
     *
     * @param coords
     *            - the <code>Coords</code> being checked. This value must not
     *            be <code>null</code>. Unchecked.
     * @return the <code>int</code> number of burn turns left for Arrow IV
     *         infernos. This value will be non-negative.
     */
    public int getInfernoIVBurnTurns(Coords coords) {
        int turns = 0;
        InfernoTracker tracker = null;

        // Get the tracker for those coordinates
        // and see if the fire is still burning.
        tracker = infernos.get(coords);
        if (null != tracker) {
            turns = tracker.getArrowIVTurnsLeftToBurn();
        }
        return turns;
    }

    /**
     * Get an enumeration of all buildings on the board.
     *
     * @return an <code>Enumeration</code> of <code>Building</code>s.
     */
    public Enumeration<Building> getBuildings() {
        return buildings.elements();
    }
    
    @Override
<<<<<<< HEAD
    public List<Building> getBuildingsList() {
        return Collections.unmodifiableList(buildings);
=======
    public Vector<Building> getBuildingsVector() {
        return buildings;
>>>>>>> b81f6ded
    }

    /**
     * Get the building at the given coordinates.
     *
     * @param coords
     *            - the <code>Coords</code> being examined.
     * @return a <code>Building</code> object, if there is one at the given
     *         coordinates, otherwise a <code>null</code> will be returned.
     */
    public Building getBuildingAt(Coords coords) {
        return bldgByCoords.get(coords);
    }

    /**
     * Get the local object for the given building. Call this routine any time
     * the input <code>Building</code> is suspect.
     *
     * @param other
     *            - a <code>Building</code> object which may or may not be
     *            represented on this board. This value may be <code>null</code>
     *            .
     * @return The local <code>Building</code> object if we can find a match. If
     *         the other building is not on this board, a <code>null</code> is
     *         returned instead.
     */
    private Building getLocalBuilding(Building other) {

        // Handle garbage input.
        if (other == null) {
            return null;
        }

        // ASSUMPTION: it is better to use the Hashtable than the Vector.
        Building local = null;
        Enumeration<Coords> coords = other.getCoords();
        if (coords.hasMoreElements()) {
            local = bldgByCoords.get(coords.nextElement());
            if (!other.equals(local)) {
                local = null;
            }
        }

        // TODO: if local is still null, try the Vector.
        return local;
    }

    /**
     * Collapse a vector of building hexes.
     *
     * @param coords
     *            - the <code>Vector</code> of <code>Coord</code> objects to be
     *            collapsed.
     */
    public void collapseBuilding(Vector<Coords> coords) {

        // Walk through the vector of coords.
        Enumeration<Coords> loop = coords.elements();
        while (loop.hasMoreElements()) {
            final Coords other = loop.nextElement();

            // Update the building.
            this.collapseBuilding(other);

        } // Handle the next building.

    }

    /**
     * The given building hex has collapsed. Remove it from the board and
     * replace it with rubble.
     *
     * @param coords
     *            - the <code>Building</code> that has collapsed.
     */
    public void collapseBuilding(Coords coords) {
        final IHex curHex = this.getHex(coords);

        // Remove the building from the building map.
        Building bldg = bldgByCoords.get(coords);
        if (bldg == null) {
            return;
        }
        bldg.removeHex(coords);
        bldgByCoords.remove(coords);

        // determine type of rubble
        // Terrain type can be a max of 4 for harded building
        // 5 for walls, but the only place where we actually check
        // for rubble type is resolveFindClub in Server, and we
        // make it impossible to find clubs in wallrubble there
        int type = curHex.terrainLevel(Terrains.BUILDING);
        type = Math.max(type, curHex.terrainLevel(Terrains.BRIDGE));
        type = Math.max(type, curHex.terrainLevel(Terrains.FUEL_TANK));

        // Remove the building terrain.
        curHex.removeTerrain(Terrains.BUILDING);
        curHex.removeTerrain(Terrains.BLDG_CF);
        curHex.removeTerrain(Terrains.BLDG_ELEV);
        curHex.removeTerrain(Terrains.FUEL_TANK);
        curHex.removeTerrain(Terrains.FUEL_TANK_CF);
        curHex.removeTerrain(Terrains.FUEL_TANK_ELEV);
        curHex.removeTerrain(Terrains.FUEL_TANK_MAGN);
        curHex.removeTerrain(Terrains.BRIDGE);
        curHex.removeTerrain(Terrains.BRIDGE_CF);
        curHex.removeTerrain(Terrains.BRIDGE_ELEV);

        // Add rubble terrain that matches the building type.
        if (type > 0) {
            int rubbleLevel = bldg.getBldgClass() == Building.FORTRESS ? 2 : 1;
            curHex.addTerrain(Terrains.getTerrainFactory().createTerrain(Terrains.RUBBLE, rubbleLevel));
        }

        if (curHex.containsTerrain(Terrains.BLDG_BASEMENT_TYPE)) {
            // per TW 176 the basement doesn't change the elevation of the
            // bulding hex
            // the basement fills in with the rubble of the building
            // any units in the basement are destroyed
            curHex.removeTerrain(Terrains.BLDG_BASEMENT_TYPE);
        }

        // Update the hex.
        // TODO : Do I need to initialize it???
        // ASSUMPTION: It's faster to update one at a time.
        this.setHex(coords, curHex);

    }

    /**
     * The given building has collapsed. Remove it from the board and replace it
     * with rubble.
     *
     * @param bldg
     *            - the <code>Building</code> that has collapsed.
     */
    public void collapseBuilding(Building bldg) {

        // Remove the building from our building vector.
        buildings.removeElement(bldg);

        // Walk through the building's hexes.
        Enumeration<Coords> bldgCoords = bldg.getCoords();
        while (bldgCoords.hasMoreElements()) {
            final Coords coords = bldgCoords.nextElement();
            collapseBuilding(coords);
        } // Handle the next building hex.

    } // End public void collapseBuilding( Building )

    /**
     * Update the construction factors on an array of buildings.
     *
     * @param bldgs
     *            - the <code>Vector</code> of <code>Building</code> objects to
     *            be updated.
     */
    public void updateBuildings(Vector<Building> bldgs) {

        // Walk through the vector of buildings.
        Enumeration<Building> loop = bldgs.elements();
        while (loop.hasMoreElements()) {
            final Building other = loop.nextElement();

            // Find the local object for the given building.
            Building bldg = getLocalBuilding(other);

            // Handle garbage input.
            if (bldg == null) {
                MegaMek.getLogger().error("Could not find a match for " + other + " to update.");
                continue;
            }
            Enumeration<Coords> coordsEnum = bldg.getCoords();
            while (coordsEnum.hasMoreElements()) {
                // Set the current and phase CFs of the building hexes.
                final Coords coords = coordsEnum.nextElement();
                bldg.setCurrentCF(other.getCurrentCF(coords), coords);
                bldg.setPhaseCF(other.getPhaseCF(coords), coords);
                bldg.setArmor(other.getArmor(coords), coords);
                bldg.setBasement(coords,
                        BasementType.getType(getHex(coords).terrainLevel(Terrains.BLDG_BASEMENT_TYPE)));
                bldg.setBasementCollapsed(coords, other.getBasementCollapsed(coords));
                bldg.setDemolitionCharges(other.getDemolitionCharges());
            }
        } // Handle the next building.

    }

    /**
     * Get the current value of the "road auto-exit" option.
     *
     * @return <code>true</code> if roads should automatically exit onto all
     *         adjacent pavement hexes. <code>false</code> otherwise.
     */
    public boolean getRoadsAutoExit() {
        return roadsAutoExit;
    }

    /**
     * Set the value of the "road auto-exit" option.
     *
     * @param value
     *            - The value to set for the option; <code>true</code> if roads
     *            should automatically exit onto all adjacent pavement hexes.
     *            <code>false</code> otherwise.
     */
    public void setRoadsAutoExit(boolean value) {
        roadsAutoExit = value;
    }

    /**
     * Populate the <code>bldgByCoords</code> member from the current
     * <code>Vector</code> of buildings. Use this method after de- serializing a
     * <code>Board</code> object.
     */
    private void createBldgByCoords() {

        // Make a new hashtable.
        bldgByCoords = new Hashtable<Coords, Building>();

        // Walk through the vector of buildings.
        Enumeration<Building> loop = buildings.elements();
        while (loop.hasMoreElements()) {
            final Building bldg = loop.nextElement();

            // Each building identifies the hexes it covers.
            Enumeration<Coords> iter = bldg.getCoords();
            while (iter.hasMoreElements()) {
                bldgByCoords.put(iter.nextElement(), bldg);
            }

        }

    }

    /**
     * Override the default deserialization to populate the transient
     * <code>bldgByCoords</code> member.
     *
     * @param in
     *            - the <code>ObjectInputStream</code> to read.
     * @throws <code>IOException</code>
     * @throws <code>ClassNotFoundException</code>
     */
    private void readObject(ObjectInputStream in) throws IOException, ClassNotFoundException {
        in.defaultReadObject();

        // Restore bldgByCoords from buildings.
        createBldgByCoords();
    }

    /*
     * (non-Javadoc)
     * 
     * @see megamek.common.IBoard#addBoardListener(megamek.common.BoardListener)
     */
    public void addBoardListener(BoardListener listener) {
        if (boardListeners == null) {
            boardListeners = new Vector<BoardListener>();
        }
        boardListeners.addElement(listener);
    }

    /*
     * (non-Javadoc)
     * 
     * @see
     * megamek.common.IBoard#removeBoardListener(megamek.common.BoardListener)
     */
    public void removeBoardListener(BoardListener listener) {
        if (boardListeners != null) {
            boardListeners.removeElement(listener);
        }
    }

    protected void processBoardEvent(BoardEvent event) {
        if (boardListeners == null) {
            return;
        }
        for (BoardListener l : boardListeners) {
            switch (event.getType()) {
            case BoardEvent.BOARD_CHANGED_HEX:
                l.boardChangedHex(event);
                break;
            case BoardEvent.BOARD_NEW_BOARD:
                l.boardNewBoard(event);
                break;
            case BoardEvent.BOARD_CHANGED_ALL_HEXES:
                l.boardChangedAllHexes(event);
                break;
            }
        }
    }

    protected Vector<BoardListener> getListeners() {
        if (boardListeners == null) {
            boardListeners = new Vector<BoardListener>();
        }
        return boardListeners;
    }

    // Is there any way I can get around using this?
    public Hashtable<Coords, InfernoTracker> getInfernos() {
        return infernos;
    }

    public void setBridgeCF(int value) {
        for (Building bldg : buildings) {
            for (Enumeration<Coords> coords = bldg.getCoords(); coords.hasMoreElements();) {
                Coords c = coords.nextElement();
                IHex h = getHex(c);
                if (h.containsTerrain(Terrains.BRIDGE)) {
                    bldg.setCurrentCF(value, c);
                }
            }
        }
    }

    // Kill all the unknown basements
    public void setRandomBasementsOff() {
        Coords c = null;
        for (Building b : buildings) {
            for (Enumeration<Coords> coords = b.getCoords(); coords.hasMoreElements();) {
                c = coords.nextElement();
                if (b.getBasement(c) == BasementType.UNKNOWN) {
                    b.setBasement(c, BasementType.NONE);
                }
            }
        }
    }

    /*
     * (non-Javadoc)
     * 
     * @see megamek.common.IBoard#getSpecialHexDisplay(megamek.common.Coords)
     */
    public Collection<SpecialHexDisplay> getSpecialHexDisplay(Coords coords) {
        return specialHexes.get(coords);
    }

    /*
     * (non-Javadoc)
     * 
     * @see megamek.common.IBoard#addSpecialHexDisplay(megamek.common.Coords,
     * megamek.common.SpecialHexDisplay)
     */
    public void addSpecialHexDisplay(Coords coords, SpecialHexDisplay shd) {
        Collection<SpecialHexDisplay> col;
        if (!specialHexes.containsKey(coords)) {
            col = new LinkedList<SpecialHexDisplay>();
            specialHexes.put(coords, col);
        } else {
            col = specialHexes.get(coords);
            // It's possible we are updating a SHD that is already entered.
            // If that is the case, we want to remove the original entry.
            if (col.contains(shd)) {
                col.remove(shd);
            }
        }

        col.add(shd);
    }

    public void removeSpecialHexDisplay(Coords coords, SpecialHexDisplay shd) {
        Collection<SpecialHexDisplay> col = specialHexes.get(coords);
        if (col != null) {
            col.remove(shd);
        }
    }

    /*
     * (non-Javadoc)
     * 
     * @see megamek.common.IBoard#getSpecialHexDisplayTable()
     */
    public Hashtable<Coords, Collection<SpecialHexDisplay>> getSpecialHexDisplayTable() {
        return specialHexes;
    }

    /*
     * (non-Javadoc)
     * 
     * @see megamek.common.IBoard#setSpecialHexDisplayTable(java.util.Hashtable)
     */
    public void setSpecialHexDisplayTable(Hashtable<Coords, Collection<SpecialHexDisplay>> shd) {
        specialHexes = shd;
    }

    public void setType(int t) {
        mapType = t;
    }

    public int getType() {
        return mapType;
    }

    public static String getTypeName(int t) {
        return typeNames[t];
    }

    // some convenience functions
    public boolean onGround() {
        return (mapType == T_GROUND);
    }

    public boolean inAtmosphere() {
        return (mapType == T_ATMOSPHERE);
    }

    public boolean inSpace() {
        return (mapType == T_SPACE);
    }

    public int getMaxElevation() {
        if (maxElevation != UNDEFINED_MAX_ELEV) {
            return maxElevation;
        }

        for (int y = 0; y < height; y++) {
            for (int x = 0; x < width; x++) {
                int elevation = data[(y * width) + x].getLevel();
                if (maxElevation < elevation) {
                    maxElevation = elevation;
                }
            }
        }
        return maxElevation;
    }

    public int getMinElevation() {
        if (minElevation != UNDEFINED_MIN_ELEV) {
            return minElevation;
        }

        for (int y = 0; y < height; y++) {
            for (int x = 0; x < width; x++) {
                int elevation = data[(y * width) + x].getLevel();
                if (minElevation > elevation) {
                    minElevation = elevation;
                }
            }
        }
        return minElevation;
    }

    public void resetStoredElevation() {
        minElevation = UNDEFINED_MIN_ELEV;
        maxElevation = UNDEFINED_MAX_ELEV;
    }

    @Override
    public boolean containsBridges() {
        for (Coords c : bldgByCoords.keySet()) {
            IHex hex = getHex(c);
            if (hex.containsTerrain(Terrains.BRIDGE)) {
                return true;
            }
        }
        return false;
    }

    public List<String> getBackgroundPaths() {
        return backgroundPaths;
    }

    public String getBackgroundPath() {
        if (backgroundPaths.size() > 0) {
            return backgroundPaths.get(0);
        } else {
            return null;
        }
    }

    public int getNumBoardsWidth() {
        return numBoardsWidth;
    }

    public int getNumBoardsHeight() {
        return numBoardsHeight;
    }

    public List<Boolean> getFlipBGHoriz() {
        return flipBGHoriz;
    }

    public List<Boolean> getFlipBGVert() {
        return flipBGVert;
    }

    public int getSubBoardWidth() {
        return subBoardWidth;
    }

    public int getSubBoardHeight() {
        return subBoardHeight;
    }

    public void setSubBoardWidth(int width) {
        subBoardWidth = width;
    }

    public void setSubBoardHeight(int height) {
        subBoardHeight = height;
    }

    public void setNumBoardsWidth(int width) {
        numBoardsWidth = width;
    }

    public void setNumBoardsHeight(int height) {
        numBoardsHeight = height;
    }

    public void addBackgroundPath(String path, boolean flipVert, boolean flipHorz) {
        backgroundPaths.add(path);

        flipBGVert.add(flipVert);
        flipBGHoriz.add(flipHorz);
    }

    public boolean hasBoardBackground() {
        return (backgroundPaths != null) && backgroundPaths.size() > 0;
    }

    /**
     * Gets the description of the map.
     * @return The description of the map, if one exists, otherwise null.
     */
    @Nullable
    public String getDescription() {
        return description;
    }

    /**
     * Sets the description of the map.
     * @param s The description of the map; may be null.
     */
    public void setDescription(@Nullable String s) {
        description = s;
    }

    /**
     * Gets every annotations on the map.
     * @return A read-only map of per-hex annotations.
     */
    public Map<Coords, Collection<String>> getAnnotations() {
        return Collections.unmodifiableMap(annotations);
    }

    /**
     * Gets the annotations associated with a hex.
     * @param x The X-Coordinate of the hex.
     * @param y The Y-Coordinate of the hex.
     * @return A collection of annotations for the hex.
     */
    public Collection<String> getAnnotations(int x, int y) {
        return getAnnotations(new Coords(x, y));
    }

    /**
     * Gets the annotations associated with a hex.
     * @param c Coordinates of the hex.
     * @return A collection of annotations for the hex.
     */
    public Collection<String> getAnnotations(Coords c) {
        return annotations.getOrDefault(c, Collections.emptyList());
    }

    /**
     * Sets annotations on a given hex.
     * @param c Coordinates of the hex to apply the annotations to.
     * @param a A collection of annotations to assign to the hex. This may be null.
     */
    public void setAnnotations(Coords c, @Nullable Collection<String> a) {
        if (null == a || a.isEmpty()) {
            annotations.remove(c);
        } else {
            annotations.put(c, a);
        }
    }

    /** 
     * Sets a tileset theme for all hexes of the board. 
     * Passing null as newTheme resets the theme to the 
     * theme specified in the board file. 
     */ 
    public void setTheme(String newTheme) {
        boolean reset = newTheme == null;
        
        for (int c = 0; c < width * height; c++) {
            if (reset) {
                data[c].resetTheme();
            } else {
                data[c].setTheme(newTheme);
            }
        }
        processBoardEvent(new BoardEvent(this, null, BoardEvent.BOARD_CHANGED_ALL_HEXES));
    }
    
    public boolean isOnBoardEdge(Coords c) {
        return (c.getX() == 0) 
                || (c.getY() == 0)
                || (c.getX() == (width - 1)) 
                || (c.getY() == (height - 1));
    }
    
    public static Board createEmptyBoard(int width, int height) {
        IHex[] hexes = new IHex[width * height];
        for (int i = 0; i < width * height; i++) {
            hexes[i] = new Hex();
        }
        Board result = new Board(width, height, hexes);
        return result;
    }
    
    @Override
    public void addTag(String newTag) {
        tags.add(newTag);
    }
    
    @Override
    public void removeTag(String tag) {
        tags.remove(tag);
    }
    
    @Override
    public Set<String> getTags() {
        return Collections.unmodifiableSet(tags);
    }
    
}<|MERGE_RESOLUTION|>--- conflicted
+++ resolved
@@ -1409,14 +1409,8 @@
         return buildings.elements();
     }
     
-    @Override
-<<<<<<< HEAD
-    public List<Building> getBuildingsList() {
-        return Collections.unmodifiableList(buildings);
-=======
     public Vector<Building> getBuildingsVector() {
         return buildings;
->>>>>>> b81f6ded
     }
 
     /**
