--- conflicted
+++ resolved
@@ -48,7 +48,6 @@
 import megamek.common.annotations.Nullable;
 import megamek.common.event.BoardEvent;
 import megamek.common.event.BoardListener;
-import megamek.common.preference.IClientPreferences;
 import megamek.common.preference.IPreferenceChangeListener;
 import megamek.common.preference.PreferenceChangeEvent;
 import megamek.common.util.MegaMekFile;
@@ -1957,20 +1956,7 @@
             annotations.put(c, a);
         }
     }
-<<<<<<< HEAD
-
-    /** 
-     * When incline graphics are toggled, the board needs to rebuild or
-     * remove the automatically handled incline terrains 
-     */
-    @Override
-    public void preferenceChange(PreferenceChangeEvent e) {
-        if (e.getName().equals(GUIPreferences.INCLINES)) {
-            initializeAll(new StringBuffer());
-        }
-    }
-=======
-    
+
     /** 
      * Sets a tileset theme for all hexes of the board. 
      * Passing null as newTheme resets the theme to the 
@@ -1978,7 +1964,7 @@
      */ 
     public void setTheme(String newTheme) {
         boolean reset = newTheme == null;
-
+        
         for (int c = 0; c < width * height; c++) {
             if (reset) {
                 data[c].resetTheme();
@@ -1988,6 +1974,16 @@
         }
         processBoardEvent(new BoardEvent(this, null, BoardEvent.BOARD_CHANGED_ALL_HEXES));
     }
+
+    /** 
+     * When incline graphics are toggled, the board needs to rebuild or
+     * remove the automatically handled incline terrains 
+     */
+    @Override
+    public void preferenceChange(PreferenceChangeEvent e) {
+        if (e.getName().equals(GUIPreferences.INCLINES)) {
+            initializeAll(new StringBuffer());
+        }
+    }
     
->>>>>>> 2e236876
 }