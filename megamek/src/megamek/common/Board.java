/*
 * MegaMek - Copyright (C) 2000,2001,2002,2003,2004 Ben Mazur (bmazur@sev.org)
 * Copyright © 2013 Edward Cullen (eddy@obsessedcomputers.co.uk)
 *
 *  This program is free software; you can redistribute it and/or modify it
 *  under the terms of the GNU General Public License as published by the Free
 *  Software Foundation; either version 2 of the License, or (at your option)
 *  any later version.
 *
 *  This program is distributed in the hope that it will be useful, but
 *  WITHOUT ANY WARRANTY; without even the implied warranty of MERCHANTABILITY
 *  or FITNESS FOR A PARTICULAR PURPOSE. See the GNU General Public License
 *  for more details.
 */

package megamek.common;

import java.io.BufferedReader;
import java.io.File;
import java.io.FileInputStream;
import java.io.FileReader;
import java.io.IOException;
import java.io.InputStream;
import java.io.InputStreamReader;
import java.io.ObjectInputStream;
import java.io.ObjectOutputStream;
import java.io.OutputStream;
import java.io.OutputStreamWriter;
import java.io.Reader;
import java.io.Serializable;
import java.io.StreamTokenizer;
import java.io.Writer;
import java.util.ArrayList;
import java.util.Collection;
import java.util.Enumeration;
import java.util.Hashtable;
import java.util.Iterator;
import java.util.LinkedHashSet;
import java.util.LinkedList;
import java.util.List;
import java.util.Vector;

import megamek.common.Building.BasementType;
import megamek.common.event.BoardEvent;
import megamek.common.event.BoardListener;
import megamek.common.util.MegaMekFile;

public class Board implements Serializable, IBoard {
    private static final long serialVersionUID = -5744058872091016636L;

    public static final String BOARD_REQUEST_ROTATION = "rotate:";

    // starting positions
    public static final int START_NONE = -1;
    public static final int START_ANY = 0;
    public static final int START_NW = 1;
    public static final int START_N = 2;
    public static final int START_NE = 3;
    public static final int START_E = 4;
    public static final int START_SE = 5;
    public static final int START_S = 6;
    public static final int START_SW = 7;
    public static final int START_W = 8;
    public static final int START_EDGE = 9;
    public static final int START_CENTER = 10;

    protected int width;
    protected int height;

    // MapType
    public static final int T_GROUND = 0;
    public static final int T_ATMOSPHERE = 1;
    public static final int T_SPACE = 2;

    private static final String[] typeNames = { "Ground", "Low Atmosphere", "Space" };

    // Min and Max elevation values for when they are undefined (since you cant
    // set an int to null).
    private static final int UNDEFINED_MIN_ELEV = 10000;
    private static final int UNDEFINED_MAX_ELEV = -10000;

    // The min and max elevation values for this board.
    // set when getMinElevation/getMax is called for the first time.
    private int minElevation = UNDEFINED_MIN_ELEV;
    private int maxElevation = UNDEFINED_MAX_ELEV;

    private int mapType = T_GROUND;

    private IHex[] data;

    /**
     * The path to the file to load as background image for this board. To avoid
     * the Server sending a serialized image, the image isn't loaded until
     * requested.
     */
    private List<String> backgroundPaths = new ArrayList<>();

    /**
     * Keeps track of how many boards were combined to create this board. These
     * are necessary to properly index into the background image, and only need
     * to be set if backgroundPaths are present.
     */
    private int numBoardsWidth, numBoardsHeight;

    /**
     * Keeps track of the size of the boards used to create this board. These
     * are necessary to properly index into the background image, and only need
     * to be set if backgroundPaths are present.
     */
    private int subBoardWidth, subBoardHeight;

    /**
     * Flags that determine if the background image should be flipped. These are
     * necessary to properly index into the background image, and only need to
     * be set if backgroundPaths are present.
     */
    private List<Boolean> flipBGHoriz = new ArrayList<>(), flipBGVert = new ArrayList<>();

    /**
     * Building data structures.
     */
    private Vector<Building> buildings = new Vector<Building>();
    private transient Hashtable<Coords, Building> bldgByCoords = new Hashtable<Coords, Building>();

    protected transient Vector<BoardListener> boardListeners = new Vector<BoardListener>();

    /**
     * Record the infernos placed on the board.
     */
    private Hashtable<Coords, InfernoTracker> infernos = new Hashtable<Coords, InfernoTracker>();

    private Hashtable<Coords, Collection<SpecialHexDisplay>> specialHexes = new Hashtable<Coords, Collection<SpecialHexDisplay>>();

    /**
     * Option to turn have roads auto-exiting to pavement.
     */
    private boolean roadsAutoExit = true;

    /**
     * Creates a new board with zero as its width and height parameters.
     */
    public Board() {
        this(0, 0);
    }

    /**
     * Creates a new board of the specified dimensions. All hexes in the board
     * will be null until otherwise set.
     *
     * @param width
     *            the width dimension.
     * @param height
     *            the height dimension.
     */
    public Board(int width, int height) {
        this.width = width;
        this.height = height;
        data = new IHex[width * height];
    }

    /**
     * Creates a new board of the specified dimensions and specified hex data.
     *
     * @param width
     *            the width dimension.
     * @param height
     *            the height dimension.
     * @param data
     */
    public Board(int width, int height, IHex[] data) {
        this.width = width;
        this.height = height;
        this.data = new IHex[width * height];
        for (int y = 0; y < height; y++) {
            for (int x = 0; x < width; x++) {
                this.data[(y * width) + x] = data[(y * width) + x];
            }
        }
    }

    /**
     * Creates a new board of the specified dimensions, hexes, buildings, and
     * inferno trackers. Do *not* use this method unless you have carefully
     * examined this class.
     *
     * @param width
     *            The <code>int</code> width dimension in hexes.
     * @param height
     *            The <code>int</code> height dimension in hexes.
     * @param hexes
     *            The array of <code>Hex</code>es for this board. This object is
     *            used directly without being copied. This value should only be
     *            <code>null</code> if either <code>width</code> or
     *            <code>height</code> is zero.
     * @param bldgs
     *            The <code>Vector</code> of <code>Building</code>s for this
     *            board. This object is used directly without being copied.
     * @param infMap
     *            The <code>Hashtable</code> that map <code>Coords</code> to
     *            <code>InfernoTracker</code>s for this board. This object is
     *            used directly without being copied.
     */
    public Board(int width, int height, IHex[] hexes, Vector<Building> bldgs,
            Hashtable<Coords, InfernoTracker> infMap) {
        this.width = width;
        this.height = height;
        data = hexes;
        buildings = bldgs;
        infernos = infMap;
        createBldgByCoords();
    }

    /*
     * (non-Javadoc)
     * 
     * @see megamek.common.IBoard#getHeight()
     */
    public int getHeight() {
        return height;
    }

    @Override
    public Coords getCenter() {
        return new Coords(getWidth() / 2, getHeight() / 2);
    }

    /*
     * (non-Javadoc)
     * 
     * @see megamek.common.IBoard#getWidth()
     */
    public int getWidth() {
        return width;
    }

    /*
     * (non-Javadoc)
     * 
     * @see megamek.common.IBoard#newData(int, int, megamek.common.IHex[])
     */
    public void newData(int width, int height, IHex[] data, StringBuffer errBuff) {
        this.width = width;
        this.height = height;
        this.data = data;

        initializeAll(errBuff);
        processBoardEvent(new BoardEvent(this, null, BoardEvent.BOARD_NEW_BOARD));
    }

    /*
     * (non-Javadoc)
     * 
     * @see megamek.common.IBoard#newData(int, int)
     */
    public void newData(int width, int height) {
        newData(width, height, new IHex[width * height], null);
    }

    public Enumeration<Coords> getHexesAtDistance(Coords coords, int distance) {
        // Initialize the one necessary variable.
        Vector<Coords> retVal = new Vector<Coords>();

        // Handle boundary conditions.
        if (distance < 0) {
            return retVal.elements();
        }
        if (distance == 0) {
            retVal.add(coords);
            return retVal.elements();
        }

        // Okay, handle the "real" case.
        // This is a bit of a cludge. Is there a better way to do this?
        for (int x = 0; x < width; x++) {
            for (int y = 0; y < height; y++) {
                if (coords.distance(x, y) == distance) {
                    retVal.add(new Coords(x, y));
                    // retVal.add(getHex(x, y));
                }
            }
        }
        return retVal.elements();
    }

    /**
     * Determines if this Board contains the (x, y) Coords, and if so, returns
     * the Hex at that position.
     *
     * @param x
     *            the x Coords.
     * @param y
     *            the y Coords.
     * @return the Hex, if this Board contains the (x, y) location; null
     *         otherwise.
     */
    public IHex getHex(int x, int y) {
        if (contains(x, y)) {
            return data[(y * width) + x];
        }
        return null;
    }

    /**
     * Gets the hex in the specified direction from the specified starting
     * coordinates.
     */
    public IHex getHexInDir(Coords c, int dir) {
        return getHexInDir(c.getX(), c.getY(), dir);
    }

    /**
     * Gets the hex in the specified direction from the specified starting
     * coordinates. Avoids calls to Coords.translated, and thus, object
     * construction.
     */
    public IHex getHexInDir(int x, int y, int dir) {
        return getHex(Coords.xInDir(x, y, dir), Coords.yInDir(x, y, dir));
    }

    /**
     * Initialize all hexes
     */
    protected void initializeAll(StringBuffer errBuff) {
        // Initialize all buildings.
        buildings.removeAllElements();
        if (bldgByCoords == null) {
            bldgByCoords = new Hashtable<Coords, Building>();
        } else {
            bldgByCoords.clear();
        }
        // Walk through the hexes, creating buildings.
        for (int y = 0; y < height; y++) {
            for (int x = 0; x < width; x++) {
                // Does this hex contain a building?
                IHex curHex = getHex(x, y);
                if ((curHex != null) && (curHex.containsTerrain(Terrains.BUILDING))) {
                    // Yup, but is it a repeat?
                    Coords coords = new Coords(x, y);
                    if (!bldgByCoords.containsKey(coords)) {

                        // Nope. Try to create an object for the new building.
                        try {
                            Building bldg = new Building(coords, this, Terrains.BUILDING,
                                    BasementType.getType(curHex.terrainLevel(Terrains.BLDG_BASEMENT_TYPE)));
                            buildings.addElement(bldg);

                            // Each building will identify the hexes it covers.
                            Enumeration<Coords> iter = bldg.getCoords();
                            while (iter.hasMoreElements()) {
                                bldgByCoords.put(iter.nextElement(), bldg);
                            }
                        } catch (IllegalArgumentException excep) {
                            // Log the error and remove the
                            // building from the board.
                            if (errBuff == null) {
                                System.err.println("Unable to create building.");
                                excep.printStackTrace();
                            } else {
                                errBuff.append("Unable to create building at " + coords.toString() + "!\n");
                                errBuff.append(excep.getMessage() + "\n");
                            }
                            curHex.removeTerrain(Terrains.BUILDING);
                        }
                    } // End building-is-new
                } // End hex-has-building
                if ((curHex != null) && (curHex.containsTerrain(Terrains.FUEL_TANK))) {
                    // Yup, but is it a repeat?
                    Coords coords = new Coords(x, y);
                    if (!bldgByCoords.containsKey(coords)) {

                        // Nope. Try to create an object for the new building.
                        try {
                            int magnitude = curHex.getTerrain(Terrains.FUEL_TANK_MAGN).getLevel();
                            FuelTank bldg = new FuelTank(coords, this, Terrains.FUEL_TANK, magnitude);
                            buildings.addElement(bldg);

                            // Each building will identify the hexes it covers.
                            Enumeration<Coords> iter = bldg.getCoords();
                            while (iter.hasMoreElements()) {
                                bldgByCoords.put(iter.nextElement(), bldg);
                            }
                        } catch (IllegalArgumentException excep) {
                            // Log the error and remove the
                            // fuel tank from the board.
                            if (errBuff == null) {
                                System.err.println("Unable to create fuel tank.");
                                excep.printStackTrace();
                            } else {
                                errBuff.append("Unable to create fuel tank at " + coords.toString() + "!\n");
                                errBuff.append(excep.getMessage() + "\n");
                            }
                            curHex.removeTerrain(Terrains.FUEL_TANK);
                        }
                    } // End building-is-new
                } // End hex-has-building
                if ((curHex != null) && curHex.containsTerrain(Terrains.BRIDGE)) {

                    // Yup, but is it a repeat?
                    Coords coords = new Coords(x, y);
                    if (!bldgByCoords.containsKey(coords)) {

                        // Nope. Try to create an object for the new building.
                        try {
                            Building bldg = new Building(coords, this, Terrains.BRIDGE, BasementType.NONE);
                            buildings.addElement(bldg);

                            // Each building will identify the hexes it covers.
                            Enumeration<Coords> iter = bldg.getCoords();
                            while (iter.hasMoreElements()) {
                                bldgByCoords.put(iter.nextElement(), bldg);
                            }
                        } catch (IllegalArgumentException excep) {
                            // Log the error and remove the
                            // bridge from the board.
                            if (errBuff == null) {
                                System.err.println("Unable to create bridge.");
                                excep.printStackTrace();
                            } else {
                                errBuff.append("Unable to create bridge at " + coords.toString() + "!\n");
                                errBuff.append(excep.getMessage() + "\n");
                            }
                            curHex.removeTerrain(Terrains.BRIDGE);
                        }

                    } // End bridge-is-new

                } // End hex-has-bridge
            }
        }
        // Initialize all exits.
        for (int y = 0; y < height; y++) {
            for (int x = 0; x < width; x++) {
                initializeHex(x, y, false);
            }
        }
        processBoardEvent(new BoardEvent(this, null, BoardEvent.BOARD_CHANGED_ALL_HEXES));
        // good time to ensure hex cache
        IdealHex.ensureCacheSize(width + 1, height + 1);

    } // End private void initializeAll()

    /**
     * Initialize a hex and the hexes around it
     */
    public void initializeAround(int x, int y) {
        initializeHex(x, y);
        for (int i = 0; i < 6; i++) {
            initializeInDir(x, y, i);
        }
    }

    /**
     * Initializes a hex in a specific direction from an origin hex
     */
    private void initializeInDir(int x, int y, int dir) {
        initializeHex(Coords.xInDir(x, y, dir), Coords.yInDir(x, y, dir));
    }

    /**
     * Initializes a hex in its surroundings. Currently sets the connects
     * parameter appropriately to the surrounding hexes. If a surrounding hex is
     * off the board, it checks the hex opposite the missing hex.
     */
    private void initializeHex(int x, int y) {
        initializeHex(x, y, true);
    }

    private void initializeHex(int x, int y, boolean event) {
        IHex hex = getHex(x, y);

        if (hex == null) {
            return;
        }

        hex.clearExits();
        for (int i = 0; i < 6; i++) {
            IHex other = getHexInDir(x, y, i);
            hex.setExits(other, i, roadsAutoExit);
        }
        if (event) {
            processBoardEvent(new BoardEvent(this, new Coords(x, y), BoardEvent.BOARD_CHANGED_HEX));
        }
    }

    /**
     * Determines whether this Board "contains" the specified Coords.
     *
     * @param x
     *            the x Coords.
     * @param y
     *            the y Coords.
     */
    public boolean contains(int x, int y) {
        return (x >= 0) && (y >= 0) && (x < width) && (y < height);
    }

    /**
     * Determines whether this Board "contains" the specified Coords.
     *
     * @param c
     *            the Coords.
     */
    public boolean contains(Coords c) {
        if (c == null) {
            return false;
        }
        return contains(c.getX(), c.getY());
    }

    /**
     * Returns the Hex at the specified Coords.
     *
     * @param c
     *            the Coords.
     */
    public IHex getHex(Coords c) {
        if (c == null) {
            return null;
        }
        return getHex(c.getX(), c.getY());
    }

    /**
     * Determines if this Board contains the (x, y) Coords, and if so, sets the
     * specified Hex into that position and initializes it.
     *
     * @param x
     *            the x Coords.
     * @param y
     *            the y Coords.
     * @param hex
     *            the hex to be set into position.
     */
    public void setHex(int x, int y, IHex hex) {
        data[(y * width) + x] = hex;
        initializeHex(x, y);
        // If this hex has exitable terrain, we may need to update the exits in
        // adjacent hexes
        if (hex.hasExitableTerrain()) {
            for (int dir = 0; dir < 6; dir++) {
                if (hex.containsExit(dir)) {
                    initializeInDir(x, y, dir);
                }
            }
        }
    }

    /**
     * Similar to the setHex function for a collection of coordinates and hexes.
     * For each coord/hex pair in the supplied collections, this method
     * determines if the Board contains the coords and if so updates the
     * specified hex into that position and intializes it.
     * <p/>
     * The method ensures that each hex that needs to be updated is only updated
     * once.
     *
     * @param coords
     *            A list of coordinates to be updated
     * @param hexes
     *            The hex to be updated for each coordinate
     */
    public void setHexes(List<Coords> coords, List<IHex> hexes) {
        // Keeps track of hexes that will need to be reinitialized
        LinkedHashSet<Coords> needsUpdate = new LinkedHashSet<Coords>((int) (coords.size() * 1.25 + 0.5));

        // Sanity check
        if (coords.size() != hexes.size()) {
            throw new IllegalStateException("setHexes received two collections differeing size!");
        }

        // Update all input hexes, plus create a set of coords that need
        // updating
        Iterator<Coords> coordIter = coords.iterator();
        Iterator<IHex> hexIter = hexes.iterator();
        while (coordIter.hasNext() && hexIter.hasNext()) {
            Coords currCoord = coordIter.next();
            IHex currHex = hexIter.next();
            int x = currCoord.getX();
            int y = currCoord.getY();
            data[(y * width) + x] = currHex;
            initializeHex(x, y);

            // Add any adjacent hexes that may need to have exits updated
            if (currHex.hasExitableTerrain()) {
                for (int dir = 0; dir < 6; dir++) {
                    if (currHex.containsExit(dir)) {
                        needsUpdate.add(new Coords(Coords.xInDir(x, y, dir), Coords.yInDir(x, y, dir)));
                    }
                }
            }

        }

        for (Coords coord : needsUpdate) {
            initializeHex(coord.getX(), coord.getY());
        }

    }

    /**
     * Sets the hex into the location specified by the Coords.
     *
     * @param c
     *            the Coords.
     * @param hex
     *            the hex to be set into position.
     */
    public void setHex(Coords c, IHex hex) {
        setHex(c.getX(), c.getY(), hex);
        if (hex.getLevel() < minElevation && minElevation != UNDEFINED_MIN_ELEV) {
            minElevation = hex.getLevel();
        }
        if (hex.getLevel() > maxElevation && maxElevation != UNDEFINED_MAX_ELEV) {
            maxElevation = hex.getLevel();
        }
    }

    /**
     * Checks if a board file is the specified size.
     *
     * @param filepath
     *            The path to the board file.
     * @param size
     *            The dimensions of the board to test.
     * @return {@code true} if the dimensions match.
     */
    public static boolean boardIsSize(final File filepath, final BoardDimensions size) {
        int boardx = 0;
        int boardy = 0;
        try {
            // make inpustream for board
            Reader r = new BufferedReader(new FileReader(filepath));
            // read board, looking for "size"
            StreamTokenizer st = new StreamTokenizer(r);
            st.eolIsSignificant(true);
            st.commentChar('#');
            st.quoteChar('"');
            st.wordChars('_', '_');
            while (st.nextToken() != StreamTokenizer.TT_EOF) {
                if ((st.ttype == StreamTokenizer.TT_WORD) && st.sval.equalsIgnoreCase("size")) {
                    st.nextToken();
                    boardx = (int) st.nval;
                    st.nextToken();
                    boardy = (int) st.nval;
                    break;
                }
            }
            r.close();
        } catch (IOException ex) {
            return false;
        }

        // check and return
        return (boardx == size.width()) && (boardy == size.height());
    }

    /**
     * Inspect specified board file and return its dimensions.
     *
     * @param filepath
     *            The path to the board file.
     * @return A {@link BoardDimensions} object containing the dimension.
     */
    public static BoardDimensions getSize(final File filepath) {
        int boardx = 0;
        int boardy = 0;
        try {
            // make inpustream for board
            Reader r = new BufferedReader(new FileReader(filepath));
            // read board, looking for "size"
            StreamTokenizer st = new StreamTokenizer(r);
            st.eolIsSignificant(true);
            st.commentChar('#');
            st.quoteChar('"');
            st.wordChars('_', '_');
            while (st.nextToken() != StreamTokenizer.TT_EOF) {
                if ((st.ttype == StreamTokenizer.TT_WORD) && st.sval.equalsIgnoreCase("size")) {
                    st.nextToken();
                    boardx = (int) st.nval;
                    st.nextToken();
                    boardy = (int) st.nval;
                    break;
                }
            }
            r.close();
        } catch (IOException ex) {
            return null;
        }
        return new BoardDimensions(boardx, boardy);
    }

    /**
     * Can the player deploy an entity here? There are no canon rules for the
     * deployment phase (?!). I'm using 3 hexes from map edge.
     */
    public boolean isLegalDeployment(Coords c, int nDir) {
        if ((c == null) || !contains(c)) {
            return false;
        }

        int nLimit = 3;
        // int nDir = en.getStartingPos();
        int minx = 0;
        int maxx = width;
        int miny = 0;
        int maxy = height;
        if (nDir > 10) {
            // Deep deployment, the board is effectively smaller
            nDir -= 10;
            minx = width / 5;
            maxx -= width / 5;
            miny = height / 5;
            maxy -= height / 5;
            if ((c.getX() < minx) || (c.getY() < miny) || (c.getX() >= maxx) || (c.getY() >= maxy)) {
                return false;
            }
        }
        switch (nDir) {
        case START_ANY:
            return true;
        case START_NW:
            return ((c.getX() < (minx + nLimit)) && (c.getX() >= minx) && (c.getY() < (height / 2)))
                    || ((c.getY() < (miny + nLimit)) && (c.getY() >= miny) && (c.getX() < (width / 2)));
        case START_N:
            return (c.getY() < (miny + nLimit)) && (c.getY() >= miny);
        case START_NE:
            return ((c.getX() > (maxx - nLimit)) && (c.getX() < maxx) && (c.getY() < (height / 2)))
                    || ((c.getY() < (miny + nLimit)) && (c.getY() >= miny) && (c.getX() > (width / 2)));
        case START_E:
            return (c.getX() >= (maxx - nLimit)) && (c.getX() < maxx);
        case START_SE:
            return ((c.getX() >= (maxx - nLimit)) && (c.getX() < maxx) && (c.getY() > (height / 2)))
                    || ((c.getY() >= (maxy - nLimit)) && (c.getY() < maxy) && (c.getX() > (width / 2)));
        case START_S:
            return (c.getY() >= (maxy - nLimit)) && (c.getY() < maxy);
        case START_SW:
            return ((c.getX() < (minx + nLimit)) && (c.getX() >= minx) && (c.getY() > (height / 2)))
                    || ((c.getY() >= (maxy - nLimit)) && (c.getY() < maxy) && (c.getX() < (width / 2)));
        case START_W:
            return (c.getX() < (minx + nLimit)) && (c.getX() >= minx);
        case START_EDGE:
            return ((c.getX() < (minx + nLimit)) && (c.getX() >= minx))
                    || ((c.getY() < (miny + nLimit)) && (c.getY() >= miny))
                    || ((c.getX() >= (maxx - nLimit)) && (c.getX() < maxx))
                    || ((c.getY() >= (maxy - nLimit)) && (c.getY() < maxy));
        case START_CENTER:
            return (c.getX() >= (width / 3)) && (c.getX() <= ((2 * width) / 3)) && (c.getY() >= (height / 3))
                    && (c.getY() <= ((2 * height) / 3));
        default: // ummm. .
            return false;
        }

    }

    /**
     * {@inheritDoc}
     */
    @Override
    @Deprecated
    public void load(final String filename) {
        load(new MegaMekFile(Configuration.boardsDir(), filename).getFile());
    }

    /**
     * {@inheritDoc}
     */
    @Override
    public void load(final File filepath) {
        // load a board
        try {
            java.io.InputStream is = new FileInputStream(filepath);
            // tell the board to load!
            load(is);
            // okay, done!
            is.close();
        } catch (java.io.IOException ex) {
            System.err.println("error opening file to load board!");
            System.err.println(ex);
        }
    }

    /**
     * Loads this board from an InputStream
     */
    public void load(InputStream is) {
        load(is, null);
    }
        
    public void load(InputStream is, StringBuffer errBuff) {
        int nw = 0, nh = 0, di = 0;
        IHex[] nd = new IHex[0];
        resetStoredElevation();
        try {
            Reader r = new BufferedReader(new InputStreamReader(is));
            StreamTokenizer st = new StreamTokenizer(r);
            st.eolIsSignificant(true);
            st.commentChar('#');
            st.quoteChar('"');
            st.wordChars('_', '_');
            int x_pos = 1;
            int y_pos = 1;
            while (st.nextToken() != StreamTokenizer.TT_EOF) {
                if ((st.ttype == StreamTokenizer.TT_WORD) && st.sval.equalsIgnoreCase("size")) {
                    // read rest of line
                    String[] args = { "0", "0" };
                    int i = 0;
                    while ((st.nextToken() == StreamTokenizer.TT_WORD) || (st.ttype == '"')
                            || (st.ttype == StreamTokenizer.TT_NUMBER)) {
                        args[i++] = st.ttype == StreamTokenizer.TT_NUMBER ? (int) st.nval + "" : st.sval;
                    }
                    nw = Integer.parseInt(args[0]);
                    nh = Integer.parseInt(args[1]);
                    nd = new IHex[nw * nh];
                    di = 0;
                } else if ((st.ttype == StreamTokenizer.TT_WORD) && st.sval.equalsIgnoreCase("option")) {
                    // read rest of line
                    String[] args = { "", "" };
                    int i = 0;
                    while ((st.nextToken() == StreamTokenizer.TT_WORD) || (st.ttype == '"')
                            || (st.ttype == StreamTokenizer.TT_NUMBER)) {
                        args[i++] = st.ttype == StreamTokenizer.TT_NUMBER ? (int) st.nval + "" : st.sval;
                    }
                    // Only expect certain options.
                    if (args[0].equalsIgnoreCase("exit_roads_to_pavement")) {
                        if (args[1].equalsIgnoreCase("false")) {
                            roadsAutoExit = false;
                        } else {
                            roadsAutoExit = true;
                        }
                    } // End exit_roads_to_pavement-option
                } else if ((st.ttype == StreamTokenizer.TT_WORD) && st.sval.equalsIgnoreCase("hex")) {
                    // read rest of line
                    String[] args = { "", "0", "", "" };
                    int i = 0;
                    while ((st.nextToken() == StreamTokenizer.TT_WORD) || (st.ttype == '"')
                            || (st.ttype == StreamTokenizer.TT_NUMBER)) {
                        args[i++] = st.ttype == StreamTokenizer.TT_NUMBER ? (int) st.nval + "" : st.sval;
                    }
                    int elevation = Integer.parseInt(args[1]);
                    int newIndex = indexFor(args[0], nw, y_pos);
                    nd[newIndex] = new Hex(elevation, args[2], args[3], new Coords(x_pos - 1, y_pos - 1));
                    x_pos++;
                    if (x_pos > nw) {
                        y_pos++;
                        x_pos = 1;
                    }
                } else if ((st.ttype == StreamTokenizer.TT_WORD) && st.sval.equalsIgnoreCase("background")) {
                    st.nextToken();
<<<<<<< HEAD
                    File bgFile = new MegaMekFile(Configuration.boardBackgroundsDir(),
                            st.sval).getFile();
=======
                    File bgFile = new File(Configuration.boardBackgroundsDir(), st.sval);
>>>>>>> 83f6ef4b
                    if (bgFile.exists()) {
                        backgroundPaths.add(bgFile.getPath());
                    } else {
                        System.err.println("Board specified background image, " + "but path couldn't be found! Path: "
                                + bgFile.getPath());
                    }
                } else if ((st.ttype == StreamTokenizer.TT_WORD) && st.sval.equalsIgnoreCase("end")) {
                    break;
                }
            }
        } catch (IOException ex) {
            System.err.println("i/o error reading board");
            System.err.println(ex);
        }

        // fill nulls with blank hexes
        for (int i = 0; i < nd.length; i++) {
            if (nd[i] == null) {
                nd[i] = new Hex();
            }
        }

        // check data integrity
        if (isValid(nd, nw, nh, errBuff) && ((nw > 1) || (nh > 1) || (di == (nw * nh)))) {
            newData(nw, nh, nd, errBuff);
        } else if (errBuff == null){
            System.err.println("board data invalid");
        }

    }

    public boolean isValid() {
        // Search for black-listed hexes
        return isValid(data, width, height, null);
    }

    private boolean isValid(IHex[] data, int width, int height, StringBuffer errBuff) {
        // Search for black-listed hexes
        for (int x = 0; x < width; x++) {
            for (int y = 0; y < height; y++) {
                IHex hex = data[(y * width) + x];
                if (hex == null) {
                    return false;
                }
                StringBuffer currBuff = new StringBuffer();
                boolean valid = hex.isValid(currBuff);
                // Return early if we aren't logging errors
                if (!valid && (errBuff == null)) {
                    return false;
                } else if (!valid) { // Otherwise, log the error for later output
                    errBuff.append("Hex " + String.format("%1$02d%02$2d", x + 1, y + 1) + " is invalid!\n");
                    errBuff.append(currBuff.toString().replaceAll("^", "\t"));
                }
            }
        }
        return true;
    }

    private int indexFor(String hexNum, int width, int row) {
        int substringDiff = 2;
        if (row > 99) {
            substringDiff = Integer.toString(width).length();
        }
        int x = Integer.parseInt(hexNum.substring(0, hexNum.length() - substringDiff)) - 1;
        int y = Integer.parseInt(hexNum.substring(hexNum.length() - substringDiff)) - 1;
        return (y * width) + x;
    }

    /**
     * Writes data for the board, as text to the OutputStream
     */
    public void save(OutputStream os) {
        try {
            Writer w = new OutputStreamWriter(os);
            // write
            w.write("size " + width + " " + height + "\r\n");
            if (!roadsAutoExit) {
                w.write("option exit_roads_to_pavement false\r\n");
            }
            for (int i = 0; i < data.length; i++) {
                IHex hex = data[i];
                boolean firstTerrain = true;

                StringBuffer hexBuff = new StringBuffer("hex ");
                hexBuff.append(new Coords(i % width, i / width).getBoardNum());
                hexBuff.append(" ");
                hexBuff.append(hex.getLevel());
                hexBuff.append(" \"");
                int terrainTypes[] = hex.getTerrainTypes();
                for (int j = 0; j < terrainTypes.length; j++) {
                    int terrType = terrainTypes[j];
                    ITerrain terrain = hex.getTerrain(terrType);
                    if (terrain != null) {
                        if (!firstTerrain) {
                            hexBuff.append(";");
                        }
                        hexBuff.append(terrain.toString());
                        // Do something funky to save building exits.
                        if (((Terrains.BUILDING == terrType) || (terrType == Terrains.FUEL_TANK))
                                && !terrain.hasExitsSpecified() && (terrain.getExits() != 0)) {
                            hexBuff.append(":").append(terrain.getExits());
                        }
                        firstTerrain = false;
                    }
                }
                hexBuff.append("\" \"");
                if (hex.getTheme() != null) {
                    hexBuff.append(hex.getTheme());
                }
                hexBuff.append("\"\r\n");

                w.write(hexBuff.toString());
                // w.write("hex \"" + hex.getTerrain().name + "\" " +
                // Terrain.TERRAIN_NAMES[hex.getTerrainType()] + " \"" +
                // hex.getTerrain().picfile + "\" " + hex.getElevation() +
                // "\r\n");
            }
            w.write("end\r\n");
            // make sure it's written
            w.flush();
        } catch (IOException ex) {
            System.err.println("i/o error writing board");
            System.err.println(ex);
        }
    }

    /**
     * Writes data for the board, as serialization, to the OutputStream
     */
    public void save2(OutputStream os) {
        try {
            ObjectOutputStream oos = new ObjectOutputStream(os);
            oos.writeObject(this);
            oos.flush();
        } catch (IOException ex) {
            System.err.println("i/o error writing board");
            System.err.println(ex);
        }
    }

    /**
     * Record that the given coordinates have recieved a hit from an inferno.
     *
     * @param coords
     *            - the <code>Coords</code> of the hit.
     * @param round
     *            - the kind of round that hit the hex.
     * @param hits
     *            - the <code>int</code> number of rounds that hit. If a
     *            negative number is passed, then an
     *            <code>IllegalArgumentException</code> will be thrown.
     */
    public void addInfernoTo(Coords coords, InfernoTracker.Inferno round, int hits) {
        // Declare local variables.
        InfernoTracker tracker = null;

        // Make sure the # of hits is valid.
        if (hits < 0) {
            throw new IllegalArgumentException("Board can't track negative hits. ");
        }

        // Do nothing if the coords aren't on this board.
        if (!this.contains(coords)) {
            return;
        }

        // Do we already have a tracker for those coords?
        tracker = infernos.get(coords);
        if (null == tracker) {
            // Nope. Make one.
            tracker = new InfernoTracker();
            infernos.put(coords, tracker);
        }

        // Update the tracker.
        tracker.add(round, hits);

    }

    public void removeInfernoFrom(Coords coords) {
        // Do nothing if the coords aren't on this board.
        if (!this.contains(coords)) {
            return;
        }
        infernos.remove(coords);
    }

    /**
     * Determine if the given coordinates has a burning inferno.
     *
     * @param coords
     *            - the <code>Coords</code> being checked.
     * @return <code>true</code> if those coordinates have a burning inferno
     *         round. <code>false</code> if no inferno has hit those coordinates
     *         or if it has burned out.
     */
    public boolean isInfernoBurning(Coords coords) {
        boolean result = false;
        InfernoTracker tracker = null;

        // Get the tracker for those coordinates
        // and see if the fire is still burning.
        tracker = infernos.get(coords);
        if (null != tracker) {
            if (tracker.isStillBurning()) {
                result = true;
            }
        }

        return result;
    }

    /**
     * Record that a new round of burning has passed for the given coordinates.
     * This routine also determines if the fire is still burning.
     *
     * @param coords
     *            - the <code>Coords</code> being checked.
     * @return <code>true</code> if those coordinates have a burning inferno
     *         round. <code>false</code> if no inferno has hit those coordinates
     *         or if it has burned out.
     */
    public boolean burnInferno(Coords coords) {
        boolean result = false;
        InfernoTracker tracker = null;

        // Get the tracker for those coordinates, record the round
        // of burning and see if the fire is still burning.
        tracker = infernos.get(coords);
        if (null != tracker) {
            tracker.newRound(-1);
            if (tracker.isStillBurning()) {
                result = true;
            } else {
                infernos.remove(coords);
            }
        }

        return result;
    }

    /**
     * Get an enumeration of all coordinates with infernos still burning.
     *
     * @return an <code>Enumeration</code> of <code>Coords</code> that have
     *         infernos still burning.
     */
    public Enumeration<Coords> getInfernoBurningCoords() {
        // Only include *burning* inferno trackers.
        Vector<Coords> burning = new Vector<Coords>();
        Enumeration<Coords> iter = infernos.keys();
        while (iter.hasMoreElements()) {
            final Coords coords = iter.nextElement();
            if (isInfernoBurning(coords)) {
                burning.addElement(coords);
            }
        }
        return burning.elements();
    }

    /**
     * Determine the remaining number of turns the given coordinates will have a
     * burning inferno.
     *
     * @param coords
     *            - the <code>Coords</code> being checked. This value must not
     *            be <code>null</code>. Unchecked.
     * @return the <code>int</code> number of burn turns left for all infernos
     *         This value will be non-negative.
     */
    public int getInfernoBurnTurns(Coords coords) {
        int turns = 0;
        InfernoTracker tracker = null;

        // Get the tracker for those coordinates
        // and see if the fire is still burning.
        tracker = infernos.get(coords);
        if (null != tracker) {
            turns = tracker.getTurnsLeftToBurn();
        }
        return turns;
    }

    /**
     * Determine the remaining number of turns the given coordinates will have a
     * burning Inferno IV round.
     *
     * @param coords
     *            - the <code>Coords</code> being checked. This value must not
     *            be <code>null</code>. Unchecked.
     * @return the <code>int</code> number of burn turns left for Arrow IV
     *         infernos. This value will be non-negative.
     */
    public int getInfernoIVBurnTurns(Coords coords) {
        int turns = 0;
        InfernoTracker tracker = null;

        // Get the tracker for those coordinates
        // and see if the fire is still burning.
        tracker = infernos.get(coords);
        if (null != tracker) {
            turns = tracker.getArrowIVTurnsLeftToBurn();
        }
        return turns;
    }

    /**
     * Get an enumeration of all buildings on the board.
     *
     * @return an <code>Enumeration</code> of <code>Building</code>s.
     */
    public Enumeration<Building> getBuildings() {
        return buildings.elements();
    }

    /**
     * Get the building at the given coordinates.
     *
     * @param coords
     *            - the <code>Coords</code> being examined.
     * @return a <code>Building</code> object, if there is one at the given
     *         coordinates, otherwise a <code>null</code> will be returned.
     */
    public Building getBuildingAt(Coords coords) {
        return bldgByCoords.get(coords);
    }

    /**
     * Get the local object for the given building. Call this routine any time
     * the input <code>Building</code> is suspect.
     *
     * @param other
     *            - a <code>Building</code> object which may or may not be
     *            represented on this board. This value may be <code>null</code>
     *            .
     * @return The local <code>Building</code> object if we can find a match. If
     *         the other building is not on this board, a <code>null</code> is
     *         returned instead.
     */
    private Building getLocalBuilding(Building other) {

        // Handle garbage input.
        if (other == null) {
            return null;
        }

        // ASSUMPTION: it is better to use the Hashtable than the Vector.
        Building local = null;
        Enumeration<Coords> coords = other.getCoords();
        if (coords.hasMoreElements()) {
            local = bldgByCoords.get(coords.nextElement());
            if (!other.equals(local)) {
                local = null;
            }
        }

        // TODO: if local is still null, try the Vector.
        return local;
    }

    /**
     * Collapse a vector of building hexes.
     *
     * @param coords
     *            - the <code>Vector</code> of <code>Coord</code> objects to be
     *            collapsed.
     */
    public void collapseBuilding(Vector<Coords> coords) {

        // Walk through the vector of coords.
        Enumeration<Coords> loop = coords.elements();
        while (loop.hasMoreElements()) {
            final Coords other = loop.nextElement();

            // Update the building.
            this.collapseBuilding(other);

        } // Handle the next building.

    }

    /**
     * The given building hex has collapsed. Remove it from the board and
     * replace it with rubble.
     *
     * @param coords
     *            - the <code>Building</code> that has collapsed.
     */
    public void collapseBuilding(Coords coords) {
        final IHex curHex = this.getHex(coords);

        // Remove the building from the building map.
        Building bldg = bldgByCoords.get(coords);
        if (bldg == null) {
            return;
        }
        bldg.removeHex(coords);
        bldgByCoords.remove(coords);

        // determine type of rubble
        // Terrain type can be a max of 4 for harded building
        // 5 for walls, but the only place where we actually check
        // for rubble type is resolveFindClub in Server, and we
        // make it impossible to find clubs in wallrubble there
        int type = curHex.terrainLevel(Terrains.BUILDING);
        type = Math.max(type, curHex.terrainLevel(Terrains.BRIDGE));
        type = Math.max(type, curHex.terrainLevel(Terrains.FUEL_TANK));

        // Remove the building terrain.
        curHex.removeTerrain(Terrains.BUILDING);
        curHex.removeTerrain(Terrains.BLDG_CF);
        curHex.removeTerrain(Terrains.BLDG_ELEV);
        curHex.removeTerrain(Terrains.FUEL_TANK);
        curHex.removeTerrain(Terrains.FUEL_TANK_CF);
        curHex.removeTerrain(Terrains.FUEL_TANK_ELEV);
        curHex.removeTerrain(Terrains.BRIDGE);
        curHex.removeTerrain(Terrains.BRIDGE_CF);
        curHex.removeTerrain(Terrains.BRIDGE_ELEV);

        // Add rubble terrain that matches the building type.
        if (type > 0) {
            int rubbleLevel = bldg.getBldgClass() == Building.FORTRESS ? 2 : 1;
            curHex.addTerrain(Terrains.getTerrainFactory().createTerrain(Terrains.RUBBLE, rubbleLevel));
        }

        if (curHex.containsTerrain(Terrains.BLDG_BASEMENT_TYPE)) {
            // per TW 176 the basement doesn't change the elevation of the
            // bulding hex
            // the basement fills in with the rubble of the building
            // any units in the basement are destroyed
            curHex.removeTerrain(Terrains.BLDG_BASEMENT_TYPE);
        }

        // Update the hex.
        // TODO : Do I need to initialize it???
        // ASSUMPTION: It's faster to update one at a time.
        this.setHex(coords, curHex);

    }

    /**
     * The given building has collapsed. Remove it from the board and replace it
     * with rubble.
     *
     * @param bldg
     *            - the <code>Building</code> that has collapsed.
     */
    public void collapseBuilding(Building bldg) {

        // Remove the building from our building vector.
        buildings.removeElement(bldg);

        // Walk through the building's hexes.
        Enumeration<Coords> bldgCoords = bldg.getCoords();
        while (bldgCoords.hasMoreElements()) {
            final Coords coords = bldgCoords.nextElement();
            collapseBuilding(coords);
        } // Handle the next building hex.

    } // End public void collapseBuilding( Building )

    /**
     * Update the construction factors on an array of buildings.
     *
     * @param bldgs
     *            - the <code>Vector</code> of <code>Building</code> objects to
     *            be updated.
     */
    public void updateBuildings(Vector<Building> bldgs) {

        // Walk through the vector of buildings.
        Enumeration<Building> loop = bldgs.elements();
        while (loop.hasMoreElements()) {
            final Building other = loop.nextElement();

            // Find the local object for the given building.
            Building bldg = getLocalBuilding(other);

            // Handle garbage input.
            if (bldg == null) {
                System.err.print("Could not find a match for ");
                System.err.print(other);
                System.err.println(" to update.");
                continue;
            }
            Enumeration<Coords> coordsEnum = bldg.getCoords();
            while (coordsEnum.hasMoreElements()) {
                // Set the current and phase CFs of the building hexes.
                final Coords coords = coordsEnum.nextElement();
                bldg.setCurrentCF(other.getCurrentCF(coords), coords);
                bldg.setPhaseCF(other.getPhaseCF(coords), coords);
                bldg.setArmor(other.getArmor(coords), coords);
                bldg.setBasement(coords,
                        BasementType.getType(getHex(coords).terrainLevel(Terrains.BLDG_BASEMENT_TYPE)));
                bldg.setBasementCollapsed(coords, other.getBasementCollapsed(coords));
                bldg.setDemolitionCharges(other.getDemolitionCharges());
            }
        } // Handle the next building.

    }

    /**
     * Get the current value of the "road auto-exit" option.
     *
     * @return <code>true</code> if roads should automatically exit onto all
     *         adjacent pavement hexes. <code>false</code> otherwise.
     */
    public boolean getRoadsAutoExit() {
        return roadsAutoExit;
    }

    /**
     * Set the value of the "road auto-exit" option.
     *
     * @param value
     *            - The value to set for the option; <code>true</code> if roads
     *            should automatically exit onto all adjacent pavement hexes.
     *            <code>false</code> otherwise.
     */
    public void setRoadsAutoExit(boolean value) {
        roadsAutoExit = value;
    }

    /**
     * Populate the <code>bldgByCoords</code> member from the current
     * <code>Vector</code> of buildings. Use this method after de- serializing a
     * <code>Board</code> object.
     */
    private void createBldgByCoords() {

        // Make a new hashtable.
        bldgByCoords = new Hashtable<Coords, Building>();

        // Walk through the vector of buildings.
        Enumeration<Building> loop = buildings.elements();
        while (loop.hasMoreElements()) {
            final Building bldg = loop.nextElement();

            // Each building identifies the hexes it covers.
            Enumeration<Coords> iter = bldg.getCoords();
            while (iter.hasMoreElements()) {
                bldgByCoords.put(iter.nextElement(), bldg);
            }

        }

    }

    /**
     * Override the default deserialization to populate the transient
     * <code>bldgByCoords</code> member.
     *
     * @param in
     *            - the <code>ObjectInputStream</code> to read.
     * @throws <code>IOException</code>
     * @throws <code>ClassNotFoundException</code>
     */
    private void readObject(ObjectInputStream in) throws IOException, ClassNotFoundException {
        in.defaultReadObject();

        // Restore bldgByCoords from buildings.
        createBldgByCoords();
    }

    /*
     * (non-Javadoc)
     * 
     * @see megamek.common.IBoard#addBoardListener(megamek.common.BoardListener)
     */
    public void addBoardListener(BoardListener listener) {
        if (boardListeners == null) {
            boardListeners = new Vector<BoardListener>();
        }
        boardListeners.addElement(listener);
    }

    /*
     * (non-Javadoc)
     * 
     * @see
     * megamek.common.IBoard#removeBoardListener(megamek.common.BoardListener)
     */
    public void removeBoardListener(BoardListener listener) {
        if (boardListeners != null) {
            boardListeners.removeElement(listener);
        }
    }

    protected void processBoardEvent(BoardEvent event) {
        if (boardListeners == null) {
            return;
        }
        for (BoardListener l : boardListeners) {
            switch (event.getType()) {
            case BoardEvent.BOARD_CHANGED_HEX:
                l.boardChangedHex(event);
                break;
            case BoardEvent.BOARD_NEW_BOARD:
                l.boardNewBoard(event);
                break;
            case BoardEvent.BOARD_CHANGED_ALL_HEXES:
                l.boardChangedAllHexes(event);
                break;
            }
        }
    }

    protected Vector<BoardListener> getListeners() {
        if (boardListeners == null) {
            boardListeners = new Vector<BoardListener>();
        }
        return boardListeners;
    }

    // Is there any way I can get around using this?
    public Hashtable<Coords, InfernoTracker> getInfernos() {
        return infernos;
    }

    public void setBridgeCF(int value) {
        for (Building bldg : buildings) {
            for (Enumeration<Coords> coords = bldg.getCoords(); coords.hasMoreElements();) {
                Coords c = coords.nextElement();
                IHex h = getHex(c);
                if (h.containsTerrain(Terrains.BRIDGE)) {
                    bldg.setCurrentCF(value, c);
                }
            }
        }
    }

    // Kill all the unknown basements
    public void setRandomBasementsOff() {
        Coords c = null;
        for (Building b : buildings) {
            for (Enumeration<Coords> coords = b.getCoords(); coords.hasMoreElements();) {
                c = coords.nextElement();
                if (b.getBasement(c) == BasementType.UNKNOWN) {
                    b.setBasement(c, BasementType.NONE);
                }
            }
        }
    }

    /*
     * (non-Javadoc)
     * 
     * @see megamek.common.IBoard#getSpecialHexDisplay(megamek.common.Coords)
     */
    public Collection<SpecialHexDisplay> getSpecialHexDisplay(Coords coords) {
        return specialHexes.get(coords);
    }

    /*
     * (non-Javadoc)
     * 
     * @see megamek.common.IBoard#addSpecialHexDisplay(megamek.common.Coords,
     * megamek.common.SpecialHexDisplay)
     */
    public void addSpecialHexDisplay(Coords coords, SpecialHexDisplay shd) {
        Collection<SpecialHexDisplay> col;
        if (!specialHexes.containsKey(coords)) {
            col = new LinkedList<SpecialHexDisplay>();
            specialHexes.put(coords, col);
        } else {
            col = specialHexes.get(coords);
            // It's possible we are updating a SHD that is already entered.
            // If that is the case, we want to remove the original entry.
            if (col.contains(shd)) {
                col.remove(shd);
            }
        }

        col.add(shd);
    }

    public void removeSpecialHexDisplay(Coords coords, SpecialHexDisplay shd) {
        Collection<SpecialHexDisplay> col = specialHexes.get(coords);
        if (col != null) {
            col.remove(shd);
        }
    }

    /*
     * (non-Javadoc)
     * 
     * @see megamek.common.IBoard#getSpecialHexDisplayTable()
     */
    public Hashtable<Coords, Collection<SpecialHexDisplay>> getSpecialHexDisplayTable() {
        return specialHexes;
    }

    /*
     * (non-Javadoc)
     * 
     * @see megamek.common.IBoard#setSpecialHexDisplayTable(java.util.Hashtable)
     */
    public void setSpecialHexDisplayTable(Hashtable<Coords, Collection<SpecialHexDisplay>> shd) {
        specialHexes = shd;
    }

    public void setType(int t) {
        mapType = t;
    }

    public int getType() {
        return mapType;
    }

    public static String getTypeName(int t) {
        return typeNames[t];
    }

    // some convenience functions
    public boolean onGround() {
        return (mapType == T_GROUND);
    }

    public boolean inAtmosphere() {
        return (mapType == T_ATMOSPHERE);
    }

    public boolean inSpace() {
        return (mapType == T_SPACE);
    }

    public int getMaxElevation() {
        if (maxElevation != UNDEFINED_MAX_ELEV) {
            return maxElevation;
        }

        for (int y = 0; y < height; y++) {
            for (int x = 0; x < width; x++) {
                int elevation = data[(y * width) + x].getLevel();
                if (maxElevation < elevation) {
                    maxElevation = elevation;
                }
            }
        }
        return maxElevation;
    }

    public int getMinElevation() {
        if (minElevation != UNDEFINED_MIN_ELEV) {
            return minElevation;
        }

        for (int y = 0; y < height; y++) {
            for (int x = 0; x < width; x++) {
                int elevation = data[(y * width) + x].getLevel();
                if (minElevation > elevation) {
                    minElevation = elevation;
                }
            }
        }
        return minElevation;
    }

    public void resetStoredElevation() {
        minElevation = UNDEFINED_MIN_ELEV;
        maxElevation = UNDEFINED_MAX_ELEV;
    }

    @Override
    public boolean containsBridges() {
        for (Coords c : bldgByCoords.keySet()) {
            IHex hex = getHex(c);
            if (hex.containsTerrain(Terrains.BRIDGE)) {
                return true;
            }
        }
        return false;
    }

    public List<String> getBackgroundPaths() {
        return backgroundPaths;
    }

    public String getBackgroundPath() {
        if (backgroundPaths.size() > 0) {
            return backgroundPaths.get(0);
        } else {
            return null;
        }
    }

    public int getNumBoardsWidth() {
        return numBoardsWidth;
    }

    public int getNumBoardsHeight() {
        return numBoardsHeight;
    }

    public List<Boolean> getFlipBGHoriz() {
        return flipBGHoriz;
    }

    public List<Boolean> getFlipBGVert() {
        return flipBGVert;
    }

    public int getSubBoardWidth() {
        return subBoardWidth;
    }

    public int getSubBoardHeight() {
        return subBoardHeight;
    }

    public void setSubBoardWidth(int width) {
        subBoardWidth = width;
    }

    public void setSubBoardHeight(int height) {
        subBoardHeight = height;
    }

    public void setNumBoardsWidth(int width) {
        numBoardsWidth = width;
    }

    public void setNumBoardsHeight(int height) {
        numBoardsHeight = height;
    }

    public void addBackgroundPath(String path, boolean flipVert, boolean flipHorz) {
        backgroundPaths.add(path);

        flipBGVert.add(flipVert);
        flipBGHoriz.add(flipHorz);
    }

    public boolean hasBoardBackground() {
        return (backgroundPaths != null) && backgroundPaths.size() > 0;
    }
}<|MERGE_RESOLUTION|>--- conflicted
+++ resolved
@@ -846,12 +846,8 @@
                     }
                 } else if ((st.ttype == StreamTokenizer.TT_WORD) && st.sval.equalsIgnoreCase("background")) {
                     st.nextToken();
-<<<<<<< HEAD
                     File bgFile = new MegaMekFile(Configuration.boardBackgroundsDir(),
                             st.sval).getFile();
-=======
-                    File bgFile = new File(Configuration.boardBackgroundsDir(), st.sval);
->>>>>>> 83f6ef4b
                     if (bgFile.exists()) {
                         backgroundPaths.add(bgFile.getPath());
                     } else {
