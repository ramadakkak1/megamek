--- conflicted
+++ resolved
@@ -13,21 +13,6 @@
  */
 package megamek.common;
 
-<<<<<<< HEAD
-=======
-import java.io.BufferedWriter;
-import java.io.File;
-import java.io.FileInputStream;
-import java.io.FileOutputStream;
-import java.io.IOException;
-import java.io.InputStream;
-import java.io.OutputStreamWriter;
-import java.io.Writer;
-import java.nio.charset.StandardCharsets;
-import java.util.*;
-
->>>>>>> 94263341
-import megamek.MegaMek;
 import megamek.MegaMekConstants;
 import megamek.client.Client;
 import megamek.common.force.Force;
@@ -36,18 +21,9 @@
 import megamek.common.util.StringUtil;
 import megamek.common.weapons.infantry.InfantryWeapon;
 
-import java.io.BufferedWriter;
-import java.io.File;
-import java.io.FileOutputStream;
-import java.io.IOException;
-import java.io.OutputStreamWriter;
-import java.io.Writer;
-import java.util.ArrayList;
-import java.util.Enumeration;
-import java.util.HashMap;
-import java.util.Hashtable;
-import java.util.Iterator;
-import java.util.Map;
+import java.io.*;
+import java.nio.charset.StandardCharsets;
+import java.util.*;
 
 /**
  * This class provides static methods to save a list of <code>Entity</code>s to,
@@ -532,9 +508,7 @@
      * @throws IOException
      *             is thrown on any error.
      */
-    public static void saveTo(File file, ArrayList<Entity> list)
-            throws IOException {
-
+    public static void saveTo(File file, ArrayList<Entity> list) throws IOException {
         // Open up the file. Produce UTF-8 output.
         Writer output = new BufferedWriter(new OutputStreamWriter(
                 new FileOutputStream(file), StandardCharsets.UTF_8));
@@ -600,7 +574,7 @@
         ArrayList<Entity> salvage = new ArrayList<Entity>();
         ArrayList<Entity> retreated = new ArrayList<Entity>();
         ArrayList<Entity> devastated = new ArrayList<Entity>();
-        Hashtable<String, String> kills = new Hashtable<String, String>();        
+        Hashtable<String, String> kills = new Hashtable<String, String>();
 
         //Sort entities into player's, enemies, and allies and add to survivors, salvage, and allies.
         Iterator<Entity> entities = client.getGame().getEntities();
