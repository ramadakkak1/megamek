/*
* MegaMek -
* Copyright (C) 2000-2005 Ben Mazur (bmazur@sev.org)
* Copyright (C) 2018 The MegaMek Team
*
* This program is free software; you can redistribute it and/or modify it under
* the terms of the GNU General Public License as published by the Free Software
* Foundation; either version 2 of the License, or (at your option) any later
* version.
*
* This program is distributed in the hope that it will be useful, but WITHOUT
* ANY WARRANTY; without even the implied warranty of MERCHANTABILITY or FITNESS
* FOR A PARTICULAR PURPOSE. See the GNU General Public License for more
* details.
*/
package megamek.common;

import megamek.client.ui.swing.calculationReport.CalculationReport;
import megamek.common.battlevalue.MekBVCalculator;
import megamek.common.cost.MekCostCalculator;
import megamek.common.enums.AimingMode;
import megamek.common.enums.MPBoosters;
import megamek.common.loaders.MtfFile;
import megamek.common.options.OptionsConstants;
import megamek.common.preference.PreferenceManager;
import megamek.common.weapons.autocannons.ACWeapon;
import megamek.common.weapons.autocannons.LBXACWeapon;
import megamek.common.weapons.autocannons.UACWeapon;
import megamek.common.weapons.gaussrifles.GaussWeapon;
import megamek.common.weapons.ppc.PPCWeapon;
import org.apache.logging.log4j.LogManager;

import java.io.PrintWriter;
import java.math.BigInteger;
import java.util.*;
import java.util.stream.Collectors;

/**
 * You know what mechs are, silly.
 */
public abstract class Mech extends Entity {
    private static final long serialVersionUID = -1929593228891136561L;

    // system designators for critical hits
    public static final int SYSTEM_LIFE_SUPPORT = 0;

    public static final int SYSTEM_SENSORS = 1;

    public static final int SYSTEM_COCKPIT = 2;

    public static final int SYSTEM_ENGINE = 3;

    public static final int SYSTEM_GYRO = 4;

    // actuators are systems too, for now
    public static final int ACTUATOR_SHOULDER = 7;

    public static final int ACTUATOR_UPPER_ARM = 8;

    public static final int ACTUATOR_LOWER_ARM = 9;

    public static final int ACTUATOR_HAND = 10;

    public static final int ACTUATOR_HIP = 11;

    public static final int ACTUATOR_UPPER_LEG = 12;

    public static final int ACTUATOR_LOWER_LEG = 13;

    public static final int ACTUATOR_FOOT = 14;

    public static final String[] systemNames = { "Life Support", "Sensors",
            "Cockpit", "Engine", "Gyro", null, null, "Shoulder", "Upper Arm",
            "Lower Arm", "Hand", "Hip", "Upper Leg", "Lower Leg", "Foot"};

    // locations
    public static final int LOC_HEAD = 0;

    public static final int LOC_CT = 1;

    public static final int LOC_RT = 2;

    public static final int LOC_LT = 3;

    public static final int LOC_RARM = 4;

    public static final int LOC_LARM = 5;

    public static final int LOC_RLEG = 6;

    public static final int LOC_LLEG = 7;

    // center leg, for tripods
    public static final int LOC_CLEG = 8;

    // cockpit status
    public static final int COCKPIT_OFF = 0;

    public static final int COCKPIT_ON = 1;

    public static final int COCKPIT_AIMED_SHOT = 2;

    // gyro types
    public static final int GYRO_UNKNOWN = -1;

    public static final int GYRO_STANDARD = 0;

    public static final int GYRO_XL = 1;

    public static final int GYRO_COMPACT = 2;

    public static final int GYRO_HEAVY_DUTY = 3;

    public static final int GYRO_NONE = 4;

    public static final int GYRO_SUPERHEAVY = 5;

    public static final String[] GYRO_STRING = { "Standard Gyro", "XL Gyro",
            "Compact Gyro", "Heavy Duty Gyro", "None", "Superheavy Gyro" };

    public static final String[] GYRO_SHORT_STRING = { "Standard", "XL",
            "Compact", "Heavy Duty", "None", "Superheavy" };

    // cockpit types
    public static final int COCKPIT_UNKNOWN = -1;

    public static final int COCKPIT_STANDARD = 0;

    public static final int COCKPIT_SMALL = 1;

    public static final int COCKPIT_COMMAND_CONSOLE = 2;

    public static final int COCKPIT_TORSO_MOUNTED = 3;

    public static final int COCKPIT_DUAL = 4;

    public static final int COCKPIT_INDUSTRIAL = 5;

    public static final int COCKPIT_PRIMITIVE = 6;

    public static final int COCKPIT_PRIMITIVE_INDUSTRIAL = 7;

    public static final int COCKPIT_SUPERHEAVY = 8;

    public static final int COCKPIT_SUPERHEAVY_TRIPOD = 9;

    public static final int COCKPIT_TRIPOD = 10;

    public static final int COCKPIT_INTERFACE = 11;

    public static final int COCKPIT_VRRP = 12;

    public static final int COCKPIT_QUADVEE = 13;

    public static final int COCKPIT_SUPERHEAVY_INDUSTRIAL = 14;
    
    public static final int COCKPIT_SUPERHEAVY_COMMAND_CONSOLE = 15;
    
    public static final int COCKPIT_SMALL_COMMAND_CONSOLE = 16;

    public static final String[] COCKPIT_STRING = { "Standard Cockpit",
            "Small Cockpit", "Command Console", "Torso-Mounted Cockpit",
            "Dual Cockpit", "Industrial Cockpit", "Primitive Cockpit",
            "Primitive Industrial Cockpit", "Superheavy Cockpit",
            "Superheavy Tripod Cockpit", "Tripod Cockpit", "Interface Cockpit",
            "Virtual Reality Piloting Pod", "QuadVee Cockpit",
            "Superheavy Industrial Cockpit", "Superheavy Command Console", 
        "Small Command Console"};

    public static final String[] COCKPIT_SHORT_STRING = { "Standard", "Small",
            "Command Console", "Torso Mounted", "Dual", "Industrial",
            "Primitive", "Primitive Industrial", "Superheavy",
            "Superheavy Tripod", "Tripod", "Interface", "VRRP", "Quadvee",
            "Superheavy Industrial", "Superheavy Command", 
            "Small Command"};

    public static final String FULL_HEAD_EJECT_STRING = "Full Head Ejection System";

    // jump types
    public static final int JUMP_UNKNOWN = -1;
    public static final int JUMP_NONE = 0;
    public static final int JUMP_STANDARD = 1;
    public static final int JUMP_IMPROVED = 2;
    public static final int JUMP_PROTOTYPE = 3;
    public static final int JUMP_BOOSTER = 4;
    public static final int JUMP_DISPOSABLE = 5;
    // Type for Improved Jumpjet Prototype
    public static final int JUMP_PROTOTYPE_IMPROVED = 6;

    // Some "has" items only need be determined once
    public static final int HAS_FALSE = -1;

    public static final int HAS_UNKNOWN = 0;

    public static final int HAS_TRUE = 1;
    // rear armor
    private int[] rearArmor;

    private int[] orig_rearArmor;

    private boolean[] rearHardenedArmorDamaged;

    // for Harjel II/III
    private boolean[] armorDamagedThisTurn;

    private int sinksOn = -1;

    private int sinksOnNextRound = -1;

    private boolean autoEject = true;

    private boolean condEjectAmmo = true;

    private boolean condEjectEngine = true;

    private boolean condEjectCTDest = true;

    private boolean condEjectHeadshot = true;

    private int cockpitStatus = COCKPIT_ON;

    private int cockpitStatusNextRound = COCKPIT_ON;

    private int jumpType = JUMP_UNKNOWN;

    protected int gyroType = GYRO_STANDARD;

    protected int cockpitType = COCKPIT_STANDARD;

    private int cowlArmor = 3;

    private int hasLaserHeatSinks = HAS_UNKNOWN;

    // For grapple attacks
    private int grappled_id = Entity.NONE;

    private boolean isGrappleAttacker = false;

    private int grappledSide = Entity.GRAPPLE_BOTH;

    private boolean grappledThisRound = false;

    private boolean shouldDieAtEndOfTurnBecauseOfWater = false;

    private boolean justMovedIntoIndustrialKillingWater = false;

    private boolean stalled = false;

    private boolean stalledThisTurn = false;

    private boolean checkForCrit = false;

    private int levelsFallen = 0;

    private boolean fullHeadEject = false;

    protected static int[] EMERGENCY_COOLANT_SYSTEM_FAILURE = {3, 5, 7, 10, 13, 13, 13};

    // nCoolantSystemLevel is the # of turns RISC emergency coolant system has been used previously
    protected int nCoolantSystemLevel = 0;

    protected boolean bCoolantWentUp = false;

    protected boolean bUsedCoolantSystem = false; // Has emergency coolant system been used?

    protected boolean bDamagedCoolantSystem = false; // is the emergency coolant system damaged?

    protected int nCoolantSystemMOS = 0;

    // Cooling System Flaws quirk
    private boolean coolingFlawActive = false;

    // QuadVees, LAMs, and tracked 'Mechs can change movement mode.
    protected EntityMovementMode originalMovementMode = EntityMovementMode.BIPED;

    /**
     * Construct a new, blank, mech.
     */
    public Mech() {
        this(Mech.GYRO_STANDARD, Mech.COCKPIT_STANDARD);
    }

    public Mech(int inGyroType, int inCockpitType) {
        super();

        gyroType = inGyroType;
        cockpitType = inCockpitType;

        rearArmor = new int[locations()];
        orig_rearArmor = new int[locations()];
        rearHardenedArmorDamaged = new boolean[locations()];
        armorDamagedThisTurn = new boolean[locations()];

        for (int i = 0; i < locations(); i++) {
            if (!hasRearArmor(i)) {
                initializeRearArmor(IArmorState.ARMOR_NA, i);
            }
        }

        // Standard leg crits
        setCritical(LOC_RLEG, 0, new CriticalSlot(CriticalSlot.TYPE_SYSTEM,
                ACTUATOR_HIP));
        setCritical(LOC_RLEG, 1, new CriticalSlot(CriticalSlot.TYPE_SYSTEM,
                ACTUATOR_UPPER_LEG));
        setCritical(LOC_RLEG, 2, new CriticalSlot(CriticalSlot.TYPE_SYSTEM,
                ACTUATOR_LOWER_LEG));
        setCritical(LOC_RLEG, 3, new CriticalSlot(CriticalSlot.TYPE_SYSTEM,
                ACTUATOR_FOOT));

        setCritical(LOC_LLEG, 0, new CriticalSlot(CriticalSlot.TYPE_SYSTEM,
                ACTUATOR_HIP));
        setCritical(LOC_LLEG, 1, new CriticalSlot(CriticalSlot.TYPE_SYSTEM,
                ACTUATOR_UPPER_LEG));
        setCritical(LOC_LLEG, 2, new CriticalSlot(CriticalSlot.TYPE_SYSTEM,
                ACTUATOR_LOWER_LEG));
        setCritical(LOC_LLEG, 3, new CriticalSlot(CriticalSlot.TYPE_SYSTEM,
                ACTUATOR_FOOT));

        // Player setting specify whether their Meks' automatic
        // ejection systems are disabled by default or not.
        autoEject = !PreferenceManager.getClientPreferences()
                .defaultAutoejectDisabled();

        switch (inCockpitType) {
            case COCKPIT_TRIPOD:
                setCrew(new Crew(CrewType.TRIPOD));
                break;
            case COCKPIT_SUPERHEAVY_TRIPOD:
                setCrew(new Crew(CrewType.SUPERHEAVY_TRIPOD));
                break;
            case COCKPIT_DUAL:
                setCrew(new Crew(CrewType.DUAL));
                break;
            case COCKPIT_COMMAND_CONSOLE:
            case COCKPIT_SUPERHEAVY_COMMAND_CONSOLE:
            case COCKPIT_SMALL_COMMAND_CONSOLE:
                setCrew(new Crew(CrewType.COMMAND_CONSOLE));
                break;
            case COCKPIT_QUADVEE:
                setCrew(new Crew(CrewType.QUADVEE));
                break;
        }
    }

    @Override
    public int getUnitType() {
        return UnitType.MEK;
    }

    /**
     * @return if this mech cannot stand up from hulldown
     */
    public abstract boolean cannotStandUpFromHullDown();

    public int getCowlArmor() {
        if (hasCowl()) {
            return cowlArmor;
        }
        return 0;
    }

    public boolean hasCowl() {
        return hasQuirk(OptionsConstants.QUIRK_POS_COWL);
    }

    /**
     * Damage the cowl. Returns amount of excess damage
     *
     * @param amount
     * @return
     */
    public int damageCowl(int amount) {
        if (hasCowl()) {
            if (amount < cowlArmor) {
                cowlArmor -= amount;
                return 0;
            }
            amount -= cowlArmor;
            cowlArmor = 0;
            return amount;
        }
        return amount; // No cowl - return full damage
    }

    /**
     * Returns the location that transferred damage or crits will go to from a
     * given location.
     */
    public static int getInnerLocation(int location) {
        switch (location) {
            case Mech.LOC_RT:
            case Mech.LOC_LT:
            case Mech.LOC_CLEG:
                return Mech.LOC_CT;
            case Mech.LOC_LLEG:
            case Mech.LOC_LARM:
                return Mech.LOC_LT;
            case Mech.LOC_RLEG:
            case Mech.LOC_RARM:
                return Mech.LOC_RT;
            default:
                return location;
        }
    }

    /**
     * Returns the location with the most restrictive firing arc for a weapon.
     */
    public static int mostRestrictiveLoc(int location1, int location2) {
        if (location1 == location2) {
            return location1;
        } else if (Mech.restrictScore(location1) >= Mech
                .restrictScore(location2)) {
            return location1;
        } else {
            return location2;
        }
    }

    /**
     * find the least restrictive location of the two locations passed in
     *
     * @param location1
     * @param location2
     * @return
     */
    public static int leastRestrictiveLoc(int location1, int location2) {
        if (location1 == location2) {
            return location2;
        } else if (Mech.restrictScore(location1) >= Mech
                .restrictScore(location2)) {
            return location2;
        } else {
            return location1;
        }
    }

    /**
     * Helper function designed to give relative restrictiveness of locations.
     * Used for finding the most restrictive firing arc for a weapon.
     */
    public static int restrictScore(int location) {
        switch (location) {
            case Mech.LOC_RARM:
            case Mech.LOC_LARM:
                return 0;
            case Mech.LOC_RT:
            case Mech.LOC_LT:
                return 1;
            case Mech.LOC_CT:
                return 2;
            default:
                return 3;
        }
    }

    /**
     * OmniMechs have handles for Battle Armor squads to latch onto. Please
     * note, this method should only be called during this Mech's construction.
     * <p>
     * Overrides <code>Entity#setOmni(boolean)</code>
     */
    @Override
    public void setOmni(boolean omni) {

        // Perform the superclass' action.
        super.setOmni(omni);

        // Add BattleArmorHandles to OmniMechs.
        if (omni && !hasBattleArmorHandles()) {
            addTransporter(new BattleArmorHandles());
        }
    }

    // Set whether a non-omni should have BA Grab Bars.
    public void setBAGrabBars() {
        if (isOmni()) {
            return;
        }
        // TODO: I really hate this optional rule - what if some units are
        // already loaded?
        // if ba_grab_bars is on, then we need to add battlearmor handles,
        // otherwise clamp mounts
        // but first clear out whatever we have
        // Removed the removal of transporters so that loaded units don't get ditched
        // This is an unofficial rule and it doesn't work well anyway as changing the option
        // does not affect units that are in the game
        if (game.getOptions().booleanOption(OptionsConstants.ADVANCED_BA_GRAB_BARS)) {
            addTransporter(new BattleArmorHandles());
        } else {
            addTransporter(new ClampMountMech());
        }
    }

    public void setProtomechClampMounts() {
        boolean front = false;
        boolean rear = false;
        for (Transporter t: getTransports()) {
            if (t instanceof ProtomechClampMount) {
                front |= !((ProtomechClampMount) t).isRear();
                rear |= ((ProtomechClampMount) t).isRear();
            }
        }
        if (!front) {
            addTransporter(new ProtomechClampMount(false));
        }
        if (!rear) {
            addTransporter(new ProtomechClampMount(true));
        }
    }

    @Override
    public void load(Entity unit, boolean checkElev, int bayNumber) {
        if (unit.hasETypeFlag(Entity.ETYPE_PROTOMECH)) {
            boolean rear = bayNumber > 0;
            for (Transporter t : getTransports()) {
                if ((t instanceof ProtomechClampMount)
                        && t.canLoad(unit)
                        && (!checkElev || (unit.getElevation() == getElevation()))
                        && (((ProtomechClampMount) t).isRear() == rear)) {
                    t.load(unit);
                    unit.setTargetBay(-1);
                    return;
                }
            }
        }
        super.load(unit, checkElev, bayNumber);
    }

    /**
     * Returns the number of locations in the entity
     */
    @Override
    public int locations() {
        return 8;
    }

    /*
     * (non-Javadoc)
     *
     * @see megamek.common.Entity#newRound(int)
     */
    @Override
    public void newRound(int roundNumber) {
        // Walk through the Mech's miscellaneous equipment before
        // we apply our parent class' newRound() functionality
        // because Mek Stealth is set by the Entity#newRound() method.
        for (Mounted m : getMisc()) {
            MiscType mtype = (MiscType) m.getType();

            // Stealth can not be turned on if it's ECM is destroyed.
            if (mtype.hasFlag(MiscType.F_STEALTH)
                    && m.getLinked().isDestroyed()
                    && m.getLinked().isBreached()) {
                m.setMode("Off");
            }
        } // Check the next piece of equipment.

        super.newRound(roundNumber);
        incrementMASCAndSuperchargerLevels();

        // If emergency cooling system was used last turn, increment the counter,
        // otherwise decrement. Then, clear the counter
        if (bUsedCoolantSystem) {
            nCoolantSystemLevel++;
            bCoolantWentUp = true;
        } else {
            nCoolantSystemLevel = Math.max(0, nCoolantSystemLevel - 1);
            if (bCoolantWentUp) {
                nCoolantSystemLevel = Math.max(0, nCoolantSystemLevel - 1);
                bCoolantWentUp = false;
            }
        }

        // Clear the coolant system flag
        bUsedCoolantSystem = false;


        setSecondaryFacing(getFacing());

        // set heat sinks
        sinksOn = sinksOnNextRound;

        // update cockpit status
        cockpitStatus = cockpitStatusNextRound;

        shouldDieAtEndOfTurnBecauseOfWater = isJustMovedIntoIndustrialKillingWater();
        if (stalledThisTurn) {
            stalledThisTurn = false;
        }
        levelsFallen = 0;
        checkForCrit = false;

        grappledThisRound = false;

        // clear HarJel "took damage this turn" flags
        for (int loc = 0; loc < locations(); ++loc) {
            setArmorDamagedThisTurn(loc, false);
        }
    } // End public void newRound()

    /**
     * Returns true if the location in question is a torso location
     */
    public boolean locationIsTorso(int loc) {
        return (loc == LOC_CT) || (loc == LOC_RT) || (loc == LOC_LT);
    }

    /**
     * Returns true if the location in question is a leg
     */
    @Override
    public boolean locationIsLeg(int loc) {
        return (loc == LOC_LLEG) || (loc == LOC_RLEG);
    }

    /**
     * Count the number of destroyed or breached legs on the mech
     */
    public int countBadLegs() {
        int badLegs = 0;

        for (int i = 0; i < locations(); i++) {
            badLegs += (locationIsLeg(i) && isLocationBad(i)) ? 1 : 0;
        }

        return badLegs;
    }

    /**
     * Returns true if the entity has a hip crit.
     */
    @Override
    public boolean hasHipCrit() {
        for (int loc = 0; loc < locations(); loc++) {
            if (legHasHipCrit(loc)) {
                return true;
            }
        }
        return false;
    }

    /**
     * Return true is the location is a leg and has a hip crit
     */
    public boolean legHasHipCrit(int loc) {
        if (isLocationBad(loc)) {
            return false;
        }

        if (locationIsLeg(loc)) {
            return (getGoodCriticals(CriticalSlot.TYPE_SYSTEM,
                    Mech.ACTUATOR_HIP, loc) == 0);
        }

        return false;
    }

    /**
     * This function returns true iff the system is in perfect condition.
     *
     * @param system
     *            the system to check
     * @return false if the system is damaged.
     */
    public boolean isSystemIntact(int system) {
        for (int loc = 0; loc < locations(); loc++) {
            int numCrits = getNumberOfCriticals(loc);
            for (int i = 0; i < numCrits; i++) {
                CriticalSlot ccs = getCritical(loc, i);

                if ((ccs != null)
                        && (ccs.getType() == CriticalSlot.TYPE_SYSTEM)
                        && (ccs.getIndex() == system)) {
                    if (ccs.isDamaged() || ccs.isBreached()) {
                        return false;
                    }
                }
            }
        }

        return true;
    }

    /**
     * Count non-hip leg actuator crits
     */
    public int countLegActuatorCrits(int loc) {
        if (isLocationBad(loc)) {
            return 0;
        }

        int legCrits = 0;

        if (locationIsLeg(loc)) {
            if (getGoodCriticals(CriticalSlot.TYPE_SYSTEM,
                    Mech.ACTUATOR_UPPER_LEG, loc) == 0) {
                legCrits++;
            }
            if (getGoodCriticals(CriticalSlot.TYPE_SYSTEM,
                    Mech.ACTUATOR_LOWER_LEG, loc) == 0) {
                legCrits++;
            }
            if (getGoodCriticals(CriticalSlot.TYPE_SYSTEM, Mech.ACTUATOR_FOOT,
                    loc) == 0) {
                legCrits++;
            }
        }

        return legCrits;
    }

    /**
     * does this mech have composite internal structure?
     *
     * @return
     */
    public boolean hasCompositeStructure() {
        return (getStructureType() == EquipmentType.T_STRUCTURE_COMPOSITE);
    }

    /**
     * does this mech have reinforced internal structure?
     *
     * @return
     */
    public boolean hasReinforcedStructure() {
        return (getStructureType() == EquipmentType.T_STRUCTURE_REINFORCED);
    }

    /**
     * does this mech have working jump boosters?
     *
     * @return
     */
    public boolean hasJumpBoosters() {
        boolean jumpBoosters = false;
        for (Mounted mEquip : getMisc()) {
            MiscType mtype = (MiscType) mEquip.getType();
            if (mtype.hasFlag(MiscType.F_JUMP_BOOSTER)) {

                // one crit destroyed they all all screwed
                // --Torren
                if (mEquip.isBreached() || mEquip.isDestroyed()
                        || mEquip.isMissing()) {
                    return false;
                }
                jumpBoosters = true;
            }
        }
        return jumpBoosters;
    }

    /**
     * Does this mech have an extended retractable blade in working condition?
     */
    public boolean hasExtendedRetractableBlade() {
        for (Mounted m : getEquipment()) {
            if (!m.isInoperable() && (m.getType() instanceof MiscType)
                    && m.getType().hasFlag(MiscType.F_CLUB)
                    && m.getType().hasSubType(MiscType.S_RETRACTABLE_BLADE)
                    && m.curMode().equals("extended")) {
                return true;
            }
        }
        return false;
    }

    /**
     * Does the entity have a retracted blade in the given location? Only true
     * for biped mechs
     */
    public boolean hasRetractedBlade(int loc) {
        return false;
    }

    /**
     * Check for whether the mech has triple strength myomer
     * @param includePrototype Whether to include prototype TSM in the check.
     *                         Prototype TSM does not have a movement bonus or
     *                         a required heat level.
     * @return Whether the mech has TSM
     */
    public boolean hasTSM(boolean includePrototype) {
        for (Mounted m : getMisc()) {
            if (m.getType().hasFlag(MiscType.F_TSM)
                    && (includePrototype || !m.getType().hasFlag(MiscType.F_PROTOTYPE))) {
                return true;
            }
        }
        return false;
    }

    @Override
    public boolean antiTSMVulnerable() {
        for (Mounted m : getMisc()) {
            if ((m.getType().hasFlag(MiscType.F_TSM) && m.getType().hasFlag(MiscType.F_PROTOTYPE))
                    || (m.getType().hasFlag(MiscType.F_INDUSTRIAL_TSM) && (getYear() <= 3050))) {
                return true;
            }
        }
        return false;
    }

    public boolean hasActiveTSM() {
        return hasActiveTSM(true);
    }

    /**
     * Checks whether any type of TSM is active. Industrial and prototype
     * are always on. Standard is on when heat level is &gt;= 9.
     *
     * @param includeIndustrial Whether to include industrial TSM in the check
     * @return Whether the mech has some form of TSM and it's active
     */
    public boolean hasActiveTSM(boolean includeIndustrial) {
        for (Mounted m : getMisc()) {
            if (includeIndustrial && m.getType().hasFlag(MiscType.F_INDUSTRIAL_TSM)) {
                return true;
            } else if (m.getType().hasFlag(MiscType.F_TSM)) {
                return (heat >= 9) || m.getType().hasFlag(MiscType.F_PROTOTYPE);
            }
        }
        return false;
    }

    /**
     * does this mech have SCM?
     */
    public boolean hasSCM() {
        for (Mounted m : getEquipment()) {
            if ((m.getType() instanceof MiscType)
                    && m.getType().hasFlag(MiscType.F_SCM)) {
                return true;
            }
        }
        return false;
    }

    /**
     * does this mech have industrial TSM=
     *
     * @return
     */
    public boolean hasIndustrialTSM() {
        for (Mounted m : getEquipment()) {
            if ((m.getType() instanceof MiscType)
                    && m.getType().hasFlag(MiscType.F_INDUSTRIAL_TSM)) {
                return true;
            }
        }
        return false;
    }

    /**
     * does this mech have a null-sig-system?
     *
     * @return
     */
    public boolean hasNullSig() {
        for (Mounted mEquip : getMisc()) {
            MiscType mtype = (MiscType) mEquip.getType();
            if (mtype.hasFlag(MiscType.F_NULLSIG)) {
                // The Mek has Null-Sig
                return true;
            }
        }
        return false;
    }

    /**
     * does this mech have a void-sig-system?
     *
     * @return
     */
    public boolean hasVoidSig() {
        for (Mounted mEquip : getMisc()) {
            MiscType mtype = (MiscType) mEquip.getType();
            if (mtype.hasFlag(MiscType.F_VOIDSIG)) {
                // The Mek has Void-Sig
                return true;
            }
        }
        return false;
    }

    /**
     * Does this mech have tracks? Used for tracks as industrial equipment; QuadVees return false.
     *
     * @return
     */
    public boolean hasTracks() {
        for (Mounted mEquip : getMisc()) {
            MiscType mtype = (MiscType) mEquip.getType();
            if (mtype.hasFlag(MiscType.F_TRACKS)) {
                // The Mek has tracks
                return true;
            }
        }
        return false;
    }

    /**
     * does this mech have a chameleon light polarization shield?
     *
     * @return
     */
    public boolean hasChameleonShield() {
        for (Mounted mEquip : getMisc()) {
            MiscType mtype = (MiscType) mEquip.getType();
            if (mtype.hasFlag(MiscType.F_CHAMELEON_SHIELD)) {
                // The Mek has Chameleon Light Polarization Field
                return true;
            }
        }
        return false;
    }

    /*
     * (non-Javadoc)
     *
     * @see megamek.common.Entity#getStandingHeat()
     */
    @Override
    public int getStandingHeat() {
        return hasEngine() ? getEngine().getStandingHeat() : 0;
    }

    /**
     * set this mech's <code>Engine</code>
     *
     * @param e
     *            the <code>Engine</code> to set
     */
    @Override
    public void setEngine(Engine e) {
        super.setEngine(e);
        if (hasEngine() && getEngine().engineValid) {
            setOriginalWalkMP(calculateWalk());
        }
    }

    /**
     * Used to set this Mech's original walk mp
     *
     * @return this units calculated walking speed, dependent on engine rating
     *         and weight
     */
    protected int calculateWalk() {
        if (!hasEngine()) {
            return 0;
        }
        if (isPrimitive()) {
            double rating = getEngine().getRating();
            rating /= 1.2;
            if ((rating % 5) != 0) {
                return (int) ((rating - (rating % 5)) + 5) / (int) weight;
            }
            return (int) (rating / (int) weight);

        }
        return getEngine().getRating() / (int) weight;
    }

    /*
     * (non-Javadoc)
     *
     * @see megamek.common.Entity#getWalkHeat()
     */
    @Override
    public int getWalkHeat() {
        int extra = bDamagedCoolantSystem?1:0;
        return extra + (hasEngine() ? getEngine().getWalkHeat(this) : 0);
    }

    @Override
    public int getRunMP(boolean gravity, boolean ignoreHeat, boolean ignoreModularArmor) {
        MPBoosters mpBoosters = getArmedMPBoosters();
        if (!mpBoosters.isNone()) {
            return mpBoosters.calculateRunMP(
                    getWalkMP(gravity, ignoreHeat, ignoreModularArmor))
                            - (hasMPReducingHardenedArmor() ? 1 : 0);
        }
        return Math.max(0, super.getRunMP(gravity, ignoreHeat, ignoreModularArmor)
                - (hasMPReducingHardenedArmor() ? 1 : 0));
    }

    @Override
    public int getRunMPwithOneMASC(boolean gravity, boolean ignoreHeat,
                                   boolean ignoreModularArmor) {
        MPBoosters mpBoosters = getArmedMPBoosters();
        if (!mpBoosters.isNone()) {
            return MPBoosters.MASC_ONLY.calculateRunMP(
                    getWalkMP(gravity, ignoreHeat, ignoreModularArmor))
                    - (hasMPReducingHardenedArmor() ? 1 : 0);
        }

        return super.getRunMP(gravity, ignoreHeat, ignoreModularArmor)
                - (hasMPReducingHardenedArmor() ? 1 : 0);
    }

    /*
     * (non-Javadoc)
     *
     * @see megamek.common.Entity#getRunMPwithoutMASC(boolean, boolean, boolean)
     */
    @Override
    public int getRunMPwithoutMASC(boolean gravity, boolean ignoreHeat,
            boolean ignoreModularArmor) {
        return super.getRunMP(gravity, ignoreHeat, ignoreModularArmor)
                - (hasMPReducingHardenedArmor() ? 1 : 0);
    }



    /**
     * @return The mech's run MP without MASC or supercharger, but with any reduction
     *         due to hardened armor.
     */
    public int getOriginalRunMPwithoutMASC() {
        return super.getOriginalRunMP()
                - (hasMPReducingHardenedArmor() ? 1 : 0);
    }

    /**
     * Returns this entity's running/flank mp as a string.
     */
    @Override
    public String getRunMPasString() {
        MPBoosters mpBoosters = getMPBoosters();
        if (!mpBoosters.isNone()) {
            String str = getRunMPwithoutMASC() + "(" + getRunMP()+")";
            if (game != null) {
                MPBoosters armed = getArmedMPBoosters();

                str += (mpBoosters.hasMASC() ? " MASC:" + getMASCTurns()
                    + (armed.hasMASC() ? "(" + getMASCTarget()+ "+)" : "(NA)") : "")
                    + (mpBoosters.hasSupercharger() ? " Supercharger:" + getSuperchargerTurns()
                    + (armed.hasSupercharger() ? "(" + getSuperchargerTarget() + "+)" : "(NA)") : "");
            }
            return str;
        }
        return Integer.toString(getRunMP());
    }

    /**
     * Depends on engine type
     */
    @Override
    public int getRunHeat() {
        int extra = bDamagedCoolantSystem?1:0;
        return extra + (hasEngine() ? getEngine().getRunHeat(this) : 0);
    }

    /*
     * (non-Javadoc)
     *
     * @see megamek.common.Entity#getSprintMP()
     */
    @Override
    public int getSprintMP() {
        if (hasHipCrit()) {
            return getRunMP();
        }
        return getSprintMP(true, false, false);
    }

    /*
     * (non-Javadoc)
     *
     * @see megamek.common.Entity#getSprintMP(boolean, boolean, boolean)
     */
    @Override
    public int getSprintMP(boolean gravity, boolean ignoreHeat,
            boolean ignoreModularArmor) {
        if (hasHipCrit()) {
            return getRunMP(gravity, ignoreHeat, ignoreModularArmor);
        }

        MPBoosters mpBoosters = getArmedMPBoosters();
        if (!mpBoosters.isNone()) {
            return mpBoosters.calculateSprintMP(
                    getWalkMP(gravity, ignoreHeat, ignoreModularArmor))
            - (hasMPReducingHardenedArmor() ? 1 : 0);
        }

        return getSprintMPwithoutMASC(gravity, ignoreHeat, ignoreModularArmor);
    }

    @Override
    public int getSprintMPwithOneMASC() {
        return getSprintMPwithOneMASC(true, false, false);
    }

    @Override
    public int getSprintMPwithOneMASC(boolean gravity, boolean ignoreHeat,
                                      boolean ignoreModularArmor) {
        if (hasHipCrit()) {
            return getRunMPwithoutMASC(gravity, ignoreHeat, ignoreModularArmor);
        }

        MPBoosters mpBoosters = getArmedMPBoosters();
        if (!mpBoosters.isNone()) {
            return MPBoosters.MASC_ONLY.calculateSprintMP(
                    getWalkMP(gravity, ignoreHeat, ignoreModularArmor))
                    - (hasMPReducingHardenedArmor() ? 1 : 0);
        }

        return super.getRunMP(gravity, ignoreHeat, ignoreModularArmor)
                - (hasMPReducingHardenedArmor() ? 1 : 0);
    }
    /*
     * (non-Javadoc)
     *
     * @see megamek.common.Entity#getSprintMPwithoutMASC(boolean, boolean)
     */
    @Override
    public int getSprintMPwithoutMASC() {
        return getSprintMPwithoutMASC(true, false, false);
    }

    /*
     * (non-Javadoc)
     *
     * @see megamek.common.Entity#getSprintMPwithoutMASC(boolean, boolean,
     * boolean)
     */
    @Override
    public int getSprintMPwithoutMASC(boolean gravity, boolean ignoreHeat,
            boolean ignoreModularArmor) {
        if (hasHipCrit()) {
            return getRunMPwithoutMASC(gravity, ignoreHeat, ignoreModularArmor);
        }
        return ((int) Math.ceil(getWalkMP(gravity, ignoreHeat,
                ignoreModularArmor) * 2.0))
                - (hasMPReducingHardenedArmor() ? 1 : 0);
    }

    public int getOriginalSprintMPwithoutMASC() {
        return ((int) Math.ceil(getOriginalWalkMP() * 2.0)) - (hasMPReducingHardenedArmor() ? 1 : 0);
    }

    /**
     * Returns this entity's Sprint mp as a string.
     */
    @Override
    public String getSprintMPasString() {
        MPBoosters armedBoosters = getArmedMPBoosters();
        return !armedBoosters.isNone()
                ? getRunMPwithoutMASC() + "(" + getSprintMP() + ")"
                : Integer.toString(getSprintMP());
    }

    /*
     * (non-Javadoc)
     *
     * @see megamek.common.Entity#getRunningGravityLimit()
     */
    @Override
    public int getRunningGravityLimit() {
        if (game.getOptions().booleanOption(OptionsConstants.ADVGRNDMOV_TACOPS_SPRINT)) {
            return getSprintMP(false, false, false);
        }
        return getRunMP(false, false, false);
    }

    /**
     * Depends on engine type
     */
    @Override
    public int getSprintHeat() {
        int extra = bDamagedCoolantSystem?1:0;
        return extra + (hasEngine() ? getEngine().getSprintHeat() : 0);
    }

    /**
     * This mech's jumping MP modified for missing jump jets and gravity
     */
    @Override
    public int getJumpMP() {
        return getJumpMP(true);
    }

    /**
     * This mech's jumping MP modified for missing jump jets and possibly
     * gravity
     */
    @Override
    public int getJumpMP(boolean gravity) {
        return getJumpMP(gravity, false);
    }

    public int getJumpMP(boolean gravity, boolean ignoreModularArmor) {
        int jump = 0;

        if (hasShield() && (getNumberOfShields(MiscType.S_SHIELD_LARGE) > 0)) {
            return 0;
        }

        for (Mounted mounted : getMisc()) {
            if (mounted.getType().hasFlag(MiscType.F_JUMP_JET)
                    && !mounted.isDestroyed() && !mounted.isBreached()) {
                jump++;
            } else if (mounted.getType().hasFlag(MiscType.F_JUMP_BOOSTER)
                    && !mounted.isDestroyed() && !mounted.isBreached()) {
                jump = getOriginalJumpMP();
                break;
            }
        }

        // apply Partial Wing bonus if we have the ability to jump
        if (jump > 0) {
            for (Mounted mount : getMisc()) {
                if (mount.getType().hasFlag(MiscType.F_PARTIAL_WING)) {
                    jump += getPartialWingJumpBonus(mount);
                    break;
                }
            }
        }
        // Medium shield reduces jump mp by 1/shield
        jump -= getNumberOfShields(MiscType.S_SHIELD_MEDIUM);

        if (hasModularArmor() && !ignoreModularArmor) {
            jump--;
        }
        
        if (gravity) {
            return Math.max(applyGravityEffectsOnMP(jump), 0);
        }
        return Math.max(jump, 0);
    }

    /**
     * Gives the bonus to Jump MP conferred by a mech partial wing.
     *
     * @param mount
     *            The mounted location of the Wing
     * @return The Jump MP bonus conferred by the wing
     */
    public int getPartialWingJumpBonus(Mounted mount) {
        int bonus;
        if (game != null) {
            if ((getWeightClass() <= EntityWeightClass.WEIGHT_MEDIUM)) {
                switch (game.getPlanetaryConditions().getAtmosphere()) {
                    case PlanetaryConditions.ATMO_VACUUM:
                    case PlanetaryConditions.ATMO_TRACE:
                        bonus = 0;
                        break;
                    case PlanetaryConditions.ATMO_THIN:
                        bonus = 1;
                        break;
                    case PlanetaryConditions.ATMO_VHIGH:
                        bonus = 3;
                        break;
                    case PlanetaryConditions.ATMO_STANDARD:
                    case PlanetaryConditions.ATMO_HIGH:
                    default:
                        bonus = 2;
                        break;
                }
            } else {
                switch (game.getPlanetaryConditions().getAtmosphere()) {
                    case PlanetaryConditions.ATMO_VACUUM:
                    case PlanetaryConditions.ATMO_TRACE:
                    case PlanetaryConditions.ATMO_THIN:
                        bonus = 0;
                        break;
                    case PlanetaryConditions.ATMO_HIGH:
                    case PlanetaryConditions.ATMO_VHIGH:
                        bonus = 2;
                        break;
                    case PlanetaryConditions.ATMO_STANDARD:
                    default:
                        bonus = 1;
                }
            }
        } else {
            if ((getWeightClass() <= EntityWeightClass.WEIGHT_MEDIUM)) {
                bonus = 2;
            } else {
                bonus = 1;
            }
        }

        // subtract jumping bonus for damaged criticals
        bonus -= getBadCriticals(CriticalSlot.TYPE_EQUIPMENT,
                getEquipmentNum(mount), Mech.LOC_RT);
        bonus -= getBadCriticals(CriticalSlot.TYPE_EQUIPMENT,
                getEquipmentNum(mount), Mech.LOC_LT);

        return Math.max(bonus, 0);
    }

    /**
     * Gives the heat capacity bonus conferred by a mech partial wing.
     *
     * @return the heat capacity bonus provided by the wing
     */
    private int getPartialWingHeatBonus() {
        int bonus;
        if (game != null) {
            switch (game.getPlanetaryConditions().getAtmosphere()) {
                case PlanetaryConditions.ATMO_VACUUM:
                    bonus = 0;
                    break;
                case PlanetaryConditions.ATMO_TRACE:
                    bonus = 1;
                    break;
                case PlanetaryConditions.ATMO_THIN:
                    bonus = 2;
                    break;
                case PlanetaryConditions.ATMO_STANDARD:
                case PlanetaryConditions.ATMO_HIGH:
                case PlanetaryConditions.ATMO_VHIGH:
                default:
                    bonus = 3;
                    break;
            }
        } else {
            bonus = 3;
        }

        return bonus;
    }

    /**
     * Returns the type of jump jet system the mech has.
     */
    @Override
    public int getJumpType() {
        jumpType = JUMP_NONE;
        for (Mounted m : miscList) {
            if (m.getType().hasFlag(MiscType.F_JUMP_JET)) {
                if (m.getType().hasSubType(MiscType.S_IMPROVED)
                        && m.getType().hasSubType(MiscType.S_PROTOTYPE)) {
                    jumpType = JUMP_PROTOTYPE_IMPROVED;
                } else if (m.getType().hasSubType(MiscType.S_IMPROVED)) {
                    jumpType = JUMP_IMPROVED;
                } else if (m.getType().hasSubType(MiscType.S_PROTOTYPE)) {
                    jumpType = JUMP_PROTOTYPE;
                } else {
                    jumpType = JUMP_STANDARD;
                }
                break;
            } else if (m.getType().hasFlag(MiscType.F_JUMP_BOOSTER)) {
                jumpType = JUMP_BOOSTER;
                break;
            }
        }
        return jumpType;
    }

    /*
     * (non-Javadoc)
     *
     * @see megamek.common.Entity#getJumpHeat(int)
     */
    @Override
    public int getJumpHeat(int movedMP) {

        int extra = bDamagedCoolantSystem?1:0;

        // don't count movement granted by Partial Wing
        for (Mounted mount : getMisc()) {
            if (mount.getType().hasFlag(MiscType.F_PARTIAL_WING)) {
                movedMP -= getPartialWingJumpBonus(mount);
                break;
            }
        }

        switch (getJumpType()) {
            case JUMP_IMPROVED:
                return extra + (hasEngine() ? getEngine().getJumpHeat((movedMP / 2) + (movedMP % 2)) : 0);
            case JUMP_PROTOTYPE_IMPROVED:
                // min 6 heat, otherwise 2xJumpMp, XTRO:Succession Wars pg17
                return extra + (hasEngine() ? Math.max(6, getEngine().getJumpHeat(movedMP * 2)) : 0);
            case JUMP_BOOSTER:
            case JUMP_DISPOSABLE:
                return extra;
            case JUMP_NONE:
                return 0;
            default:
                return extra + (hasEngine() ? getEngine().getJumpHeat(movedMP) : 0);
        }
    }

    /**
     * Returns this mech's jumping MP, modified for missing and underwater jets
     * and gravity.
     */
    @Override
    public int getJumpMPWithTerrain() {
        if ((getPosition() == null) || (game.getBoard().getHex(getPosition()) == null) || (getJumpType() == JUMP_BOOSTER)) {
            return getJumpMP();
        }
        int waterLevel = 0;
        if (!isOffBoard()) {
            waterLevel = game.getBoard().getHex(getPosition()).terrainLevel(Terrains.WATER);
        }
        if ((waterLevel <= 0) || (getElevation() >= 0)) {
            return getJumpMP();
        } else if (waterLevel > 1) {
            return 0;
        } else { // waterLevel == 1
            return applyGravityEffectsOnMP(torsoJumpJets());
        }
    }

    /**
     * Returns the number of (working) jump jets mounted in the torsos.
     */
    public int torsoJumpJets() {
        int jump = 0;

        for (Mounted mounted : getMisc()) {
            if (mounted.getType().hasFlag(MiscType.F_JUMP_JET)
                    && !mounted.isDestroyed() && !mounted.isBreached()
                    && locationIsTorso(mounted.getLocation())) {
                jump++;
            }
        }

        // apply Partial Wing bonus if we have the ability to jump
        if (jump > 0) {
            for (Mounted mount : getMisc()) {
                if (mount.getType().hasFlag(MiscType.F_PARTIAL_WING)) {
                    jump += getPartialWingJumpBonus(mount);
                    break;
                }
            }
        }

        return jump;
    }

    @Override
    public boolean isEligibleForPavementBonus() {
        // eligible if using Mech tracks
        return movementMode == EntityMovementMode.TRACKED;
    }

    @Override
    public EntityMovementMode nextConversionMode(EntityMovementMode afterMode) {
        if (hasTracks() && afterMode != EntityMovementMode.TRACKED) {
            return EntityMovementMode.TRACKED;
        } else {
            return originalMovementMode;
        }
    }

    /**
     * QuadVees and LAMs may not have to make PSRs to avoid falling depending on their mode,
     * and Mechs using tracks for movement do not have to make PSRs for damage to gyro or leg
     * actuators.
     *
     * @param gyroLegDamage Whether the PSR is due to damage to gyro or leg actuators
     * @return              true if the Mech can fall due to failed PSR.
     */
    @Override
    public boolean canFall(boolean gyroLegDamage) {
        return !isProne() && !(gyroLegDamage && movementMode == EntityMovementMode.TRACKED);
    }

    /**
     * Return the height of this mech above the terrain.
     */
    @Override
    public int height() {
        return isProne() ? 0 : isSuperHeavy() ? 2 : 1;
    }

    /**
     * Adds heat sinks to the engine. Uses clan/normal depending on the
     * currently set techLevel
     */
    public void addEngineSinks(int totalSinks, BigInteger heatSinkFlag) {
        addEngineSinks(totalSinks, heatSinkFlag, isClan());
    }

    /**
     * Adds heat sinks to the engine. Adds either the engine capacity, or the
     * entire number of heat sinks, whichever is less
     */
    public void addEngineSinks(int totalSinks, BigInteger heatSinkFlag,
            boolean clan) {
        if (heatSinkFlag == MiscType.F_DOUBLE_HEAT_SINK) {
            addEngineSinks(totalSinks, clan ? EquipmentTypeLookup.CLAN_DOUBLE_HS
                    : EquipmentTypeLookup.IS_DOUBLE_HS);
        } else if (heatSinkFlag == MiscType.F_COMPACT_HEAT_SINK) {
            addEngineSinks(totalSinks, EquipmentTypeLookup.COMPACT_HS_1);
        } else if (heatSinkFlag == MiscType.F_LASER_HEAT_SINK) {
            addEngineSinks(totalSinks, EquipmentTypeLookup.LASER_HS);
        } else {
            addEngineSinks(totalSinks, EquipmentTypeLookup.SINGLE_HS);
        }
    }

    /**
     * base for adding engine sinks. Newer method allows externals to say how
     * much are engine HS.
     *
     * @param totalSinks
     *            the amount of heatsinks to add to the engine
     * @param sinkName
     *            the <code>String</code> determining the type of heatsink to
     *            add. must be a lookupname of a heatsinktype
     */
    public void addEngineSinks(int totalSinks, String sinkName) {
        if (!hasEngine()) {
            return;
        }
        EquipmentType sinkType = EquipmentType.get(sinkName);

        if (sinkType == null) {
            LogManager.getLogger().info("Mech: can't find heat sink to add to engine");
        }

        int toAllocate = Math.min(
                totalSinks,
                getEngine().integralHeatSinkCapacity(
                        sinkType.hasFlag(MiscType.F_COMPACT_HEAT_SINK)));
        addEngineSinks(sinkName, toAllocate);
    }

    /**
     * add heat sinks into the engine
     *
     * @param sinkName
     *            the <code>String</code> determining the type of heatsink to
     *            add. must be a lookupname of a heatsinktype
     * @param toAllocate
     *            Number of hs to add to the Engine.
     */
    public void addEngineSinks(String sinkName, int toAllocate) {
        // this relies on these being the correct internalNames for these items
        EquipmentType sinkType = EquipmentType.get(sinkName);

        if (sinkType == null) {
            LogManager.getLogger().info("Mech: can't find heat sink to add to engine");
        }

        for (int i = 0; i < toAllocate; i++) {
            try {
                addEquipment(new Mounted(this, sinkType), Entity.LOC_NONE, false);
            } catch (LocationFullException ignored) {
                // um, that's impossible.
            }
        }
    }

    /**
     * Returns extra heat generated by engine crits
     */
    @Override
    public int getEngineCritHeat() {
        if (!hasEngine()) {
            return 0;
        }
        int engineCritHeat = 0;
        if (!isShutDown() && getEngine().isFusion()) {
            engineCritHeat += 5 * getHitCriticals(CriticalSlot.TYPE_SYSTEM,
                    Mech.SYSTEM_ENGINE, Mech.LOC_CT);
            engineCritHeat += 5 * getHitCriticals(CriticalSlot.TYPE_SYSTEM,
                    Mech.SYSTEM_ENGINE, Mech.LOC_LT);
            engineCritHeat += 5 * getHitCriticals(CriticalSlot.TYPE_SYSTEM,
                    Mech.SYSTEM_ENGINE, Mech.LOC_RT);
        }
        // Partial Repairs of the engine cause additional heat
        if (getPartialRepairs().booleanOption("mech_reactor_3_crit")) {
            engineCritHeat += 8;
        }
        if (getPartialRepairs().booleanOption("mech_reactor_2_crit")) {
            engineCritHeat += 5;
        }
        if (getPartialRepairs().booleanOption("mech_reactor_1_crit")) {
            engineCritHeat += 3;
        }
        if (getPartialRepairs().booleanOption("mech_engine_replace")) {
            engineCritHeat += 1;
        }

        // add the partial repair heat here.
        return engineCritHeat;
    }

    /**
     * Returns the number of heat sinks, functional or not.
     */
    public int heatSinks() {
        return heatSinks(true);
    }

    /**
     * Returns the number of heat sinks, functional or not.
     *
     * @param countPrototypes
     *            Set TRUE to include Prototype Heat Sinks in the total.
     */
    public int heatSinks(boolean countPrototypes) {
        int sinks = 0;
        for (Mounted mounted : getMisc()) {
            EquipmentType etype = mounted.getType();
            if (etype.hasFlag(MiscType.F_COMPACT_HEAT_SINK)
                    && (etype.hasFlag(MiscType.F_DOUBLE_HEAT_SINK) || (etype
                            .hasFlag(MiscType.F_IS_DOUBLE_HEAT_SINK_PROTOTYPE) && countPrototypes))) {
                sinks += 2;
            } else if (etype.hasFlag(MiscType.F_HEAT_SINK)
                    || etype.hasFlag(MiscType.F_DOUBLE_HEAT_SINK)
                    || (etype.hasFlag(MiscType.F_IS_DOUBLE_HEAT_SINK_PROTOTYPE) && countPrototypes)) {
                sinks++;
            }
        }
        return sinks;
    }

    /**
     * Returns the number of destroyed heat sinks.
     */
    public int damagedHeatSinks() {
        int sinks = 0;
        for (Mounted mounted : getMisc()) {
            EquipmentType etype = mounted.getType();
            if (!mounted.isDestroyed()) {
                continue;
            }
            if (etype.hasFlag(MiscType.F_HEAT_SINK)
                    || etype.hasFlag(MiscType.F_DOUBLE_HEAT_SINK)
                    || etype.hasFlag(MiscType.F_IS_DOUBLE_HEAT_SINK_PROTOTYPE)) {
                sinks++;
            }
        }
        return sinks;
    }

    /**
     * Returns the about of heat that the entity can sink each turn.
     */
    @Override
    public int getHeatCapacity() {
        return getHeatCapacity(true, true);
    }

    @Override
    public int getHeatCapacity(boolean radicalHeatSink) {
        return getHeatCapacity(true, radicalHeatSink);
    }

    /**
     * Returns the name of the heat sinks mounted on this 'mech.
     *
     * @return
     */
    public String getHeatSinkTypeName() {
        for (Mounted m : getMisc()) {
            // The MiscType name for compact heat sinks is formatted differently
            if (m.getType().hasFlag(MiscType.F_COMPACT_HEAT_SINK)) {
                return "Compact Heat Sink";
            }
            if (m.getType().hasFlag(MiscType.F_HEAT_SINK)
                    || m.getType().hasFlag(MiscType.F_DOUBLE_HEAT_SINK)
                    || m.getType().hasFlag(MiscType.F_LASER_HEAT_SINK)) {
                return m.getName();
            }
        }
        
        // if a mech has no heat sink equipment, we pretend like it has standard heat sinks.
        return "Heat Sink";
    }

    public int getHeatCapacity(boolean includePartialWing,
            boolean includeRadicalHeatSink) {
        int capacity = 0;
        int activeCount = getActiveSinks();

        for (Mounted mounted : getMisc()) {
            if (mounted.isDestroyed() || mounted.isBreached()) {
                continue;
            }
            if ((activeCount > 0)
                    && mounted.getType().hasFlag(MiscType.F_HEAT_SINK)) {
                capacity++;
                activeCount--;
            } else if ((activeCount > 0)
                    && mounted.getType().hasFlag(MiscType.F_DOUBLE_HEAT_SINK)) {
                activeCount--;
                capacity += 2;
            } else if (mounted.getType().hasFlag(
                    MiscType.F_IS_DOUBLE_HEAT_SINK_PROTOTYPE)) {
                capacity += 2;
            } else if (includePartialWing
                    && mounted.getType().hasFlag(MiscType.F_PARTIAL_WING)
                    && // unless all crits are destroyed, we get the bonus
                    ((getGoodCriticals(CriticalSlot.TYPE_EQUIPMENT,
                            getEquipmentNum(mounted), Mech.LOC_RT) > 0)
                            || (getGoodCriticals(CriticalSlot.TYPE_EQUIPMENT,
                            getEquipmentNum(mounted), Mech.LOC_LT) > 0))) {
                capacity += getPartialWingHeatBonus();
                includePartialWing = false; // Only count the partial wing bonus
                                            // once.
            }
        }
        // AirMech mode for LAMs confers the same heat benefits as a partial wing.
        if (includePartialWing && movementMode == EntityMovementMode.WIGE) {
            capacity += getPartialWingHeatBonus();
        }
        if (includeRadicalHeatSink
                && hasWorkingMisc(MiscType.F_RADICAL_HEATSINK)) {
            capacity += (int) Math.ceil(getActiveSinks() * 0.4);
        }

        return capacity;
    }

    /**
     * Returns the about of heat that the entity can sink each turn, factoring
     * for water.
     */
    @Override
    public int getHeatCapacityWithWater() {
        if (hasLaserHeatSinks()) {
            return getHeatCapacity(true, false);
        }
        return getHeatCapacity(true, false) + Math.min(sinksUnderwater(), 6);
    }

    /**
     * Gets the number of heat sinks that are underwater.
     */
    private int sinksUnderwater() {
        if ((getPosition() == null) || isOffBoard()) {
            return 0;
        }

        Hex curHex = game.getBoard().getHex(getPosition());
        // are we even in water? is it depth 1+
        if ((curHex.terrainLevel(Terrains.WATER) <= 0) || (getElevation() >= 0)) {
            return 0;
        }

        // are we entirely underwater?
        if (isProne() || (curHex.terrainLevel(Terrains.WATER) >= 2)) {
            return getHeatCapacity();
        }

        // okay, count leg sinks
        int sinksUnderwater = 0;
        for (Mounted mounted : getMisc()) {
            if (mounted.isDestroyed() || mounted.isBreached()
                    || !locationIsLeg(mounted.getLocation())) {
                continue;
            }
            if (mounted.getType().hasFlag(MiscType.F_HEAT_SINK)) {
                sinksUnderwater++;
            } else if (mounted.getType().hasFlag(MiscType.F_DOUBLE_HEAT_SINK)
                    || mounted.getType().hasFlag(
                            MiscType.F_IS_DOUBLE_HEAT_SINK_PROTOTYPE)) {
                sinksUnderwater += 2;
            }
        }
        return sinksUnderwater;
    }
    
    @Override
    public boolean tracksHeat() {
        return true;
    }

    /**
     * Returns the name of the type of movement used. This is mech-specific.
     */
    @Override
    public String getMovementString(EntityMovementType mtype) {
        switch (mtype) {
            case MOVE_SKID:
                return "Skidded";
            case MOVE_NONE:
            case MOVE_CAREFUL_STAND:
                return "None";
            case MOVE_WALK:
                return "Walked";
            case MOVE_RUN:
                return "Ran";
            case MOVE_JUMP:
                return "Jumped";
            case MOVE_SPRINT:
                return "Sprinted";
            //LAM AirMech modes
            case MOVE_VTOL_WALK:
                return "Cruised";
            case MOVE_VTOL_RUN:
                return "Flanked";
            default:
                return "Unknown!";
        }
    }

    /**
     * Returns the name of the type of movement used. This is mech-specific.
     */
    @Override
    public String getMovementAbbr(EntityMovementType mtype) {
        switch (mtype) {
            case MOVE_SKID:
                return "S";
            case MOVE_NONE:
                return "N";
            case MOVE_WALK:
                return "W";
            case MOVE_RUN:
                return "R";
            case MOVE_JUMP:
                return "J";
            case MOVE_SPRINT:
                return "Sp";
            //LAM AirMech modes
            case MOVE_VTOL_WALK:
                return "C";
            case MOVE_VTOL_RUN:
                return "F";
            default:
                return "?";
        }
    }

    /*
     * (non-Javadoc)
     *
     * @see megamek.common.Entity#canChangeSecondaryFacing()
     */
    @Override
    public boolean canChangeSecondaryFacing() {
        if (hasQuirk(OptionsConstants.QUIRK_NEG_NO_TWIST)) {
            return false;
        }
        return !isProne() && !isBracing();
    }

    /**
     * Can this mech torso twist in the given direction?
     */
    @Override
    public boolean isValidSecondaryFacing(int dir) {
        int rotate = dir - getFacing();
        if (canChangeSecondaryFacing()) {
            if (hasQuirk(OptionsConstants.QUIRK_POS_EXT_TWIST)) {
                return (rotate == 0) || (rotate == 1) || (rotate == 2)
                        || (rotate == -1) || (rotate == -2) || (rotate == -5)
                        || (rotate == -4) || (rotate == 5) || (rotate == 4);
            }
            return (rotate == 0) || (rotate == 1) || (rotate == -1)
                    || (rotate == -5) || (rotate == 5);
        }
        return rotate == 0;
    }

    /**
     * Return the nearest valid direction to torso twist in
     */
    @Override
    public int clipSecondaryFacing(int dir) {
        if (isValidSecondaryFacing(dir)) {
            return dir;
        }
        // can't twist while prone
        if (!canChangeSecondaryFacing()) {
            return getFacing();
        }
        // otherwise, twist once in the appropriate direction
        final int rotate = (dir + (6 - getFacing())) % 6;
        if ((rotate == 3) && hasQuirk(OptionsConstants.QUIRK_POS_EXT_TWIST)) {
            // if the unit can do an extended torso twist and the area chosen
            // was directly behind them, then just rotate one way
            return (getFacing() + 2) % 6;
        }
        return rotate >= 3 ? (getFacing() + 5) % 6 : (getFacing() + 1) % 6;
    }

    /*
     * (non-Javadoc)
     *
     * @see megamek.common.Entity#hasRearArmor(int)
     */
    @Override
    public boolean hasRearArmor(int loc) {
        return (loc == LOC_CT) || (loc == LOC_RT) || (loc == LOC_LT);
    }

    /**
     * Returns the amount of armor in the location specified. Mech version,
     * handles rear armor.
     */
    @Override
    public int getArmor(int loc, boolean rear) {
        if (isLocationBlownOff(loc)) {
            return IArmorState.ARMOR_DESTROYED;
        }
        return getArmorForReal(loc, rear);
    }

    @Override
    public int getArmorForReal(int loc, boolean rear) {
        if (rear && hasRearArmor(loc)) {
            return rearArmor[loc];
        }
        return super.getArmorForReal(loc, rear);
    }

    /**
     * Returns the original amount of armor in the location specified. Mech
     * version, handles rear armor.
     */
    @Override
    public int getOArmor(int loc, boolean rear) {
        if (rear && hasRearArmor(loc)) {
            return orig_rearArmor[loc];
        }
        return super.getOArmor(loc, rear);
    }

    /**
     * Sets the amount of armor in the location specified. Mech version, handles
     * rear armor.
     */
    @Override
    public void setArmor(int val, int loc, boolean rear) {
        if (rear && hasRearArmor(loc)) {
            rearArmor[loc] = val;
        } else {
            super.setArmor(val, loc, rear);
        }
    }

    /**
     * Initializes the rear armor on the mech. Sets the original and starting
     * point of the armor to the same number.
     */
    public void initializeRearArmor(int val, int loc) {
        orig_rearArmor[loc] = val;
        setArmor(val, loc, true);
    }

    @Override
    public void setHardenedArmorDamaged(HitData hit, boolean damaged) {
        if (hit.isRear() && hasRearArmor(hit.getLocation())) {
            rearHardenedArmorDamaged[hit.getLocation()] = damaged;
        } else {
            hardenedArmorDamaged[hit.getLocation()] = damaged;
        }
    }

    @Override
    public boolean isHardenedArmorDamaged(HitData hit) {
        if (hit.isRear() && hasRearArmor(hit.getLocation())) {
            return rearHardenedArmorDamaged[hit.getLocation()];
        } else {
            return hardenedArmorDamaged[hit.getLocation()];
        }
    }

    /**
     * did the armor in this location take damage which did not destroy it
     * at least once this turn?
     * this is used to decide whether to trigger Harjel II/III
     */
    public void setArmorDamagedThisTurn(int loc, boolean tookdamage) {
        armorDamagedThisTurn[loc] = tookdamage;
    }

    /**
     * did the armor in this location take damage which did not destroy it
     * at least once this turn?
     * this is used to decide whether to trigger Harjel II/III
     */
    public boolean isArmorDamagedThisTurn(int loc) {
        return armorDamagedThisTurn[loc];
    }

    /**
     * Returns the Compute.ARC that the weapon fires into.
     */
    @Override
    public int getWeaponArc(int wn) {
        final Mounted mounted = getEquipment(wn);

        // B-Pods need to be special-cased, the have 360 firing arc
        if ((mounted.getType() instanceof WeaponType)
                && mounted.getType().hasFlag(WeaponType.F_B_POD)) {
            return Compute.ARC_360;
        }
        // VGLs base arc on their facing
        if (mounted.getType().hasFlag(WeaponType.F_VGL)) {
            return Compute.firingArcFromVGLFacing(mounted.getFacing());
        }
        // rear mounted?
        if (mounted.isRearMounted()) {
            return Compute.ARC_REAR;
        }
        // front mounted
        switch (mounted.getLocation()) {
            case LOC_HEAD:
            case LOC_CT:
            case LOC_RT:
            case LOC_LT:
            case LOC_RLEG:
            case LOC_LLEG:
                return Compute.ARC_FORWARD;
            case LOC_RARM:
                return getArmsFlipped() ? Compute.ARC_REAR
                        : Compute.ARC_RIGHTARM;
            case LOC_LARM:
                return getArmsFlipped() ? Compute.ARC_REAR
                        : Compute.ARC_LEFTARM;
            default:
                return Compute.ARC_360;
        }
    }

    /**
     * Returns true if this weapon fires into the secondary facing arc. If
     * false, assume it fires into the primary.
     */
    @Override
    public boolean isSecondaryArcWeapon(int weaponId) {
        // leg-mounted weapons fire into the primary arc, always
        return (getEquipment(weaponId).getLocation() != LOC_RLEG) && (getEquipment(weaponId).getLocation() != LOC_LLEG);
        // other weapons into the secondary
    }

    @Override
    public String joinLocationAbbr(List<Integer> locations, int limit) {
        // If all locations are torso, strip the T from all but the last location.
        // e.g. R/L/CT
        if ((locations.size() > limit) && locations.stream().allMatch(this::locationIsTorso)) {
            return locations.stream().map(l -> getLocationAbbr(l).replace("T", ""))
                    .collect(Collectors.joining("/")) + "T";
        } else {
            return super.joinLocationAbbr(locations, limit);
        }
    }

    /*
     * (non-Javadoc)
     *
     * @see megamek.common.Entity#rollHitLocation(int, int)
     */
    @Override
    public HitData rollHitLocation(int table, int side) {
        return rollHitLocation(table, side, LOC_NONE, AimingMode.NONE, LosEffects.COVER_NONE);
    }

    /*
     * (non-Javadoc)
     *
     * @see megamek.common.Entity#rollHitLocation(int, int, int, int)
     */
    @Override
    public HitData rollHitLocation(int table, int side, int aimedLocation, AimingMode aimingMode,
                                   int cover) {
        int roll = -1;

        if ((aimedLocation != LOC_NONE) && !aimingMode.isNone()) {
            roll = Compute.d6(2);

            if ((5 < roll) && (roll < 9)) {
                return new HitData(aimedLocation, side == ToHitData.SIDE_REAR, true);
            }
        }

        if ((table == ToHitData.HIT_NORMAL) || (table == ToHitData.HIT_PARTIAL_COVER)) {
            roll = Compute.d6(2);
            try {
                PrintWriter pw = PreferenceManager.getClientPreferences().getMekHitLocLog();
                if (pw != null) {
                    pw.print(table);
                    pw.print("\t");
                    pw.print(side);
                    pw.print("\t");
                    pw.println(roll);
                }
            } catch (Throwable t) {
                LogManager.getLogger().error("", t);
            }

            if (side == ToHitData.SIDE_FRONT) {
                // normal front hits
                switch (roll) {
                    case 2:
                        if ((getCrew().hasEdgeRemaining()
                                && getCrew().getOptions().booleanOption(OptionsConstants.EDGE_WHEN_TAC))
                                && !game.getOptions().booleanOption(OptionsConstants.ADVCOMBAT_NO_TAC)) {
                            getCrew().decreaseEdge();
                            HitData result = rollHitLocation(table, side, aimedLocation, aimingMode, cover);
                            result.setUndoneLocation(tac(table, side, Mech.LOC_CT, cover, false));
                            return result;
                        }
                        return tac(table, side, Mech.LOC_CT, cover, false);
                    case 3:
                    case 4:
                        return new HitData(Mech.LOC_RARM);
                    case 5:
                        return new HitData(Mech.LOC_RLEG);
                    case 6:
                        return new HitData(Mech.LOC_RT);
                    case 7:
                        return new HitData(Mech.LOC_CT);
                    case 8:
                        return new HitData(Mech.LOC_LT);
                    case 9:
                        return new HitData(Mech.LOC_LLEG);
                    case 10:
                    case 11:
                        return new HitData(Mech.LOC_LARM);
                    case 12:
                        if (getCrew().hasEdgeRemaining()
                                && getCrew().getOptions().booleanOption(
                                        OptionsConstants.EDGE_WHEN_HEADHIT)) {
                            getCrew().decreaseEdge();
                            HitData result = rollHitLocation(table, side,
                                    aimedLocation, aimingMode, cover);
                            result.setUndoneLocation(new HitData(Mech.LOC_HEAD));
                            return result;
                        } // if
                        return new HitData(Mech.LOC_HEAD);
                }
            } else if (side == ToHitData.SIDE_LEFT) {
                // normal left side hits
                switch (roll) {
                    case 2:
                        if ((getCrew().hasEdgeRemaining() && getCrew()
                                .getOptions().booleanOption(OptionsConstants.EDGE_WHEN_TAC))
                                && !game.getOptions().booleanOption(OptionsConstants.ADVCOMBAT_NO_TAC)) {
                            getCrew().decreaseEdge();
                            HitData result = rollHitLocation(table, side,
                                    aimedLocation, aimingMode, cover);
                            result.setUndoneLocation(tac(table, side,
                                    Mech.LOC_LT, cover, false));
                            return result;
                        } // if
                        return tac(table, side, Mech.LOC_LT, cover, false);
                    case 3:
                        return new HitData(Mech.LOC_LLEG);
                    case 4:
                    case 5:
                        return new HitData(Mech.LOC_LARM);
                    case 6:
                        return new HitData(Mech.LOC_LLEG);
                    case 7:
                        return new HitData(Mech.LOC_LT);
                    case 8:
                        if (game.getOptions().booleanOption(
                                OptionsConstants.ADVCOMBAT_TACOPS_ADVANCED_MECH_HIT_LOCATIONS)) {
                            return new HitData(Mech.LOC_CT, true);
                        }
                        return new HitData(Mech.LOC_CT);
                    case 9:
                        if (game.getOptions().booleanOption(
                                OptionsConstants.ADVCOMBAT_TACOPS_ADVANCED_MECH_HIT_LOCATIONS)) {
                            return new HitData(Mech.LOC_RT, true);
                        }
                        return new HitData(Mech.LOC_RT);
                    case 10:
                        return new HitData(Mech.LOC_RARM);
                    case 11:
                        return new HitData(Mech.LOC_RLEG);
                    case 12:
                        if (getCrew().hasEdgeRemaining()
                                && getCrew().getOptions().booleanOption(
                                        OptionsConstants.EDGE_WHEN_HEADHIT)) {
                            getCrew().decreaseEdge();
                            HitData result = rollHitLocation(table, side,
                                    aimedLocation, aimingMode, cover);
                            result.setUndoneLocation(new HitData(Mech.LOC_HEAD));
                            return result;
                        } // if
                        return new HitData(Mech.LOC_HEAD);
                }
            } else if (side == ToHitData.SIDE_RIGHT) {
                // normal right side hits
                switch (roll) {
                    case 2:
                        if ((getCrew().hasEdgeRemaining() && getCrew()
                                .getOptions().booleanOption(OptionsConstants.EDGE_WHEN_TAC))
                                && !game.getOptions().booleanOption(OptionsConstants.ADVCOMBAT_NO_TAC)) {
                            getCrew().decreaseEdge();
                            HitData result = rollHitLocation(table, side,
                                    aimedLocation, aimingMode, cover);
                            result.setUndoneLocation(tac(table, side,
                                    Mech.LOC_RT, cover, false));
                            return result;
                        } // if
                        return tac(table, side, Mech.LOC_RT, cover, false);
                    case 3:
                        return new HitData(Mech.LOC_RLEG);
                    case 4:
                    case 5:
                        return new HitData(Mech.LOC_RARM);
                    case 6:
                        return new HitData(Mech.LOC_RLEG);
                    case 7:
                        return new HitData(Mech.LOC_RT);
                    case 8:
                        if (game.getOptions().booleanOption(
                                OptionsConstants.ADVCOMBAT_TACOPS_ADVANCED_MECH_HIT_LOCATIONS)) {
                            return new HitData(Mech.LOC_CT, true);
                        }
                        return new HitData(Mech.LOC_CT);
                    case 9:
                        if (game.getOptions().booleanOption(
                                OptionsConstants.ADVCOMBAT_TACOPS_ADVANCED_MECH_HIT_LOCATIONS)) {
                            return new HitData(Mech.LOC_LT, true);
                        }
                        return new HitData(Mech.LOC_LT);
                    case 10:
                        return new HitData(Mech.LOC_LARM);
                    case 11:
                        return new HitData(Mech.LOC_LLEG);
                    case 12:
                        if (getCrew().hasEdgeRemaining()
                                && getCrew().getOptions().booleanOption(
                                        OptionsConstants.EDGE_WHEN_HEADHIT)) {
                            getCrew().decreaseEdge();
                            HitData result = rollHitLocation(table, side,
                                    aimedLocation, aimingMode, cover);
                            result.setUndoneLocation(new HitData(Mech.LOC_HEAD));
                            return result;
                        } // if
                        return new HitData(Mech.LOC_HEAD);
                }
            } else if (side == ToHitData.SIDE_REAR) {
                // normal rear hits
                if (game.getOptions().booleanOption(
                        OptionsConstants.ADVCOMBAT_TACOPS_ADVANCED_MECH_HIT_LOCATIONS)
                        && isProne()) {
                    switch (roll) {
                        case 2:
                            if ((getCrew().hasEdgeRemaining() && getCrew()
                                    .getOptions()
                                    .booleanOption(OptionsConstants.EDGE_WHEN_TAC))
                                    && !game.getOptions().booleanOption(
                                            OptionsConstants.ADVCOMBAT_NO_TAC)) {
                                getCrew().decreaseEdge();
                                HitData result = rollHitLocation(table, side,
                                        aimedLocation, aimingMode, cover);
                                result.setUndoneLocation(tac(table, side,
                                        Mech.LOC_CT, cover, true));
                                return result;
                            } // if
                            return tac(table, side, Mech.LOC_CT, cover, true);
                        case 3:
                            return new HitData(Mech.LOC_RARM, true);
                        case 4:
                        case 5:
                            return new HitData(Mech.LOC_RLEG, true);
                        case 6:
                            return new HitData(Mech.LOC_RT, true);
                        case 7:
                            return new HitData(Mech.LOC_CT, true);
                        case 8:
                            return new HitData(Mech.LOC_LT, true);
                        case 9:
                        case 10:
                            return new HitData(Mech.LOC_LLEG, true);
                        case 11:
                            return new HitData(Mech.LOC_LARM, true);
                        case 12:
                            if (getCrew().hasEdgeRemaining()
                                    && getCrew().getOptions().booleanOption(
                                            OptionsConstants.EDGE_WHEN_HEADHIT)) {
                                getCrew().decreaseEdge();
                                HitData result = rollHitLocation(table, side,
                                        aimedLocation, aimingMode, cover);
                                result.setUndoneLocation(new HitData(
                                        Mech.LOC_HEAD, true));
                                return result;
                            } // if
                            return new HitData(Mech.LOC_HEAD, true);
                    }
                } else {
                    switch (roll) {
                        case 2:
                            if ((getCrew().hasEdgeRemaining() && getCrew()
                                    .getOptions()
                                    .booleanOption(OptionsConstants.EDGE_WHEN_TAC))
                                    && !game.getOptions().booleanOption(
                                            OptionsConstants.ADVCOMBAT_NO_TAC)) {
                                getCrew().decreaseEdge();
                                HitData result = rollHitLocation(table, side,
                                        aimedLocation, aimingMode, cover);
                                result.setUndoneLocation(tac(table, side,
                                        Mech.LOC_CT, cover, true));
                                return result;
                            } // if
                            return tac(table, side, Mech.LOC_CT, cover, true);
                        case 3:
                        case 4:
                            return new HitData(Mech.LOC_RARM, true);
                        case 5:
                            return new HitData(Mech.LOC_RLEG, true);
                        case 6:
                            return new HitData(Mech.LOC_RT, true);
                        case 7:
                            return new HitData(Mech.LOC_CT, true);
                        case 8:
                            return new HitData(Mech.LOC_LT, true);
                        case 9:
                            return new HitData(Mech.LOC_LLEG, true);
                        case 10:
                        case 11:
                            return new HitData(Mech.LOC_LARM, true);
                        case 12:
                            if (getCrew().hasEdgeRemaining()
                                    && getCrew().getOptions().booleanOption(
                                            OptionsConstants.EDGE_WHEN_HEADHIT)) {
                                getCrew().decreaseEdge();
                                HitData result = rollHitLocation(table, side,
                                        aimedLocation, aimingMode, cover);
                                result.setUndoneLocation(new HitData(
                                        Mech.LOC_HEAD, true));
                                return result;
                            } // if
                            return new HitData(Mech.LOC_HEAD, true);
                    }
                }
            }
        }
        if (table == ToHitData.HIT_PUNCH) {
            roll = Compute.d6(1);
            try {
                PrintWriter pw = PreferenceManager.getClientPreferences()
                        .getMekHitLocLog();
                if (pw != null) {
                    pw.print(table);
                    pw.print("\t");
                    pw.print(side);
                    pw.print("\t");
                    pw.println(roll);
                }
            } catch (Throwable t) {
                LogManager.getLogger().error("", t);
            }

            if (side == ToHitData.SIDE_FRONT) {
                // front punch hits
                switch (roll) {
                    case 1:
                        return new HitData(Mech.LOC_LARM);
                    case 2:
                        return new HitData(Mech.LOC_LT);
                    case 3:
                        return new HitData(Mech.LOC_CT);
                    case 4:
                        return new HitData(Mech.LOC_RT);
                    case 5:
                        return new HitData(Mech.LOC_RARM);
                    case 6:
                        if (getCrew().hasEdgeRemaining()
                                && getCrew().getOptions().booleanOption(
                                        OptionsConstants.EDGE_WHEN_HEADHIT)) {
                            getCrew().decreaseEdge();
                            HitData result = rollHitLocation(table, side,
                                    aimedLocation, aimingMode, cover);
                            result.setUndoneLocation(new HitData(Mech.LOC_HEAD));
                            return result;
                        } // if
                        return new HitData(Mech.LOC_HEAD);
                }
            }
            if (side == ToHitData.SIDE_LEFT) {
                // left side punch hits
                switch (roll) {
                    case 1:
                    case 2:
                        return new HitData(Mech.LOC_LT);
                    case 3:
                        return new HitData(Mech.LOC_CT);
                    case 4:
                    case 5:
                        return new HitData(Mech.LOC_LARM);
                    case 6:
                        if (getCrew().hasEdgeRemaining()
                                && getCrew().getOptions().booleanOption(
                                        OptionsConstants.EDGE_WHEN_HEADHIT)) {
                            getCrew().decreaseEdge();
                            HitData result = rollHitLocation(table, side,
                                    aimedLocation, aimingMode, cover);
                            result.setUndoneLocation(new HitData(Mech.LOC_HEAD));
                            return result;
                        } // if
                        return new HitData(Mech.LOC_HEAD);
                }
            }
            if (side == ToHitData.SIDE_RIGHT) {
                // right side punch hits
                switch (roll) {
                    case 1:
                    case 2:
                        return new HitData(Mech.LOC_RT);
                    case 3:
                        return new HitData(Mech.LOC_CT);
                    case 4:
                    case 5:
                        return new HitData(Mech.LOC_RARM);
                    case 6:
                        if (getCrew().hasEdgeRemaining()
                                && getCrew().getOptions().booleanOption(
                                        OptionsConstants.EDGE_WHEN_HEADHIT)) {
                            getCrew().decreaseEdge();
                            HitData result = rollHitLocation(table, side,
                                    aimedLocation, aimingMode, cover);
                            result.setUndoneLocation(new HitData(Mech.LOC_HEAD));
                            return result;
                        } // if
                        return new HitData(Mech.LOC_HEAD);
                }
            }
            if (side == ToHitData.SIDE_REAR) {
                // rear punch hits
                switch (roll) {
                    case 1:
                        return new HitData(Mech.LOC_LARM, true);
                    case 2:
                        return new HitData(Mech.LOC_LT, true);
                    case 3:
                        return new HitData(Mech.LOC_CT, true);
                    case 4:
                        return new HitData(Mech.LOC_RT, true);
                    case 5:
                        return new HitData(Mech.LOC_RARM, true);
                    case 6:
                        if (getCrew().hasEdgeRemaining()
                                && getCrew().getOptions().booleanOption(
                                        OptionsConstants.EDGE_WHEN_HEADHIT)) {
                            getCrew().decreaseEdge();
                            HitData result = rollHitLocation(table, side,
                                    aimedLocation, aimingMode, cover);
                            result.setUndoneLocation(new HitData(Mech.LOC_HEAD,
                                    true));
                            return result;
                        } // if
                        return new HitData(Mech.LOC_HEAD, true);
                }
            }
        }
        if (table == ToHitData.HIT_KICK) {
            roll = Compute.d6(1);
            try {
                PrintWriter pw = PreferenceManager.getClientPreferences()
                        .getMekHitLocLog();
                if (pw != null) {
                    pw.print(table);
                    pw.print("\t");
                    pw.print(side);
                    pw.print("\t");
                    pw.println(roll);
                }
            } catch (Throwable t) {
                LogManager.getLogger().error("", t);
            }

            if ((side == ToHitData.SIDE_FRONT) || (side == ToHitData.SIDE_REAR)) {
                // front/rear kick hits
                switch (roll) {
                    case 1:
                    case 2:
                    case 3:
                        return new HitData(Mech.LOC_RLEG,
                                (side == ToHitData.SIDE_REAR));
                    case 4:
                    case 5:
                    case 6:
                        return new HitData(Mech.LOC_LLEG,
                                (side == ToHitData.SIDE_REAR));
                }
            }
            if (side == ToHitData.SIDE_LEFT) {
                // left side kick hits
                return new HitData(Mech.LOC_LLEG);
            }
            if (side == ToHitData.SIDE_RIGHT) {
                // right side kick hits
                return new HitData(Mech.LOC_RLEG);
            }
        }
        if ((table == ToHitData.HIT_SWARM)
                || (table == ToHitData.HIT_SWARM_CONVENTIONAL)) {
            roll = Compute.d6(2);
            int effects;
            if (table == ToHitData.HIT_SWARM_CONVENTIONAL) {
                effects = HitData.EFFECT_NONE;
            } else {
                effects = HitData.EFFECT_CRITICAL;
            }
            try {
                PrintWriter pw = PreferenceManager.getClientPreferences()
                        .getMekHitLocLog();
                if (pw != null) {
                    pw.print(table);
                    pw.print("\t");
                    pw.print(side);
                    pw.print("\t");
                    pw.println(roll);
                }
            } catch (Throwable t) {
                LogManager.getLogger().error("", t);
            }
            // Swarm attack locations.
            switch (roll) {
                case 2:
                    if (getCrew().hasEdgeRemaining()
                            && getCrew().getOptions().booleanOption(OptionsConstants.EDGE_WHEN_HEADHIT)) {
                        getCrew().decreaseEdge();
                        HitData result = rollHitLocation(table, side, aimedLocation, aimingMode, cover);
                        result.setUndoneLocation(new HitData(Mech.LOC_HEAD, false, effects));
                        return result;
                    }
                    return new HitData(Mech.LOC_HEAD, false, effects);
                case 3:
                    return new HitData(Mech.LOC_CT, true, effects);
                case 4:
                    return new HitData(Mech.LOC_RT, true, effects);
                case 5:
                    return new HitData(Mech.LOC_RT, false, effects);
                case 6:
                    return new HitData(Mech.LOC_RARM, false, effects);
                case 7:
                    return new HitData(Mech.LOC_CT, false, effects);
                case 8:
                    return new HitData(Mech.LOC_LARM, false, effects);
                case 9:
                    return new HitData(Mech.LOC_LT, false, effects);
                case 10:
                    return new HitData(Mech.LOC_LT, true, effects);
                case 11:
                    return new HitData(Mech.LOC_CT, true, effects);
                case 12:
                    if (getCrew().hasEdgeRemaining()
                            && getCrew().getOptions().booleanOption(
                                    OptionsConstants.EDGE_WHEN_HEADHIT)) {
                        getCrew().decreaseEdge();
                        HitData result = rollHitLocation(table, side,
                                aimedLocation, aimingMode, cover);
                        result.setUndoneLocation(new HitData(Mech.LOC_HEAD,
                                false, effects));
                        return result;
                    } // if
                    return new HitData(Mech.LOC_HEAD, false, effects);
            }
        }
        if (table == ToHitData.HIT_ABOVE) {
            roll = Compute.d6(1);
            try {
                PrintWriter pw = PreferenceManager.getClientPreferences()
                        .getMekHitLocLog();
                if (pw != null) {
                    pw.print(table);
                    pw.print("\t");
                    pw.print(side);
                    pw.print("\t");
                    pw.println(roll);
                }
            } catch (Throwable t) {
                LogManager.getLogger().error("", t);
            }
            // Hits from above.
            switch (roll) {
                case 1:
                    return new HitData(Mech.LOC_LARM, (side == ToHitData.SIDE_REAR));
                case 2:
                    return new HitData(Mech.LOC_LT, (side == ToHitData.SIDE_REAR));
                case 3:
                    return new HitData(Mech.LOC_CT, (side == ToHitData.SIDE_REAR));
                case 4:
                    return new HitData(Mech.LOC_RT, (side == ToHitData.SIDE_REAR));
                case 5:
                    return new HitData(Mech.LOC_RARM, (side == ToHitData.SIDE_REAR));
                case 6:
                    if (getCrew().hasEdgeRemaining()
                            && getCrew().getOptions().booleanOption(
                                    OptionsConstants.EDGE_WHEN_HEADHIT)) {
                        getCrew().decreaseEdge();
                        HitData result = rollHitLocation(table, side,
                                aimedLocation, aimingMode, cover);
                        result.setUndoneLocation(new HitData(Mech.LOC_HEAD,
                                (side == ToHitData.SIDE_REAR)));
                        return result;
                    } // if
                    return new HitData(Mech.LOC_HEAD,
                            (side == ToHitData.SIDE_REAR));
            }
        }
        if (table == ToHitData.HIT_BELOW) {
            roll = Compute.d6(1);
            try {
                PrintWriter pw = PreferenceManager.getClientPreferences()
                        .getMekHitLocLog();
                if (pw != null) {
                    pw.print(table);
                    pw.print("\t");
                    pw.print(side);
                    pw.print("\t");
                    pw.println(roll);
                }
            } catch (Throwable t) {
                LogManager.getLogger().error("", t);
            }
            // Hits from below.
            switch (roll) {
                case 1:
                case 2:
                    return new HitData(Mech.LOC_LLEG, (side == ToHitData.SIDE_REAR));
                case 3:
                    return new HitData(Mech.LOC_LT, (side == ToHitData.SIDE_REAR));
                case 4:
                    return new HitData(Mech.LOC_RT, (side == ToHitData.SIDE_REAR));
                case 5:
                case 6:
                    return new HitData(Mech.LOC_RLEG, (side == ToHitData.SIDE_REAR));
            }
        }
        return null;
    }

    /**
     * Called when a thru-armor-crit is rolled. Checks the game options and
     * either returns no critical hit, rolls a floating crit, or returns a TAC
     * in the specified location.
     */
    protected HitData tac(int table, int side, int location, int cover,
            boolean rear) {
        if (game.getOptions().booleanOption(OptionsConstants.ADVCOMBAT_NO_TAC)) {
            return new HitData(location, rear);
        } else if (game.getOptions().booleanOption(OptionsConstants.ADVCOMBAT_FLOATING_CRITS)) {
            HitData hd = rollHitLocation(table, side);
            // check for cover and keep rolling until you get something without
            // cover
            int i = 0;
            while (removePartialCoverHits(hd.getLocation(), cover, side)
                    && (i < 500)) {
                hd = rollHitLocation(table, side);
                i++;
            }
            return new HitData(hd.getLocation(), hd.isRear(),
                    HitData.EFFECT_CRITICAL);
        } else {
            return new HitData(location, rear, HitData.EFFECT_CRITICAL);
        }
    }

    /**
     * Gets the location that excess damage transfers to
     */
    @Override
    public HitData getTransferLocation(HitData hit) {
        switch (hit.getLocation()) {
            case LOC_RT:
            case LOC_LT:
            case LOC_CLEG:
                return new HitData(LOC_CT, hit.isRear(), hit.getEffect(),
                        hit.hitAimedLocation(), hit.getSpecCritMod(),
                        hit.getSpecCrit(), hit.isFromFront(),
                        hit.getGeneralDamageType(), hit.glancingMod());
            case LOC_LLEG:
            case LOC_LARM:
                return new HitData(LOC_LT, hit.isRear(), hit.getEffect(),
                        hit.hitAimedLocation(), hit.getSpecCritMod(),
                        hit.getSpecCrit(), hit.isFromFront(),
                        hit.getGeneralDamageType(), hit.glancingMod());
            case LOC_RLEG:
            case LOC_RARM:
                return new HitData(LOC_RT, hit.isRear(), hit.getEffect(),
                        hit.hitAimedLocation(), hit.getSpecCritMod(),
                        hit.getSpecCrit(), hit.isFromFront(),
                        hit.getGeneralDamageType(), hit.glancingMod());
            case LOC_HEAD:
                if (getCockpitType() == COCKPIT_TORSO_MOUNTED) {
                    return new HitData(LOC_NONE); // not destroyed by head loss
                }
                return new HitData(LOC_DESTROYED);
            case LOC_CT:
            default:
                return new HitData(LOC_DESTROYED);
        }
    }

    /**
     * Gets the location that is destroyed recursively
     */
    @Override
    public int getDependentLocation(int loc) {
        switch (loc) {
            case LOC_RT:
                return LOC_RARM;
            case LOC_LT:
                return LOC_LARM;
            case LOC_LLEG:
            case LOC_LARM:
            case LOC_RLEG:
            case LOC_RARM:
            case LOC_HEAD:
            case LOC_CT:
            default:
                return LOC_NONE;
        }
    }

    /**
     * Sets the internal structure for the mech.
     *
     * @param head
     *            head
     * @param ct
     *            center torso
     * @param t
     *            right/left torso
     * @param arm
     *            right/left arm
     * @param leg
     *            right/left leg
     */
    public abstract void setInternal(int head, int ct, int t, int arm, int leg);

    /**
     * Set the internal structure to the appropriate value for the mech's weight
     * class
     */
    @Override
    public void autoSetInternal() {
        // stupid irregular table... grr.
        switch ((int) weight) {
        // H, CT, TSO, ARM, LEG
            case 10:
                setInternal(3, 4, 3, 1, 2);
                break;
            case 15:
                setInternal(3, 5, 4, 2, 3);
                break;
            case 20:
                setInternal(3, 6, 5, 3, 4);
                break;
            case 25:
                setInternal(3, 8, 6, 4, 6);
                break;
            case 30:
                setInternal(3, 10, 7, 5, 7);
                break;
            case 35:
                setInternal(3, 11, 8, 6, 8);
                break;
            case 40:
                setInternal(3, 12, 10, 6, 10);
                break;
            case 45:
                setInternal(3, 14, 11, 7, 11);
                break;
            case 50:
                setInternal(3, 16, 12, 8, 12);
                break;
            case 55:
                setInternal(3, 18, 13, 9, 13);
                break;
            case 60:
                setInternal(3, 20, 14, 10, 14);
                break;
            case 65:
                setInternal(3, 21, 15, 10, 15);
                break;
            case 70:
                setInternal(3, 22, 15, 11, 15);
                break;
            case 75:
                setInternal(3, 23, 16, 12, 16);
                break;
            case 80:
                setInternal(3, 25, 17, 13, 17);
                break;
            case 85:
                setInternal(3, 27, 18, 14, 18);
                break;
            case 90:
                setInternal(3, 29, 19, 15, 19);
                break;
            case 95:
                setInternal(3, 30, 20, 16, 20);
                break;
            case 100:
                setInternal(3, 31, 21, 17, 21);
                break;
            case 105:
                setInternal(4, 32, 22, 17, 22);
                break;
            case 110:
                setInternal(4, 33, 23, 18, 23);
                break;
            case 115:
                setInternal(4, 35, 24, 19, 24);
                break;
            case 120:
                setInternal(4, 36, 25, 20, 25);
                break;
            case 125:
                setInternal(4, 38, 26, 21, 26);
                break;
            case 130:
                setInternal(4, 39, 27, 21, 27);
                break;
            case 135:
                setInternal(4, 41, 28, 22, 28);
                break;
            case 140:
                setInternal(4, 42, 29, 23, 29);
                break;
            case 145:
                setInternal(4, 44, 31, 24, 31);
                break;
            case 150:
                setInternal(4, 45, 32, 25, 32);
                break;
            case 155:
                setInternal(4, 47, 33, 26, 33);
                break;
            case 160:
                setInternal(4, 48, 34, 26, 34);
                break;
            case 165:
                setInternal(4, 50, 35, 27, 35);
                break;
            case 170:
                setInternal(4, 51, 36, 28, 36);
                break;
            case 175:
                setInternal(4, 53, 37, 29, 37);
                break;
            case 180:
                setInternal(4, 54, 38, 30, 38);
                break;
            case 185:
                setInternal(4, 56, 39, 31, 39);
                break;
            case 190:
                setInternal(4, 57, 40, 31, 40);
                break;
            case 195:
                setInternal(4, 59, 41, 32, 41);
                break;
            case 200:
                setInternal(4, 60, 42, 33, 42);
                break;
        }
    }

    @Override
    public void addClanCase() {
        if (!isClan()) {
            return;
        }
        boolean explosiveFound = false;
        EquipmentType clCase = EquipmentType.get(EquipmentTypeLookup.CLAN_CASE);
        for (int i = 0; i < locations(); i++) {
            explosiveFound = false;
            for (Mounted m : getEquipment()) {
                if (m.getType().isExplosive(m, true) && (m.getLocation() == i)) {
                    explosiveFound = true;
                }
            }
            if (explosiveFound) {
                try {
                    addEquipment(new Mounted(this, clCase), i, false);
                } catch (LocationFullException ex) {
                    // um, that's impossible.
                }
            }
        }
    }

    public Mounted addEquipment(EquipmentType etype, EquipmentType etype2,
            int loc,  boolean omniPod, boolean armored) throws LocationFullException {
        Mounted mounted = new Mounted(this, etype);
        Mounted mounted2 = new Mounted(this, etype2);
        mounted.setOmniPodMounted(omniPod);
        mounted2.setOmniPodMounted(omniPod);
        mounted.setArmored(armored);
        mounted2.setArmored(armored);
        // check criticals for space
        if (getEmptyCriticals(loc) < 1) {
            throw new LocationFullException(mounted.getName() + " and "
                    + mounted2.getName() + " do not fit in "
                    + getLocationAbbr(loc) + " on " + getDisplayName()
                    + "\n        free criticals in location: "
                    + getEmptyCriticals(loc) + ", criticals needed: " + 1);
        }
        super.addEquipment(mounted, loc, false);
        super.addEquipment(mounted2, loc, false);
        CriticalSlot cs = new CriticalSlot(mounted);
        cs.setMount2(mounted2);
        addCritical(loc, cs);
        return mounted;
    }

    /**
     * Mounts the specified weapon in the specified location.
     */
    @Override
    public void addEquipment(Mounted mounted, int loc, boolean rearMounted)
            throws LocationFullException {
        addEquipment(mounted, loc, rearMounted, -1);
    }

    /**
     * Mounts the specified weapon in the specified location.
     */
    @Override
    public void addEquipment(Mounted mounted, int loc, boolean rearMounted, int critSlot)
            throws LocationFullException {
        // if there's no actual location or this is a LAM capital fighter weapons group,
        // or ammo for a LAM bomb weapon then don't add criticals
        if ((loc == LOC_NONE) || mounted.isWeaponGroup()
                || (mounted.getType() instanceof BombType)) {
            super.addEquipment(mounted, loc, rearMounted);
            return;
        }

        // spreadable or split equipment only gets added to 1 crit at a time,
        // since we don't know how many are in this location
        int reqSlots = mounted.getCriticals();
        if (mounted.getType().isSpreadable() || mounted.isSplitable()) {
            reqSlots = 1;
        }
        if (isSuperHeavy()) {
            reqSlots = (int) Math.ceil(((double) reqSlots / 2.0f));
        }
        // gauss and AC weapons on omni arms means no arm actuators, so we
        // remove them
        if (isOmni()
                && (this instanceof BipedMech)
                && ((loc == LOC_LARM) || (loc == LOC_RARM))
                && ((mounted.getType() instanceof GaussWeapon)
                        || (mounted.getType() instanceof ACWeapon)
                        || (mounted.getType() instanceof UACWeapon)
                        || (mounted.getType() instanceof LBXACWeapon) || (mounted
                            .getType() instanceof PPCWeapon))) {
            if (hasSystem(Mech.ACTUATOR_LOWER_ARM, loc)) {
                setCritical(loc, 2, null);
            }
            if (hasSystem(Mech.ACTUATOR_HAND, loc)) {
                setCritical(loc, 3, null);
            }
        }

        // check criticals for space
        if (getEmptyCriticals(loc) < reqSlots) {
            throw new LocationFullException(mounted.getName()
                    + " does not fit in " + getLocationAbbr(loc) + " on "
                    + getDisplayName()
                    + "\n        free criticals in location: "
                    + getEmptyCriticals(loc) + ", criticals needed: "
                    + reqSlots);
        }
        // add it
        if (getEquipmentNum(mounted) == -1) {
            super.addEquipment(mounted, loc, rearMounted);
        }

        // add criticals
        if (critSlot == -1) {
            for (int i = 0; i < reqSlots; i++) {
                CriticalSlot cs = new CriticalSlot(mounted);
                addCritical(loc, cs);
            }
        } else {
            // Need to ensure that we have enough contiguous critical slots
            int iterations = 0;
            while ((getContiguousNumberOfCrits(loc, critSlot) < reqSlots) &&
                    (iterations < getNumberOfCriticals(loc))) {
                critSlot = (critSlot + 1) % getNumberOfCriticals(loc);
                iterations++;
            }
            if (iterations >= getNumberOfCriticals(loc)) {
                throw new LocationFullException(mounted.getName()
                        + " does not fit in " + getLocationAbbr(loc) + " on "
                        + getDisplayName()
                        + "\n    needs "
                        + getEmptyCriticals(loc)
                        + " free contiguous criticals");
            }
            for (int i = 0; i < reqSlots; i++) {
                CriticalSlot cs = new CriticalSlot(mounted);
                addCritical(loc, cs, critSlot);
                critSlot = (critSlot + 1) % getNumberOfCriticals(loc);
            }
        }
    }

    //From IO pg 50
    public static TechAdvancement getTechAdvancement(long etype, boolean primitive, boolean industrial, int weightClass) {
        if ((etype & ETYPE_TRIPOD_MECH) != 0) {
            if (weightClass != EntityWeightClass.WEIGHT_SUPER_HEAVY) {
                return new TechAdvancement(TECH_BASE_IS)
                        .setISAdvancement(2585, 2602).setISApproximate(true).setPrototypeFactions(F_TH)
                        .setProductionFactions(F_TH).setTechRating(RATING_D)
                        .setAvailability(RATING_F, RATING_F, RATING_F, RATING_E)
                        .setStaticTechLevel(SimpleTechLevel.ADVANCED);
            } else {
                return new TechAdvancement(TECH_BASE_IS)
                        .setISAdvancement(2930, 2940).setISApproximate(true).setPrototypeFactions(F_FW)
                        .setProductionFactions(F_FW).setTechRating(RATING_D)
                        .setAvailability(RATING_X, RATING_F, RATING_X, RATING_F)
                        .setStaticTechLevel(SimpleTechLevel.ADVANCED);
            }
        } else if (primitive && industrial) {
            return new TechAdvancement(TECH_BASE_IS)
                    .setISAdvancement(2300, 2350, 2425, 2520).setPrototypeFactions(F_TA)
                    .setProductionFactions(F_TH).setTechRating(RATING_D)
                    .setAvailability(RATING_D, RATING_X, RATING_F, RATING_F)
                    .setStaticTechLevel(SimpleTechLevel.ADVANCED);
        } else if (primitive) {
            return new TechAdvancement(TECH_BASE_IS)
                    .setISAdvancement(2439, 2443, 2470, 2520).setPrototypeFactions(F_TH)
                    .setProductionFactions(F_TH).setTechRating(RATING_C)
                    .setAvailability(RATING_C, RATING_X, RATING_F, RATING_F)
                    .setStaticTechLevel(SimpleTechLevel.ADVANCED);
        } else if (industrial && (EntityWeightClass.WEIGHT_SUPER_HEAVY == weightClass)) {
            // Superheavy industrialmechs don't have a separate entry on the tech advancement
            // table in IO, but the dates for the superheavy tripod are based on the
            // three-man digging machine, which is an industrialmech.
            return new TechAdvancement(TECH_BASE_IS)
                    .setAdvancement(2930, 2940).setPrototypeFactions(F_FW)
                    .setProductionFactions(F_FW).setTechRating(RATING_D)
                    .setAvailability(RATING_X, RATING_F, RATING_X, RATING_F)
                    .setStaticTechLevel(SimpleTechLevel.ADVANCED);
        } else if (industrial) {
            return new TechAdvancement(TECH_BASE_ALL)
                    .setAdvancement(2460, 2470, 2500).setPrototypeFactions(F_TH)
                    .setProductionFactions(F_TH).setTechRating(RATING_C)
                    .setAvailability(RATING_C, RATING_C, RATING_C, RATING_B)
                    .setStaticTechLevel(SimpleTechLevel.STANDARD);
        } else if (EntityWeightClass.WEIGHT_ULTRA_LIGHT == weightClass) {
            return new TechAdvancement(TECH_BASE_ALL)
                    .setAdvancement(2500, 2519, 3075).setPrototypeFactions(F_TH, F_FW)
                    .setProductionFactions(F_FW).setApproximate(true, false, true)
                    .setTechRating(RATING_D)
                    .setAvailability(RATING_E, RATING_F, RATING_E, RATING_E)
                    .setStaticTechLevel(SimpleTechLevel.ADVANCED);
        } else if (EntityWeightClass.WEIGHT_SUPER_HEAVY == weightClass) {
            return new TechAdvancement(TECH_BASE_IS)
                    .setISAdvancement(3077, 3078).setPrototypeFactions(F_WB)
                    .setProductionFactions(F_WB).setTechRating(RATING_D)
                    .setAvailability(RATING_X, RATING_F, RATING_F, RATING_F)
                    .setStaticTechLevel(SimpleTechLevel.ADVANCED);
        } else {
            return new TechAdvancement(TECH_BASE_ALL)
                    .setAdvancement(2460, 2470, 2500).setPrototypeFactions(F_TH)
                    .setProductionFactions(F_TH).setTechRating(RATING_D)
                    .setAvailability(RATING_C, RATING_E, RATING_D, RATING_C)
                    .setStaticTechLevel(SimpleTechLevel.INTRO);
        }
    }

    @Override
    public TechAdvancement getConstructionTechAdvancement() {
        return getTechAdvancement(getEntityType(), isPrimitive(), isIndustrial(), getWeightClass());
    }

    private static final TechAdvancement[] GYRO_TA = {
            new TechAdvancement(TECH_BASE_ALL).setAdvancement(2300, 2350, 2505)
                .setApproximate(true, false, false).setPrototypeFactions(F_TA)
                .setProductionFactions(F_TH).setTechRating(RATING_D)
                .setAvailability(RATING_C, RATING_C, RATING_C, RATING_C)
                .setStaticTechLevel(SimpleTechLevel.INTRO), //Standard
            new TechAdvancement(TECH_BASE_IS).setISAdvancement(3055, 3067, 3072)
                .setISApproximate(true, false, false).setPrototypeFactions(F_CS)
                .setProductionFactions(F_CS).setTechRating(RATING_E)
                .setAvailability(RATING_X, RATING_X, RATING_E, RATING_D)
                .setStaticTechLevel(SimpleTechLevel.STANDARD), //XL
            new TechAdvancement(TECH_BASE_IS).setISAdvancement(3055, 3068, 3072)
                .setISApproximate(true, false, false).setPrototypeFactions(F_FS, F_LC)
                .setProductionFactions(F_FS, F_LC).setTechRating(RATING_E)
                .setAvailability(RATING_X, RATING_X, RATING_E, RATING_D)
                .setStaticTechLevel(SimpleTechLevel.STANDARD), //Compact
            new TechAdvancement(TECH_BASE_IS).setISAdvancement(3055, 3067, 3072)
                .setISApproximate(true, false, false).setPrototypeFactions(F_DC)
                .setProductionFactions(F_DC).setTechRating(RATING_E)
                .setAvailability(RATING_X, RATING_X, RATING_E, RATING_D)
                .setStaticTechLevel(SimpleTechLevel.STANDARD), //Heavy duty
            new TechAdvancement(TECH_BASE_IS).setAdvancement(DATE_NONE)
                .setTechRating(RATING_A)
                .setAvailability(RATING_A, RATING_A, RATING_A, RATING_A)
                .setStaticTechLevel(SimpleTechLevel.ADVANCED), //None (placeholder)
            new TechAdvancement(TECH_BASE_IS).setISAdvancement(2905, 2940)
                .setISApproximate(true, false).setPrototypeFactions(F_FW)
                .setProductionFactions(F_FW).setTechRating(RATING_D)
                .setAvailability(RATING_X, RATING_F, RATING_F, RATING_F)
                .setStaticTechLevel(SimpleTechLevel.ADVANCED), //Superheavy
    };

    private static final TechAdvancement[] COCKPIT_TA = {
            new TechAdvancement(TECH_BASE_ALL).setAdvancement(2468, 2470, 2487)
                .setApproximate(true, false, false).setTechRating(RATING_D)
                .setPrototypeFactions(F_TH).setProductionFactions(F_TH)
                .setAvailability(RATING_C, RATING_C, RATING_C, RATING_C)
                .setStaticTechLevel(SimpleTechLevel.INTRO), //Standard
            new TechAdvancement(TECH_BASE_ALL).setISAdvancement(3060, 3067, 3080)
                .setISApproximate(true, false, false)
                .setClanAdvancement(DATE_NONE, 3080, 3080).setTechRating(RATING_E)
                .setPrototypeFactions(F_FS).setProductionFactions(F_FS, F_CJF)
                .setAvailability(RATING_X, RATING_X, RATING_E, RATING_D)
                .setStaticTechLevel(SimpleTechLevel.STANDARD), //Small
            new TechAdvancement(TECH_BASE_ALL).setISAdvancement(2625, 2631, DATE_NONE, 2850, 3030)
                .setISApproximate(true, false, false, true, true)
                .setClanAdvancement(2625, 2631).setClanApproximate(true, false)
                .setPrototypeFactions(F_TH).setProductionFactions(F_TH)
                .setReintroductionFactions(F_FS).setTechRating(RATING_D)
                .setAvailability(RATING_C, RATING_F, RATING_E, RATING_D)
                .setStaticTechLevel(SimpleTechLevel.ADVANCED), //Cockpit command console
            new TechAdvancement(TECH_BASE_ALL).setISAdvancement(3053, 3080, 3100)
                .setClanAdvancement(3055, 3080, 3100)
                .setPrototypeFactions(F_FS, F_LC, F_CSJ).setProductionFactions(F_LC)
                .setApproximate(false, true, false).setTechRating(RATING_D)
                .setAvailability(RATING_X, RATING_X, RATING_F, RATING_F)
                .setStaticTechLevel(SimpleTechLevel.EXPERIMENTAL), //Torso mounted
            //FIXME: Dual is unofficial; these are stats for standard
            new TechAdvancement(TECH_BASE_ALL).setAdvancement(2468, 2470, 2487)
                .setApproximate(true, false, false).setTechRating(RATING_D)
                .setAvailability(RATING_C, RATING_C, RATING_C, RATING_C)
                .setStaticTechLevel(SimpleTechLevel.UNOFFICIAL), //Dual
            new TechAdvancement(TECH_BASE_ALL).setAdvancement(2469, 2470, 2490)
                .setApproximate(true, false, false).setTechRating(RATING_C)
                .setPrototypeFactions(F_TH).setProductionFactions(F_TH)
                .setAvailability(RATING_B, RATING_C, RATING_C, RATING_B)
                .setStaticTechLevel(SimpleTechLevel.STANDARD), //Industrial
            new TechAdvancement(TECH_BASE_ALL).setAdvancement(2430, 2439)
                .setApproximate(true, false).setTechRating(RATING_D)
                .setPrototypeFactions(F_TH).setProductionFactions(F_TH)
                .setAvailability(RATING_D, RATING_X, RATING_X, RATING_F)
                .setStaticTechLevel(SimpleTechLevel.ADVANCED), //Primitive
            new TechAdvancement(TECH_BASE_ALL).setAdvancement(2300, 2350, DATE_NONE, 2520)
                .setApproximate(true, false, false).setTechRating(RATING_C)
                .setPrototypeFactions(F_TA).setProductionFactions(F_TH)
                .setAvailability(RATING_C, RATING_X, RATING_X, RATING_F)
                .setStaticTechLevel(SimpleTechLevel.ADVANCED), //Primitive industrial
            new TechAdvancement(TECH_BASE_IS).setISAdvancement(3060, 3076)
                .setISApproximate(true, false).setTechRating(RATING_E)
                .setPrototypeFactions(F_WB).setProductionFactions(F_WB)
                .setAvailability(RATING_X, RATING_X, RATING_F, RATING_E)
                .setStaticTechLevel(SimpleTechLevel.ADVANCED), //Superheavy
            new TechAdvancement(TECH_BASE_IS).setISAdvancement(3130, 3135)
                .setISApproximate(true, false).setTechRating(RATING_E)
                .setPrototypeFactions(F_RS).setProductionFactions(F_RS)
                .setAvailability(RATING_X, RATING_F, RATING_X, RATING_F)
                .setStaticTechLevel(SimpleTechLevel.ADVANCED), //Superheavy tripod
            new TechAdvancement(TECH_BASE_IS).setISAdvancement(2590, 2702)
                .setISApproximate(true, false).setTechRating(RATING_F)
                .setPrototypeFactions(F_TH).setProductionFactions(F_TH)
                .setAvailability(RATING_X, RATING_X, RATING_X, RATING_F)
                .setStaticTechLevel(SimpleTechLevel.ADVANCED), //Tripod
            new TechAdvancement(TECH_BASE_ALL).setISAdvancement(3074).setClanAdvancement(3083)
                .setApproximate(true).setTechRating(RATING_E)
                .setPrototypeFactions(F_WB, F_CHH)
                .setAvailability(RATING_X, RATING_X, RATING_F, RATING_F)
                .setStaticTechLevel(SimpleTechLevel.EXPERIMENTAL), //Cockpit interface
            new TechAdvancement(TECH_BASE_IS).setISAdvancement(3052, DATE_NONE, DATE_NONE, 3055)
                .setPrototypeFactions(F_FS, F_LC).setTechRating(RATING_E)
                .setAvailability(RATING_X, RATING_X, RATING_F, RATING_X)
                .setStaticTechLevel(SimpleTechLevel.EXPERIMENTAL), //VRRP
            new TechAdvancement(TECH_BASE_CLAN).setClanAdvancement(3130, 3135)
                .setClanApproximate(true, false).setTechRating(RATING_F)
                .setPrototypeFactions(F_CHH).setProductionFactions(F_CHH)
                .setAvailability(RATING_X, RATING_X, RATING_X, RATING_F)
                .setStaticTechLevel(SimpleTechLevel.ADVANCED), //QuadVee
            new TechAdvancement(TECH_BASE_IS).setISAdvancement(2905, 2940)
                .setISApproximate(true, false).setTechRating(RATING_D)
                .setPrototypeFactions(F_FW).setProductionFactions(F_FW)
                .setAvailability(RATING_X, RATING_F, RATING_F, RATING_F)
                .setStaticTechLevel(SimpleTechLevel.ADVANCED), //Superheavy industrial
            new TechAdvancement(TECH_BASE_IS).setISAdvancement(3060, 3076)
                .setISApproximate(true, false).setTechRating(RATING_E)
                .setPrototypeFactions(F_WB).setProductionFactions(F_WB)
                .setAvailability(RATING_X, RATING_X, RATING_F, RATING_E)
                .setStaticTechLevel(SimpleTechLevel.ADVANCED), //Superheavy command console
            new TechAdvancement(TECH_BASE_ALL).setISAdvancement(3060, 3067, 3080)
                .setISApproximate(true, false, false)
                .setClanAdvancement(DATE_NONE, 3080, 3080).setTechRating(RATING_E)
                .setPrototypeFactions(F_FS).setProductionFactions(F_FS, F_CJF)
                .setAvailability(RATING_X, RATING_X, RATING_E, RATING_D)
                .setStaticTechLevel(SimpleTechLevel.ADVANCED), //Small Command Console
    };

    // Advanced fire control for industrial mechs is implemented with a standard cockpit,
    // but the tech progression is different.
    public static TechAdvancement getIndustrialAdvFireConTA() {
        return new TechAdvancement(TECH_BASE_ALL).setAdvancement(2469, 2470, 2491)
                .setApproximate(true, false, false).setPrototypeFactions(F_TA)
                .setProductionFactions(F_TH).setTechRating(RATING_D)
                .setAvailability(RATING_D, RATING_E, RATING_E, RATING_D)
                .setStaticTechLevel(SimpleTechLevel.STANDARD);
    }

    public static TechAdvancement getCockpitTechAdvancement(int cockpitType) {
        if (cockpitType >= 0 && cockpitType < COCKPIT_TA.length) {
            return new TechAdvancement(COCKPIT_TA[cockpitType]);
        }
        return null;
    }

    public TechAdvancement getCockpitTechAdvancement() {
        if (isIndustrial() && (getCockpitType() == COCKPIT_STANDARD)) {
            return getIndustrialAdvFireConTA();
        }
        return getCockpitTechAdvancement(getCockpitType());
    }

    public static TechAdvancement getGyroTechAdvancement(int gyroType) {
        if ((gyroType >= 0) && (gyroType < GYRO_TA.length)) {
            return new TechAdvancement(GYRO_TA[gyroType]);
        }
        return null;
    }

    public TechAdvancement getGyroTechAdvancement() {
        return getGyroTechAdvancement(getGyroType());
    }

    public static TechAdvancement getFullHeadEjectAdvancement() {
        return new TechAdvancement(TECH_BASE_ALL)
                .setISAdvancement(DATE_NONE, 3020, 3023,DATE_NONE, DATE_NONE)
                .setISApproximate(false, true, false, false, false)
                .setClanAdvancement(DATE_NONE, DATE_NONE, 3052, DATE_NONE, DATE_NONE).setPrototypeFactions(F_LC)
                .setProductionFactions(F_LC, F_CWF).setTechRating(RATING_D)
                .setAvailability(RATING_X, RATING_X, RATING_E, RATING_D)
                .setStaticTechLevel(SimpleTechLevel.STANDARD);
    }

    @Override
    protected void addSystemTechAdvancement(CompositeTechLevel ctl) {
        super.addSystemTechAdvancement(ctl);
        // battlemechs with non-fusion engines are experimental
        if (hasEngine() && !isIndustrial() && !getEngine().isFusion()) {
            ctl.addComponent(new TechAdvancement().setStaticTechLevel(SimpleTechLevel.EXPERIMENTAL));
        }
        if (getGyroTechAdvancement() != null) {
            ctl.addComponent(getGyroTechAdvancement());
        }
        if (getCockpitTechAdvancement() != null) {
            ctl.addComponent(getCockpitTechAdvancement());
        }
        if (hasFullHeadEject()) {
            ctl.addComponent(getFullHeadEjectAdvancement());
        }
        //FIXME: Clan interface cockpit has higher tech rating
        //if (getCockpitType() == COCKPIT_INTERFACE && isClan()) {
        //    techAdvancement.setTechRating(Math.max(techAdvancement.getTechRating(), RATING_F));
        //}
    }

    /**
     * This method will return the number of contiguous criticals in the given
     * location, starting at the given critical slot
     *
     * @param loc           The location on the unit to check slots on
     * @param startingSlot  The critical slot to start at
     * @return
     */
    private int getContiguousNumberOfCrits(int loc, int startingSlot) {

        int numCritSlots = getNumberOfCriticals(loc);
        int contiguousCrits = 0;

        for (int slot = startingSlot; slot < numCritSlots; slot++) {
            if (getCritical(loc, slot) == null) {
                contiguousCrits++;
            } else {
               break;
            }
        }
        return contiguousCrits;
    }

    @Override
    protected int doBattleValueCalculation(boolean ignoreC3, boolean ignoreSkill, CalculationReport calculationReport) {
        return MekBVCalculator.calculateBV(this, ignoreC3, ignoreSkill, calculationReport);
    }

    @Override
    public double getCost(CalculationReport calcReport, boolean ignoreAmmo) {
        return MekCostCalculator.calculateCost(this, calcReport, ignoreAmmo);
    }

    @Override
    public double getPriceMultiplier() {
        double priceMultiplier = 1.0f;
        if (hasQuirk(OptionsConstants.QUIRK_POS_GOOD_REP_1)) {
            priceMultiplier *= 1.1f;
        } else if (hasQuirk(OptionsConstants.QUIRK_POS_GOOD_REP_2)) {
            priceMultiplier *= 1.25f;
        }
        // TODO Negative price quirks (Bad Reputation)

        if (isOmni()) {
            priceMultiplier *= 1.25f;
        }

        // Weight multiplier
        priceMultiplier *= 1 + (weight / 100f);
        if (isIndustrial()) {
            priceMultiplier = 1 + (weight / 400f);
        }
        return priceMultiplier;
    }

    @Override
    public int implicitClanCASE() {
        if (!isClan()) {
            return 0;
        }
        int explicit = 0;
        Set<Integer> caseLocations = new HashSet<>();
        for (Mounted m : getEquipment()) {
            if ((m.getType() instanceof MiscType) && (m.getType().hasFlag(MiscType.F_CASE))) {
                explicit++;
            } else if (m.getType().isExplosive(m)) {
                caseLocations.add(m.getLocation());
                if (m.getSecondLocation() >= 0) {
                    caseLocations.add(m.getSecondLocation());
                }
            }
        }
        return Math.max(0, caseLocations.size() - explicit);
    }

    public double getActuatorCost() {
        return getArmActuatorCost() + getLegActuatorCost();
    }

    protected abstract double getArmActuatorCost();

    protected abstract double getLegActuatorCost();

    @Override
    public Vector<Report> victoryReport() {
        Vector<Report> vDesc = new Vector<>();

        Report r = new Report(7025);
        r.type = Report.PUBLIC;
        r.addDesc(this);
        vDesc.addElement(r);

        r = new Report(7030);
        r.type = Report.PUBLIC;
        r.newlines = 0;
        vDesc.addElement(r);
        vDesc.addAll(getCrew().getDescVector(false));
        r = new Report(7070, Report.PUBLIC);
        r.add(getKillNumber());
        vDesc.addElement(r);

        if (isDestroyed()) {
            Entity killer = game.getEntity(killerId);
            if (killer == null) {
                killer = game.getOutOfGameEntity(killerId);
            }
            if (killer != null) {
                r = new Report(7072, Report.PUBLIC);
                r.addDesc(killer);
            } else {
                r = new Report(7073, Report.PUBLIC);
            }
            vDesc.addElement(r);
        } else if (getCrew().isEjected()) {
            r = new Report(7074, Report.PUBLIC);
            vDesc.addElement(r);
        }
        r.newlines = 2;

        return vDesc;
    }

    /**
     * Add in any piloting skill mods
     */
    @Override
    public PilotingRollData addEntityBonuses(PilotingRollData roll) {
        // gyro hit?
        if (getBadCriticals(CriticalSlot.TYPE_SYSTEM, Mech.SYSTEM_GYRO,
                Mech.LOC_CT) > 0) {

            if (getGyroType() == Mech.GYRO_HEAVY_DUTY) {
                if (getBadCriticals(CriticalSlot.TYPE_SYSTEM, Mech.SYSTEM_GYRO,
                        Mech.LOC_CT) == 1) {
                    roll.addModifier(1, "HD Gyro damaged once");
                } else {
                    roll.addModifier(3, "HD Gyro damaged twice");
                }
            } else {
                roll.addModifier(3, "Gyro damaged");
            }
        }

        // EI bonus?
        if (hasActiveEiCockpit()) {
            roll.addModifier(-1, "Enhanced Imaging");
        }

        // VDNI bonus?
        if (hasAbility(OptionsConstants.MD_VDNI)
                && !hasAbility(OptionsConstants.MD_BVDNI)) {
            roll.addModifier(-1, "VDNI");
        }

        // Small/torso-mounted cockpit penalty?
        if (((getCockpitType() == Mech.COCKPIT_SMALL) || (getCockpitType() == Mech.COCKPIT_SMALL_COMMAND_CONSOLE))
                && (!hasAbility(OptionsConstants.MD_BVDNI)
                && !hasAbility(OptionsConstants.UNOFF_SMALL_PILOT))) {
            roll.addModifier(1, "Small Cockpit");
        } else if (getCockpitType() == Mech.COCKPIT_TORSO_MOUNTED) {
            roll.addModifier(1, "Torso-Mounted Cockpit");
            int sensorHits = getHitCriticals(CriticalSlot.TYPE_SYSTEM,
                    Mech.SYSTEM_SENSORS, Mech.LOC_HEAD);
            int sensorHits2 = getHitCriticals(CriticalSlot.TYPE_SYSTEM,
                    Mech.SYSTEM_SENSORS, Mech.LOC_CT);
            if ((sensorHits + sensorHits2) == 3) {
                roll.addModifier(4,
                        "Sensors Completely Destroyed for Torso-Mounted Cockpit");
            } else if (sensorHits == 2) {
                roll.addModifier(4,
                        "Head Sensors Destroyed for Torso-Mounted Cockpit");
            }
        } else if (getCockpitType() == Mech.COCKPIT_DUAL) {
            //Dedicated pilot bonus is lost if pilot makes any attacks. Penalty for gunner acting as pilot.
            if (getCrew().getCurrentPilotIndex() != getCrew().getCrewType().getPilotPos()) {
                roll.addModifier(1, "dual cockpit without active pilot");
            } else if (getCrew().hasDedicatedGunner() || !isAttackingThisTurn()) {
                roll.addModifier(-1, "dedicated pilot");
            }
        }

        if (hasQuirk(OptionsConstants.QUIRK_NEG_CRAMPED_COCKPIT) && !hasAbility(OptionsConstants.UNOFF_SMALL_PILOT)) {
            roll.addModifier(1, "cramped cockpit");
        }

        if (hasHardenedArmor()) {
            roll.addModifier(1, "Hardened Armor");
        }

        if (hasModularArmor()) {
            roll.addModifier(1, "Modular Armor");
        }
        if (hasIndustrialTSM()) {
            roll.addModifier(1, "Industrial TSM");
        }

        return roll;
    }

    @Override
    public int getMaxElevationChange() {
        if (movementMode == EntityMovementMode.TRACKED
                || movementMode == EntityMovementMode.WIGE) {
            return 1;
        }
        return 2;
    }

    @Override
    public int getMaxElevationDown(int currElevation) {
        if (game.getOptions().booleanOption(OptionsConstants.ADVGRNDMOV_TACOPS_LEAPING)) {
            return UNLIMITED_JUMP_DOWN;
        }
        return getMaxElevationChange();
    }

    /**
     * Determine if this unit has an active and working stealth system. (stealth
     * can be active and not working when under ECCM)
     * <p>
     * Sub-classes are encouraged to override this method.
     *
     * @return <code>true</code> if this unit has a stealth system that is
     *         currently active, <code>false</code> if there is no stealth
     *         system or if it is inactive.
     */
    @Override
    public boolean isStealthActive() {
        // Try to find a Mek Stealth system.
        for (Mounted mEquip : getMisc()) {
            MiscType mtype = (MiscType) mEquip.getType();
            if (mtype.hasFlag(MiscType.F_STEALTH)) {

                if (mEquip.curMode().equals("On")
                        && hasActiveECM()) {
                    // Return true if the mode is "On" and ECM is working
                    return true;
                }
            }
        }
        // No Mek Stealth or system inactive. Return false.
        return false;
    }

    /**
     * Determine if this unit has an active and working stealth system. (stealth
     * can be active and not working when under ECCM)
     * <p>
     * Sub-classes are encouraged to override this method.
     *
     * @return <code>true</code> if this unit has a stealth system that is
     *         currently active, <code>false</code> if there is no stealth
     *         system or if it is inactive.
     */
    @Override
    public boolean isStealthOn() {
        // Try to find a Mek Stealth system.
        for (Mounted mEquip : getMisc()) {
            MiscType mtype = (MiscType) mEquip.getType();
            if (mtype.hasFlag(MiscType.F_STEALTH)) {
                if (mEquip.curMode().equals("On")) {
                    // Return true if the mode is "On"
                    return true;
                }
            }
        }
        // No Mek Stealth or system inactive. Return false.
        return false;
    }

    /**
     * Does the mech have a functioning null signature system, or a void sig
     * that is acting as a a null sig because of externally carried BA?
     */
    @Override
    public boolean isNullSigActive() {
        if (isVoidSigOn() && !isVoidSigActive()) {
            return true;
        }
        if (!isShutDown()) {
            for (Mounted m : getMisc()) {
                EquipmentType type = m.getType();
                if (type.hasFlag(MiscType.F_NULLSIG)
                        && m.curMode().equals("On") && m.isReady()) {
                    return true;
                }
            }
        }
        return false;
    }

    @Override
    public boolean isNullSigOn() {
        if (!isShutDown()) {
            for (Mounted m : getMisc()) {
                EquipmentType type = m.getType();
                if (type.hasFlag(MiscType.F_NULLSIG)
                        && m.curMode().equals("On") && m.isReady()) {
                    return true;
                }
            }
        }
        return false;
    }

    /**
     * Does the mech have a functioning void signature system?
     */
    @Override
    public boolean isVoidSigActive() {
        // per the rules questions forum, externally mounted BA invalidates Void Sig
        if (!getLoadedUnits().isEmpty()) {
            return false;
        }

        if (!isShutDown()) {
            for (Mounted m : getMisc()) {
                EquipmentType type = m.getType();
                if (type.hasFlag(MiscType.F_VOIDSIG)
                        && m.curMode().equals("On") && m.isReady()) {
                    return true;
                }
            }
        }
        return false;
    }

    /**
     * Does the mech have a functioning void signature system?
     */
    @Override
    public boolean isVoidSigOn() {
        if (!isShutDown()) {
            for (Mounted m : getMisc()) {
                EquipmentType type = m.getType();
                if (type.hasFlag(MiscType.F_VOIDSIG)
                        && m.curMode().equals("On") && m.isReady()) {
                    return true;
                }
            }
        }
        return false;
    }

    /**
     * Does the mech have a functioning Chameleon Light Polarization Field? For
     * a CLPS to be functioning it must be on and the unit can't have mounted
     * mechanized BattleArmor.
     */
    @Override
    public boolean isChameleonShieldActive() {
        // TO pg 300 states that generates heat but doesn't operate if the unit has mounted BA
        if (!getLoadedUnits().isEmpty()) {
            return false;
        }

        if (!isShutDown()) {
            for (Mounted m : getMisc()) {
                EquipmentType type = m.getType();
                if (type.hasFlag(MiscType.F_CHAMELEON_SHIELD)
                        && m.curMode().equals("On") && m.isReady()) {
                    return true;
                }
            }
        }
        return false;
    }

    /**
     * Does the mech Chameleon Light Polarization Field turned on?  This is used
     * for heat generation purposes.  A CLPS can be on and generating heat but
     * not providing any benefit if the unit has mechanized BattleArmor.
     */
    @Override
    public boolean isChameleonShieldOn() {
        if (!isShutDown()) {
            for (Mounted m : getMisc()) {
                EquipmentType type = m.getType();
                if (type.hasFlag(MiscType.F_CHAMELEON_SHIELD)
                        && m.curMode().equals("On") && m.isReady()) {
                    return true;
                }
            }
        }
        return false;
    }

    /**
     * Determine the stealth modifier for firing at this unit from the given
     * range. If the value supplied for <code>range</code> is not one of the
     * <code>Entity</code> class range constants, an
     * <code>IllegalArgumentException</code> will be thrown.
     * <p>
     * Sub-classes are encouraged to override this method.
     *
     * @param range
     *            - an <code>int</code> value that must match one of the
     *            <code>Compute</code> class range constants.
     * @param ae
     *            - entity making the attack
     * @return a <code>TargetRoll</code> value that contains the stealth
     *         modifier for the given range.
     */
    @Override
    public TargetRoll getStealthModifier(int range, Entity ae) {
        TargetRoll result = null;

        // can't combine void sig and stealth or null-sig
        if (isVoidSigActive()) {
            int mmod = 3;
            if (delta_distance > 5) {
                mmod = 0;
            } else if (delta_distance > 2) {
                mmod = 1;
            } else if (delta_distance > 0) {
                mmod = 2;
            }
            return new TargetRoll(mmod, "void signature");
        }

        final boolean isInfantry = ae.isConventionalInfantry();
        // Stealth or null sig must be active.
        if (!isStealthActive() && !isNullSigActive() && !isChameleonShieldActive()) {
            result = new TargetRoll(0, "stealth not active");
        }
        // Determine the modifier based upon the range.
        // Infantry do not ignore Chameleon LPS!!!
        else {
            switch (range) {
                case RangeType.RANGE_MINIMUM:
                case RangeType.RANGE_SHORT:
                    if (isStealthActive() && !isInfantry) {
                        result = new TargetRoll(0, "stealth");
                    } else if (isChameleonShieldActive()) {
                        result = new TargetRoll(0, "chameleon");
                        if (isNullSigActive() && !isInfantry) {
                            result.addModifier(0, "null-sig");
                        }
                    } else if (isNullSigActive() && !isInfantry) {
                        result = new TargetRoll(0, "null-sig");
                    } else {
                        // must be infantry
                        result = new TargetRoll(0, "infantry ignore stealth");
                    }
                    break;
                case RangeType.RANGE_MEDIUM:
                    if (isStealthActive() && !isInfantry) {
                        result = new TargetRoll(1, "stealth");
                    } else if (isChameleonShieldActive()) {
                        result = new TargetRoll(1, "chameleon");
                        if (isNullSigActive() && !isInfantry) {
                            result.addModifier(1, "null-sig");
                        }
                    } else if (isNullSigActive() && !isInfantry) {
                        result = new TargetRoll(1, "null-sig");
                    } else {
                        // must be infantry
                        result = new TargetRoll(0, "infantry ignore stealth");
                    }
                    break;
                case RangeType.RANGE_LONG:
                case RangeType.RANGE_EXTREME:
                case RangeType.RANGE_LOS:
                    if (isStealthActive() && !isInfantry) {
                        result = new TargetRoll(2, "stealth");
                    } else if (isChameleonShieldActive()) {
                        result = new TargetRoll(2, "chameleon");
                        if (isNullSigActive() && !isInfantry) {
                            result.addModifier(2, "null-sig");
                        }
                    } else if (isNullSigActive() && !isInfantry) {
                        result = new TargetRoll(2, "null-sig");
                    } else {
                        // must be infantry
                        result = new TargetRoll(0, "infantry ignore stealth");
                    }
                    break;
                case RangeType.RANGE_OUT:
                    break;
                default:
                    throw new IllegalArgumentException("Unknown range constant: " + range);
            }
        }

        return result;
    }

    /**
     * Determine if the unit can be repaired, or only harvested for spares.
     *
     * @return A <code>boolean</code> that is <code>true</code> if the unit can
     *         be repaired (given enough time and parts); if this value is
     *         <code>false</code>, the unit is only a source of spares.
     * @see Entity#isSalvage()
     */
    @Override
    public boolean isRepairable() {
        // A Mech is repairable if it is salvageable,
        // and its CT internals are not gone.
        int loc_is = this.getInternal(Mech.LOC_CT);
        return isSalvage() && (loc_is != IArmorState.ARMOR_DOOMED)
                && (loc_is != IArmorState.ARMOR_DESTROYED);
    }

    @Override
    public boolean canCharge() {
        // Mechs can charge, unless they are Clan and the "no clan physicals" option is set
        return super.canCharge()
                && !(game.getOptions().booleanOption(OptionsConstants.ALLOWED_NO_CLAN_PHYSICAL) && isClan());
    }

    @Override
    public boolean canDFA() {
        // Mechs can DFA, unless they are Clan and the "no clan physicals" option is set
        return super.canDFA()
                && !(game.getOptions().booleanOption(OptionsConstants.ALLOWED_NO_CLAN_PHYSICAL) && isClan());
    }

    // gives total number of sinks
    public int getNumberOfSinks() {
        int sinks = 0;
        for (Mounted mounted : getMisc()) {
            if (mounted.isDestroyed() || mounted.isBreached()) {
                continue;
            }

            if (mounted.getType().hasFlag(MiscType.F_HEAT_SINK)) {
                sinks++;
            } else if (mounted.getType().hasFlag(MiscType.F_DOUBLE_HEAT_SINK)) {
                sinks++;
            }
        }
        return sinks;
    }

    public boolean hasDoubleHeatSinks() {
        for (Mounted mounted : getMisc()) {
            if (mounted.getType().hasFlag(MiscType.F_HEAT_SINK)) {
                return false;
            } else if (mounted.getType().hasFlag(MiscType.F_DOUBLE_HEAT_SINK)) {
                return true;
            }
        }
        return false;
    }

    public boolean hasLaserHeatSinks() {
        if (hasLaserHeatSinks == HAS_UNKNOWN) {
            for (Mounted mounted : getMisc()) {
                if (mounted.getType().hasFlag(MiscType.F_HEAT_SINK)) {
                    hasLaserHeatSinks = HAS_FALSE;
                    break;
                } else if (mounted.getType()
                        .hasFlag(MiscType.F_LASER_HEAT_SINK)) {
                    hasLaserHeatSinks = HAS_TRUE;
                    break;
                }
            }

            if (hasLaserHeatSinks == HAS_UNKNOWN) {
                hasLaserHeatSinks = HAS_FALSE;
            }
        }
        return hasLaserHeatSinks == HAS_TRUE;
    }

    public void setActiveSinksNextRound(int sinks) {
        sinksOnNextRound = sinks;
    }

    public int getActiveSinks() {
        if (sinksOn < 0) {
            sinksOn = getNumberOfSinks();
            sinksOnNextRound = sinksOn;
        }
        return sinksOn;
    }

    public void resetSinks() {
        sinksOn = getNumberOfSinks();
    }

    public int getActiveSinksNextRound() {
        if (sinksOnNextRound < 0) {
            return getActiveSinks();
        }
        return sinksOnNextRound;
    }

    /**
     * @return Returns the autoEject.
     */
    public boolean isAutoEject() {
        boolean hasEjectSeat = (getCockpitType() != COCKPIT_TORSO_MOUNTED) && !hasQuirk(OptionsConstants.QUIRK_NEG_NO_EJECT);
        if (isIndustrial()) {
            // industrials can only eject when they have an ejection seat
            for (Mounted misc : miscList) {
                if (misc.getType().hasFlag(MiscType.F_EJECTION_SEAT)) {
                    hasEjectSeat = true;
                }
            }
        }
        return autoEject && hasEjectSeat;
    }

    /**
     * @param autoEject
     *            The autoEject to set.
     */
    public void setAutoEject(boolean autoEject) {
        this.autoEject = autoEject;
    }

    /**
     * @return Conditional Ejection Ammo
     */
    public boolean isCondEjectAmmo() {
        return condEjectAmmo;
    }

    /**
     * @param condEjectAmmo The condEjectAmmo to set.
     */
    public void setCondEjectAmmo(boolean condEjectAmmo) {
        this.condEjectAmmo = condEjectAmmo;
    }

    /**
     * @return Conditional Ejection Engine
     */
    public boolean isCondEjectEngine() {
        return condEjectEngine;
    }

    /**
     * @param condEjectEngine The condEjectEngine to set.
     */
    public void setCondEjectEngine(boolean condEjectEngine) {
        this.condEjectEngine = condEjectEngine;
    }

    /**
     * @return Conditional Ejection CTDest
     */
    public boolean isCondEjectCTDest() {
        return condEjectCTDest;
    }

    /**
     * @param condEjectCTDest The condEjectCTDest to set.
     */
    public void setCondEjectCTDest(boolean condEjectCTDest) {
        this.condEjectCTDest = condEjectCTDest;
    }

    /**
     * @return Conditional Ejection Headshot
     */
    public boolean isCondEjectHeadshot() {
        return condEjectHeadshot;
    }

    /**
     * @param condEjectHeadshot The condEjectHeadshot to set.
     */
    public void setCondEjectHeadshot(boolean condEjectHeadshot) {
        this.condEjectHeadshot = condEjectHeadshot;
    }

    @Override
    public boolean removePartialCoverHits(int location, int cover, int side) {
        // left and right cover are from attacker's POV.
        // if hitting front arc, need to swap them

        // Handle upper cover specially, as treating it as a bitmask will lead
        //  to every location being covered
        if (cover  == LosEffects.COVER_UPPER) {
            return (location != Mech.LOC_LLEG) && (location != Mech.LOC_RLEG);
        }

        if (side == ToHitData.SIDE_FRONT) {
            if (((cover & LosEffects.COVER_LOWRIGHT) != 0)
                    && (location == Mech.LOC_LLEG)) {
                return true;
            }
            if (((cover & LosEffects.COVER_LOWLEFT) != 0)
                    && (location == Mech.LOC_RLEG)) {
                return true;
            }
            if (((cover & LosEffects.COVER_RIGHT) != 0)
                    && ((location == Mech.LOC_LARM)
                            || (location == Mech.LOC_LT) || (location == Mech.LOC_LLEG))) {
                return true;
            }
            return ((cover & LosEffects.COVER_LEFT) != 0) && ((location == Mech.LOC_RARM) || (location == Mech.LOC_RT) || (location == Mech.LOC_RLEG));
        } else {
            if (((cover & LosEffects.COVER_LOWLEFT) != 0)
                    && (location == Mech.LOC_LLEG)) {
                return true;
            }
            if (((cover & LosEffects.COVER_LOWRIGHT) != 0)
                    && (location == Mech.LOC_RLEG)) {
                return true;
            }
            if (((cover & LosEffects.COVER_LEFT) != 0)
                    && ((location == Mech.LOC_LARM)
                            || (location == Mech.LOC_LT) || (location == Mech.LOC_LLEG))) {
                return true;
            }
            return ((cover & LosEffects.COVER_RIGHT) != 0) && ((location == Mech.LOC_LARM) || (location == Mech.LOC_LT) || (location == Mech.LOC_LLEG));
        }
    }

    @Override
    public boolean doomedInExtremeTemp() {
        return false;
    }

    @Override
    public boolean doomedInVacuum() {
        return false;
    }

    @Override
    public boolean doomedOnGround() {
        return false;
    }

    @Override
    public boolean doomedInAtmosphere() {
        return true;
    }

    @Override
    public boolean doomedInSpace() {
        return true;
    }

    @Override
    public boolean hasEiCockpit() {
        return isClan() || super.hasEiCockpit();
    }

    @Override
    public boolean hasActiveEiCockpit() {
        if (cockpitStatus == COCKPIT_OFF) {
            return false;
        }
        if (getBadCriticals(CriticalSlot.TYPE_SYSTEM, Mech.SYSTEM_SENSORS,
                Mech.LOC_HEAD) > 0) {
            return false;
        }
        return super.hasActiveEiCockpit();
    }

    public int getCockpitStatus() {
        return cockpitStatus;
    }

    public int getCockpitStatusNextRound() {
        return cockpitStatusNextRound;
    }

    public void setCockpitStatus(int state) {
        cockpitStatusNextRound = state;
        // on/off allowed only in end phase
        if ((state != COCKPIT_OFF) && (cockpitStatus != COCKPIT_OFF)) {
            cockpitStatus = state;
        }
    }

    @Override
    public int getGyroType() {
        return gyroType;
    }

    public int getCockpitType() {
        return cockpitType;
    }

    public void setGyroType(int type) {
        gyroType = type;
    }

    public void setCockpitType(int type) {
        cockpitType = type;
    }

    public String getGyroTypeString() {
        return Mech.getGyroTypeString(getGyroType());
    }

    public String getCockpitTypeString() {
        return Mech.getCockpitTypeString(getCockpitType());
    }

    public static String getGyroTypeString(int inGyroType) {
        if ((inGyroType < 0) || (inGyroType >= GYRO_STRING.length)) {
            return "Unknown";
        }
        return GYRO_STRING[inGyroType];
    }

    public static String getGyroTypeShortString(int inGyroType) {
        if ((inGyroType < 0) || (inGyroType >= GYRO_SHORT_STRING.length)) {
            return "Unknown";
        }
        return GYRO_SHORT_STRING[inGyroType];
    }

    public static String getCockpitTypeString(int inCockpitType) {
        if ((inCockpitType < 0) || (inCockpitType >= COCKPIT_STRING.length)) {
            return "Unknown";
        }
        return COCKPIT_STRING[inCockpitType];
    }

    public static int getGyroTypeForString(String inType) {
        if ((inType == null) || (inType.length() < 1)) {
            return GYRO_UNKNOWN;
        }
        for (int x = 0; x < GYRO_STRING.length; x++) {
            if ((inType.equals(GYRO_STRING[x]))
                    || (inType.equals(GYRO_SHORT_STRING[x]))) {
                return x;
            }
        }
        return GYRO_UNKNOWN;
    }

    public static int getCockpitTypeForString(String inType) {
        if ((inType == null) || (inType.length() < 1)) {
            return COCKPIT_UNKNOWN;
        }
        for (int x = 0; x < COCKPIT_STRING.length; x++) {
            if ((inType.equals(COCKPIT_STRING[x]))
                    || (inType.equals(COCKPIT_SHORT_STRING[x]))) {
                return x;
            }
        }
        return COCKPIT_UNKNOWN;
    }

    public String getSystemName(int index) {
        if (index == SYSTEM_GYRO) {
            return Mech.getGyroDisplayString(gyroType);
        }
        if (index == SYSTEM_COCKPIT) {
            if (isIndustrial() && (cockpitType == Mech.COCKPIT_STANDARD)) {
                return "Industrial Cockpit (adv. FCS)";
            }
            return Mech.getCockpitDisplayString(cockpitType);
        }
        return systemNames[index];
    }

    public String getRawSystemName(int index) {
        return systemNames[index];
    }

    public static String getGyroDisplayString(int inType) {
        String inName;
        switch (inType) {
            case GYRO_XL:
                inName = "GYRO_XL";
                break;
            case GYRO_COMPACT:
                inName = "GYRO_COMPACT";
                break;
            case GYRO_HEAVY_DUTY:
                inName = "GYRO_HEAVY_DUTY";
                break;
            case GYRO_STANDARD:
                inName = "GYRO_STANDARD";
                break;
            case GYRO_NONE:
                inName = "GYRO_NONE";
                break;
            case GYRO_SUPERHEAVY:
                inName = "GYRO_SUPERHEAVY";
                break;
            default:
                inName = "GYRO_UNKNOWN";
        }
        String result = EquipmentMessages.getString("SystemType.Gyro." + inName);
        if (result != null) {
            return result;
        }
        return inName;
    }

    public static String getCockpitDisplayString(int inType) {
        String inName;
        switch (inType) {
            case COCKPIT_COMMAND_CONSOLE:
                inName = "COCKPIT_COMMAND_CONSOLE";
                break;
            case COCKPIT_SMALL:
                inName = "COCKPIT_SMALL";
                break;
            case COCKPIT_TORSO_MOUNTED:
                inName = "COCKPIT_TORSO_MOUNTED";
                break;
            case COCKPIT_DUAL:
                inName = "COCKPIT_DUAL";
                break;
            case COCKPIT_STANDARD:
                inName = "COCKPIT_STANDARD";
                break;
            case COCKPIT_INDUSTRIAL:
                inName = "COCKPIT_INDUSTRIAL";
                break;
            case COCKPIT_PRIMITIVE:
                inName = "COCKPIT_PRIMITIVE";
                break;
            case COCKPIT_PRIMITIVE_INDUSTRIAL:
                inName = "COCKPIT_PRIMITIVE_INDUSTRIAL";
                break;
            case COCKPIT_SUPERHEAVY:
                inName = "COCKPIT_SUPERHEAVY";
                break;
            case COCKPIT_SUPERHEAVY_TRIPOD:
                inName = "COCKPIT_SUPERHEAVY_TRIPOD";
                break;
            case COCKPIT_TRIPOD:
                inName = "COCKPIT_TRIPOD";
                break;
            case COCKPIT_INTERFACE:
                inName = "COCKPIT_INTERFACE";
                break;
            case COCKPIT_VRRP:
                inName = "COCKPIT_VRRP";
                break;
            case COCKPIT_QUADVEE:
                inName = "COCKPIT_QUADVEE";
                break;
            case COCKPIT_SUPERHEAVY_INDUSTRIAL:
                inName = "COCKPIT_SUPERHEAVY_INDUSTRIAL";
                break;
            case COCKPIT_SUPERHEAVY_COMMAND_CONSOLE:
                inName = "COCKPIT_SUPERHEAVY_COMMAND_CONSOLE";
                break;
            case COCKPIT_SMALL_COMMAND_CONSOLE:
                inName = "COCKPIT_SMALL_COMMAND_CONSOLE";
                break;
            default:
                inName = "COCKPIT_UNKNOWN";
        }
        String result = EquipmentMessages.getString("SystemType.Cockpit." + inName);
        if (result != null) {
            return result;
        }
        return inName;
    }

    @Override
    public boolean canAssaultDrop() {
        return true;
    }

    @Override
    public boolean isLocationProhibited(Coords c, int currElevation) {
        Hex hex = game.getBoard().getHex(c);
        if (hex.containsTerrain(Terrains.IMPASSABLE)) {
            return true;
        }

        if (hex.containsTerrain(Terrains.SPACE) && doomedInSpace()) {
            return true;
        }

        // Additional restrictions for hidden units
        if (isHidden()) {
            // Can't deploy in paved hexes
            if ((hex.containsTerrain(Terrains.PAVEMENT)
                    || hex.containsTerrain(Terrains.ROAD))
                    && (!hex.containsTerrain(Terrains.BUILDING)
                            && !hex.containsTerrain(Terrains.RUBBLE))) {
                return true;
            }
            // Can't deploy on a bridge
            if ((hex.terrainLevel(Terrains.BRIDGE_ELEV) == currElevation)
                    && hex.containsTerrain(Terrains.BRIDGE)) {
                return true;
            }
            // mechs can deploy in water if the water covers them entirely
            if (hex.containsTerrain(Terrains.WATER) && (hex.terrainLevel(Terrains.WATER) < (height() + 1))) {
                return true;
            }
            // Can't deploy in clear hex
            if (hex.isClearHex()) {
                return true;
            }
        }
        // Mechs using tracks and QuadVees in vehicle mode (or converting to or from) have the same
        // restrictions and combat vehicles with the exception that QuadVees can enter water hexes
        // except during conversion.
        if (movementMode == EntityMovementMode.TRACKED
                || (this instanceof QuadVee && convertingNow
                        && ((QuadVee) this).getMotiveType() == QuadVee.MOTIVE_TRACK)) {
                return (hex.terrainLevel(Terrains.WOODS) > 1)
                        || ((hex.terrainLevel(Terrains.WATER) > 0)
                                && !hex.containsTerrain(Terrains.ICE)
                                && (!(this instanceof QuadVee) || convertingNow))
                        || hex.containsTerrain(Terrains.JUNGLE)
                        || (hex.terrainLevel(Terrains.MAGMA) > 1)
                        || (hex.terrainLevel(Terrains.ROUGH) > 1)
                        || (hex.terrainLevel(Terrains.RUBBLE) > 5);
        }
        if (movementMode == EntityMovementMode.WHEELED
                || (this instanceof QuadVee && convertingNow
                        && ((QuadVee) this).getMotiveType() == QuadVee.MOTIVE_WHEEL)) {
            return hex.containsTerrain(Terrains.WOODS)
                    || hex.containsTerrain(Terrains.ROUGH)
                    || hex.containsTerrain(Terrains.RUBBLE)
                    || hex.containsTerrain(Terrains.MAGMA)
                    || hex.containsTerrain(Terrains.JUNGLE)
                    || (hex.terrainLevel(Terrains.SNOW) > 1)
                    || (hex.terrainLevel(Terrains.GEYSER) == 2)
                    || ((hex.terrainLevel(Terrains.WATER) > 0)
                            && !hex.containsTerrain(Terrains.ICE)
                            && convertingNow);
        }

        return (hex.terrainLevel(Terrains.WOODS) > 2)
                || (hex.terrainLevel(Terrains.JUNGLE) > 2);
    }

    /**
     * Get an '.mtf' file representation of the mech. This string can be
     * directly written to disk as a file and later loaded by the MtfFile class.
     * Known missing level 3 features: mixed tech, laser heatsinks
     */
    public String getMtf() {
        StringBuilder sb = new StringBuilder();
        String newLine = "\n";

        boolean standard = (getCockpitType() == Mech.COCKPIT_STANDARD)
                && (getGyroType() == Mech.GYRO_STANDARD);
        boolean fullHead = hasFullHeadEject();
        if (hasMulId()) {
            sb.append("Version:1.3").append(newLine);
        } else if (standard && !fullHead) {
            sb.append("Version:1.0").append(newLine);
        } else if (!fullHead) {
            sb.append("Version:1.1").append(newLine);
        } else {
            sb.append("Version:1.2").append(newLine);
        }
        sb.append(chassis).append(newLine);
        sb.append(model).append(newLine);
        if (hasMulId()) {
            sb.append(MtfFile.MUL_ID).append(mulId);
        }
        sb.append(newLine);

        sb.append("Config:");
        if (this instanceof LandAirMech) {
            sb.append("LAM");
        } else if (this instanceof BipedMech) {
            sb.append("Biped");
        } else if (this instanceof QuadVee) {
            sb.append("QuadVee");
        } else if (this instanceof QuadMech) {
            sb.append("Quad");
        } else if (this instanceof TripodMech) {
            sb.append("Tripod");
        }

        if (isOmni()) {
            sb.append(" Omnimech");
        }

        sb.append(newLine);
        sb.append(MtfFile.TECH_BASE);
        if (isMixedTech()) {
            if (isClan()) {
                sb.append("Mixed (Clan Chassis)");
            } else {
                sb.append("Mixed (IS Chassis)");
            }
        } else {
            sb.append(TechConstants.getTechName(techLevel));
        }
        sb.append(newLine);
        sb.append(MtfFile.ERA).append(year).append(newLine);
        if ((source != null) && !source.isBlank()) {
            sb.append(MtfFile.SOURCE).append(source).append(newLine);
        }
        sb.append(MtfFile.RULES_LEVEL).append(
                TechConstants.T_SIMPLE_LEVEL[techLevel]);
        sb.append(newLine);
        sb.append(newLine);

        sb.append(MtfFile.MASS).append((int) weight).append(newLine);
        sb.append(MtfFile.ENGINE);
        if (hasEngine()) {
                sb.append(getEngine().getEngineName())
                .append(" Engine")
                .append(!(getEngine().hasFlag(Engine.CLAN_ENGINE) && isMixedTech()) ? ("(IS)")
                        : "");
        } else {
            sb.append("(none)");
        }
        sb.append(newLine);
        sb.append(MtfFile.STRUCTURE);
        sb.append(EquipmentType.getStructureTypeName(getStructureType(),
                TechConstants.isClan(structureTechLevel)));
        sb.append(newLine);

        sb.append(MtfFile.MYOMER);
        if (hasTSM(false)) {
            sb.append("Triple-Strength");
        } else if (hasTSM(true)) {
            sb.append("Prototype Triple-Strength");
        } else if (hasIndustrialTSM()) {
            sb.append("Industrial Triple-Strength");
        } else if (hasSCM()) {
            sb.append("Super-Cooled");
        } else {
            sb.append("Standard");
        }
        sb.append(newLine);

        if (this instanceof LandAirMech) {
            sb.append(MtfFile.LAM);
            sb.append(((LandAirMech) this).getLAMTypeString());
            sb.append(newLine);
        } else if (this instanceof QuadVee) {
            sb.append(MtfFile.MOTIVE);
            sb.append(((QuadVee) this).getMotiveTypeString());
            sb.append(newLine);
        }


        if (!standard) {
            sb.append(MtfFile.COCKPIT);
            sb.append(getCockpitTypeString());
            sb.append(newLine);

            sb.append(MtfFile.GYRO);
            sb.append(getGyroTypeString());
            sb.append(newLine);
        }
        if (hasFullHeadEject()) {
            sb.append(MtfFile.EJECTION);
            sb.append(Mech.FULL_HEAD_EJECT_STRING);
            sb.append(newLine);
        }
        sb.append(newLine);

        sb.append(MtfFile.HEAT_SINKS).append(heatSinks()).append(" ");
        Optional<EquipmentType> heatSink = getMisc().stream()
                .filter(m -> m.getType().hasFlag(MiscType.F_HEAT_SINK)
                    || m.getType().hasFlag(MiscType.F_DOUBLE_HEAT_SINK))
                .map(Mounted::getType).findFirst();
        // If we didn't find any heat sinks we may have an ICE with no added sinks, or prototype
        // doubles (which have a different flag). In the latter case, we want to put single
        // here, since this determines what's installed as engine-integrated heat sinks.
        if (heatSink.isEmpty()) {
            sb.append(MtfFile.HS_SINGLE);
        } else if (heatSink.get().hasFlag(MiscType.F_LASER_HEAT_SINK)) {
            sb.append(MtfFile.HS_LASER);
        } else if (heatSink.get().hasFlag(MiscType.F_COMPACT_HEAT_SINK)) {
            sb.append(MtfFile.HS_COMPACT);
        } else if (heatSink.get().hasFlag(MiscType.F_DOUBLE_HEAT_SINK)) {
            sb.append(heatSink.get().isClan() ? MtfFile.TECH_BASE_CLAN : MtfFile.TECH_BASE_IS);
            sb.append(" ").append(MtfFile.HS_DOUBLE);
        } else {
            sb.append(MtfFile.HS_SINGLE);
        }
        sb.append(newLine);

        if (isOmni()) {
            sb.append(MtfFile.BASE_CHASSIS_HEAT_SINKS);
            sb.append(hasEngine() ? getEngine().getBaseChassisHeatSinks(hasCompactHeatSinks()) : 0);
            sb.append(newLine);
        }
        for (Mounted mounted : getMisc()) {
            if ((mounted.getCriticals() == 0)
                    && !mounted.getType().hasFlag(MiscType.F_CASE)
                    && !EquipmentType.isArmorType(mounted.getType())
                    && !EquipmentType.isStructureType(mounted.getType())) {
                sb.append(MtfFile.NO_CRIT).append(mounted.getType().getInternalName())
                        .append(":").append(getLocationAbbr(mounted.getLocation()))
                        .append(newLine);
            }
        }

        sb.append(MtfFile.WALK_MP).append(walkMP).append(newLine);
        sb.append(MtfFile.JUMP_MP).append(jumpMP).append(newLine);
        sb.append(newLine);

        if (hasPatchworkArmor()) {
            sb.append(MtfFile.ARMOR).append(EquipmentType.getArmorTypeName(EquipmentType.T_ARMOR_PATCHWORK));
        } else {
            sb.append(MtfFile.ARMOR).append(EquipmentType.getArmorTypeName(getArmorType(0)))
                .append("(").append(TechConstants.getTechName(getArmorTechLevel(0))).append(")");
        }
        sb.append(newLine);

        for (int element : MtfFile.locationOrder) {
            if ((element == Mech.LOC_CLEG) && !(this instanceof TripodMech)) {
                continue;
            }
            sb.append(getLocationAbbr(element)).append(" ").append(MtfFile.ARMOR);
            if (hasPatchworkArmor()) {
                sb.append(EquipmentType.getArmorTypeName(getArmorType(element), isClan()))
                        .append('(').append(TechConstants.getTechName(getArmorTechLevel(element)))
                        .append("):");
            }
            sb.append(getOArmor(element, false)).append(newLine);
        }
        for (int element : MtfFile.rearLocationOrder) {
            sb.append("RT").append(getLocationAbbr(element).charAt(0)).append(" ").append(MtfFile.ARMOR);
            sb.append(getOArmor(element, true)).append(newLine);
        }
        sb.append(newLine);

        sb.append("Weapons:").append(weaponList.size()).append(newLine);
        for (Mounted m : weaponList) {
            sb.append(m.getName()).append(", ")
                    .append(getLocationName(m.getLocation())).append(newLine);
        }
        sb.append(newLine);
        for (int l : MtfFile.locationOrder) {
            if ((l == Mech.LOC_CLEG) && !(this instanceof TripodMech)) {
                continue;
            }
            String locationName = getLocationName(l);
            sb.append(locationName).append(":");
            sb.append(newLine);
            for (int y = 0; y < 12; y++) {
                if (y < getNumberOfCriticals(l)) {
                    sb.append(decodeCritical(getCritical(l, y)))
                            .append(newLine);
                } else {
                    sb.append(MtfFile.EMPTY).append(newLine);
                }
            }
            sb.append(newLine);
        }

        if (!getFluff().getOverview().isBlank()) {
            sb.append(MtfFile.OVERVIEW);
            sb.append(getFluff().getOverview());
            sb.append(newLine);
        }

        if (!getFluff().getCapabilities().isBlank()) {
            sb.append(MtfFile.CAPABILITIES);
            sb.append(getFluff().getCapabilities());
            sb.append(newLine);
        }

        if (!getFluff().getDeployment().isBlank()) {
            sb.append(MtfFile.DEPLOYMENT);
            sb.append(getFluff().getDeployment());
            sb.append(newLine);
        }

        if (!getFluff().getHistory().isBlank()) {
            sb.append(MtfFile.HISTORY);
            sb.append(getFluff().getHistory());
            sb.append(newLine);
        }

        if (!getFluff().getManufacturer().isBlank()) {
            sb.append(MtfFile.MANUFACTURER);
            sb.append(getFluff().getManufacturer());
            sb.append(newLine);
        }

        if (!getFluff().getPrimaryFactory().isBlank()) {
            sb.append(MtfFile.PRIMARY_FACTORY);
            sb.append(getFluff().getPrimaryFactory());
            sb.append(newLine);
        }

        if (!getFluff().getNotes().isBlank()) {
            sb.append(MtfFile.NOTES);
            sb.append(getFluff().getNotes());
            sb.append(newLine);
        }

        if (!getFluff().getMMLImagePath().isBlank()) {
            sb.append(MtfFile.IMAGE_FILE);
            sb.append(getFluff().getMMLImagePath());
            sb.append(newLine);
        }

        for (EntityFluff.System system : EntityFluff.System.values()) {
            if (!getFluff().getSystemManufacturer(system).isBlank()) {
                sb.append(MtfFile.SYSTEM_MANUFACTURER);
                sb.append(system.toString()).append(":");
                sb.append(getFluff().getSystemManufacturer(system));
                sb.append(newLine);
            }

            if (!getFluff().getSystemModel(system).isBlank()) {
                sb.append(MtfFile.SYSTEM_MODEL);
                sb.append(system.toString()).append(":");
                sb.append(getFluff().getSystemModel(system));
                sb.append(newLine);
            }
        }

        if (getUseManualBV()) {
            sb.append(MtfFile.BV);
            sb.append(getManualBV());
            sb.append(newLine);
        }

        return sb.toString();
    }

    private String decodeCritical(CriticalSlot cs) {
        if (cs == null) {
            return MtfFile.EMPTY;
        }
        int type = cs.getType();
        int index = cs.getIndex();

        StringBuilder toReturn = new StringBuilder();
        if (type == CriticalSlot.TYPE_SYSTEM) {
            if ((getRawSystemName(index).contains("Upper"))
                    || (getRawSystemName(index).contains("Lower"))
                    || (getRawSystemName(index).contains("Hand"))
                    || (getRawSystemName(index).contains("Foot"))) {
                toReturn.append(getRawSystemName(index)).append(" Actuator");
            } else if (getRawSystemName(index).contains("Engine")) {
                toReturn.append("Fusion ").append(getRawSystemName(index));
            } else {
                toReturn.append(getRawSystemName(index));
            }
        } else if (type == CriticalSlot.TYPE_EQUIPMENT) {
            final Mounted m = cs.getMount();
            toReturn.append(m.getType().getInternalName());
            // Superheavy mechs can have a second ammo bin or heat sink in the same slot
            if (cs.getMount2() != null) {
                toReturn.append("|").append(cs.getMount2().getType().getInternalName());
            }
            if ((m.getType() instanceof WeaponType)
                    && m.getType().hasFlag(WeaponType.F_VGL)) {
                switch (m.getFacing()) {
                    case 1:
                        toReturn.append(" (FR)");
                        break;
                    case 2:
                        toReturn.append(" (RR)");
                        break;
                    // case 3:
                    // already handled by isRearMounted() above
                    case 4:
                        toReturn.append(" (RL)");
                        break;
                    case 5:
                        toReturn.append(" (FL)");
                        break;
                    default:
                        // forward facing
                        break;
                }
            }
            if (m.isRearMounted()) {
                toReturn.append(" (R)");
            }
            if (m.isMechTurretMounted()) {
                toReturn.append(" (T)");
            }
            if (m.isOmniPodMounted()) {
                toReturn.append(" ").append(MtfFile.OMNIPOD);
            }
            if (m.getType().isVariableSize()) {
                toReturn.append(MtfFile.SIZE).append(m.getSize());
            }
        } else {
            return "?" + index;
        }
        if (cs.isArmored()) {
            toReturn.append(" ").append(MtfFile.ARMORED);
        }
        return toReturn.toString();
    }

    /**
     * Add the critical slots necessary for a standard cockpit. Note: This is
     * part of the mek creation public API, and might not be referenced by any
     * MegaMek code.
     *
     * @return false if insufficient critical space
     */
    public boolean addCockpit() {
        if (getEmptyCriticals(LOC_HEAD) < 5) {
            return false;
        }
        addCritical(LOC_HEAD, 0, new CriticalSlot(CriticalSlot.TYPE_SYSTEM,
                SYSTEM_LIFE_SUPPORT));
        addCritical(LOC_HEAD, 1, new CriticalSlot(CriticalSlot.TYPE_SYSTEM,
                SYSTEM_SENSORS));
        addCritical(LOC_HEAD, 2, new CriticalSlot(CriticalSlot.TYPE_SYSTEM,
                SYSTEM_COCKPIT));
        addCritical(LOC_HEAD, 4, new CriticalSlot(CriticalSlot.TYPE_SYSTEM,
                SYSTEM_SENSORS));
        addCritical(LOC_HEAD, 5, new CriticalSlot(CriticalSlot.TYPE_SYSTEM,
                SYSTEM_LIFE_SUPPORT));
        if (isSuperHeavy()) {
            if (this instanceof TripodMech) {
            setCockpitType(COCKPIT_SUPERHEAVY_TRIPOD);
            } else if (isIndustrial()) {
                setCockpitType(COCKPIT_SUPERHEAVY_INDUSTRIAL);
            } else {
                setCockpitType(COCKPIT_SUPERHEAVY);
            }
        } else if (this instanceof TripodMech) {
            setCockpitType(COCKPIT_TRIPOD);
        } else {
            setCockpitType(COCKPIT_STANDARD);
        }

        return true;
    }

    /**
     * Add the critical slots necessary for an industrial cockpit. Note: This is
     * part of the mek creation public API, and might not be referenced by any
     * MegaMek code.
     *
     * @return false if insufficient critical space
     */
    public boolean addIndustrialCockpit() {
        if (getEmptyCriticals(LOC_HEAD) < 5) {
            return false;
        }
        addCritical(LOC_HEAD, 0, new CriticalSlot(CriticalSlot.TYPE_SYSTEM,
                SYSTEM_LIFE_SUPPORT));
        addCritical(LOC_HEAD, 1, new CriticalSlot(CriticalSlot.TYPE_SYSTEM,
                SYSTEM_SENSORS));
        addCritical(LOC_HEAD, 2, new CriticalSlot(CriticalSlot.TYPE_SYSTEM,
                SYSTEM_COCKPIT));
        addCritical(LOC_HEAD, 4, new CriticalSlot(CriticalSlot.TYPE_SYSTEM,
                SYSTEM_SENSORS));
        addCritical(LOC_HEAD, 5, new CriticalSlot(CriticalSlot.TYPE_SYSTEM,
                SYSTEM_LIFE_SUPPORT));
        setCockpitType(COCKPIT_INDUSTRIAL);
        return true;
    }

    /**
     * Add the critical slots necessary for an industrial cockpit. Note: This is
     * part of the mek creation public API, and might not be referenced by any
     * MegaMek code.
     *
     * @return false if insufficient critical space
     */
    public boolean addPrimitiveCockpit() {
        if (getEmptyCriticals(LOC_HEAD) < 5) {
            return false;
        }
        addCritical(LOC_HEAD, 0, new CriticalSlot(CriticalSlot.TYPE_SYSTEM,
                SYSTEM_LIFE_SUPPORT));
        addCritical(LOC_HEAD, 1, new CriticalSlot(CriticalSlot.TYPE_SYSTEM,
                SYSTEM_SENSORS));
        addCritical(LOC_HEAD, 2, new CriticalSlot(CriticalSlot.TYPE_SYSTEM,
                SYSTEM_COCKPIT));
        addCritical(LOC_HEAD, 4, new CriticalSlot(CriticalSlot.TYPE_SYSTEM,
                SYSTEM_SENSORS));
        addCritical(LOC_HEAD, 5, new CriticalSlot(CriticalSlot.TYPE_SYSTEM,
                SYSTEM_LIFE_SUPPORT));
        setCockpitType(COCKPIT_PRIMITIVE);
        return true;
    }

    /**
     * Add the critical slots necessary for an industrial primitive cockpit.
     * Note: This is part of the mek creation public API, and might not be
     * referenced by any MegaMek code.
     *
     * @return false if insufficient critical space
     */
    public boolean addIndustrialPrimitiveCockpit() {
        if (getEmptyCriticals(LOC_HEAD) < 5) {
            return false;
        }
        addCritical(LOC_HEAD, 0, new CriticalSlot(CriticalSlot.TYPE_SYSTEM,
                SYSTEM_LIFE_SUPPORT));
        addCritical(LOC_HEAD, 1, new CriticalSlot(CriticalSlot.TYPE_SYSTEM,
                SYSTEM_SENSORS));
        addCritical(LOC_HEAD, 2, new CriticalSlot(CriticalSlot.TYPE_SYSTEM,
                SYSTEM_COCKPIT));
        addCritical(LOC_HEAD, 4, new CriticalSlot(CriticalSlot.TYPE_SYSTEM,
                SYSTEM_SENSORS));
        addCritical(LOC_HEAD, 5, new CriticalSlot(CriticalSlot.TYPE_SYSTEM,
                SYSTEM_LIFE_SUPPORT));
        setCockpitType(COCKPIT_PRIMITIVE_INDUSTRIAL);
        return true;
    }

    /**
     * Add the critical slots necessary for a small cockpit. Note: This is part
     * of the mek creation public API, and might not be referenced by any
     * MegaMek code.
     *
     * @return false if insufficient critical space
     */
    public boolean addSmallCockpit() {
        if (getEmptyCriticals(LOC_HEAD) < 4) {
            return false;
        }
        addCritical(LOC_HEAD, 0, new CriticalSlot(CriticalSlot.TYPE_SYSTEM,
                SYSTEM_LIFE_SUPPORT));
        addCritical(LOC_HEAD, 1, new CriticalSlot(CriticalSlot.TYPE_SYSTEM,
                SYSTEM_SENSORS));
        addCritical(LOC_HEAD, 2, new CriticalSlot(CriticalSlot.TYPE_SYSTEM,
                SYSTEM_COCKPIT));
        addCritical(LOC_HEAD, 3, new CriticalSlot(CriticalSlot.TYPE_SYSTEM,
                SYSTEM_SENSORS));
        setCockpitType(COCKPIT_SMALL);
        return true;
    }

    /**
     * Add the critical slots necessary for a small cockpit. Note: This is part
     * of the mek creation public API, and might not be referenced by any
     * MegaMek code.
     *
     * @return false if insufficient critical space
     */
    public boolean addInterfaceCockpit() {
        if (getEmptyCriticals(LOC_HEAD) < 6) {
            return false;
        }
        addCritical(LOC_HEAD, 0, new CriticalSlot(CriticalSlot.TYPE_SYSTEM,
                SYSTEM_LIFE_SUPPORT));
        addCritical(LOC_HEAD, 1, new CriticalSlot(CriticalSlot.TYPE_SYSTEM,
                SYSTEM_SENSORS));
        addCritical(LOC_HEAD, 2, new CriticalSlot(CriticalSlot.TYPE_SYSTEM,
                SYSTEM_COCKPIT));
        addCritical(LOC_HEAD, 3, new CriticalSlot(CriticalSlot.TYPE_SYSTEM,
                SYSTEM_COCKPIT));
        addCritical(LOC_HEAD, 4, new CriticalSlot(CriticalSlot.TYPE_SYSTEM,
                SYSTEM_SENSORS));
        addCritical(LOC_HEAD, 5, new CriticalSlot(CriticalSlot.TYPE_SYSTEM,
                SYSTEM_LIFE_SUPPORT));
        setCockpitType(COCKPIT_INTERFACE);
        return true;
    }

    public boolean addCommandConsole() {
        addCritical(LOC_HEAD, 0, new CriticalSlot(CriticalSlot.TYPE_SYSTEM,
                SYSTEM_LIFE_SUPPORT));
        addCritical(LOC_HEAD, 1, new CriticalSlot(CriticalSlot.TYPE_SYSTEM,
                SYSTEM_SENSORS));
        addCritical(LOC_HEAD, 2, new CriticalSlot(CriticalSlot.TYPE_SYSTEM,
                SYSTEM_COCKPIT));
        addCritical(LOC_HEAD, 3, new CriticalSlot(CriticalSlot.TYPE_SYSTEM,
                SYSTEM_COCKPIT));
        addCritical(LOC_HEAD, 4, new CriticalSlot(CriticalSlot.TYPE_SYSTEM,
                SYSTEM_SENSORS));
        addCritical(LOC_HEAD, 5, new CriticalSlot(CriticalSlot.TYPE_SYSTEM,
                SYSTEM_LIFE_SUPPORT));
        setCockpitType(COCKPIT_COMMAND_CONSOLE);
        return true;
    }

    public boolean addQuadVeeCockpit() {
        addCritical(LOC_HEAD, 0, new CriticalSlot(CriticalSlot.TYPE_SYSTEM,
                SYSTEM_LIFE_SUPPORT));
        addCritical(LOC_HEAD, 1, new CriticalSlot(CriticalSlot.TYPE_SYSTEM,
                SYSTEM_SENSORS));
        addCritical(LOC_HEAD, 2, new CriticalSlot(CriticalSlot.TYPE_SYSTEM,
                SYSTEM_COCKPIT));
        addCritical(LOC_HEAD, 3, new CriticalSlot(CriticalSlot.TYPE_SYSTEM,
                SYSTEM_COCKPIT));
        addCritical(LOC_HEAD, 4, new CriticalSlot(CriticalSlot.TYPE_SYSTEM,
                SYSTEM_SENSORS));
        addCritical(LOC_HEAD, 0, new CriticalSlot(CriticalSlot.TYPE_SYSTEM,
                SYSTEM_LIFE_SUPPORT));
        setCockpitType(COCKPIT_QUADVEE);
        return true;
    }

    public boolean addDualCockpit() {
        addCritical(LOC_HEAD, 0, new CriticalSlot(CriticalSlot.TYPE_SYSTEM,
                SYSTEM_LIFE_SUPPORT));
        addCritical(LOC_HEAD, 1, new CriticalSlot(CriticalSlot.TYPE_SYSTEM,
                SYSTEM_SENSORS));
        addCritical(LOC_HEAD, 2, new CriticalSlot(CriticalSlot.TYPE_SYSTEM,
                SYSTEM_COCKPIT));
        addCritical(LOC_HEAD, 3, new CriticalSlot(CriticalSlot.TYPE_SYSTEM,
                SYSTEM_COCKPIT));
        addCritical(LOC_HEAD, 4, new CriticalSlot(CriticalSlot.TYPE_SYSTEM,
                SYSTEM_SENSORS));
        addCritical(LOC_HEAD, 0, new CriticalSlot(CriticalSlot.TYPE_SYSTEM,
                SYSTEM_LIFE_SUPPORT));
        setCockpitType(COCKPIT_DUAL);
        return true;
    }

    public boolean addSuperheavyIndustrialCockpit() {
        if (getEmptyCriticals(LOC_HEAD) < 5) {
            return false;
        }
        addCritical(LOC_HEAD, 0, new CriticalSlot(CriticalSlot.TYPE_SYSTEM,
                SYSTEM_LIFE_SUPPORT));
        addCritical(LOC_HEAD, 1, new CriticalSlot(CriticalSlot.TYPE_SYSTEM,
                SYSTEM_SENSORS));
        addCritical(LOC_HEAD, 2, new CriticalSlot(CriticalSlot.TYPE_SYSTEM,
                SYSTEM_COCKPIT));
        addCritical(LOC_HEAD, 4, new CriticalSlot(CriticalSlot.TYPE_SYSTEM,
                SYSTEM_SENSORS));
        addCritical(LOC_HEAD, 5, new CriticalSlot(CriticalSlot.TYPE_SYSTEM,
                SYSTEM_LIFE_SUPPORT));
        setCockpitType(COCKPIT_SUPERHEAVY_INDUSTRIAL);
        return true;
    }

    public boolean addSuperheavyCommandConsole() {
        addCritical(LOC_HEAD, 0, new CriticalSlot(CriticalSlot.TYPE_SYSTEM,
                SYSTEM_LIFE_SUPPORT));
        addCritical(LOC_HEAD, 1, new CriticalSlot(CriticalSlot.TYPE_SYSTEM,
                SYSTEM_SENSORS));
        addCritical(LOC_HEAD, 2, new CriticalSlot(CriticalSlot.TYPE_SYSTEM,
                SYSTEM_COCKPIT));
        addCritical(LOC_HEAD, 3, new CriticalSlot(CriticalSlot.TYPE_SYSTEM,
                SYSTEM_COCKPIT));
        addCritical(LOC_HEAD, 4, new CriticalSlot(CriticalSlot.TYPE_SYSTEM,
                SYSTEM_SENSORS));
        addCritical(LOC_HEAD, 5, new CriticalSlot(CriticalSlot.TYPE_SYSTEM,
                SYSTEM_LIFE_SUPPORT));
        setCockpitType(COCKPIT_SUPERHEAVY_COMMAND_CONSOLE);
        return true;
    }
    
    //The location of critical is based on small cockpit, but since command console requires two cockpit slots the second Sensor is return to the location 4.
    public boolean addSmallCommandConsole() {
        if (getEmptyCriticals(LOC_HEAD) < 5) {
            return false;
        }
        addCritical(LOC_HEAD, 0, new CriticalSlot(CriticalSlot.TYPE_SYSTEM,
                SYSTEM_LIFE_SUPPORT));
        addCritical(LOC_HEAD, 1, new CriticalSlot(CriticalSlot.TYPE_SYSTEM,
                SYSTEM_SENSORS));
        addCritical(LOC_HEAD, 2, new CriticalSlot(CriticalSlot.TYPE_SYSTEM,
                SYSTEM_COCKPIT));
        addCritical(LOC_HEAD, 3, new CriticalSlot(CriticalSlot.TYPE_SYSTEM,
                SYSTEM_COCKPIT));
        addCritical(LOC_HEAD, 4, new CriticalSlot(CriticalSlot.TYPE_SYSTEM,
                SYSTEM_SENSORS));
        setCockpitType(COCKPIT_SMALL_COMMAND_CONSOLE);
        return true;
    }

    /**
     * Add the critical slots necessary for a torso-mounted cockpit. Note: This
     * is part of the mek creation public API, and might not be referenced by
     * any MegaMek code.
     *
     * @param vrpp  if this is a VRPP rather than a standard torso-mounted cockpit
     * @return      false if insufficient critical space
     */
    public boolean addTorsoMountedCockpit(boolean vrpp) {
        boolean success = true;
        if (getEmptyCriticals(LOC_HEAD) < 2) {
            success = false;
        } else {
            addCritical(LOC_HEAD, 0, new CriticalSlot(CriticalSlot.TYPE_SYSTEM,
                    SYSTEM_SENSORS));
            addCritical(LOC_HEAD, 1, new CriticalSlot(CriticalSlot.TYPE_SYSTEM,
                    SYSTEM_SENSORS));
        }

        if ((getEmptyCriticals(LOC_CT) < 2) || !success) {
            success = false;
        } else {
            addCritical(LOC_CT, getFirstEmptyCrit(LOC_CT), new CriticalSlot(
                    CriticalSlot.TYPE_SYSTEM, SYSTEM_COCKPIT));
            if (vrpp) {
                addCritical(LOC_CT, getFirstEmptyCrit(LOC_CT), new CriticalSlot(
                        CriticalSlot.TYPE_SYSTEM, SYSTEM_LIFE_SUPPORT));
            } else {
                addCritical(LOC_CT, getFirstEmptyCrit(LOC_CT), new CriticalSlot(
                        CriticalSlot.TYPE_SYSTEM, SYSTEM_SENSORS));
            }
        }

        if ((getEmptyCriticals(LOC_LT) < 1) || (getEmptyCriticals(LOC_RT) < 1)
                || !success) {
            success = false;
        } else {
            addCritical(LOC_LT, 0, new CriticalSlot(CriticalSlot.TYPE_SYSTEM,
                    SYSTEM_LIFE_SUPPORT));
            addCritical(LOC_RT, 0, new CriticalSlot(CriticalSlot.TYPE_SYSTEM,
                    SYSTEM_LIFE_SUPPORT));
        }

        if (success) {
            if (vrpp) {
                setCockpitType(COCKPIT_VRRP);
            } else {
                setCockpitType(COCKPIT_TORSO_MOUNTED);
            }
        }
        return success;
    }
    
    /**
     * Convenience function that returns the critical slot containing the cockpit
     * @return
     */
    public List<CriticalSlot> getCockpit() {
        List<CriticalSlot> retVal = new ArrayList<>();
        
        switch (cockpitType) {
            // these always occupy slots 2 and 3 in the head
            case Mech.COCKPIT_COMMAND_CONSOLE:
            case Mech.COCKPIT_DUAL:
            case Mech.COCKPIT_SMALL_COMMAND_CONSOLE:
            case Mech.COCKPIT_INTERFACE:
            case Mech.COCKPIT_QUADVEE:
            case Mech.COCKPIT_SUPERHEAVY_COMMAND_CONSOLE:
                retVal.add(getCritical(Mech.LOC_HEAD, 2));
                retVal.add(getCritical(Mech.LOC_HEAD, 3));
                break;
            case Mech.COCKPIT_TORSO_MOUNTED:
                for (int critIndex = 0; critIndex < getNumberOfCriticals(Mech.LOC_CT); critIndex++) {
                    CriticalSlot slot = getCritical(Mech.LOC_CT, critIndex);
                    if (slot.getIndex() == SYSTEM_COCKPIT) {
                        retVal.add(slot);
                    }
                }
            default:
                retVal.add(getCritical(Mech.LOC_HEAD, 2));
                break;
        }
        
        return retVal;
    }

    /**
     * Determines which crew slot is associated with a particular cockpit critical.
     *
     * @param cs    A cockpit critical slot
     * @return      The crew slot index associated with this critical slot, or -1 to indicate the entire crew.
     */
    public int getCrewForCockpitSlot(int loc, CriticalSlot cs) {
        //For those with split cockpits, count the cockpit criticals in the location until we reach the correct
        //one.
        if (getCockpitType() == COCKPIT_COMMAND_CONSOLE
                || getCockpitType() == COCKPIT_SUPERHEAVY_COMMAND_CONSOLE
                || getCockpitType() == COCKPIT_SMALL_COMMAND_CONSOLE
                || getCockpitType() == COCKPIT_DUAL
                || getCockpitType() == COCKPIT_QUADVEE) {
            int crewSlot = 0;
            for (int i = 0; i < getNumberOfCriticals(loc); i++) {
                if (getCritical(loc, i) == cs) {
                    return crewSlot;
                } else if (getCritical(loc, i).getIndex() == SYSTEM_COCKPIT) {
                    crewSlot++;
                }
            }
        }
        return -1;
    }

    @Override
    public boolean hasCommandConsoleBonus() {
        return ((getCockpitType() == COCKPIT_COMMAND_CONSOLE) 
        || (getCockpitType() == COCKPIT_SUPERHEAVY_COMMAND_CONSOLE)
        || (getCockpitType() == COCKPIT_SMALL_COMMAND_CONSOLE))
                && getCrew().hasActiveCommandConsole()
                && getWeightClass() >= EntityWeightClass.WEIGHT_HEAVY
                && (!isIndustrial() || hasWorkingMisc(MiscType.F_ADVANCED_FIRECONTROL));
    }

    /**
     * Add the critical slots necessary for a standard gyro. Also set the gyro
     * type variable. Note: This is part of the mek creation public API, and
     * might not be referenced by any MegaMek code.
     *
     * @return false if insufficient critical space
     */
    public boolean addGyro() {
        if (getEmptyCriticals(LOC_CT) < (isSuperHeavy() ? 2 : 4)) {
            return false;
        }
        addCompactGyro();
        if (!isSuperHeavy()) {
            addCritical(LOC_CT, 5, new CriticalSlot(CriticalSlot.TYPE_SYSTEM,
                    SYSTEM_GYRO));
            addCritical(LOC_CT, 6, new CriticalSlot(CriticalSlot.TYPE_SYSTEM,
                    SYSTEM_GYRO));
            setGyroType(GYRO_STANDARD);
        } else {
            setGyroType(GYRO_SUPERHEAVY);
        }
        return true;
    }

    /**
     * Add the critical slots necessary for a standard gyro. Also set the gyro
     * type variable. Note: This is part of the mek creation public API, and
     * might not be referenced by any MegaMek code.
     *
     * @return false if insufficient critical space
     */
    public boolean addSuperheavyGyro() {
        if (getEmptyCriticals(LOC_CT) < 2) {
            return false;
        }
        addCritical(LOC_CT, 3, new CriticalSlot(CriticalSlot.TYPE_SYSTEM,
                SYSTEM_GYRO));
        if (getEngine().getEngineType() == Engine.COMPACT_ENGINE) {
            addCritical(LOC_CT, 2, new CriticalSlot(CriticalSlot.TYPE_SYSTEM,
                    SYSTEM_GYRO));
        } else {
            addCritical(LOC_CT, 4, new CriticalSlot(CriticalSlot.TYPE_SYSTEM,
                    SYSTEM_GYRO));
        }
        setGyroType(GYRO_SUPERHEAVY);
        return true;
    }

    /**
     * Add the critical slots necessary for a compact gyro. Also set the gyro
     * type variable. Note: This is part of the mek creation public API, and
     * might not be referenced by any MegaMek code.
     *
     * @return false if insufficient critical space
     */
    public boolean addCompactGyro() {
        if (getEmptyCriticals(LOC_CT) < 2) {
            return false;
        }
        addCritical(LOC_CT, 3, new CriticalSlot(CriticalSlot.TYPE_SYSTEM,
                SYSTEM_GYRO));
        addCritical(LOC_CT, 4, new CriticalSlot(CriticalSlot.TYPE_SYSTEM,
                SYSTEM_GYRO));
        setGyroType(GYRO_COMPACT);
        return true;
    }

    /**
     * Add the critical slots necessary for an extra-light gyro. Also set the
     * gyro type variable. Note: This is part of the mek creation public API,
     * and might not be referenced by any MegaMek code.
     *
     * @return false if insufficient critical space
     */
    public boolean addXLGyro() {
        if (getEmptyCriticals(LOC_CT) < 6) {
            return false;
        }
        clearEngineCrits();
        addGyro();
        addCritical(LOC_CT, 7, new CriticalSlot(CriticalSlot.TYPE_SYSTEM,
                SYSTEM_GYRO));
        addCritical(LOC_CT, 8, new CriticalSlot(CriticalSlot.TYPE_SYSTEM,
                SYSTEM_GYRO));
        setGyroType(GYRO_XL);
        addEngineCrits();

        return true;
    }

    /**
     * Add the critical slots necessary for a heavy-duty gyro. Also set the gyro
     * type variable. Note: This is part of the mek creation public API, and
     * might not be referenced by any MegaMek code.
     *
     * @return false if insufficient critical space
     */
    public boolean addHeavyDutyGyro() {
        if (addGyro()) {
            setGyroType(GYRO_HEAVY_DUTY);
            return true;
        }
        return false;
    }

    /**
     * Add the critical slots necessary for the mek's engine. Calling this
     * method before setting a mek's engine object will result in a NPE. Note:
     * This is part of the mek creation public API, and might not be referenced
     * by any MegaMek code.
     *
     * @return false if insufficient critical space
     */
    public boolean addEngineCrits() {
        if (!hasEngine()) {
            return true;
        }
        boolean success = true;

        int[] centerSlots = getEngine().getCenterTorsoCriticalSlots(getGyroType());
        if (getEmptyCriticals(LOC_CT) < centerSlots.length) {
            success = false;
        } else {
            for (int centerSlot : centerSlots) {
                addCritical(LOC_CT, centerSlot, new CriticalSlot(
                        CriticalSlot.TYPE_SYSTEM, SYSTEM_ENGINE));
            }
        }
        int[] sideSlots = getEngine().getSideTorsoCriticalSlots();
        if ((getEmptyCriticals(LOC_LT) < sideSlots.length)
                || (getEmptyCriticals(LOC_RT) < sideSlots.length) || !success) {
            success = false;
        } else {
            for (int sideSlot : sideSlots) {
                addCritical(LOC_LT, sideSlot, new CriticalSlot(
                        CriticalSlot.TYPE_SYSTEM, SYSTEM_ENGINE));
                addCritical(LOC_RT, sideSlot, new CriticalSlot(
                        CriticalSlot.TYPE_SYSTEM, SYSTEM_ENGINE));
            }
        }

        return success;
    }

    /**
     * Remove all engine critical slots from the mek. Note: This is part of the
     * mek creation public API, and might not be referenced by any MegaMek code.
     */
    public void clearEngineCrits() {
        for (int i = 0; i < locations(); i++) {
            removeCriticals(i, new CriticalSlot(CriticalSlot.TYPE_SYSTEM,
                    SYSTEM_ENGINE));
        }
    }

    /**
     * Remove all cockpit critical slots from the mek. Note: This is part of the
     * mek creation public API, and might not be referenced by any MegaMek code.
     */
    public void clearCockpitCrits() {
        for (int i = 0; i < locations(); i++) {
            removeCriticals(i, new CriticalSlot(CriticalSlot.TYPE_SYSTEM,
                    SYSTEM_LIFE_SUPPORT));
            removeCriticals(i, new CriticalSlot(CriticalSlot.TYPE_SYSTEM,
                    SYSTEM_SENSORS));
            removeCriticals(i, new CriticalSlot(CriticalSlot.TYPE_SYSTEM,
                    SYSTEM_COCKPIT));
        }
    }

    /**
     * Remove all gyro critical slots from the mek. Note: This is part of the
     * mek creation public API, and might not be referenced by any MegaMek code.
     */
    public void clearGyroCrits() {
        for (int i = 0; i < locations(); i++) {
            removeCriticals(i, new CriticalSlot(CriticalSlot.TYPE_SYSTEM,
                    SYSTEM_GYRO));
        }
    }

    public int shieldAbsorptionDamage(int damage, int location, boolean rear) {
        int damageAbsorption = damage;
        if (this.hasActiveShield(location, rear)) {
            switch (location) {
                case Mech.LOC_CT:
                case Mech.LOC_HEAD:
                    if (this.hasActiveShield(Mech.LOC_RARM)) {
                        damageAbsorption = getAbsorptionRate(Mech.LOC_RARM,
                                damageAbsorption);
                    }
                    if (this.hasActiveShield(Mech.LOC_LARM)) {
                        damageAbsorption = getAbsorptionRate(Mech.LOC_LARM,
                                damageAbsorption);
                    }
                    break;
                case Mech.LOC_LARM:
                case Mech.LOC_LT:
                case Mech.LOC_LLEG:
                    if (this.hasActiveShield(Mech.LOC_LARM)) {
                        damageAbsorption = getAbsorptionRate(Mech.LOC_LARM,
                                damageAbsorption);
                    }
                    break;
                default:
                    if (this.hasActiveShield(Mech.LOC_RARM)) {
                        damageAbsorption = getAbsorptionRate(Mech.LOC_RARM,
                                damageAbsorption);
                    }
                    break;
            }
        }

        if (this.hasPassiveShield(location, rear)) {
            switch (location) {
                case Mech.LOC_LARM:
                case Mech.LOC_LT:
                    if (this.hasPassiveShield(Mech.LOC_LARM)) {
                        damageAbsorption = getAbsorptionRate(Mech.LOC_LARM,
                                damageAbsorption);
                    }
                    break;
                case Mech.LOC_RARM:
                case Mech.LOC_RT:
                    if (this.hasPassiveShield(Mech.LOC_RARM)) {
                        damageAbsorption = getAbsorptionRate(Mech.LOC_RARM,
                                damageAbsorption);
                    }
                    break;
                default:
                    break;
            }
        }
        if (hasNoDefenseShield(location)) {
            switch (location) {
                case Mech.LOC_LARM:
                    if (hasNoDefenseShield(Mech.LOC_LARM)) {
                        damageAbsorption = getAbsorptionRate(Mech.LOC_LARM,
                                damageAbsorption);
                    }
                    break;
                case Mech.LOC_RARM:
                    if (hasNoDefenseShield(Mech.LOC_RARM)) {
                        damageAbsorption = getAbsorptionRate(Mech.LOC_RARM,
                                damageAbsorption);
                    }
                    break;
                default:
                    break;
            }
        }

        return Math.max(0, damageAbsorption);
    }

    private int getAbsorptionRate(int location, int damage) {
        int rate = damage;

        if ((location != Mech.LOC_RARM) && (location != Mech.LOC_LARM)) {
            return rate;
        }

        if (damage <= 0) {
            return 0;
        }

        for (int slot = 0; slot < this.getNumberOfCriticals(location); slot++) {
            CriticalSlot cs = getCritical(location, slot);

            if (cs == null) {
                continue;
            }

            if (cs.getType() != CriticalSlot.TYPE_EQUIPMENT) {
                continue;
            }

            if (cs.isDamaged()) {
                continue;
            }

            Mounted m = cs.getMount();

            EquipmentType type = m.getType();
            if ((type instanceof MiscType) && ((MiscType) type).isShield()) {
                rate -= m.getDamageAbsorption(this, m.getLocation());
                m.damageTaken++;
                return Math.max(0, rate);
            }
        }

        return rate;
    }

    /**
     * Does this mech have an undamaged HarJel system in this location?
     *
     * @param loc
     *            the <code>int</code> location to check
     * @return a <code>boolean</code> value indicating a present HarJel system
     */
    public boolean hasHarJelIIIn(int loc) {
        for (Mounted mounted : getMisc()) {
            if ((mounted.getLocation() == loc) && mounted.isReady()
                    && (mounted.getType().hasFlag(MiscType.F_HARJEL_II))) {
                return true;
            }
        }
        return false;
    }

    /**
     * Does this mech have an undamaged HarJel system in this location?
     *
     * @param loc
     *            the <code>int</code> location to check
     * @return a <code>boolean</code> value indicating a present HarJel system
     */
    public boolean hasHarJelIIIIn(int loc) {
        for (Mounted mounted : getMisc()) {
            if ((mounted.getLocation() == loc) && mounted.isReady()
                    && (mounted.getType().hasFlag(MiscType.F_HARJEL_III))) {
                return true;
            }
        }
        return false;
    }

    @Override
    public void setGrappled(int id, boolean attacker) {
        grappled_id = id;
        isGrappleAttacker = attacker;
    }

    @Override
    public boolean isGrappleAttacker() {
        return isGrappleAttacker;
    }

    @Override
    public int getGrappled() {
        return grappled_id;
    }

    @Override
    public boolean isGrappledThisRound() {
        return grappledThisRound;
    }

    @Override
    public void setGrappledThisRound(boolean grappled) {
        grappledThisRound = grappled;
    }

    @Override
    public boolean isEligibleForMovement() {
        // For normal grapples, neither unit can move
        // If the grapple is caused by a chain whip, then the attacker can move
        // (this breaks the grapple), TO pg 289
        if ((grappled_id != Entity.NONE)
                && (!isChainWhipGrappled() || !isGrappleAttacker())) {
            return false;
        }
        return super.isEligibleForMovement();
    }

    @Override
    public boolean isNuclearHardened() {
        return true;
    }

    @Override
    public void destroyLocation(int loc) {
        destroyLocation(loc, false);
    }

    @Override
    public void destroyLocation(int loc, boolean blownOff) {
        // If it's already destroyed, don't bother -- as of 12/06/28, super.
        // destroyLocation() will just return having done nothing itself and
        // then we'd potentially end up with a second PSR for an
        // already-destroyed
        // leg.
        if (getInternal(loc) < 0) {
            return;
        }
        super.destroyLocation(loc, blownOff);
        // if it's a leg, the entity falls
        if (locationIsLeg(loc) && canFall()) {
            game.addPSR(new PilotingRollData(getId(),
                    TargetRoll.AUTOMATIC_FAIL, 5, "leg destroyed"));
        }
    }

    @Override
    public boolean hasCASEII(int location) {
        for (Mounted mount : getEquipment()) {
            if ((mount.getLocation() == location)
                    && (mount.getType() instanceof MiscType)
                    && mount.getType().hasFlag(MiscType.F_CASEII)) {
                return true;
            }
        }
        return false;
    }

    /* Check to see if case II exists anywhere on the mech */
    public boolean hasCASEIIAnywhere() {
        for (Mounted mount : getEquipment()) {
            if ((mount.getType() instanceof MiscType)
                    && mount.getType().hasFlag(MiscType.F_CASEII)) {
                return true;
            }
        }
        return false;
    }

    @Override
    public void setGrappleSide(int side) {
        grappledSide = side;
    }

    @Override
    public int getGrappleSide() {
        return grappledSide;
    }

    @Override
    public boolean isCarefulStand() {
        return isCarefulStanding;
    }

    @Override
    public int getCoolantFailureAmount() {
        return heatSinkCoolantFailureFactor;
    }

    @Override
    public void addCoolantFailureAmount(int amount) {
        heatSinkCoolantFailureFactor += amount;
    }

    @Override
    public void resetCoolantFailureAmount() {
        heatSinkCoolantFailureFactor = 0;
    }

    /*
     * (non-Javadoc)
     *
     * @see megamek.common.Entity#getTotalCommGearTons()
     */
    @Override
    public int getTotalCommGearTons() {
        return 1 + getExtraCommGearTons();
    }

    /*
     * (non-Javadoc)
     *
     * @see megamek.common.Entity#getHQIniBonus()
     */
    @Override
    public int getHQIniBonus() {
        int bonus = super.getHQIniBonus();
        if (((getGyroHits() > 0) || hasHipCrit()) && (mpUsedLastRound > 0)) {
            return 0;
        }
        return bonus;
    }

    /*
     * (non-Javadoc)
     *
     * @see megamek.common.Entity#getBARRating()
     */
    @Override
    public int getBARRating(int loc) {
        if (armorType[loc] == EquipmentType.T_ARMOR_COMMERCIAL) {
            return 5;
        }
        if ((armorType[loc] == EquipmentType.T_ARMOR_INDUSTRIAL)
                || (armorType[loc] == EquipmentType.T_ARMOR_HEAVY_INDUSTRIAL)) {
            return 10;
        }
        return 10;
    }

    /**
     * Is this an Industrial Mech?
     *
     * @return if this mech has an industrial inner structure
     */
    public boolean isIndustrial() {
        return getStructureType() == EquipmentType.T_STRUCTURE_INDUSTRIAL;
    }

    /**
     * set if this mech just moved into water that would kill it because of the
     * lack of environmental sealing
     *
     * @param moved
     */
    public void setJustMovedIntoIndustrialKillingWater(boolean moved) {
        justMovedIntoIndustrialKillingWater = moved;
    }

    /**
     * did this mech just moved into water that would kill it because we lack
     * environmental sealing?
     *
     * @return
     */
    public boolean isJustMovedIntoIndustrialKillingWater() {
        return justMovedIntoIndustrialKillingWater;
    }

    /**
     * should this mech die at the end of turn because it's an IndustrialMech
     * without environmental sealing that moved into water last round and stayed
     * there?
     *
     * @return
     */
    public boolean shouldDieAtEndOfTurnBecauseOfWater() {
        return shouldDieAtEndOfTurnBecauseOfWater;
    }

    /**
     * Set if this Mech's ICE Engine is stalled or not should only be used for
     * industrial mechs carrying an ICE engine
     *
     * @param stalled
     */
    public void setStalled(boolean stalled) {
        this.stalled = stalled;
        stalledThisTurn = true;
    }

    /*
     * (non-Javadoc)
     *
     * @see megamek.common.Entity#isStalled()
     */
    @Override
    public boolean isStalled() {
        return stalled;
    }

    /*
     * (non-Javadoc)
     *
     * @see megamek.common.Entity#isShutDown()
     */
    @Override
    public boolean isShutDown() {
        return super.isShutDown() || isStalled();
    }

    /*
     * (non-Javadoc)
     *
     * @see megamek.common.Entity#doCheckEngineStallRoll(java.util.Vector)
     */
    @Override
    public Vector<Report> doCheckEngineStallRoll(Vector<Report> vPhaseReport) {
        if (hasEngine() && (getEngine().getEngineType() == Engine.COMBUSTION_ENGINE)) {
            Report r = new Report(2280);
            r.addDesc(this);
            r.subject = getId();
            r.add(1);
            r.add("ICE-Engine 'Mech failed a PSR");
            vPhaseReport.add(r);
            r = new Report(2285);
            r.subject = getId();
            // Stall check is made against unmodified Piloting skill...
            PilotingRollData base = new PilotingRollData(getId(), getCrew()
                    .getPiloting(), "Base piloting skill");
            // ...but dead or unconscious pilots should still auto-fail.
            if (getCrew().isDead() || getCrew().isDoomed()
                    || (getCrew().getHits() >= 6)) {
                base = new PilotingRollData(getId(), TargetRoll.AUTOMATIC_FAIL,
                        "Pilot dead");
            } else if (!getCrew().isActive()) {
                base = new PilotingRollData(getId(), TargetRoll.IMPOSSIBLE,
                        "Pilot unconscious");
            }
            r.add(base.getValueAsString());
            r.add(base.getDesc());
            vPhaseReport.add(r);
            r = new Report(2290);
            r.subject = getId();
            r.indent();
            r.newlines = 0;
            r.add(1);
            r.add(base.getPlainDesc());
            vPhaseReport.add(r);
            int diceRoll = getCrew().rollPilotingSkill();
            r = new Report(2300);
            r.subject = getId();
            r.add(base);
            r.add(diceRoll);
            if (diceRoll < base.getValue()) {
                r.choose(false);
                setStalled(true);
                r.newlines = 0;
                vPhaseReport.add(r);
                r = new Report(2303);
                r.subject = getId();
                vPhaseReport.add(r);
            } else {
                r.choose(true);
                vPhaseReport.add(r);
            }
        }
        return vPhaseReport;
    }

    /*
     * (non-Javadoc)
     *
     * @see megamek.common.Entity#checkUnstall(java.util.Vector)
     */
    @Override
    public void checkUnstall(Vector<Report> vPhaseReport) {
        if (stalled && !stalledThisTurn && hasEngine()
                && (getEngine().getEngineType() == Engine.COMBUSTION_ENGINE)) {
            Report r = new Report(2280);
            r.addDesc(this);
            r.subject = getId();
            r.add(1);
            r.add("unstall stalled ICE engine");
            vPhaseReport.add(r);
            r = new Report(2285);
            r.subject = getId();
            // Unstall check is made against unmodified Piloting skill...
            PilotingRollData base = new PilotingRollData(getId(), getCrew()
                    .getPiloting(), "Base piloting skill");
            // ...but dead or unconscious pilots should still auto-fail, same as
            // for stalling.
            if (getCrew().isDead() || getCrew().isDoomed()
                    || (getCrew().getHits() >= 6)) {
                base = new PilotingRollData(getId(), TargetRoll.AUTOMATIC_FAIL,
                        "Pilot dead");
            } else if (!getCrew().isActive()) {
                base = new PilotingRollData(getId(), TargetRoll.IMPOSSIBLE,
                        "Pilot unconscious");
            }
            r.add(base.getValueAsString());
            r.add(base.getDesc());
            vPhaseReport.add(r);
            r = new Report(2290);
            r.subject = getId();
            r.indent();
            r.newlines = 0;
            r.add(1);
            r.add(base.getPlainDesc());
            vPhaseReport.add(r);
            int diceRoll = getCrew().rollPilotingSkill();
            r = new Report(2300);
            r.subject = getId();
            r.add(base);
            r.add(diceRoll);
            if (diceRoll < base.getValue()) {
                r.choose(false);
                vPhaseReport.add(r);
            } else {
                r.choose(true);
                r.newlines = 0;
                vPhaseReport.add(r);
                setStalled(false);
                r = new Report(2304);
                r.subject = getId();
                vPhaseReport.add(r);
            }
        }
    }

    @Override
    public boolean isPrimitive() {
        return (getCockpitType() == Mech.COCKPIT_PRIMITIVE)
                || (getCockpitType() == Mech.COCKPIT_PRIMITIVE_INDUSTRIAL);
    }

    private int getFirstEmptyCrit(int Location) {
        for (int i = 0; i < getNumberOfCriticals(Location); i++) {
            if (getCritical(Location, i) == null) {
                return i;
            }
        }
        return -1;
    }

    public boolean hasArmoredCockpit() {

        int location = getCockpitType() == Mech.COCKPIT_TORSO_MOUNTED ? Mech.LOC_CT
                : Mech.LOC_HEAD;

        for (int slot = 0; slot < getNumberOfCriticals(location); slot++) {
            CriticalSlot cs = getCritical(location, slot);
            if ((cs != null) && (cs.getType() == CriticalSlot.TYPE_SYSTEM)
                    && (cs.getIndex() == Mech.SYSTEM_COCKPIT)) {
                return cs.isArmored();
            }
        }

        return false;
    }

    public boolean hasArmoredGyro() {
        for (int slot = 0; slot < getNumberOfCriticals(LOC_CT); slot++) {
            CriticalSlot cs = getCritical(LOC_CT, slot);
            if ((cs != null) && (cs.getType() == CriticalSlot.TYPE_SYSTEM)
                    && (cs.getIndex() == Mech.SYSTEM_GYRO)) {
                return cs.isArmored();
            }
        }

        return false;
    }

    @Override
    public boolean hasArmoredEngine() {
        for (int slot = 0; slot < getNumberOfCriticals(LOC_CT); slot++) {
            CriticalSlot cs = getCritical(LOC_CT, slot);
            if ((cs != null) && (cs.getType() == CriticalSlot.TYPE_SYSTEM)
                    && (cs.getIndex() == Mech.SYSTEM_ENGINE)) {
                return cs.isArmored();
            }
        }
        return false;
    }

    /**
     * should this mech check for a critical hit at the end of turn due to being
     * an industrial mech and having been the target of a successful physical
     * attack or for falling
     */
    public boolean isCheckForCrit() {
        return checkForCrit;
    }

    /**
     * how many levels did this mech fall this turn?
     *
     * @return
     */
    public int getLevelsFallen() {
        return levelsFallen;
    }

    public void setLevelsFallen(int levels) {
        levelsFallen = levels;
    }

    public void setCheckForCrit(boolean check) {
        checkForCrit = check;
    }

    /**
     * Is the passed in location an arm?
     *
     * @param loc
     * @return
     */
    public boolean isArm(int loc) {
        return (loc == Mech.LOC_LARM) || (loc == Mech.LOC_RARM);
    }

    public double getArmoredComponentBV() {
        double bv = 0.0f;

        // all equipment gets 5% of BV cost per slot, or a flat +5 per slot
        // if BV is 0
        for (Mounted mount : getEquipment()) {
            if (!mount.isArmored()
                    || ((mount.getType() instanceof MiscType) && mount.getType().hasFlag(MiscType.F_PPC_CAPACITOR))) {
                continue;
            }
            double mountBv = mount.getType().getBV(this);
            if ((mount.getType() instanceof PPCWeapon)
                    && (mount.getLinkedBy() != null)) {
                mountBv += ((MiscType) mount.getLinkedBy().getType()).getBV(
                        this, mount);
                bv += mountBv * 0.05 * (mount.getCriticals() + 1);
            } else if (mountBv > 0) {
                bv += mountBv * 0.05 * mount.getCriticals();
            } else {
                bv += 5 * mount.getCriticals();
            }
        }

        for (int location = 0; location < locations(); location++) {
            for (int slot = 0; slot < getNumberOfCriticals(location); slot++) {
                CriticalSlot cs = getCritical(location, slot);
                if ((cs != null) && cs.isArmored()
                        && (cs.getType() == CriticalSlot.TYPE_SYSTEM)) {
                    // gyro is the only system that has it's own BV
                    if ((cs.getIndex() == Mech.SYSTEM_GYRO)) {
                        bv += getWeight() * getGyroMultiplier() * 0.05;
                    } else {
                        // System Crit that is armored but does not normally
                        // have a BV
                        bv += 5;
                    }
                }
            }
        }
        return bv;
    }

    public double getGyroMultiplier() {
        if ((getGyroType() == GYRO_HEAVY_DUTY)) {
            return 1.0;
        }
        if (getGyroType() == GYRO_NONE && getCockpitType() != COCKPIT_INTERFACE) {
            return 0;
        }
        return 0.5;
    }

    public void setFullHeadEject(boolean fullHeadEject) {
        this.fullHeadEject = fullHeadEject;
    }

    public boolean hasFullHeadEject() {
        return fullHeadEject;
    }

    public abstract boolean hasMPReducingHardenedArmor();

    @Override
    public int getEngineHits() {
        int engineHits = 0;
        engineHits += getHitCriticals(CriticalSlot.TYPE_SYSTEM,
                Mech.SYSTEM_ENGINE, Mech.LOC_CT);
        engineHits += getHitCriticals(CriticalSlot.TYPE_SYSTEM,
                Mech.SYSTEM_ENGINE, Mech.LOC_RT);
        engineHits += getHitCriticals(CriticalSlot.TYPE_SYSTEM,
                Mech.SYSTEM_ENGINE, Mech.LOC_LT);
        return engineHits;
    }

    public int getGyroHits() {
        return getHitCriticals(CriticalSlot.TYPE_SYSTEM, Mech.SYSTEM_GYRO,
                Mech.LOC_CT);
    }

    @Override
    public boolean isGyroDestroyed() {
        if (getGyroType() == GYRO_HEAVY_DUTY) {
            return getGyroHits() > 2;
        } else {
            return getGyroHits() > 1;
        }
    }

    @Override
    public String getLocationDamage(int loc) {
        String toReturn = "";
        boolean first = true;
        if (isLocationBlownOff(loc)) {
            toReturn += "BLOWN OFF";
            first = false;
        }

        if (isLocationTrulyDestroyed(loc)) {
            return toReturn;
        }

        if (getLocationStatus(loc) == ILocationExposureStatus.BREACHED) {
            if (!first) {
                toReturn += ", ";
            }
            toReturn += "BREACH";
            first = false;
        }

        if (hasSystem(SYSTEM_LIFE_SUPPORT, loc)
                && (getDamagedCriticals(CriticalSlot.TYPE_SYSTEM,
                        SYSTEM_LIFE_SUPPORT, loc) > 0)) {
            if (!first) {
                toReturn += ", ";
            }
            toReturn += "Life Spt.";
            first = false;
        }

        if (hasSystem(SYSTEM_SENSORS, loc)
                && (getDamagedCriticals(CriticalSlot.TYPE_SYSTEM,
                        SYSTEM_SENSORS, loc) > 0)) {
            if (!first) {
                toReturn += ", ";
            }
            toReturn += "Sensors";
            first = false;
        }

        if (hasSystem(SYSTEM_COCKPIT, loc)
                && (getDamagedCriticals(CriticalSlot.TYPE_SYSTEM,
                        SYSTEM_COCKPIT, loc) > 0)) {
            if (!first) {
                toReturn += ", ";
            }
            toReturn += "Cockpit";
            first = false;
        }

        if (hasSystem(ACTUATOR_SHOULDER, loc)
                && (getDamagedCriticals(CriticalSlot.TYPE_SYSTEM,
                        ACTUATOR_SHOULDER, loc) > 0)) {
            if (!first) {
                toReturn += ", ";
            }
            toReturn += "Shoulder";
            first = false;
        }

        if (hasSystem(ACTUATOR_UPPER_ARM, loc)
                && (getDamagedCriticals(CriticalSlot.TYPE_SYSTEM,
                        ACTUATOR_UPPER_ARM, loc) > 0)) {
            if (!first) {
                toReturn += ", ";
            }
            toReturn += "Upper Arm";
            first = false;
        }

        if (hasSystem(ACTUATOR_LOWER_ARM, loc)
                && (getDamagedCriticals(CriticalSlot.TYPE_SYSTEM,
                        ACTUATOR_LOWER_ARM, loc) > 0)) {
            if (!first) {
                toReturn += ", ";
            }
            toReturn += "Lower Arm";
            first = false;
        }

        if (hasSystem(ACTUATOR_HAND, loc)
                && (getDamagedCriticals(CriticalSlot.TYPE_SYSTEM,
                        ACTUATOR_HAND, loc) > 0)) {
            if (!first) {
                toReturn += ", ";
            }
            toReturn += "Hand";
            first = false;
        }

        if (hasSystem(ACTUATOR_HIP, loc)
                && (getDamagedCriticals(CriticalSlot.TYPE_SYSTEM, ACTUATOR_HIP,
                        loc) > 0)) {
            if (!first) {
                toReturn += ", ";
            }
            toReturn += "Hip";
            first = false;
        }

        if (hasSystem(ACTUATOR_UPPER_LEG, loc)
                && (getDamagedCriticals(CriticalSlot.TYPE_SYSTEM,
                        ACTUATOR_UPPER_LEG, loc) > 0)) {
            if (!first) {
                toReturn += ", ";
            }
            toReturn += "Upper Leg";
            first = false;
        }

        if (hasSystem(ACTUATOR_LOWER_LEG, loc)
                && (getDamagedCriticals(CriticalSlot.TYPE_SYSTEM,
                        ACTUATOR_LOWER_LEG, loc) > 0)) {
            if (!first) {
                toReturn += ", ";
            }
            toReturn += "Lower Leg";
            first = false;
        }

        if (hasSystem(ACTUATOR_FOOT, loc)
                && (getDamagedCriticals(CriticalSlot.TYPE_SYSTEM,
                        ACTUATOR_FOOT, loc) > 0)) {
            if (!first) {
                toReturn += ", ";
            }
            toReturn += "Foot";
            first = false;
        }

        if ((getEntityType() & ETYPE_QUADVEE) != 0
                && hasSystem(QuadVee.SYSTEM_CONVERSION_GEAR, loc)
                && (getDamagedCriticals(CriticalSlot.TYPE_SYSTEM,
                        QuadVee.SYSTEM_CONVERSION_GEAR, loc) > 0)) {
            if (!first) {
                toReturn += ", ";
            }
            toReturn += "Conversion Gear";
            first = false;
        }

        if ((getEntityType() & ETYPE_LAND_AIR_MECH) != 0
                && hasSystem(LandAirMech.LAM_AVIONICS, loc)
                && (getDamagedCriticals(CriticalSlot.TYPE_SYSTEM,
                        LandAirMech.LAM_AVIONICS, loc) > 0)) {
            if (!first) {
                toReturn += ", ";
            }
            toReturn += "Avionics";
            first = false;
        }

        if ((getEntityType() & ETYPE_LAND_AIR_MECH) != 0
                && hasSystem(LandAirMech.LAM_LANDING_GEAR, loc)
                && (getDamagedCriticals(CriticalSlot.TYPE_SYSTEM,
                        LandAirMech.LAM_LANDING_GEAR, loc) > 0)) {
            if (!first) {
                toReturn += ", ";
            }
            toReturn += "Landing Gear";
        }

        return toReturn;
    }

    @Override
    public boolean isCrippled() {
        return isCrippled(false);
    }

    @Override
    public boolean isCrippled(boolean checkCrew) {
        if (countInternalDamagedLimbs() >= 3) {
            LogManager.getLogger().debug(getDisplayName() + " CRIPPLED: 3+ limbs have taken internals.");
            return true;
        }

        if (countInternalDamagedTorsos() >= 2) {
            LogManager.getLogger().debug(getDisplayName() + " CRIPPLED: 2+ torsos have taken internals.");
            return true;
        }

        if (isLocationBad(LOC_LT)) {
            LogManager.getLogger().debug(getDisplayName() + " CRIPPLED: Left Torso destroyed.");
            return true;
        }

        if (isLocationBad(LOC_RT)) {
            LogManager.getLogger().debug(getDisplayName() + " CRIPPLED: Right Torso destroyed.");
            return true;
        }

        if (getEngineHits() >= 2) {
            LogManager.getLogger().debug(getDisplayName() + " CRIPPLED: 2 or more Engine Hits.");
            return true;

        }

        if ((getEngineHits() == 1) && (getGyroHits() == 1)) {
            LogManager.getLogger().debug(getDisplayName() + " CRIPPLED: Engine + Gyro hit.");
            return true;
        }

        if (getHitCriticals(CriticalSlot.TYPE_SYSTEM, SYSTEM_SENSORS, LOC_HEAD) > 1) {
            // If the cockpit isn't torso-mounted, we're done; if it is, we
            // need to look at the CT sensor slot as well.
            if ((getCockpitType() != COCKPIT_TORSO_MOUNTED)
                    || (getHitCriticals(CriticalSlot.TYPE_SYSTEM,
                            SYSTEM_SENSORS, LOC_CT) > 0)) {
                LogManager.getLogger().debug(getDisplayName() + " CRIPPLED: Sensors destroyed.");
                return true;
            }
        }

        if ((getCrew() != null) && (getCrew().getHits() >= 4)) {
            LogManager.getLogger().debug(getDisplayName() + " CRIPPLED: Pilot has taken 4+ damage.");
            return true;
        }

        if (isPermanentlyImmobilized(checkCrew)) {
            LogManager.getLogger().debug(getDisplayName() + " CRIPPLED: Immobilized.");
            return true;
        }

        // If this is not a military unit, we don't care about weapon status.
        if (!isMilitary()) {
            return false;
        }

        // no weapons can fire anymore, can cause no more than 5 points of
        // combined weapons damage,
        // or has no weapons with range greater than 5 hexes
        if (!hasViableWeapons()) {
            LogManager.getLogger().debug(getDisplayName() + " CRIPPLED: has no more viable weapons.");
            return true;
        }
        return false;
    }

    private int countInternalDamagedTorsos() {
        int count = 0;
        if ((getOInternal(LOC_CT) > getInternal(LOC_CT))
                && (getArmor(LOC_CT) < 1)) {
            count++;
        }
        if ((getOInternal(LOC_LT) > getInternal(LOC_LT))
                && (getArmor(LOC_LT) < 1)) {
            count++;
        }
        if ((getOInternal(LOC_RT) > getInternal(LOC_RT))
                && (getArmor(LOC_RT) < 1)) {
            count++;
        }
        return count;
    }

    private int countInternalDamagedLimbs() {
        int count = 0;
        if (getOInternal(LOC_RLEG) > getInternal(LOC_RLEG)) {
            count++;
        }
        if (getOInternal(LOC_LLEG) > getInternal(LOC_LLEG)) {
            count++;
        }
        if (getOInternal(LOC_LARM) > getInternal(LOC_LARM)) {
            count++;
        }
        if (getOInternal(LOC_RARM) > getInternal(LOC_RARM)) {
            count++;
        }
        return count;
    }

    @Override
    public boolean canEscape() {
        int hipHits = 0;
        int legsDestroyed = 0;
        for (int i = 0; i < locations(); i++) {
            if (locationIsLeg(i)) {
                if (!isLocationBad(i)) {
                    if (legHasHipCrit(i)) {
                        hipHits++;
                    }
                } else {
                    legsDestroyed++;
                }
            }
        }
        // there is room for debate here but I think most people would agree that a
        // legged biped mech (and a double legged quad mech) or a hipped mech are not
        // escapable, although technically they still have as much MP as foot infantry which
        // can escape. We could also consider creating options to control this.
        if (((this instanceof BipedMech) && (legsDestroyed > 0))
                || (legsDestroyed > 1) || (hipHits > 0)) {
            return false;
        }
        return super.canEscape();
    }

    @Override
    public boolean isPermanentlyImmobilized(boolean checkCrew) {
        // First check for conditions that would permanently immobilize *any*
        // entity; if we find any, we're already done.
        if (super.isPermanentlyImmobilized(checkCrew)) {
            return true;
        }
        // If we're prone and base walking MP -- adjusted for gravity and
        // modular armor since they're reasonably permanent but ignoring heat
        // effects -- have dropped to 0, we're stuck even if we still have
        // jump jets because we can't get up anymore to *use* them.
        if ((getWalkMP(true, true, false) <= 0) && isProne()) {
            return true;
        }
        // Gyro destroyed? TW p. 258 at least heavily implies that that counts
        // as being immobilized as well, which makes sense because the 'Mech
        // certainly isn't leaving that hex under its own power anymore.
        int hitsToDestroyGyro = (gyroType == GYRO_HEAVY_DUTY) ? 3 : 2;
        return getGyroHits() >= hitsToDestroyGyro;
    }

    @Override
    public boolean isDmgHeavy() {
        if (((double) getArmor(LOC_HEAD) / getOArmor(LOC_HEAD)) <= 0.33) {
            LogManager.getLogger().debug(getDisplayName() + " HEAVY DAMAGE: Less than 1/3 head armor remaining");
            return true;
        }

        if (getArmorRemainingPercent() <= 0.25) {
            LogManager.getLogger().debug(getDisplayName() + " HEAVY DAMAGE: Less than 25% armor remaining");
            return true;
        }

        if (countInternalDamagedLimbs() == 2) {
            LogManager.getLogger().debug(getDisplayName() + " HEAVY DAMAGE: Two limbs with internal damage");
            return true;
        }

        if (countInternalDamagedTorsos() == 1) {
            LogManager.getLogger().debug(getDisplayName() + " HEAVY DAMAGE: Torso internal damage");
            return true;
        }

        if (getEngineHits() == 1) {
            LogManager.getLogger().debug(getDisplayName() + " HEAVY DAMAGE: Engine hit");
            return true;
        }

        if (getGyroHits() == 1) {
            LogManager.getLogger().debug(getDisplayName() + " HEAVY DAMAGE: Gyro hit");
            return true;
        }

        if ((getCrew() != null) && (getCrew().getHits() == 3)) {
            LogManager.getLogger().debug(getDisplayName() + " Three crew hits");
            return true;
        }

        // If this is not a military unit, we don't care about weapon status.
        if (!isMilitary()) {
            return false;
        }

        int totalWeapons = getTotalWeaponList().size();
        int totalInoperable = 0;
        for (Mounted weap : getTotalWeaponList()) {
            if (weap.isCrippled()) {
                totalInoperable++;
            }
        }
        if (((double) totalInoperable / totalWeapons) >= 0.75) {
            LogManager.getLogger().debug(getDisplayName() + " HEAVY DAMAGE: Less than 25% weapons operable");
            return true;
        }
        return false;
    }

    @Override
    public boolean isDmgModerate() {
        if (((double) getArmor(LOC_HEAD) / getOArmor(LOC_HEAD)) <= 0.67) {
            LogManager.getLogger().debug(getDisplayName() + " MODERATE DAMAGE: Less than 2/3 head armor");
            return true;
        }

        if (getArmorRemainingPercent() <= 0.5) {
            LogManager.getLogger().debug(getDisplayName() + " MODERATE DAMAGE: Less than 50% armor");
            return true;
        }

        if (countInternalDamagedLimbs() == 1) {
            LogManager.getLogger().debug(getDisplayName() + " MODERATE DAMAGE: Limb with internal damage");
            return true;
        }

        if ((getCrew() != null) && (getCrew().getHits() == 2)) {
            LogManager.getLogger().debug(getDisplayName() + " MODERATE DAMAGE: 2 crew hits");
            return true;
        }

        // If this is not a military unit, we don't care about weapon status.
        if (!isMilitary()) {
            return false;
        }

        int totalWeapons = getTotalWeaponList().size();
        int totalInoperable = 0;
        for (Mounted weap : getTotalWeaponList()) {
            if (weap.isCrippled()) {
                totalInoperable++;
            }
        }

        if (((double) totalInoperable / totalWeapons) >= 0.5) {
            LogManager.getLogger().debug(getDisplayName() + " MODERATE DAMAGE: Less than 50% weapons operable");
            return true;
        }
        return false;
    }

    @Override
    public boolean isDmgLight() {
        if (getArmor(LOC_HEAD) < getOArmor(LOC_HEAD)) {
            LogManager.getLogger().debug(getDisplayName() + " LIGHT DAMAGE: head armor damaged");
            return true;
        }

        if (getArmorRemainingPercent() <= 0.75) {
            LogManager.getLogger().debug(getDisplayName() + " LIGHT DAMAGE: less than 75% armor remaining");
            return true;
        }

        if ((getCrew() != null) && (getCrew().getHits() == 1)) {
            LogManager.getLogger().debug(getDisplayName() + " LIGHT DAMAGE: crew hit");
            return true;
        }

        // If this is not a military unit, we don't care about weapon status.
        if (!isMilitary()) {
            return false;
        }

        int totalWeapons = getTotalWeaponList().size();
        int totalInoperable = 0;
        for (Mounted weap : getTotalWeaponList()) {
            if (weap.isCrippled()) {
                totalInoperable++;
            }
        }

        if (((double) totalInoperable / totalWeapons) >= 0.5) {
            LogManager.getLogger().debug(getDisplayName() + " LIGHT DAMAGE: Less than 75% weapons operable");
            return true;
        }
        return false;
    }

    public boolean hasCompactHeatSinks() {
        for (Mounted mounted : getMisc()) {
            if (mounted.getType().hasFlag(MiscType.F_COMPACT_HEAT_SINK)) {
                return true;
            }
        }
        return false;
    }

    /**
     * Report the location as destroyed if blown off in a previous phase, doomed
     * if blown off in this one.
     */
    @Override
    public int getInternal(int loc) {
        if (isLocationBlownOff(loc)) {
            return isLocationBlownOffThisPhase(loc) ? IArmorState.ARMOR_DOOMED
                    : IArmorState.ARMOR_DESTROYED;
        }
        return super.getInternal(loc);
    }

    @Override
    public boolean isSuperHeavy() {
        return weight > 100;
    }

    @Override
    public long getEntityType() {
        return Entity.ETYPE_MECH;
    }

    @Override
    public boolean isEjectionPossible() {
        return (getCockpitType() != Mech.COCKPIT_TORSO_MOUNTED)
                && getCrew().isActive() && !hasQuirk(OptionsConstants.QUIRK_NEG_NO_EJECT);
    }

    /**
     * Check to see if a mech has a claw in one of its arms
     *
     * @param location
     *            (LOC_RARM or LOC_LARM)
     * @return True/False
     */
    public boolean hasClaw(int location) {
        // only arms have claws.
        if ((location != Mech.LOC_RARM) && (location != Mech.LOC_LARM)) {
            return false;
        }
        for (int slot = 0; slot < this.getNumberOfCriticals(location); slot++) {
            CriticalSlot cs = getCritical(location, slot);

            if (cs == null) {
                continue;
            }
            if (cs.getType() != CriticalSlot.TYPE_EQUIPMENT) {
                continue;
            }
            Mounted m = cs.getMount();
            EquipmentType type = m.getType();
            if ((type instanceof MiscType)
                    && type.hasFlag(MiscType.F_HAND_WEAPON)
                    && type.hasSubType(MiscType.S_CLAW)) {
                return !(m.isDestroyed() || m.isMissing() || m.isBreached());
            }
        }
        return false;
    }

    /**
     * Check whether a mech has intact heat-dissipating armor in every location
     * thus protecting it from external heat sources like fires or magma
     *
     * @return True/False
     */
    public boolean hasIntactHeatDissipatingArmor() {
        for (int loc = 0; loc < locations(); ++loc) {
            if ((getArmor(loc) < 1)
                || (getArmorType(loc) != EquipmentType.T_ARMOR_HEAT_DISSIPATING)) {
                return false;
            }
        }
        return true;
    }


    /**
     * return if a RISC emergency coolant failed its roll
     * @param vDesc
     * @param vCriticals
     * @return
     */
    public boolean doRISCEmergencyCoolantCheckFor(Vector<Report> vDesc,
            HashMap<Integer, List<CriticalSlot>> vCriticals) {
        Mounted coolantSystem = null;
        for (Mounted misc : getMisc()) {
            if (misc.getType().hasFlag(MiscType.F_EMERGENCY_COOLANT_SYSTEM)
                    && !misc.isInoperable()) {
                coolantSystem = misc;
            }
        }
        if (coolantSystem != null) {
            boolean bFailure = false;
            int nRoll = Compute.d6(2);
            bUsedCoolantSystem = true;
            Report r = new Report(2365);
            r.subject = getId();
            r.addDesc(this);
            r.add(coolantSystem.getName());
            vDesc.addElement(r);
            r = new Report(2370);
            r.subject = getId();
            r.indent();
            r.add(EMERGENCY_COOLANT_SYSTEM_FAILURE[nCoolantSystemLevel]);
            r.add(nRoll);

            if (nRoll < EMERGENCY_COOLANT_SYSTEM_FAILURE[nCoolantSystemLevel]) {
                // uh oh
                bFailure = true;
                r.choose(false);
                vDesc.addElement(r);
                // do the damage.
                // hit and auto crit to first engine crit in this location,
                // or the transfer location, if there's no hittable engine slot
                // in this location
                coolantSystem.setHit(true);
                bDamagedCoolantSystem = true;
                int loc = coolantSystem.getLocation();
                boolean found = false;
                for (int i = 0; i < getNumberOfCriticals(loc); i++) {
                    CriticalSlot crit = getCritical(loc, i);
                    if ((crit != null) && crit.isHittable()
                            && (crit.getType() == CriticalSlot.TYPE_SYSTEM)
                            && (crit.getIndex() == Mech.SYSTEM_ENGINE)) {
                        vCriticals.put(loc, new LinkedList<>());
                        vCriticals.get(loc).add(crit);
                        found = true;
                        break;
                    }
                }
                if (!found) {
                    loc = this.getTransferLocation(loc);
                    for (int i = 0; i < getNumberOfCriticals(loc); i++) {
                        CriticalSlot crit = getCritical(loc, i);
                        if ((crit != null) && crit.isHittable()
                                && (crit.getType() == CriticalSlot.TYPE_SYSTEM)
                                && (crit.getIndex() == Mech.SYSTEM_ENGINE)) {
                            vCriticals.put(loc, new LinkedList<>());
                            vCriticals.get(loc).add(crit);
                            break;
                        }
                    }
                }
            } else {
                r.choose(true);
                vDesc.addElement(r);
                nCoolantSystemMOS = nRoll - EMERGENCY_COOLANT_SYSTEM_FAILURE[nCoolantSystemLevel];
            }
            return bFailure;
        }
        return false;
    }

    public boolean hasDamagedCoolantSystem() {
        return bDamagedCoolantSystem;
    }

    public void setHasDamagedCoolantSystem(boolean hit) {
        bDamagedCoolantSystem = hit;
    }

    public int getCoolantSystemMOS() {
        return nCoolantSystemMOS;
    }

    public boolean isCoolingFlawActive() {
        return coolingFlawActive;
    }

    public void setCoolingFlawActive(boolean flawActive) {
        coolingFlawActive = flawActive;
    }

    /**
     * Used to determine the draw priority of different Entity subclasses.
     * This allows different unit types to always be draw above/below other
     * types.
     *
     * @return
     */
    @Override
    public int getSpriteDrawPriority() {
        return 6;
    }

    @Override
<<<<<<< HEAD
    public boolean isMek() {
        return true;
    }

    @Override
    public boolean isIndustrialMek() {
        return isIndustrial();
    }
=======
    public boolean getsAutoExternalSearchlight() {
        return true;
    }
>>>>>>> f47ff9bb
}<|MERGE_RESOLUTION|>--- conflicted
+++ resolved
@@ -6536,7 +6536,6 @@
     }
 
     @Override
-<<<<<<< HEAD
     public boolean isMek() {
         return true;
     }
@@ -6545,9 +6544,9 @@
     public boolean isIndustrialMek() {
         return isIndustrial();
     }
-=======
+
+    @Override
     public boolean getsAutoExternalSearchlight() {
         return true;
     }
->>>>>>> f47ff9bb
 }