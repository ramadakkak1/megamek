--- conflicted
+++ resolved
@@ -463,22 +463,8 @@
         obv = weaponBV * speedFactor;
         bvReport.addLine("Weapons BV * Speed Factor ", weaponBV + " * " + speedFactor, "", obv);
 
-<<<<<<< HEAD
         double finalBV = dbv + obv;
         bvReport.addLine("Offensive BV + Defensive BV",obv + " + " + dbv, "");
-=======
-        double finalBV;
-        if (jumpShip.useGeometricMeanBV()) {
-            finalBV = 2 * Math.sqrt(obv * dbv);
-            if (finalBV == 0) {
-                finalBV = dbv + obv;
-            }
-            bvReport.addLine("2 * sqrt(Offensive BV * Defensive BV", "2 * sqrt(" + obv + " + " + dbv + ")", "");
-        } else {
-            finalBV = dbv + obv;
-            bvReport.addLine("Offensive BV + Defensive BV", obv + " + " + dbv, "");
-        }
->>>>>>> 5e201e63
         bvReport.addResultLine("Final BV", "", finalBV);
 
         // we get extra bv from some stuff
