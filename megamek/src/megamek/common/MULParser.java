/*
* MegaMek -
* Copyright (C) 2014 The MegaMek Team
*
* This program is free software; you can redistribute it and/or modify it under
* the terms of the GNU General Public License as published by the Free Software
* Foundation; either version 2 of the License, or (at your option) any later
* version.
*
* This program is distributed in the hope that it will be useful, but WITHOUT
* ANY WARRANTY; without even the implied warranty of MERCHANTABILITY or FITNESS
* FOR A PARTICULAR PURPOSE. See the GNU General Public License for more
* details.
*/

package megamek.common;

import megamek.MegaMek;
import megamek.client.generator.RandomNameGenerator;
import megamek.common.annotations.Nullable;
import megamek.common.enums.Gender;
import megamek.common.loaders.EntityLoadingException;
import megamek.common.options.GameOptions;
import megamek.common.options.OptionsConstants;
import megamek.common.weapons.infantry.InfantryWeapon;
import megamek.utils.MegaMekXmlUtil;
import org.w3c.dom.Document;
import org.w3c.dom.Element;
import org.w3c.dom.Node;
import org.w3c.dom.NodeList;

import javax.xml.parsers.DocumentBuilder;
import java.io.File;
import java.io.FileInputStream;
import java.io.InputStream;
import java.util.HashMap;
import java.util.Hashtable;
import java.util.Iterator;
import java.util.Map;
import java.util.Objects;
import java.util.StringTokenizer;
import java.util.Vector;

/**
 * Class for reading in and parsing MUL XML files.  The MUL xsl is defined in
 * the docs directory.
 *
 * @author arlith
 */
public class MULParser {
    public static final String VERSION = "version";

    /**
     * The names of the various elements recognized by this parser.
     */
    private static final String RECORD = "record";
    private static final String SURVIVORS = "survivors";
    private static final String ALLIES = "allies";
    private static final String SALVAGE = "salvage";
    private static final String RETREATED = "retreated";
    private static final String DEVASTATED = "devastated";
    private static final String UNIT = "unit";
    private static final String ENTITY = "entity";
    private static final String PILOT = "pilot";
    private static final String CREW = "crew";
    private static final String CREWTYPE = "crewType";
    private static final String CREWMEMBER = "crewMember";
    private static final String KILLS = "kills";
    private static final String KILL = "kill";
    private static final String LOCATION = "location";
    private static final String ARMOR = "armor";
    private static final String SLOT = "slot";
    private static final String MOVEMENT = "motive";
    private static final String TURRETLOCK = "turretlock";
    private static final String TURRET2LOCK = "turret2lock";
    private static final String SI = "structural";
    private static final String HEAT = "heat";
    private static final String FUEL = "fuel";
    private static final String KF = "KF";
    private static final String SAIL = "sail";
    private static final String AEROCRIT = "acriticals";
    private static final String DROPCRIT = "dcriticals";
    private static final String TANKCRIT = "tcriticals";
    private static final String STABILIZER = "stabilizer";
    private static final String BREACH = "breached";
    private static final String BLOWN_OFF = "blownOff";
    private static final String C3I = "c3iset";
    private static final String C3ILINK = "c3i_link";
    private static final String NC3 = "NC3set";
    private static final String NC3LINK = "NC3_link";
    private static final String LINK = "link";
    private static final String RFMG = "rfmg";
    private static final String ESCCRAFT = "EscapeCraft";
    private static final String ID = "id";
    private static final String ESCCREW = "EscapedCrew";
    private static final String ESCPASS = "EscapedPassengers";
    private static final String NUMBER = "number";
    private static final String ORIG_PODS = "ONumberOfPods";
    private static final String ORIG_MEN = "ONumberOfMen";
    private static final String CONVEYANCE = "Conveyance";
    private static final String GAME = "Game";
    private static final String FORCE = "Force";
    private static final String FORCEATT = "force";

    /**
     * The names of attributes generally associated with Entity tags
     */
    private static final String CHASSIS = "chassis";
    private static final String MODEL = "model";
    private static final String CAMO_CATEGORY = "camoCategory";
    private static final String CAMO_FILENAME = "camoFileName";

    /**
     * The names of the attributes recognized by this parser. Not every
     * attribute is valid for every element.
     */

    private static final String NAME = "name";
    private static final String SIZE = "size";
    private static final String CURRENTSIZE = "currentsize";

    private static final String EXT_ID = "externalId";
    private static final String PICKUP_ID = "pickUpId";
    private static final String NICK = "nick";
    private static final String GENDER = "gender";
    private static final String CAT_PORTRAIT = "portraitCat";
    private static final String FILE_PORTRAIT = "portraitFile";
    private static final String GUNNERY = "gunnery";
    private static final String GUNNERYL = "gunneryL";
    private static final String GUNNERYM = "gunneryM";
    private static final String GUNNERYB = "gunneryB";
    private static final String PILOTING = "piloting";
    private static final String ARTILLERY = "artillery";
    private static final String TOUGH = "toughness";
    private static final String INITB = "initB";
    private static final String COMMANDB = "commandB";
    private static final String HITS = "hits";
    private static final String ADVS = "advantages";
    private static final String EDGE = "edge";
    private static final String IMPLANTS = "implants";
    private static final String QUIRKS = "quirks";
    private static final String TROOPER_MISS = "trooperMiss";
    private static final String DRIVER = "driver";
    private static final String COMMANDER = "commander";
    private static final String OFFBOARD = "offboard";
    private static final String OFFBOARD_DISTANCE = "offboard_distance";
    private static final String OFFBOARD_DIRECTION = "offboard_direction";
    private static final String HIDDEN = "hidden";
    public static final String DEPLOYMENT = "deployment";
    private static final String DEPLOYMENT_ZONE = "deploymentZone";
    private static final String NEVER_DEPLOYED = "neverDeployed";
    private static final String VELOCITY = "velocity";
    public static final String ALTITUDE = "altitude";
    private static final String AUTOEJECT = "autoeject";
    private static final String CONDEJECTAMMO = "condejectammo";
    private static final String CONDEJECTENGINE = "condejectengine";
    private static final String CONDEJECTCTDEST = "condejectctdest";
    private static final String CONDEJECTHEADSHOT = "condejectheadshot";
    private static final String EJECTED = "ejected";
    private static final String INDEX = "index";
    private static final String IS_DESTROYED = "isDestroyed";
    private static final String IS_REPAIRABLE = "isRepairable";
    private static final String POINTS = "points";
    private static final String TYPE = "type";
    private static final String SHOTS = "shots";
    private static final String CAPACITY = "capacity";
    private static final String IS_HIT = "isHit";
    private static final String MUNITION = "munition";
    private static final String STANDARD = "standard";
    private static final String INFERNO = "inferno";
    private static final String DIRECTION = "direction";
    private static final String INTEGRITY = "integrity";
    private static final String SINK = "sinks";
    private static final String LEFT = "left";
    private static final String AVIONICS = "avionics";
    private static final String SENSORS = "sensors";
    private static final String ENGINE = "engine";
    private static final String FCS = "fcs";
    private static final String CIC = "cic";
    private static final String LEFT_THRUST = "leftThrust";
    private static final String RIGHT_THRUST = "rightThrust";
    private static final String LIFE_SUPPORT = "lifeSupport";
    private static final String GEAR = "gear";
    private static final String DOCKING_COLLAR = "dockingcollar";
    private static final String KFBOOM = "kfboom";
    private static final String BAYDOORS = "doors";
    private static final String BAY = "transportBay";
    private static final String LOADED = "loaded";
    private static final String BAYDAMAGE = "damage";
    private static final String WEAPONS_BAY_INDEX = "weaponsBayIndex";
    private static final String MDAMAGE = "damage";
    private static final String MPENALTY = "penalty";
    private static final String C3MASTERIS = "c3MasterIs";
    private static final String C3UUID = "c3UUID";
    private static final String BOMBS = "bombs";
    private static final String BOMB = "bomb";
    private static final String LOAD = "load";
    private static final String BA_MEA = "modularEquipmentMount";
    private static final String BA_APM = "antiPersonnelMount";
    private static final String BA_APM_MOUNT_NUM = "baAPMMountNum";
    private static final String BA_APM_TYPE_NAME = "baAPMTypeName";
    private static final String BA_MEA_MOUNT_LOC = "baMEAMountLoc";
    private static final String BA_MEA_TYPE_NAME = "baMEATypeName";
    private static final String KILLED = "killed";
    private static final String KILLER = "killer";
    private static final String EXTRA_DATA = "extraData";

    public static final String ARMOR_DIVISOR = "armorDivisor";
    public static final String ARMOR_ENC = "armorEncumbering";
    public static final String DEST_ARMOR = "destArmor";
    public static final String SPACESUIT = "spacesuit";
    public static final String SNEAK_CAMO = "sneakCamo";
    public static final String SNEAK_IR = "sneakIR";
    public static final String SNEAK_ECM = "sneakECM";
    public static final String INF_SPEC = "infantrySpecializations";
    public static final String INF_SQUAD_NUM = "squadNum";


    /**
     * Special values recognized by this parser.
     */
    private static final String DEAD = "Dead";
    private static final String NA = "N/A";
    private static final String DESTROYED = "Destroyed";
    private static final String FRONT = "Front";
    private static final String REAR = "Rear";
    private static final String INTERNAL = "Internal";
    private static final String EMPTY = "Empty";
    private static final String SYSTEM = "System";


    /**
     * Stores all of the  Entity's read in. This is for general use saving and loading to the chat lounge
     */
    Vector<Entity> entities;

    /**
     * Stores all of the  surviving Entity's read in.
     */
    Vector<Entity> survivors;

    /**
     * Stores all of the allied Entity's read in.
     */
    Vector<Entity> allies;

    /**
     * Stores all of the enemy retreated entities read in.
     */
    Vector<Entity> retreated;

    /**
     * Stores all the salvage entities read in
     */
    Vector<Entity> salvage;

    /**
     * Stores all the devastated entities read in
     */
    Vector<Entity> devastated;

    /**
     * Keep a separate list of pilot/crews parsed because dismounted pilots may
     * need to be read separately
     */
    private Vector<Crew> pilots;

    /**
     * A hashtable containing the names of killed units as the key and the external id
     * of the killer as the value
     */
    private Hashtable<String, String> kills;

    StringBuffer warning;

    //region Constructors
    /**
     * This initializes all of the variables utilised by the MUL parser.
     */
    private MULParser() {
        warning = new StringBuffer();
        entities = new Vector<>();
        survivors = new Vector<>();
        allies = new Vector<>();
        salvage = new Vector<>();
        retreated = new Vector<>();
        devastated = new Vector<>();
        kills = new Hashtable<>();
        pilots = new Vector<>();
    }

    /**
     * This is the standard MULParser constructor for a file. It initializes the values to parse
     * with, then parses the file using the provided options. The options may be null in cases
     * when the crew is not to be loaded as part of the MUL.
     *
     * @param file the file to parse, or null if there isn't anything to parse
     * @param options the game options to parse the MUL with, which may be null (only to be used
     *                when the crew is not to be loaded, as no saved optional Crew-based values are
     *                loaded).
     * @throws Exception if there is an issue with parsing the file
     */
    public MULParser(final @Nullable File file, final @Nullable GameOptions options) throws Exception {
        this();

        if (file == null) {
            return;
        }

        try (InputStream is = new FileInputStream(file)) {
            parse(is, options);
        }
    }

    /**
     * This is provided for unit testing only, and should not be part of general parsing.
     *
     * @param is the input stream to parse from
     * @param options the game options to parse the MUL with, which may be null (only to be used
     *                when the crew is not to be loaded, as no saved optional Crew-based values are
     *                loaded).
     */
    public MULParser(final InputStream is, final @Nullable GameOptions options) throws Exception {
        this();
        parse(is, options);
    }

    /**
     * This is the standard MULParser constructor for a single element. It initializes the values to
     * parse with, then parses the element using the provided options. The options may be null in
     * cases when the crew is not to be loaded as part of the MUL.
     *
     * @param element the element to parse
     * @param options the game options to parse the MUL with, which may be null (only to be used
     *                when the crew is not to be loaded, as no saved optional Crew-based values are
     *                loaded).
     */
    public MULParser(final Element element, final @Nullable GameOptions options) {
        this();
        parse(element, options);
    }
    //endregion Constructors

    private void parse(final InputStream fin, final @Nullable GameOptions options) throws Exception {
        Document xmlDoc;

        try {
            final DocumentBuilder db = MegaMekXmlUtil.newSafeDocumentBuilder();
            xmlDoc = db.parse(fin);
        } catch (Exception e) {
            warning.append("Error parsing MUL file!\n");
            throw e;
        }

        final Element element = xmlDoc.getDocumentElement();
        element.normalize();

        final String version = element.getAttribute(VERSION);
        if (version.equals("")) {
            warning.append("Warning: No version specified, correct parsing ")
                    .append("not guaranteed!\n");
        }
        parse(element, options);
    }

    private void parse(final Element element, final @Nullable GameOptions options) {
        // Then parse the element
        if (element.getNodeName().equalsIgnoreCase(RECORD)) {
            parseRecord(element, options);
        } else if (element.getNodeName().equalsIgnoreCase(UNIT)) {
            parseUnit(element, options, entities);
        } else if (element.getNodeName().equalsIgnoreCase(ENTITY)) {
            parseEntity(element, options, entities);
        } else {
            warning.append("Error: root element isn't a Record, Unit, or Entity tag! Nothing to parse!\n");
        }

        // Finally, output the warning if there is any
        if (hasWarningMessage()) {
            MegaMek.getLogger().warning(getWarningMessage());
        }
    }

    /**
     * Parse a Unit tag. Unit tags will contain a list of Entity tags.
     * @param unitNode the node containing the unit tag
     */
    private void parseRecord(final Element unitNode, final @Nullable GameOptions options) {
        NodeList nl = unitNode.getChildNodes();

        // Iterate through the children, looking for Entity tags
        for (int i = 0; i < nl.getLength(); i++) {
            Node currNode = nl.item(i);

            if (currNode.getParentNode() != unitNode) {
                continue;
            }
            int nodeType = currNode.getNodeType();
            if (nodeType == Node.ELEMENT_NODE) {
                String nodeName = currNode.getNodeName();
                if (nodeName.equalsIgnoreCase(UNIT)) {
                    parseUnit((Element) currNode, options, entities);
                } else if (nodeName.equalsIgnoreCase(SURVIVORS)) {
                    parseUnit((Element) currNode, options, survivors);
                } else if (nodeName.equalsIgnoreCase(ALLIES)) {
                    parseUnit((Element) currNode, options, allies);
                } else if (nodeName.equalsIgnoreCase(SALVAGE)) {
                    parseUnit((Element) currNode, options, salvage);
                } else if (nodeName.equalsIgnoreCase(RETREATED)) {
                    parseUnit((Element) currNode, options, retreated);
                } else if (nodeName.equalsIgnoreCase(DEVASTATED)) {
                    parseUnit((Element) currNode, options, devastated);
                } else if (nodeName.equalsIgnoreCase(KILLS)) {
                    parseKills((Element) currNode);
                } else if (nodeName.equalsIgnoreCase(ENTITY)) {
                    parseUnit((Element) currNode, options, entities);
                } else if (nodeName.equalsIgnoreCase(PILOT)) {
                    parsePilot((Element) currNode, options);
                } else if (nodeName.equalsIgnoreCase(CREW)) {
                    parseCrew((Element) currNode, options);
                }
            }
        }
    }

    /**
     * Parse a Unit tag. Unit tags will contain a list of Entity tags.
     * @param unitNode the node containing the unit tag
     * @param options the game options to parse using
     * @param list the list to add found entities to
     */
    private void parseUnit(final Element unitNode, final @Nullable GameOptions options,
                           final Vector<Entity> list) {
        NodeList nl = unitNode.getChildNodes();

        // Iterate through the children, looking for Entity tags
        for (int i = 0; i < nl.getLength(); i++) {
            Node currNode = nl.item(i);

            if (currNode.getParentNode() != unitNode) {
                continue;
            }
            int nodeType = currNode.getNodeType();
            if (nodeType == Node.ELEMENT_NODE) {
                String nodeName = currNode.getNodeName();
                if (nodeName.equalsIgnoreCase(ENTITY)) {
                    parseEntity((Element) currNode, options, list);
                } else if (nodeName.equalsIgnoreCase(PILOT)) {
                    parsePilot((Element) currNode, options);
                } else if (nodeName.equalsIgnoreCase(CREW)) {
                    parseCrew((Element) currNode, options);
                }
            }
        }
    }

    /**
     * Parse a kills tag.
     * @param killNode
     */
    private void parseKills(Element killNode) {
        NodeList nl = killNode.getChildNodes();

        // Iterate through the children, looking for Entity tags
        for (int i = 0; i < nl.getLength(); i++) {
            Node currNode = nl.item(i);

            if (currNode.getParentNode() != killNode) {
                continue;
            }
            int nodeType = currNode.getNodeType();
            if (nodeType == Node.ELEMENT_NODE) {
                String nodeName = currNode.getNodeName();
                if (nodeName.equalsIgnoreCase(KILL)) {
                    String killed =  ((Element) currNode).getAttribute(KILLED);
                    String killer = ((Element) currNode).getAttribute(KILLER);
                    if ((killed != null) && (killer != null) && !killed.isEmpty() && !killer.isEmpty()) {
                        kills.put(killed, killer);
                    }
                }
            }
        }
    }

    /**
     * Parse an Entity tag. Entity tags will have a number of attributes such as model, chassis,
     * type, etc. They should also have a child Pilot tag and they may also contain some number of
     * location tags.
     *
     * @param entityNode the node to parse the entity tag from
     * @param options the game options to parse using
     * @param list the list to add found entities to
     */
    private void parseEntity(final Element entityNode, final @Nullable GameOptions options,
                             final Vector<Entity> list) {
        Entity entity;

        // We need to get a new Entity, use the chassis and model to create one
        String chassis =  entityNode.getAttribute(CHASSIS);
        String model = entityNode.getAttribute(MODEL);

        // Create a new entity
        entity = getEntity(chassis, model);

        // Make sure we've got an Entity
        if (entity == null) {
            warning.append("Failed to load entity!");
            return;
        }

        // Set the attributes for the entity
        parseEntityAttributes(entity, entityNode);

        // Deal with any child nodes
        NodeList nl = entityNode.getChildNodes();
        for (int i = 0; i < nl.getLength(); i++) {
            Node currNode = nl.item(i);
            if (currNode.getParentNode() != entityNode) {
                continue;
            }
            int nodeType = currNode.getNodeType();
            if (nodeType == Node.ELEMENT_NODE) {
                Element currEle = (Element) currNode;
                String nodeName = currNode.getNodeName();
                if (nodeName.equalsIgnoreCase(PILOT)) {
                    parsePilot(currEle, options, entity);
                } else if (nodeName.equalsIgnoreCase(CREW)) {
                    parseCrew(currEle, options, entity);
                } else if (nodeName.equalsIgnoreCase(LOCATION)) {
                    parseLocation(currEle, entity);
                } else if (nodeName.equalsIgnoreCase(MOVEMENT)) {
                    parseMovement(currEle, entity);
                } else if (nodeName.equalsIgnoreCase(TURRETLOCK)) {
                    parseTurretLock(currEle, entity);
                } else if (nodeName.equalsIgnoreCase(TURRET2LOCK)) {
                    parseTurret2Lock(currEle, entity);
                } else if (nodeName.equalsIgnoreCase(SI)) {
                    parseSI(currEle, entity);
                } else if (nodeName.equalsIgnoreCase(HEAT)) {
                    parseHeat(currEle, entity);
                } else if (nodeName.equalsIgnoreCase(FUEL)) {
                    parseFuel(currEle, entity);
                } else if (nodeName.equalsIgnoreCase(KF)) {
                    parseKF(currEle, entity);
                } else if (nodeName.equalsIgnoreCase(SAIL)) {
                    parseSail(currEle, entity);
                } else if (nodeName.equalsIgnoreCase(BAY)) {
                    parseTransportBay(currEle, entity);
                } else if (nodeName.equalsIgnoreCase(AEROCRIT)) {
                    parseAeroCrit(currEle, entity);
                } else if (nodeName.equalsIgnoreCase(DROPCRIT)) {
                    parseDropCrit(currEle, entity);
                } else if (nodeName.equalsIgnoreCase(TANKCRIT)) {
                    parseTankCrit(currEle, entity);
                } else if (nodeName.equalsIgnoreCase(BOMBS)) {
                    parseBombs(currEle, entity);
                } else if (nodeName.equalsIgnoreCase(C3I)) {
                    parseC3I(currEle, entity);
                } else if (nodeName.equalsIgnoreCase(NC3)) {
                    parseNC3(currEle, entity);
                } else if (nodeName.equalsIgnoreCase(BA_MEA)) {
                    parseBAMEA(currEle, entity);
                } else if (nodeName.equalsIgnoreCase(BA_APM)) {
                    parseBAAPM(currEle, entity);
                } else if (nodeName.equalsIgnoreCase(ESCCRAFT)) {
                    parseEscapeCraft(currEle, entity);
                } else if (nodeName.equalsIgnoreCase(ESCPASS)) {
                    parseEscapedPassengers(currEle, entity);
                } else if (nodeName.equalsIgnoreCase(ESCCREW)) {
                    parseEscapedCrew(currEle, entity);
                } else if (nodeName.equalsIgnoreCase(ORIG_PODS)) {
                    parseOSI(currEle, entity);
                } else if (nodeName.equalsIgnoreCase(ORIG_MEN)) {
                    parseOMen(currEle, entity);
                } else if (nodeName.equalsIgnoreCase(CONVEYANCE)) {
                    parseConveyance(currEle, entity);
                } else if (nodeName.equalsIgnoreCase(GAME)) {
                    parseId(currEle, entity);
                } else if (nodeName.equalsIgnoreCase(FORCE)) {
                    parseForce(currEle, entity);
                }
            }
        }

        //Now we should be done setting up the Entity, add it to the list
        list.add(entity);
    }

    /**
     * Create a new <code>Entity</code> instance given a mode and chassis name.
     *
     * @param chassis
     * @param model
     * @return
     */
    private Entity getEntity(String chassis, String model) {
        Entity newEntity = null;

        //first check for ejected mechwarriors, vee crews, escape pods and spacecraft crews
        if (chassis.equals(EjectedCrew.VEE_EJECT_NAME) 
                || chassis.equals(EjectedCrew.SPACE_EJECT_NAME)) {
            return new EjectedCrew();
        } else if (chassis.equals(EjectedCrew.PILOT_EJECT_NAME)
                    || chassis.equals(EjectedCrew.MW_EJECT_NAME)) {
            return new MechWarrior();
        } else if (chassis.equals(EscapePods.POD_EJECT_NAME)) {
            return new EscapePods();
        }

        // Did we find required attributes?
        if ((chassis == null) || (chassis.length() == 0)) {
            warning.append("Could not find chassis for Entity.\n");
        } else {
            // Try to find the entity.
            MechSummary ms = null;
            StringBuffer key = new StringBuffer(chassis);
            ms = MechSummaryCache.getInstance().getMech(key.toString());
            if ((model != null) && (model.length() > 0)) {
                key.append(" ").append(model);
                ms = MechSummaryCache.getInstance().getMech(
                        key.toString());
                // That didn't work. Try swaping model and chassis.
                if (ms == null) {
                    key = new StringBuffer(model);
                    key.append(" ").append(chassis);
                    ms = MechSummaryCache.getInstance().getMech(
                            key.toString());
                }
            }
            // We should have found the mech.
            if (ms == null) {
                warning.append("Could not find Entity with chassis: ").append(chassis);
                if ((model != null) && (model.length() > 0)) {
                    warning.append(", and model: ").append(model);
                }
                warning.append(".\n");
            } else {
                // Try to load the new mech.
                try {
                    newEntity = new MechFileParser(ms.getSourceFile(),
                            ms.getEntryName()).getEntity();
                } catch (EntityLoadingException e) {
                    MegaMek.getLogger().error(e);
                    warning.append("Unable to load mech: ")
                            .append(ms.getSourceFile()).append(": ")
                            .append(ms.getEntryName()).append(": ")
                            .append(e.getMessage());
                }
            } // End found-MechSummary
        }
        return newEntity;
    }

    /**
     * An Entity tag can define numerous attributes for the <code>Entity</code>,
     * check and set all of the relevant attributes.
     *
     * @param entity    The newly created Entity that we are setting state for
     * @param entityTag The Entity tag that defines the attributes
     */
    private void parseEntityAttributes(Entity entity, Element entityTag) {
        // commander
        boolean commander =
                Boolean.parseBoolean(entityTag.getAttribute(COMMANDER));
        entity.setCommander(commander);

        // hidden
        try {
            boolean isHidden =
                    Boolean.parseBoolean(entityTag.getAttribute(HIDDEN));
            entity.setHidden(isHidden);
        } catch (Exception e) {
            entity.setHidden(false);
        }

        // deploy offboard
        try {
            boolean offBoard =
                    Boolean.parseBoolean(entityTag.getAttribute(OFFBOARD));
            if (offBoard) {
                int distance = Integer.parseInt(entityTag
                        .getAttribute(OFFBOARD_DISTANCE));
                OffBoardDirection dir = OffBoardDirection.getDirection(Integer
                        .parseInt(entityTag.getAttribute(OFFBOARD_DIRECTION)));
                entity.setOffBoard(distance, dir);
            }
        } catch (Exception ignored) {
        }

        // deployment round
        try {
            int deployRound = Integer.parseInt(entityTag.getAttribute(DEPLOYMENT));
            entity.setDeployRound(deployRound);
        } catch (Exception e) {
            entity.setDeployRound(0);
        }

        // deployment zone
        try {
            int deployZone = Integer.parseInt(entityTag.getAttribute(DEPLOYMENT_ZONE));
            entity.setStartingPos(deployZone);
        } catch (Exception e) {
            entity.setStartingPos(Board.START_NONE);
        }



        // Was never deployed
        try {
            String ndeploy = entityTag.getAttribute(NEVER_DEPLOYED);
            boolean wasNeverDeployed = Boolean.parseBoolean(entityTag.getAttribute(NEVER_DEPLOYED));
            if ((ndeploy == null) || ndeploy.isEmpty()) {
                //this will default to false above, but we want it to default to true
                wasNeverDeployed = true;
            }
            entity.setNeverDeployed(wasNeverDeployed);
        } catch (Exception e) {
            entity.setNeverDeployed(true);
        }

        if (entity.isAero()) {
            String velString = entityTag.getAttribute(VELOCITY);
            String altString = entityTag.getAttribute(ALTITUDE);

            IAero a = (IAero) entity;
            if (velString.length() > 0) {
                int velocity = Integer.parseInt(velString);
                a.setCurrentVelocity(velocity);
                a.setNextVelocity(velocity);
            }
            if (altString.length() > 0) {
                int altitude = Integer.parseInt(altString);
                if (altitude <= 0) {
                    a.land();
                } else {
                    a.liftOff(altitude);
                }
            }
        }

        // Camo
        entity.getCamouflage().setCategory(entityTag.getAttribute(CAMO_CATEGORY));
        entity.getCamouflage().setFilename(entityTag.getAttribute(CAMO_FILENAME));

        // external id
        String extId = entityTag.getAttribute(EXT_ID);
        if ((null == extId) || (extId.length() == 0)) {
            extId = "-1";
        }
        entity.setExternalIdAsString(extId);

        // external id
        if (entity instanceof MechWarrior) {
            String pickUpId = entityTag.getAttribute(PICKUP_ID);
            if ((null == pickUpId) || (pickUpId.length() == 0)) {
                pickUpId = "-1";
            }
            ((MechWarrior)entity).setPickedUpByExternalId(pickUpId);
        }


        // quirks
        String quirks = entityTag.getAttribute(QUIRKS);
        if ((null != quirks) && (quirks.trim().length() > 0)) {
            StringTokenizer st = new StringTokenizer(quirks, "::");
            while (st.hasMoreTokens()) {
                String quirk = st.nextToken();
                String quirkName = Crew.parseAdvantageName(quirk);
                Object value = Crew.parseAdvantageValue(quirk);

                try {
                    entity.getQuirks().getOption(quirkName).setValue(value);
                } catch (Exception e) {
                    warning.append("Error restoring quirk: ").append(quirk).append(".\n");
                }
            }
        }

        // Setup for C3 Relinking
        String c3masteris = entityTag.getAttribute(C3MASTERIS);
        if (c3masteris.length() > 0) {
            entity.setC3MasterIsUUIDAsString(c3masteris);
        }
        String c3uuid = entityTag.getAttribute(C3UUID);
        if (c3uuid.length() > 0) {
            entity.setC3UUIDAsString(c3uuid);
        }

        // Load some values for conventional infantry
        if (entity.isConventionalInfantry()) {
            Infantry inf = (Infantry) entity;
            String armorDiv = entityTag.getAttribute(ARMOR_DIVISOR);
            if (armorDiv.length() > 0) {
                inf.setArmorDamageDivisor(Double.parseDouble(armorDiv));
            }
            if (entityTag.getAttribute(ARMOR_ENC).length() > 0) {
                inf.setArmorEncumbering(true);
            }
            if (entityTag.getAttribute(SPACESUIT).length() > 0) {
                inf.setSpaceSuit(true);
            }
            if (entityTag.getAttribute(DEST_ARMOR).length() > 0) {
                inf.setDEST(true);
            }
            if (entityTag.getAttribute(SNEAK_CAMO).length() > 0) {
                inf.setSneakCamo(true);
            }
            if (entityTag.getAttribute(SNEAK_IR).length() > 0) {
                inf.setSneakIR(true);
            }
            if (entityTag.getAttribute(SNEAK_ECM).length() > 0) {
                inf.setSneakECM(true);
            }
            String infSpec = entityTag.getAttribute(INF_SPEC);
            if (infSpec.length() > 0) {
                inf.setSpecializations(Integer.parseInt(infSpec));
            }
            
            String infSquadNum = entityTag.getAttribute(INF_SQUAD_NUM);
            if (infSquadNum.length() > 0) {
                inf.setSquadN(Integer.parseInt(infSquadNum));
                inf.autoSetInternal();
            }
        }
    }

    /**
     * Convenience function that calls <code>parsePilot</code> with a null Entity.
     *
     * @param node The Pilot tag to create a <code>Crew</code> from
     * @param options The options to parse the crew based on
     */
    private void parsePilot(final Element node, final @Nullable GameOptions options) {
        parsePilot(node, options, null);
    }

    /**
     * Given a pilot tag, read the attributes and create a new <code>Crew</code> instance. If a
     * non-null <code>Entity</code> is passed, the new crew will be set as the crew for the given
     * <code>Entity</code>.
     *
     * @param pilotNode The Pilot tag to create a <code>Crew</code> from
     * @param options   The options to parse the crew based on
     * @param entity    If non-null, the new <code>Crew</code> will be set as
     *                  the crew of this <code>Entity</code>
     */
    private void parsePilot(final Element pilotNode, final @Nullable GameOptions options,
                            final Entity entity) {
        Map<String,String> attributes = new HashMap<>();
        for (int i = 0; i < pilotNode.getAttributes().getLength(); i++) {
            final Node node = pilotNode.getAttributes().item(i);
            attributes.put(node.getNodeName(), node.getTextContent());
        }

        Crew crew;
        if (null != entity) {
            crew = new Crew(entity.getCrew().getCrewType());
        } else {
            crew = new Crew(CrewType.SINGLE);
        }
        setCrewAttributes(options, entity, crew, attributes);
        setPilotAttributes(options, crew, 0, attributes);
        // LAMs have a second set of gunnery and piloting stats, so we create a dummy crew
        // and parse a copy of the attributes with the aero stats altered to their non-aero keys,
        // then copy the results into the aero skills of the LAMPilot.
        if (entity instanceof LandAirMech) {
            crew = LAMPilot.convertToLAMPilot((LandAirMech) entity, crew);
            Crew aeroCrew = new Crew(CrewType.SINGLE);
            Map<String,String> aeroAttributes = new HashMap<>(attributes);
            for (String key : attributes.keySet()) {
                if (key.contains("Aero")) {
                    aeroAttributes.put(key.replace("Aero", ""), attributes.get(key));
                }
            }
            setPilotAttributes(options, aeroCrew, 0, aeroAttributes);
            ((LAMPilot) crew).setGunneryAero(aeroCrew.getGunnery());
            ((LAMPilot) crew).setGunneryAeroM(aeroCrew.getGunneryM());
            ((LAMPilot) crew).setGunneryAeroB(aeroCrew.getGunneryB());
            ((LAMPilot) crew).setGunneryAeroL(aeroCrew.getGunneryL());
            ((LAMPilot) crew).setPilotingAero(aeroCrew.getPiloting());
            entity.setCrew(crew);
        }
        pilots.add(crew);
    }

    /**
     * Convenience function that calls <code>parseCrew</code> with a null Entity.
     *
     * @param node The crew tag to create a <code>Crew</code> from
     * @param options The game options to create the crew with
     */
    private void parseCrew(final Element node, final @Nullable GameOptions options) {
        parseCrew(node, options, null);
    }

    /**
     * Used for multi-crew cockpits.
     * Given a tag, read the attributes and create a new <code>Crew</code> instance. If a non-null
     * <code>Entity</code> is passed, the new crew will be set as the crew for the given
     * <code>Entity</code>.
     *
     * @param options  The <code>GameOptions</code> set when loading this crew
     * @param crewNode The crew tag to create a <code>Crew</code> from
     * @param entity   If non-null, the new <code>Crew</code> will be set as the crew of this Entity
     */
    private void parseCrew(final Element crewNode, final @Nullable GameOptions options,
                           final @Nullable Entity entity) {
        final Map<String, String> crewAttr = new HashMap<>();
        for (int i = 0; i < crewNode.getAttributes().getLength(); i++) {
            final Node node = crewNode.getAttributes().item(i);
            crewAttr.put(node.getNodeName(), node.getTextContent());
        }
        //Do not assign crew attributes until after individual crew members have been processed because
        //we cannot assign hits to ejected crew.

        Crew crew;
        CrewType crewType = null;
        if (crewAttr.containsKey(CREWTYPE)) {
            for (CrewType ct : CrewType.values()) {
                if (ct.toString().equalsIgnoreCase(crewAttr.get(CREWTYPE))) {
                    crewType = ct;
                    break;
                }
            }
        }
        crew = new Crew(Objects.requireNonNullElse(crewType, CrewType.SINGLE));
        pilots.add(crew);
        for (int i = 0; i < crew.getSlotCount(); i++) {
            crew.setMissing(true, i);
        }

        for (int n = 0; n < crewNode.getChildNodes().getLength(); n++) {
            final Node pilotNode = crewNode.getChildNodes().item(n);
            if (pilotNode.getNodeName().equalsIgnoreCase(CREWMEMBER)) {
                final Map<String, String> pilotAttr = new HashMap<>(crewAttr);
                for (int i = 0; i < pilotNode.getAttributes().getLength(); i++) {
                    final Node node = pilotNode.getAttributes().item(i);
                    pilotAttr.put(node.getNodeName(), node.getTextContent());
                }
                int slot = -1;
                if (pilotAttr.containsKey(SLOT) && pilotAttr.get(SLOT).length() > 0) {
                    try {
                        slot = Integer.parseInt(pilotAttr.get(SLOT));
                    } catch (NumberFormatException ex) {
                        warning.append("Illegal crew slot index: ").append(pilotAttr.get(SLOT));
                    }
                }
                if (slot < 0 && slot >= crew.getSlotCount()) {
                    warning.append("Illegal crew slot index for ").append(crewType)
                            .append(" cockpit: ").append(slot);
                } else {
                    crew.setMissing(false, slot);
                    setPilotAttributes(options, crew, slot, pilotAttr);
                }
            }
        }
        setCrewAttributes(options, entity, crew, crewAttr);
    }

    /**
     * Helper method that sets field values for the crew as a whole, either from a <pilot> element
     * (single/collective crews) or a <crew> element (multi-crew cockpits). If an <code>Entity</code>
     * is provided, the crew will be assigned to it.
     *
     * @param options    The <code>GameOptions</code> set when loading this crew
     * @param entity     The <code>Entity</code> for this crew (or null if the crew has abandoned the unit).
     * @param crew       The crew to set fields for.
     * @param attributes Attribute values of the <code>pilot</code> or <code>crew</code>
     *                   element mapped to the attribute name.
     */
    private void setCrewAttributes(final @Nullable GameOptions options, final Entity entity,
                                   final Crew crew, final Map<String,String> attributes) {
        // init bonus
        int initBVal = 0;
        if ((attributes.containsKey(INITB)) && !attributes.get(INITB).isBlank()) {
            try {
                initBVal = Integer.parseInt(attributes.get(INITB));
            } catch (NumberFormatException ignored) {

            }
        }
        int commandBVal = 0;
        if ((attributes.containsKey(COMMANDB)) && !attributes.get(COMMANDB).isBlank()) {
            try {
                commandBVal = Integer.parseInt(attributes.get(COMMANDB));
            } catch (NumberFormatException ignored) {

            }
        }

        if (attributes.containsKey(SIZE)) {
            if (!attributes.get(SIZE).isBlank()) {
                int crewSize = 1;
                try {
                    crewSize = Integer.parseInt(attributes.get(SIZE));
                } catch (NumberFormatException ignored) {

                }
                crew.setSize(crewSize);
            } else if (null != entity) {
                crew.setSize(Compute.getFullCrewSize(entity));
                //Reset the currentSize equal to the max size
                crew.setCurrentSize(Compute.getFullCrewSize(entity));
            }
        }
        
        if (attributes.containsKey(CURRENTSIZE)) {
            if (!attributes.get(CURRENTSIZE).isBlank()) {
                int crewCurrentSize = 1;
                try {
                    crewCurrentSize = Integer.parseInt(attributes.get(CURRENTSIZE));
                } catch (NumberFormatException ignored) {

                }
                crew.setCurrentSize(crewCurrentSize);
            } else if (null != entity) {
                //Reset the currentSize equal to the max size
                crew.setCurrentSize(Compute.getFullCrewSize(entity));
            }
        }

        crew.setInitBonus(initBVal);
        crew.setCommandBonus(commandBVal);

        if ((options != null) && options.booleanOption(OptionsConstants.RPG_PILOT_ADVANTAGES)
                && attributes.containsKey(ADVS) && !attributes.get(ADVS).isBlank()) {
            StringTokenizer st = new StringTokenizer(attributes.get(ADVS), "::");
            while (st.hasMoreTokens()) {
                String adv = st.nextToken();
                String advName = Crew.parseAdvantageName(adv);
                Object value = Crew.parseAdvantageValue(adv);

                try {
                    crew.getOptions().getOption(advName).setValue(value);
                } catch (Exception e) {
                    warning.append("Error restoring advantage: ").append(adv).append(".\n");
                }
            }

        }

        if ((options != null) && options.booleanOption(OptionsConstants.EDGE)
                && attributes.containsKey(EDGE) && !attributes.get(EDGE).isBlank()) {
            StringTokenizer st = new StringTokenizer(attributes.get(EDGE), "::");
            while (st.hasMoreTokens()) {
                String edg = st.nextToken();
                String edgeName = Crew.parseAdvantageName(edg);
                Object value = Crew.parseAdvantageValue(edg);

                try {
                    crew.getOptions().getOption(edgeName).setValue(value);
                } catch (Exception e) {
                    warning.append("Error restoring edge: ").append(edg).append(".\n");
                }
            }
        }

        if ((options != null) && options.booleanOption(OptionsConstants.RPG_MANEI_DOMINI)
                && attributes.containsKey(IMPLANTS) && !attributes.get(IMPLANTS).isBlank()) {
            StringTokenizer st = new StringTokenizer(attributes.get(IMPLANTS), "::");
            while (st.hasMoreTokens()) {
                String implant = st.nextToken();
                String implantName = Crew.parseAdvantageName(implant);
                Object value = Crew.parseAdvantageValue(implant);

                try {
                    crew.getOptions().getOption(implantName).setValue(value);
                } catch (Exception e) {
                    warning.append("Error restoring implants: ").append(implant).append(".\n");
                }
            }
        }

        if (attributes.containsKey(EJECTED) && !attributes.get(EJECTED).isBlank()) {
            crew.setEjected(Boolean.parseBoolean(attributes.get(EJECTED)));
        }

        if (null != entity) {
            // Set the crew for this entity.
            entity.setCrew(crew);

            if (attributes.containsKey(AUTOEJECT) && !attributes.get(AUTOEJECT).isBlank()) {
                ((Mech) entity).setAutoEject(Boolean.parseBoolean(attributes.get(AUTOEJECT)));
            }

            if (attributes.containsKey(CONDEJECTAMMO) && !attributes.get(CONDEJECTAMMO).isBlank()) {
                ((Mech) entity).setCondEjectAmmo(Boolean.parseBoolean(attributes.get(CONDEJECTAMMO)));
            }

            if (attributes.containsKey(CONDEJECTENGINE) && !attributes.get(CONDEJECTENGINE).isBlank()) {
                ((Mech) entity).setCondEjectEngine(Boolean.parseBoolean(attributes.get(CONDEJECTENGINE)));
            }

            if (attributes.containsKey(CONDEJECTCTDEST) && !attributes.get(CONDEJECTCTDEST).isBlank()) {
                ((Mech) entity).setCondEjectCTDest(Boolean.parseBoolean(attributes.get(CONDEJECTCTDEST)));
            }

            if (attributes.containsKey(CONDEJECTHEADSHOT) && !attributes.get(CONDEJECTHEADSHOT).isBlank()) {
                ((Mech) entity).setCondEjectHeadshot(Boolean.parseBoolean(attributes.get(CONDEJECTHEADSHOT)));
            }
        }
    }

    /**
     * Helper method that parses attributes common to both single/collective crews and individual
     * slots of a unit with a multi-crew cockpit.
     *
     * @param crew The crew object for set values for
     * @param slot The slot of the crew object that corresponds to these attributes.
     * @param attributes A map of attribute values keyed to the attribute names.
     */
    private void setPilotAttributes(final @Nullable GameOptions options, final Crew crew,
                                    final int slot, final Map<String, String> attributes) {
        final boolean hasGun = attributes.containsKey(GUNNERY) && !attributes.get(GUNNERY).isBlank();
        final boolean hasRpgGun = attributes.containsKey(GUNNERYL) && !attributes.get(GUNNERYL).isBlank()
                && attributes.containsKey(GUNNERYM) && !attributes.get(GUNNERYM).isBlank()
                && attributes.containsKey(GUNNERYB) && !attributes.get(GUNNERYB).isBlank();

        // Did we find required attributes?
        if (!hasGun && !hasRpgGun) {
            warning.append("Could not find gunnery for pilot.\n");
        } else if (!attributes.containsKey(PILOTING) || attributes.get(PILOTING).isBlank()) {
            warning.append("Could not find piloting for pilot.\n");
        } else {
            // Try to get a good gunnery value.
            int gunVal = -1;
            if (hasGun) {
                try {
                    gunVal = Integer.parseInt(attributes.get(GUNNERY));
                } catch (NumberFormatException ignored) {

                }

                if ((gunVal < 0) || (gunVal > Crew.MAX_SKILL)) {
                    warning.append("Found invalid gunnery value: ")
                            .append(attributes.get(GUNNERY)).append(".\n");
                    return;
                }
            }

            // get RPG skills
            int gunneryLVal = -1;
            int gunneryMVal = -1;
            int gunneryBVal = -1;
            if (hasRpgGun) {
                if ((attributes.containsKey(GUNNERYL)) && !attributes.get(GUNNERYL).isBlank()) {
                    try {
                        gunneryLVal = Integer.parseInt(attributes.get(GUNNERYL));
                    } catch (NumberFormatException ignored) {

                    }

                    if ((gunneryLVal < 0) || (gunneryLVal > Crew.MAX_SKILL)) {
                        warning.append("Found invalid piloting value: ")
                                .append(attributes.get(GUNNERYL)).append(".\n");
                        return;
                    }
                }

                if ((attributes.containsKey(GUNNERYM)) && !attributes.get(GUNNERYM).isBlank()) {
                    try {
                        gunneryMVal = Integer.parseInt(attributes.get(GUNNERYM));
                    } catch (NumberFormatException ignored) {

                    }

                    if ((gunneryMVal < 0) || (gunneryMVal > Crew.MAX_SKILL)) {
                        warning.append("Found invalid piloting value: ")
                                .append(attributes.get(GUNNERYM)).append(".\n");
                        return;
                    }
                }

                if ((attributes.containsKey(GUNNERYB)) && !attributes.get(GUNNERYB).isBlank()) {
                    try {
                        gunneryBVal = Integer.parseInt(attributes.get(GUNNERYB));
                    } catch (NumberFormatException ignored) {

                    }

                    if ((gunneryBVal < 0) || (gunneryBVal > Crew.MAX_SKILL)) {
                        warning.append("Found invalid piloting value: ")
                                .append(attributes.get(GUNNERYB)).append(".\n");
                        return;
                    }
                }
            }

            if (!hasGun) {
                gunVal = (int) Math.floor((gunneryLVal + gunneryMVal + gunneryBVal) / 3.0);
            } else if (!hasRpgGun) {
                gunneryLVal = gunVal;
                gunneryMVal = gunVal;
                gunneryBVal = gunVal;
            }

            // Try to get a good piloting value.
            int pilotVal = -1;
            try {
                pilotVal = Integer.parseInt(attributes.get(PILOTING));
            } catch (NumberFormatException ignored) {

            }

            if ((pilotVal < 0) || (pilotVal > Crew.MAX_SKILL)) {
                warning.append("Found invalid piloting value: ")
                        .append(attributes.get(PILOTING)).append(".\n");
                return;
            }

            // toughness
            int toughVal = 0;
            if ((options != null) && options.booleanOption(OptionsConstants.RPG_TOUGHNESS)
                    && (attributes.containsKey(TOUGH)) && !attributes.get(TOUGH).isBlank()) {
                try {
                    toughVal = Integer.parseInt(attributes.get(TOUGH));
                } catch (NumberFormatException ignored) {

                }
            }

            int artVal = gunVal;
            if ((options != null) && options.booleanOption(OptionsConstants.RPG_ARTILLERY_SKILL)
                    && (attributes.containsKey(ARTILLERY)) && !attributes.get(ARTILLERY).isBlank()) {
                try {
                    artVal = Integer.parseInt(attributes.get(ARTILLERY));
                } catch (NumberFormatException ignored) {

                }
                if ((artVal < 0) || (artVal > Crew.MAX_SKILL)) {
                    warning.append("Found invalid artillery value: ")
                            .append(attributes.get(ARTILLERY)).append(".\n");
                    return;
                }
            }

            crew.setGunnery(gunVal, slot);
            crew.setGunneryL(gunneryLVal, slot);
            crew.setGunneryM(gunneryMVal, slot);
            crew.setGunneryB(gunneryBVal, slot);
            crew.setArtillery(artVal, slot);
            crew.setPiloting(pilotVal, slot);
            crew.setToughness(toughVal, slot);

            if ((attributes.containsKey(NAME)) && !attributes.get(NAME).isBlank()) {
                crew.setName(attributes.get(NAME), slot);
            } else {
                crew.setName(RandomNameGenerator.UNNAMED_FULL_NAME, slot);
            }

            if ((attributes.containsKey(NICK)) && !attributes.get(NICK).isBlank()) {
                crew.setNickname(attributes.get(NICK), slot);
            }

            if ((attributes.containsKey(GENDER)) && !attributes.get(GENDER).isBlank()) {
                crew.setGender(Gender.parseFromString(attributes.get(GENDER)), slot);
            }

<<<<<<< HEAD
            if ((attributes.containsKey(CAT_PORTRAIT)) && !attributes.get(CAT_PORTRAIT).isBlank()) {
                crew.setPortraitCategory(attributes.get(CAT_PORTRAIT), slot);
            }

            if ((attributes.containsKey(FILE_PORTRAIT)) && !attributes.get(FILE_PORTRAIT).isBlank()) {
                crew.setPortraitFileName(attributes.get(FILE_PORTRAIT), slot);
=======
            if ((attributes.containsKey(CAT_PORTRAIT)) && (attributes.get(CAT_PORTRAIT).length() > 0)) {
                crew.getPortrait(slot).setCategory(attributes.get(CAT_PORTRAIT));
            }
            if ((attributes.containsKey(FILE_PORTRAIT)) && (attributes.get(FILE_PORTRAIT).length() > 0)) {
                crew.getPortrait(slot).setFilename(attributes.get(FILE_PORTRAIT));
>>>>>>> 4d816f47
            }

            // Was the crew wounded?
            if (attributes.containsKey(HITS) && !attributes.get(HITS).isBlank()) {
                // Try to get a good hits value.
                int hitVal = -1;
                try {
                    hitVal = Integer.parseInt(attributes.get(HITS));
                } catch (NumberFormatException ignored) {

                }

                if (attributes.get(HITS).equals(DEAD)) {
                    crew.setDead(true, slot);
                    warning.append(crew.getNameAndRole(slot)).append(" is dead.\n");
                } else if ((hitVal < 0) || (hitVal > 5)) {
                    warning.append("Found invalid hits value: ")
                            .append(attributes.get(HITS)).append(".\n");
                } else {
                    crew.setHits(hitVal, slot);
                }

            }

            if ((attributes.containsKey(EXT_ID)) && !attributes.get(EXT_ID).isBlank()) {
                crew.setExternalIdAsString(attributes.get(EXT_ID), slot);
            }

            if (attributes.containsKey(EXTRA_DATA)) {
                try {
                    Map<String, String> extraData = new HashMap<>();
                    String[] valuePairs = attributes.get(EXTRA_DATA).split("\\|");
                    String[] values;
                    for (String valuePair : valuePairs) {
                        values = valuePair.split("=");
                        extraData.put(values[0], values[1]);
                    }
                    crew.setExtraDataForCrewMember(slot, extraData);
                } catch (Exception e) {
                    MegaMek.getLogger().error("Error in loading MUL, issues with extraData elements!");
                }
            }
        }
    }

    /**
     * Parse a location tag and update the given <code>Entity</code> based on
     * the contents.
     *
     * @param locationTag
     * @param entity
     */
    private void parseLocation(Element locationTag, Entity entity) {
        // Look for the element's attributes.
        String index = locationTag.getAttribute(INDEX);
        String destroyed = locationTag.getAttribute(IS_DESTROYED);

        int loc;
        // Some units, like tanks and protos, keep track as Ammo slots as N/A
        // Since they don't have slot indices, they are accessed in order so
        // we keep track of the number of ammo slots processed for a loc
        int locAmmoCount = 0;
        // Did we find required attributes?
        if ((index == null) || index.isBlank()) {
            warning.append("Could not find index for location.\n");
            return;
        } else {
            // Try to get a good index value.
            loc = -1;
            try {
                loc = Integer.parseInt(index);
            } catch (NumberFormatException ignored) {

            }

            if (loc < 0) {
                warning.append(
                        "Found invalid index value for location: ")
                        .append(index).append(".\n");
                return;
            } else if (loc >= entity.locations()) {
                warning.append("The entity, ")
                        .append(entity.getShortName())
                        .append(" does not have a location at index: ")
                        .append(loc).append(".\n");
                return;
            } else {
                try {
                    if (Boolean.parseBoolean(destroyed)) {
                        destroyLocation(entity, loc);
                    }
                } catch (Throwable excep) {
                    warning.append("Found invalid isDestroyed value: ")
                            .append(destroyed).append(".\n");
                }
            } // End have-valid-index
        } // End have-required-fields

        // Handle children
        NodeList nl = locationTag.getChildNodes();
        for (int i = 0; i < nl.getLength(); i++) {
            Node currNode = nl.item(i);

            if (currNode.getParentNode() != locationTag) {
                continue;
            }
            int nodeType = currNode.getNodeType();
            if (nodeType == Node.ELEMENT_NODE) {
                Element currEle = (Element) currNode;
                String nodeName = currNode.getNodeName();
                if (nodeName.equalsIgnoreCase(ARMOR)) {
                    parseArmor(currEle, entity, loc);
                } else if (nodeName.equalsIgnoreCase(BREACH)) {
                    breachLocation(entity, loc);
                } else if (nodeName.equalsIgnoreCase(BLOWN_OFF)) {
                    blowOffLocation(entity, loc);
                } else if (nodeName.equalsIgnoreCase(SLOT)) {
                    locAmmoCount = parseSlot(currEle, entity, loc, locAmmoCount);
                } else if (nodeName.equalsIgnoreCase(STABILIZER)) {
                    String hit = currEle.getAttribute(IS_HIT);
                    if (!hit.equals("")) {
                        ((Tank) entity).setStabiliserHit(loc);
                    }
                }
            }
        }
    }

    /**
     * Parse an armor tag for the given Entity and location.
     *
     * @param armorTag
     * @param entity
     * @param loc
     */
    private void parseArmor(Element armorTag, Entity entity, int loc) {
     // Look for the element's attributes.
        String points = armorTag.getAttribute(POINTS);
        String type = armorTag.getAttribute(TYPE);

        // Did we find required attributes?
        if ((points == null) || (points.length() == 0)) {
            warning.append("Could not find points for armor.\n");
        } else {

            // Try to get a good points value.
            int pointsVal = -1;
            try {
                pointsVal = Integer.parseInt(points);
            } catch (NumberFormatException ignored) {

            }

            if (points.equals(NA)) {
                pointsVal = IArmorState.ARMOR_NA;
            } else if (points.equals(DESTROYED)) {
                pointsVal = IArmorState.ARMOR_DESTROYED;
            } else if ((pointsVal < 0) || (pointsVal > 2000)) {
                warning.append("Found invalid points value: ")
                        .append(points).append(".\n");
                return;
            }

            // Assign the points to the correct location.
            // Sanity check the armor value before setting it.
            if (type.isBlank() || type.equals(FRONT)) {
                if (entity.getOArmor(loc) < pointsVal) {
                    warning.append("The entity, ")
                            .append(entity.getShortName())
                            .append(" does not start with ")
                            .append(pointsVal)
                            .append(" points of armor for location: ")
                            .append(loc).append(".\n");
                } else {
                    entity.setArmor(pointsVal, loc);
                }
            } else if (type.equals(INTERNAL)) {
                if (entity.getOInternal(loc) < pointsVal) {
                    warning.append("The entity, ")
                            .append(entity.getShortName())
                            .append(" does not start with ")
                            .append(pointsVal)
                            .append(" points of internal structure for " +
                                    "location: ")
                            .append(loc).append(".\n");
                } else {
                    entity.setInternal(pointsVal, loc);
                }
            } else if (type.equals(REAR)) {
                if (!entity.hasRearArmor(loc)) {
                    warning.append("The entity, ")
                            .append(entity.getShortName())
                            .append(" has no rear armor for location: ")
                            .append(loc).append(".\n");
                } else if (entity.getOArmor(loc, true) < pointsVal) {
                    warning.append("The entity, ")
                            .append(entity.getShortName())
                            .append(" does not start with ")
                            .append(pointsVal)
                            .append(" points of rear armor for location: ")
                            .append(loc).append(".\n");
                } else {
                    entity.setArmor(pointsVal, loc, true);
                }
            }
        }
    }

    /**
     * Parse a slot tag for the given Entity and location.
     *
     * @param slotTag
     * @param entity
     * @param loc
     */
    private int parseSlot(Element slotTag, Entity entity, int loc, int locAmmoCount) {
        // Look for the element's attributes.
        String index = slotTag.getAttribute(INDEX);
        String type = slotTag.getAttribute(TYPE);
        // String rear = slotTag.getAttribute( IS_REAR ); // is never read.
        String shots = slotTag.getAttribute(SHOTS);
        String capacity = slotTag.getAttribute(CAPACITY);
        String hit = slotTag.getAttribute(IS_HIT);
        String destroyed = slotTag.getAttribute(IS_DESTROYED);
        String repairable = (slotTag.getAttribute(IS_REPAIRABLE).equals("") ? "true" : slotTag.getAttribute(IS_REPAIRABLE));
        String munition = slotTag.getAttribute(MUNITION);
        String standard = slotTag.getAttribute(STANDARD);
        String inferno = slotTag.getAttribute(INFERNO);
        String quirks = slotTag.getAttribute(QUIRKS);
        String trooperMiss = slotTag.getAttribute(TROOPER_MISS);
        String rfmg = slotTag.getAttribute(RFMG);
        String bayIndex = slotTag.getAttribute(WEAPONS_BAY_INDEX);

        // Did we find required attributes?
        if ((index == null) || (index.length() == 0)) {
            warning.append("Could not find index for slot.\n");
            return locAmmoCount;
        } else if ((type == null) || (type.length() == 0)) {
            warning.append("Could not find type for slot.\n");
            return locAmmoCount;
        } else {
            // Try to get a good index value.
            // Remember, slot index starts at 1.
            int indexVal = -1;
            try {
                indexVal = Integer.parseInt(index);
                indexVal -= 1;
            } catch (NumberFormatException excep) {
                // Handled by the next if test.
            }
            if (index.equals(NA)) {
                indexVal = IArmorState.ARMOR_NA;

                // Protomechs only have system slots,
                // so we have to handle the ammo specially.
                if (entity instanceof Protomech || entity instanceof GunEmplacement) {
                    // Get the saved ammo load.
                    EquipmentType newLoad = EquipmentType.get(type);
                    if (newLoad instanceof AmmoType) {
                        int counter = -1;
                        Iterator<Mounted> ammo = entity.getAmmo()
                                .iterator();
                        while (ammo.hasNext()
                                && (counter < locAmmoCount)) {

                            // Is this mounted in the current location?
                            Mounted mounted = ammo.next();
                            if (mounted.getLocation() == loc) {

                                // Increment the loop counter.
                                counter++;

                                // Is this the one we want to handle?
                                if (counter == locAmmoCount) {

                                    // Increment the counter of ammo
                                    // handled for this location.
                                    locAmmoCount++;

                                    // Reset transient values.
                                    mounted.restore();

                                    // Try to get a good shots value.
                                    int shotsVal = -1;
                                    try {
                                        shotsVal = Integer
                                                .parseInt(shots);
                                    } catch (NumberFormatException excep) {
                                        // Handled by the next if test.
                                    }
                                    if (shots.equals(NA)) {
                                        shotsVal = IArmorState.ARMOR_NA;
                                        warning.append(
                                                "Expected to find number of " +
                                                "shots for ")
                                                .append(type)
                                                .append(", but found ")
                                                .append(shots)
                                                .append(" instead.\n");
                                    } else if ((shotsVal < 0)
                                            || (shotsVal > 200)) {
                                        warning.append(
                                                "Found invalid shots value " +
                                                "for slot: ")
                                                .append(shots)
                                                .append(".\n");
                                    } else {

                                        // Change to the saved
                                        // ammo type and shots.
                                        mounted.changeAmmoType((AmmoType)
                                                newLoad);
                                        mounted.setShotsLeft(shotsVal);

                                    } // End have-good-shots-value

                                    // Stop looking for a match.
                                    break;

                                } // End found-match-for-slot

                            } // End ammo-in-this-loc

                        } // Check the next ammo.

                    } else {
                        // Bad XML equipment.
                        warning.append("XML file lists ")
                                .append(type)
                                .append(" equipment at location ")
                                .append(loc)
                                .append(".  XML parser expected ammo.\n");
                    } // End not-ammo-type

                } // End is-tank

                // TODO: handle slotless equipment.
                return locAmmoCount;
            } else if ((indexVal < 0)) {
                warning.append("Found invalid index value for slot: ")
                        .append(index).append(".\n");
                return locAmmoCount;
            }

            // Is this index valid for this entity?
            if (indexVal > entity.getNumberOfCriticals(loc)) {
                warning.append("The entity, ")
                        .append(entity.getShortName())
                        .append(" does not have ").append(index)
                        .append(" slots in location ").append(loc)
                        .append(".\n");
                return locAmmoCount;
            }

            // Try to get a good isHit value.
            boolean hitFlag = Boolean.parseBoolean(hit);

            // Is the location destroyed?
            boolean destFlag = Boolean.parseBoolean(destroyed);

            // Is the location repairable?
            boolean repairFlag = Boolean.parseBoolean(repairable);

            // Try to get the critical slot.
            CriticalSlot slot = entity.getCritical(loc, indexVal);

            // If we couldn't find a critical slot,
            // it's possible that this is "extra" ammo in a weapons bay, so we may attempt
            // to shove it in there
            if (slot == null) {
                if ((entity.usesWeaponBays() || (entity instanceof Dropship)) && !bayIndex.isEmpty()) {
                    addExtraAmmoToBay(entity, loc, type, bayIndex);
                    slot = entity.getCritical(loc, indexVal);
                }
            }

            if (slot == null) {
                if (!type.equals(EMPTY)) {
                    warning.append("Could not find the ")
                            .append(type)
                            .append(" equipment that was expected at index ")
                            .append(indexVal).append(" of location ")
                            .append(loc).append(".\n");
                }
                return locAmmoCount;
            }

            // Is the slot for a critical system?
            if (slot.getType() == CriticalSlot.TYPE_SYSTEM) {

                // Does the XML file have some other kind of equipment?
                if (!type.equals(SYSTEM)) {
                    warning.append("XML file expects to find ")
                            .append(type)
                            .append(" equipment at index ")
                            .append(indexVal).append(" of location ")
                            .append(loc)
                            .append(", but Entity has a system.\n");
                }
            } else {
                // Nope, we've got equipment. Get this slot's mounted.
                Mounted mounted = slot.getMount();

                // Reset transient values.
                mounted.restore();

                // quirks
                if ((null != quirks) && (quirks.trim().length() > 0)) {
                    StringTokenizer st = new StringTokenizer(quirks, "::");
                    while (st.hasMoreTokens()) {
                        String quirk = st.nextToken();
                        String quirkName = Crew.parseAdvantageName(quirk);
                        Object value = Crew.parseAdvantageValue(quirk);

                        try {
                            mounted.getQuirks().getOption(quirkName).setValue(value);
                        } catch (Exception e) {
                            warning.append("Error restoring quirk: ").append(quirk).append(".\n");
                        }
                    }
                }

                // trooper missing equipment
                if ((null != trooperMiss) && (trooperMiss.trim().length() > 0)) {
                    StringTokenizer st = new StringTokenizer(trooperMiss,
                            "::");
                    int i = BattleArmor.LOC_TROOPER_1;
                    while (st.hasMoreTokens() && i <= BattleArmor.LOC_TROOPER_6) {
                        String tmiss = st.nextToken();
                        mounted.setMissingForTrooper(i, Boolean.parseBoolean(tmiss));
                        i++;
                    }
                }

                // Hit and destroy the mounted, according to the flags.
                mounted.setDestroyed(hitFlag || destFlag);

                mounted.setRepairable(repairFlag);

                mounted.setRapidfire(Boolean.parseBoolean(rfmg));

                // Is the mounted a type of ammo?
                if (mounted.getType() instanceof AmmoType) {
                    // Get the saved ammo load.
                    EquipmentType newLoad = EquipmentType.get(type);
                    if (newLoad instanceof AmmoType) {
                        // Try to get a good shots value.
                        int shotsVal = -1;
                        try {
                            shotsVal = Integer.parseInt(shots);
                        } catch (NumberFormatException excep) {
                            // Handled by the next if test.
                        }
                        if (shots.equals(NA)) {
                            shotsVal = IArmorState.ARMOR_NA;
                            warning.append(
                                    "Expected to find number of shots for ")
                                    .append(type)
                                    .append(", but found ")
                                    .append(shots)
                                    .append(" instead.\n");
                        } else if ((shotsVal < 0) || (shotsVal > 200)) {
                            warning.append(
                                    "Found invalid shots value for slot: ")
                                    .append(shots).append(".\n");
                        } else {

                            // Change to the saved ammo type and shots.
                            mounted.changeAmmoType((AmmoType) newLoad);
                            mounted.setShotsLeft(shotsVal);

                        } // End have-good-shots-value
                        try {
                            double capVal = Double.parseDouble(capacity);
                            mounted.setAmmoCapacity(capVal);
                        } catch (NumberFormatException excep) {
                            // Handled by the next if test.
                        }
                        if (capacity.equals(NA)) {
                            if (entity.hasETypeFlag(Entity.ETYPE_BATTLEARMOR)
                                    || entity.hasETypeFlag(Entity.ETYPE_PROTOMECH)) {
                                mounted.setAmmoCapacity(mounted.getOriginalShots()
                                         * ((AmmoType) mounted.getType()).getKgPerShot() * 1000);
                            } else {
                                mounted.setAmmoCapacity(mounted.getOriginalShots()
                                        * mounted.getTonnage()
                                        / ((AmmoType) mounted.getType()).getShots());
                            }
                        }


                    } else {
                        // Bad XML equipment.
                        warning.append("XML file expects ")
                                .append(type)
                                .append(" equipment at index ")
                                .append(indexVal)
                                .append(" of location ")
                                .append(loc)
                                .append(", but Entity has ")
                                .append(mounted.getType()
                                        .getInternalName())
                                .append("there .\n");
                    }

                } // End slot-for-ammo

                // Not an ammo slot... does file agree with template?
                else if (!mounted.getType().getInternalName()
                        .equals(type)) {
                    // Bad XML equipment.
                    warning.append("XML file expects ")
                            .append(type)
                            .append(" equipment at index ")
                            .append(indexVal)
                            .append(" of location ")
                            .append(loc)
                            .append(", but Entity has ")
                            .append(mounted.getType().getInternalName())
                            .append("there .\n");
                }

                // Check for munition attribute.
                if (munition.length() > 0) {
                    // Retrieve munition by name.
                    EquipmentType munType = EquipmentType.get(munition);

                    // Make sure munition is a type of ammo.
                    if (munType instanceof AmmoType) {
                        // Change to the saved munition type.
                        mounted.getLinked().changeAmmoType(
                                (AmmoType) munType);
                    } else {
                        // Bad XML equipment.
                        warning.append("XML file expects")
                                .append(" ammo for munition argument of")
                                .append(" slot tag.\n");
                    }
                }
                if (entity.isSupportVehicle() && (mounted.getType() instanceof InfantryWeapon)) {
                    for (Mounted ammo = mounted.getLinked(); ammo != null; ammo = ammo.getLinked()) {
                        if (((AmmoType) ammo.getType()).getMunitionType() == AmmoType.M_INFERNO) {
                            if (!inferno.isEmpty()) {
                                String[] fields = inferno.split(":");
                                ammo.setShotsLeft(Integer.parseInt(fields[0]));
                                ammo.setOriginalShots(Integer.parseInt(fields[1]));
                            }
                        } else {
                            if (!standard.isEmpty()) {
                                String[] fields = standard.split(":");
                                ammo.setShotsLeft(Integer.parseInt(fields[0]));
                                ammo.setOriginalShots(Integer.parseInt(fields[1]));
                            }
                        }
                    }
                }

            } // End have-equipment

            // Hit and destroy the slot, according to the flags.
            slot.setHit(hitFlag);
            slot.setDestroyed(destFlag);
            slot.setRepairable(repairFlag);

        } // End have-required-fields
        return locAmmoCount;
    }

    /**
     * Parse a movement tag for the given <code>Entity</code>.
     *
     * @param movementTag
     * @param entity
     */
    private void parseMovement(Element movementTag, Entity entity) {
        String value = movementTag.getAttribute(MDAMAGE);
        try {
            int motiveDamage = Integer.parseInt(value);
            ((Tank) entity).setMotiveDamage(motiveDamage);
            if (motiveDamage >= ((Tank) entity).getOriginalWalkMP()) {
                ((Tank) entity).immobilize();
                ((Tank) entity).applyDamage();
            }
        } catch (Exception e) {
            warning.append("Invalid motive damage value in movement tag.\n");
        }
        value = movementTag.getAttribute(MPENALTY);
        try {
            int motivePenalty = Integer.parseInt(value);
            ((Tank) entity).setMotivePenalty(motivePenalty);
        } catch (Exception e) {
            warning.append("Invalid motive penalty value in movement tag.\n");
        }
    }

    /**
     * Parse a turretlock tag for the given <code>Entity</code>.
     *
     * @param turretLockTag
     * @param entity
     */
    private void parseTurretLock(Element turretLockTag, Entity entity) {
        String value = turretLockTag.getAttribute(DIRECTION);
        try {
            int turDir = Integer.parseInt(value);
            entity.setSecondaryFacing(turDir);
            ((Tank) entity).lockTurret(((Tank)entity).getLocTurret());
        } catch (Exception e) {
            MegaMek.getLogger().error(e);
            warning.append("Invalid turret lock direction value in movement tag.\n");
        }
    }

    /**
     * Parse a turret2lock tag for the given <code>Entity</code>.
     *
     * @param turret2LockTag
     * @param entity
     */
    private void parseTurret2Lock(Element turret2LockTag, Entity entity) {
        String value = turret2LockTag.getAttribute(DIRECTION);
        try {
            int turDir = Integer.parseInt(value);
            ((Tank) entity).setDualTurretOffset(turDir);
            ((Tank) entity).lockTurret(((Tank)entity).getLocTurret2());
        } catch (Exception e) {
            MegaMek.getLogger().error(e);
            warning.append("Invalid turret2 lock direction value in movement tag.\n");
        }
    }

    /**
     * Parse a si tag for the given <code>Entity</code>.
     *
     * @param siTag
     * @param entity
     */
    private void parseSI(Element siTag, Entity entity) {
        String value = siTag.getAttribute(INTEGRITY);
        try {
            int newSI = Integer.parseInt(value);
            ((Aero) entity).setSI(newSI);
        } catch (Exception e) {
            warning.append("Invalid SI value in structural integrity tag.\n");
        }
    }

    /**
     * Parse a heat tag for the given <code>Entity</code>.
     *
     * @param heatTag
     * @param entity
     */
    private void parseHeat(Element heatTag, Entity entity) {
        String value = heatTag.getAttribute(SINK);
        try {
            int newSinks = Integer.parseInt(value);
            ((Aero) entity).setHeatSinks(newSinks);
        } catch (Exception e) {
            warning.append("Invalid heat sink value in heat sink tag.\n");
        }
    }

    /**
     * Parse a fuel tag for the given <code>Entity</code>.
     *
     * @param fuelTag
     * @param entity
     */
    private void parseFuel(Element fuelTag, Entity entity) {
        String value = fuelTag.getAttribute(LEFT);
        try {
            int newFuel = Integer.parseInt(value);
            ((IAero) entity).setFuel(newFuel);
        } catch (Exception e) {
            warning.append("Invalid fuel value in fuel tag.\n");
        }
    }

    /**
     * Parse a kf tag for the given <code>Entity</code>.
     *
     * @param kfTag
     * @param entity
     */
    private void parseKF(Element kfTag, Entity entity) {
        String value = kfTag.getAttribute(INTEGRITY);
        try {
            int newIntegrity = Integer.parseInt(value);
            ((Jumpship) entity).setKFIntegrity(newIntegrity);
        } catch (Exception e) {
            warning.append("Invalid KF integrity value in KF integrity tag.\n");
        }
    }

    /**
     * Parse a sail tag for the given <code>Entity</code>.
     *
     * @param sailTag
     * @param entity
     */
    private void parseSail(Element sailTag, Entity entity) {
        String value = sailTag.getAttribute(INTEGRITY);
        try {
            int newIntegrity = Integer.parseInt(value);
            ((Jumpship) entity).setSailIntegrity(newIntegrity);
        } catch (Exception e) {
            warning.append("Invalid sail integrity value in sail " +
                    "integrity tag.\n");
        }
    }

    /**
     * Parse an aeroCrit tag for the given <code>Entity</code>.
     *
     * @param aeroCritTag
     * @param entity
     */
    private void parseAeroCrit(Element aeroCritTag, Entity entity) {
        String avionics = aeroCritTag.getAttribute(AVIONICS);
        String sensors = aeroCritTag.getAttribute(SENSORS);
        String engine = aeroCritTag.getAttribute(ENGINE);
        String fcs = aeroCritTag.getAttribute(FCS);
        String cic = aeroCritTag.getAttribute(CIC);
        String leftThrust = aeroCritTag.getAttribute(LEFT_THRUST);
        String rightThrust = aeroCritTag.getAttribute(RIGHT_THRUST);
        String lifeSupport = aeroCritTag.getAttribute(LIFE_SUPPORT);
        String gear = aeroCritTag.getAttribute(GEAR);

        Aero a = (Aero) entity;

        if (avionics.length() > 0) {
            a.setAvionicsHits(Integer.parseInt(avionics));
        }

        if (sensors.length() > 0) {
            a.setSensorHits(Integer.parseInt(sensors));
        }

        if (engine.length() > 0) {
            a.setEngineHits(Integer.parseInt(engine));
        }

        if (fcs.length() > 0) {
            a.setFCSHits(Integer.parseInt(fcs));
        }

        if (cic.length() > 0) {
            a.setCICHits(Integer.parseInt(cic));
        }

        if (leftThrust.length() > 0) {
            a.setLeftThrustHits(Integer.parseInt(leftThrust));
        }

        if (rightThrust.length() > 0) {
            a.setRightThrustHits(Integer.parseInt(rightThrust));
        }

        if (lifeSupport.length() > 0) {
            a.setLifeSupport(false);
        }

        if (gear.length() > 0) {
            a.setGearHit(true);
        }
    }

    /**
     *  Parse a dropCrit tag for the given <code>Entity</code>.
     *  @param dropCritTag
     *  @param entity
     */
    private void parseDropCrit(Element dropCritTag, Entity entity) {
    	String dockingcollar = dropCritTag.getAttribute(DOCKING_COLLAR);
    	String kfboom = dropCritTag.getAttribute(KFBOOM);

    	Dropship d = (Dropship) entity;

    	if (dockingcollar.length() > 0) {
    		d.setDamageDockCollar(true);
    	}
    	if (kfboom.length() > 0) {
    		d.setDamageKFBoom(true);
    	}
    }

    /**
     *  Parse cargo bay and door the given <code>Entity</code>.
     *  Borrowed all this from the code that handles vehicle stabilizer crits by location.
     *
     *  @param entity
     */
    private void parseTransportBay (Element bayTag, Entity entity) {
    	// Look for the element's attributes.
    	String index = bayTag.getAttribute(INDEX);

    	int bay;
    	// Did we find the required index?
    	if ((index == null) || (index.length() == 0)) {
    		warning.append("Could not find index for bay.\n");
    		return;
    	} else {
    	// Try to get a good index value.
    		bay = -1;
    		try {
    			bay = Integer.parseInt(index);
    		} catch (NumberFormatException excep) {
    			// Handled by the next if test
    		}
    		if (bay < 0) {
    			warning.append("Found invalid index value for bay: ").append(index).append(".\n");
    			return;
    		} else if (entity.getBayById(bay) == null) {
    			warning.append("The entity, ")
    			.append(entity.getShortName())
    			.append(" does not have a bay at index: ")
    			.append(bay).append(".\n");
    			return;
    		}
    	} // End check for required fields

    	Bay currentbay = entity.getBayById(bay);

    	// Handle children for each bay.
    	NodeList nl = bayTag.getChildNodes();
    	for (int i = 0; i < nl.getLength(); i++) {
    		Node currNode = nl.item(i);

    		if (currNode.getParentNode() != bayTag) {
    			continue;
    		}
    		int nodeType = currNode.getNodeType();
    		if (nodeType == Node.ELEMENT_NODE) {
    			String nodeName = currNode.getNodeName();
    			if (nodeName.equalsIgnoreCase(BAYDAMAGE)) {
    				currentbay.setBayDamage(Double.parseDouble(currNode.getTextContent()));
    			} else if (nodeName.equalsIgnoreCase(BAYDOORS)) {
                    currentbay.setCurrentDoors(Integer.parseInt(currNode.getTextContent()));
    		    } else if (nodeName.equalsIgnoreCase(LOADED)) {
                    currentbay.troops.add(Integer.parseInt(currNode.getTextContent()));
                }
    	    }
        }
    } // End parseTransportBay

    /**
     * Parse a tankCrit tag for the given <code>Entity</code>.
     *
     * @param tankCrit
     * @param entity
     */
    private void parseTankCrit(Element tankCrit, Entity entity) {
        String sensors = tankCrit.getAttribute(SENSORS);
        String engine = tankCrit.getAttribute(ENGINE);
        String driver = tankCrit.getAttribute(DRIVER);
        String commander = tankCrit.getAttribute(COMMANDER);

        Tank t = (Tank) entity;

        if (sensors.length() > 0) {
            t.setSensorHits(Integer.parseInt(sensors));
        }

        if (engine.equalsIgnoreCase("hit")) {
            t.engineHit();
            t.applyDamage();
        }

        if (driver.equalsIgnoreCase("hit")) {
            t.setDriverHit(true);
        }

        if (commander.equalsIgnoreCase("console")) {
            t.setUsingConsoleCommander(true);
        } else if (commander.equalsIgnoreCase("hit")) {
            t.setCommanderHit(true);
        }

    }

    /**
     * Parse a bombs tag for the given <code>Entity</code>.
     *
     * @param bombsTag
     * @param entity
     */
    private void parseBombs(Element bombsTag, Entity entity) {
        if (!(entity instanceof IBomber)) {
            warning.append("Found a bomb but Entity cannot carry bombs.\n");
            return;
        }

        // Deal with any child nodes
        NodeList nl = bombsTag.getChildNodes();
        for (int i = 0; i < nl.getLength(); i++) {
            Node currNode = nl.item(i);

            if (currNode.getParentNode() != bombsTag) {
                continue;
            }
            int nodeType = currNode.getNodeType();
            if (nodeType == Node.ELEMENT_NODE) {
                Element currEle = (Element) currNode;
                String nodeName = currNode.getNodeName();
                if (nodeName.equalsIgnoreCase(BOMB)) {
                    int[] bombChoices = ((IBomber) entity).getBombChoices();
                    String type = currEle.getAttribute(TYPE);
                    String load = currEle.getAttribute(LOAD);
                    if (!type.isBlank() && !load.isBlank()) {
                        int bombType = BombType.getBombTypeFromInternalName(type);
                        if ((bombType <= BombType.B_NONE) || (bombType >= BombType.B_NUM)) {
                            continue;
                        }

                        bombChoices[bombType] += Integer.parseInt(load);
                        ((IBomber) entity).setBombChoices(bombChoices);
                    }
                }
            } else {
                continue;
            }
        }
    }

    /**
     * Parse a c3i tag for the given <code>Entity</code>.
     *
     * @param c3iTag
     * @param entity
     */
    private void parseC3I(Element c3iTag, Entity entity) {
        // Deal with any child nodes
        NodeList nl = c3iTag.getChildNodes();
        for (int i = 0; i < nl.getLength(); i++) {
            Node currNode = nl.item(i);

            if (currNode.getParentNode() != c3iTag) {
                continue;
            }
            int nodeType = currNode.getNodeType();
            if (nodeType == Node.ELEMENT_NODE) {
                Element currEle = (Element) currNode;
                String nodeName = currNode.getNodeName();
                if (nodeName.equalsIgnoreCase(C3ILINK)) {
                    String link = currEle.getAttribute(LINK);
                    int pos = entity.getFreeC3iUUID();
                    if (!link.isBlank() && (pos != -1)) {
                        MegaMek.getLogger().info("Loading C3i UUID " + pos + ": " + link);
                        entity.setC3iNextUUIDAsString(pos, link);
                    }
                }
            } else {
                continue;
            }
        }
    }

    /**
     * Parse an NC3 tag for the given <code>Entity</code>.
     *
     * @param nc3Tag
     * @param entity
     */
    private void parseNC3(Element nc3Tag, Entity entity) {
        // Deal with any child nodes
        NodeList nl = nc3Tag.getChildNodes();
        for (int i = 0; i < nl.getLength(); i++) {
            Node currNode = nl.item(i);

            if (currNode.getParentNode() != nc3Tag) {
                continue;
            }
            int nodeType = currNode.getNodeType();
            if (nodeType == Node.ELEMENT_NODE) {
                Element currEle = (Element) currNode;
                String nodeName = currNode.getNodeName();
                if (nodeName.equalsIgnoreCase(NC3LINK)) {
                    String link = currEle.getAttribute(LINK);
                    int pos = entity.getFreeNC3UUID();
                    if (!link.isBlank() && (pos != -1)) {
                        MegaMek.getLogger().info("Loading NC3 UUID " + pos + ": " + link);
                        entity.setNC3NextUUIDAsString(pos, link);
                    }
                }
            } else {
                continue;
            }
        }
    }
    
    /**
     * Parse an EscapeCraft tag for the given <code>Entity</code>.
     *
     * @param escCraftTag
     * @param entity
     */
    private void parseEscapeCraft(Element escCraftTag, Entity entity) {
        if (!(entity instanceof SmallCraft || entity instanceof Jumpship)) {
            warning.append("Found an EscapeCraft tag but Entity is not a " +
                    "Crewed Spacecraft!\n");
            return;
        }
        try {
            String id = escCraftTag.getAttribute(ID);
            ((Aero) entity).addEscapeCraft(id);
        } catch (Exception e) {
            warning.append("Invalid external entity id in EscapeCraft tag.\n");
        }
    }
    
    /**
     * Parse an EscapedPassengers tag for the given <code>Entity</code>.
     *
     * @param escPassTag
     * @param entity
     */
    private void parseEscapedPassengers(Element escPassTag, Entity entity) {
        if (!(entity instanceof EjectedCrew || entity instanceof SmallCraft)) {
            warning.append("Found an EscapedPassengers tag but Entity is not a " +
                    "Spacecraft Crew or Small Craft!\n");
            return;
        }
        // Deal with any child nodes
        NodeList nl = escPassTag.getChildNodes();
        for (int i = 0; i < nl.getLength(); i++) {
            Node currNode = nl.item(i);
            int nodeType = currNode.getNodeType();
            if (nodeType == Node.ELEMENT_NODE) {
                Element currEle = (Element) currNode;
                String id = currEle.getAttribute(ID);
                String number = currEle.getAttribute(NUMBER);
                int value = Integer.parseInt(number);
                if (entity instanceof EjectedCrew) {
                    ((EjectedCrew) entity).addPassengers(id, value);
                } else if (entity instanceof SmallCraft) {
                    ((SmallCraft) entity).addPassengers(id, value);
                }
            }
        }
    }
    
    /**
     * Parse an EscapedCrew tag for the given <code>Entity</code>.
     *
     * @param escCrewTag
     * @param entity
     */
    private void parseEscapedCrew(Element escCrewTag, Entity entity) {
        if (!(entity instanceof EjectedCrew || entity instanceof SmallCraft)) {
            warning.append("Found an EscapedCrew tag but Entity is not a " +
                    "Spacecraft Crew or Small Craft!\n");
            return;
        }
        // Deal with any child nodes
        NodeList nl = escCrewTag.getChildNodes();
        for (int i = 0; i < nl.getLength(); i++) {
            Node currNode = nl.item(i);
            int nodeType = currNode.getNodeType();
            if (nodeType == Node.ELEMENT_NODE) {
                Element currEle = (Element) currNode;
                String id = currEle.getAttribute(ID);
                String number = currEle.getAttribute(NUMBER);
                int value = Integer.parseInt(number);
                if (entity instanceof EjectedCrew) {
                    ((EjectedCrew) entity).addNOtherCrew(id, value);
                } else if (entity instanceof SmallCraft) {
                    ((SmallCraft) entity).addNOtherCrew(id, value);
                }
            }
        }
    }
    
    /**
     * Parse an original si tag for the given <code>Entity</code>. Used by Escape Pods
     *
     * @param OsiTag
     * @param entity
     */
    private void parseOSI(Element OsiTag, Entity entity) {
        String value = OsiTag.getAttribute(NUMBER);
        try {
            int newSI = Integer.parseInt(value);
            ((Aero) entity).set0SI(newSI);
        } catch (Exception e) {
            warning.append("Invalid SI value in original structural integrity tag.\n");
        }
    }
    
    /**
     * Parse an original men tag for the given <code>Entity</code>. Used by Escaped spacecraft crew
     *
     * @param OMenTag
     * @param entity
     */
    private void parseOMen(Element OMenTag, Entity entity) {
        String value = OMenTag.getAttribute(NUMBER);
        try {
            int newMen = Integer.parseInt(value);
            entity.initializeInternal(newMen, Infantry.LOC_INFANTRY);
        } catch (Exception e) {
            warning.append("Invalid internal value in original number of men tag.\n");
        }
    }
    
    /**
     * Parse a conveyance tag for the given <code>Entity</code>. Used to resolve crew damage to transported entities
     *
     * @param conveyanceTag
     * @param entity
     */
    private void parseConveyance(Element conveyanceTag, Entity entity) {
        String value = conveyanceTag.getAttribute(ID);
        try {
            int id = Integer.parseInt(value);
            entity.setTransportId(id);
        } catch (Exception e) {
            warning.append("Invalid transport id in conveyance tag.\n");
        }
    }
    
    /**
     * Parse an id tag for the given <code>Entity</code>. Used to resolve crew damage to transported entities
     *
     * @param idTag
     * @param entity
     */
    private void parseId(Element idTag, Entity entity) {
        String value = idTag.getAttribute(ID);
        //Safety. We don't want to mess with autoassigned game Ids
        if (entity.getGame() != null) {
            return;
        }
        try {
            int id = Integer.parseInt(value);
            entity.setId(id);
        } catch (Exception e) {
            warning.append("Invalid id in conveyance tag.\n");
        }
    }
    
    /**
     * Parse a force tag for the given <code>Entity</code>. 
     */
    private void parseForce(Element forceTag, Entity entity) {
        entity.setForceString(forceTag.getAttribute(FORCEATT));
    }

    /**
     * Parase a modularEquipmentMount tag for the supplied <code>Entity</code>.
     *
     * @param meaTag
     * @param entity
     */
    private void parseBAMEA(Element meaTag, Entity entity) {
        if (!(entity instanceof BattleArmor)) {
            warning.append("Found a BA MEA tag but Entity is not " +
                    "BattleArmor!\n");
            return;
        }

        String meaMountLocString = meaTag.getAttribute(BA_MEA_MOUNT_LOC);
        String manipTypeName = meaTag.getAttribute(BA_MEA_TYPE_NAME);

        // Make sure we got a mount number
        if (meaMountLocString.length() == 0) {
            warning.append("antiPersonnelMount tag does not specify " +
                    "a baMeaMountLoc!\n");
            return;
        }

        // We could have no mounted manipulator
        EquipmentType manipType = null;
        if (!manipTypeName.isBlank()) {
            manipType = EquipmentType.get(manipTypeName);
        }

        // Find the Mounted instance for the MEA
        Mounted mountedManip = null;
        int meaMountLoc = Integer.parseInt(meaMountLocString);
        boolean foundMea = false;
        for (Mounted m : entity.getEquipment()) {
            if ((m.getBaMountLoc() == meaMountLoc) && m.getType().hasFlag(MiscType.F_BA_MEA)) {
                foundMea = true;
                break;
            }
        }
        if (!foundMea) {
            warning.append("No modular equipment mount found in specified " + "location! Location: ")
                    .append(meaMountLoc).append("\n");
            return;
        }
        if (meaMountLoc == BattleArmor.MOUNT_LOC_LARM) {
            mountedManip = ((BattleArmor) entity).getLeftManipulator();
        } else if (meaMountLoc == BattleArmor.MOUNT_LOC_RARM) {
            mountedManip = ((BattleArmor) entity).getRightManipulator();
        }

        if (mountedManip != null) {
            entity.getEquipment().remove(mountedManip);
            entity.getMisc().remove(mountedManip);
        }

        // Was no manipulator selected?
        if (manipType == null) {
            return;
        }

        // Add the newly mounted maniplator
        try {
            int baMountLoc = mountedManip.getBaMountLoc();
            mountedManip = entity.addEquipment(manipType, mountedManip.getLocation());
            mountedManip.setBaMountLoc(baMountLoc);
        } catch (LocationFullException e) {
            MegaMek.getLogger().error(e);
        }
    }

    /**
     * Parase a antiPersonnelMount tag for the supplied <code>Entity</code>.
     *
     * @param apmTag
     * @param entity
     */
    private void parseBAAPM(Element apmTag, Entity entity) {
        if (!(entity instanceof BattleArmor)) {
            warning.append("Found a BA APM tag but Entity is not " +
                    "BattleArmor!\n");
            return;
        }

        String mountNumber = apmTag.getAttribute(BA_APM_MOUNT_NUM);
        String apTypeName = apmTag.getAttribute(BA_APM_TYPE_NAME);

        // Make sure we got a mount number
        if (mountNumber.length() == 0) {
            warning.append("antiPersonnelMount tag does not specify " +
                    "a baAPMountNum!\n");
            return;
        }

        Mounted apMount = entity.getEquipment(Integer.parseInt(mountNumber));
        // We may mount no AP weapon
        EquipmentType apType = null;
        if (!apTypeName.isBlank()) {
            apType = EquipmentType.get(apTypeName);
        }

        // Remove any currently mounted AP weapon
        if ((apMount.getLinked() != null) && (apMount.getLinked().getType() != apType)) {
            Mounted apWeapon = apMount.getLinked();
            entity.getEquipment().remove(apWeapon);
            entity.getWeaponList().remove(apWeapon);
            entity.getTotalWeaponList().remove(apWeapon);
            // We need to make sure that the weapon has been removed
            // from the criticals, otherwise it can cause issues
            for (int loc = 0; loc < entity.locations(); loc++) {
                for (int c = 0; c < entity.getNumberOfCriticals(loc); c++) {
                    CriticalSlot crit = entity.getCritical(loc, c);
                    if ((crit != null) && (crit.getMount() != null) && crit.getMount().equals(apWeapon)) {
                        entity.setCritical(loc, c, null);
                    }
                }
            }
        }

        // Did the selection not change, or no weapon was selected
        if (((apMount.getLinked() != null) && (apMount.getLinked().getType() == apType))
                || (apType == null)) {
            return;
        }

        // Add the newly mounted weapon
        try {
            Mounted newWeap = entity.addEquipment(apType, apMount.getLocation());
            apMount.setLinked(newWeap);
            newWeap.setLinked(apMount);
            newWeap.setAPMMounted(true);
        } catch (LocationFullException e) {
            MegaMek.getLogger().error(e);
        }
    }

    /**
     * Worker function that takes an entity, a location, an ammo type string and the critical index
     * of a weapons bay in the given location and attempts to add the ammo type there.
     * @param entity The entity we're working on loading
     * @param loc The location index on the entity
     * @param type The ammo type string
     * @param bayIndex The crit index of the bay where we want to load the ammo on the location where the bay is
     */
    private void addExtraAmmoToBay(Entity entity, int loc, String type, String bayIndex) {
        // here, we need to do the following:
        // 1: get the bay to which this ammo belongs, and add it to said bay
        // 2: add the ammo to the entity as a "new" piece of equipment
        // 3: add the ammo to a crit slot on the bay's location

        int bayCritIndex = Integer.parseInt(bayIndex);
        Mounted bay = entity.getCritical(loc, bayCritIndex - 1).getMount();

        Mounted ammo = new Mounted(entity, AmmoType.get(type));

        try {
            entity.addEquipment(ammo, loc, bay.isRearMounted());
        } catch (LocationFullException ignored) {
            // silently swallow it, since dropship locations have about a hundred crit slots
        }

        bay.addAmmoToBay(entity.getEquipmentNum(ammo));
    }

    /**
     * Determine if unexpected XML entities were encountered during parsing.
     *
     * @return <code>true</code> if a non-fatal warning occurred.
     */
    public boolean hasWarningMessage() {
        return (warning.length() > 0);
    }

    /**
     * Get the warning message from the last parse.
     *
     * @return The <code>String</code> warning message from the last parse. If
     *         there is no warning message, then an <code>null</code> value is
     *         returned.
     */
    public String getWarningMessage() {
        if (warning.length() > 0) {
            return warning.toString();
        }
        return null;
    }

    /**
     * Returns a list of all of the  Entity's parsed from the input, should be
     * called after <code>parse</code>. This is for entities that we want to be loaded
     * into the chat lounge, so functional
     * @return
     */
    public Vector<Entity> getEntities() {
        Vector<Entity> toReturn = entities;
        for (Entity e : survivors) {
            if (e instanceof EjectedCrew) {
                continue;
            }
            toReturn.add(e);
        }
        return toReturn;
    }

    /**
     * Returns a list of all of the salvaged Entity's parsed from the input, should be
     * called after <code>parse</code>.
     * @return
     */
    public Vector<Entity> getSurvivors() {
        return survivors;
    }

    /**
     * Returns a list of all of the allied Entity's parsed from the input, should be
     * called after <code>parse</code>.
     * @return
     */
    public Vector<Entity> getAllies() {
        return allies;
    }

    /**
     * Returns a list of all of the salvaged Entity's parsed from the input, should be
     * called after <code>parse</code>.
     * @return
     */
    public Vector<Entity> getSalvage() {
        return salvage;
    }

    /**
     * Returns a list of all of the enemy retreated entities parsed from the input, should be
     * called after <code>parse</code>.
     * @return
     */
    public Vector<Entity> getRetreated() {
        return retreated;
    }

    /**
     * Returns a list of all of the devastated Entity's parsed from the input, should be
     * called after <code>parse</code>.
     * @return
     */
    public Vector<Entity> getDevastated() {
        return devastated;
    }

    /**
     * Returns a list of all of the Pilots parsed from the input, should be
     * called after <code>parse</code>.
     *
     * @return
     */
    public Vector<Crew> getPilots() {
        return pilots;
    }

    /**
     * Returns the kills hashtable
     *
     * @return
     */
    public Hashtable<String, String> getKills() {
        return kills;
    }

    /**
     * Marks all equipment in a location on an <code>Entity<code> as destroyed.
     *
     * @param en
     *            - the <code>Entity</code> whose location is destroyed.
     * @param loc
     *            - the <code>int</code> index of the destroyed location.
     */
    private void destroyLocation(Entity en, int loc) {
        // mark armor, internal as destroyed
        en.setArmor(IArmorState.ARMOR_DESTROYED, loc, false);
        en.setInternal(IArmorState.ARMOR_DESTROYED, loc);
        if (en.hasRearArmor(loc)) {
            en.setArmor(IArmorState.ARMOR_DESTROYED, loc, true);
        }

        // equipment marked missing
        for (Mounted mounted : en.getEquipment()) {
            if (mounted.getLocation() == loc) {
                mounted.setDestroyed(true);
            }
        }
        // all critical slots set as missing
        for (int i = 0; i < en.getNumberOfCriticals(loc); i++) {
            final CriticalSlot cs = en.getCritical(loc, i);
            if (cs != null) {
                cs.setDestroyed(true);
            }
        }
    }

    private void breachLocation(Entity en, int loc) {
        // equipment marked breached
        for (Mounted mounted : en.getEquipment()) {
            if (mounted.getLocation() == loc) {
                mounted.setBreached(true);
            }
        }
        // all critical slots set as breached
        for (int i = 0; i < en.getNumberOfCriticals(loc); i++) {
            final CriticalSlot cs = en.getCritical(loc, i);
            if (cs != null) {
                cs.setBreached(true);
            }
        }
        en.setLocationStatus(loc, ILocationExposureStatus.BREACHED);
    }

    private void blowOffLocation(Entity en, int loc) {
        en.setLocationBlownOff(loc, true);
        for (Mounted mounted : en.getEquipment()) {
            if (mounted.getLocation() == loc) {
                mounted.setMissing(true);
            }
        }
        for (int i = 0; i < en.getNumberOfCriticals(loc); i++) {
            final CriticalSlot cs = en.getCritical(loc, i);
            if (cs != null) {
                cs.setMissing(true);
            }
        }
    }
}<|MERGE_RESOLUTION|>--- conflicted
+++ resolved
@@ -1256,20 +1256,12 @@
                 crew.setGender(Gender.parseFromString(attributes.get(GENDER)), slot);
             }
 
-<<<<<<< HEAD
             if ((attributes.containsKey(CAT_PORTRAIT)) && !attributes.get(CAT_PORTRAIT).isBlank()) {
-                crew.setPortraitCategory(attributes.get(CAT_PORTRAIT), slot);
+                crew.getPortrait(slot).setCategory(attributes.get(CAT_PORTRAIT));
             }
 
             if ((attributes.containsKey(FILE_PORTRAIT)) && !attributes.get(FILE_PORTRAIT).isBlank()) {
-                crew.setPortraitFileName(attributes.get(FILE_PORTRAIT), slot);
-=======
-            if ((attributes.containsKey(CAT_PORTRAIT)) && (attributes.get(CAT_PORTRAIT).length() > 0)) {
-                crew.getPortrait(slot).setCategory(attributes.get(CAT_PORTRAIT));
-            }
-            if ((attributes.containsKey(FILE_PORTRAIT)) && (attributes.get(FILE_PORTRAIT).length() > 0)) {
                 crew.getPortrait(slot).setFilename(attributes.get(FILE_PORTRAIT));
->>>>>>> 4d816f47
             }
 
             // Was the crew wounded?
