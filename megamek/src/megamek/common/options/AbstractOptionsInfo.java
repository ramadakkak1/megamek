/*
 * MegaMek - Copyright (C) 2000-2003 Ben Mazur (bmazur@sev.org)
 *
 * This program is free software; you can redistribute it and/or modify it
 * under the terms of the GNU General Public License as published by the Free
 * Software Foundation; either version 2 of the License, or (at your option)
 * any later version.
 *
 * This program is distributed in the hope that it will be useful, but
 * WITHOUT ANY WARRANTY; without even the implied warranty of MERCHANTABILITY
 * or FITNESS FOR A PARTICULAR PURPOSE. See the GNU General Public License
 * for more details.
 */
package megamek.common.options;

import java.util.Enumeration;
import java.util.HashSet;
import java.util.Hashtable;
import java.util.Vector;

/**
 * Abstract base class for Singletons representing Options' static information
 * such as displayable name, description etc. The derived classes must implement
 * the Singleton pattern
 */
public class AbstractOptionsInfo implements IOptionsInfo {

    protected static final String GROUP_SUFFIX = ".group.";
    protected static final String OPTION_SUFFIX = ".option.";
    protected static final String DISPLAYABLE_NAME_SUFFIX = ".displayableName";
    protected static final String DESCRIPTION_SUFFIX = ".description";

    /**
     * The OptionsInfo name that must be unique. Every instance of the
     * AbstractOptionsInfo must have unique name, it's used to query the NLS
     * dependent information from the common resource bundle.
     * 
     * @see getOptionDisplayableName
     * @see getGroupDisplayableName
     * @see getOptionDescription
     */
    private String name;

    /**
     * Hashtable of the <code>OptionInfo</code> used to store/find option
     * info.
     */
    private Hashtable<String, OptionInfo> optionsHash = new Hashtable<>();

    /**
     * List of option groups. The order of groups is important. The first group
     * added by <code>addGroup</code> is the first in the
     * <code>Enumeration</code> returned by <code>getGroups</code>
     */
    private Vector<IBasicOptionGroup> groups = new Vector<>();

    /**
     * Flag that indicates that this filling the the options info data is
     * completed. <code>addGroup</code> and <code>addOptionInfo</code> will
     * have no effect if it's <code>true</code>
     * 
     * @see finish
     * @see addGroup
     * @see addOptionInfo
     */
    private boolean finished;

    /**
     * The <code>HashSet</code> used to check if the options info is already
     * registered
     *
     * @see AbstractOptionsInfo()
     */
    private static HashSet<String> names = new HashSet<>();

    /**
     * Protected constructor. It is called only by descendants. The name must be
     * unique because it's used to query the NLS dependent information from the
     * resource bundle.
     * 
     * @param name options info name
     */
    protected AbstractOptionsInfo(String name) {
        if (names.contains(name)) {
<<<<<<< HEAD
            throw new IllegalArgumentException(
                    "OptionsInfo '" + name + "' is already registered");
=======
            throw new IllegalArgumentException("OptionsInfo '" + name + "' is already registered");
>>>>>>> 101c4c0e
        }
        this.name = name;
        names.add(name);
    }

    /*
     * (non-Javadoc)
     * 
     * @see megamek.common.options.IOptionsInfo#getOptionInfo(java.lang.String)
     */
    @Override
    public IOptionInfo getOptionInfo(String name) {
        return optionsHash.get(name);
    }

    /*
     * (non-Javadoc)
     * 
     * @see megamek.common.options.IOptionsInfo#getGroups()
     */
    @Override
    public Enumeration<IBasicOptionGroup> getGroups() {
        return groups.elements();
    }

    IBasicOptionGroup addGroup(String name) {
        return addGroup(name, null);
    }

    IBasicOptionGroup addGroup(String name, String key) {
        IBasicOptionGroup group = null;
        if (!finished) {
            for (int i = 0; i < groups.size(); i++) {
                IBasicOptionGroup g = groups.elementAt(i);
                if (g != null && g.getName().equals(name)) {
                    group = groups.elementAt(i);
                    break;
                }
            }
            if (group == null) {
                group = (key == null ? new OptionGroup(name) : new OptionGroup(
                        name, key));
                groups.addElement(group);
            }
        }
        return group;
    }

    void addOptionInfo(IBasicOptionGroup group, String name) {
        if (!finished) {
            // TODO: I'm not happy about this cast but this is better than it
            // was before.
            ((OptionGroup) group).addOptionName(name);
            setOptionInfo(name, new OptionInfo(name));
        }
    }

    /**
     * Returns the user friendly NLS dependent name suitable for displaying in
     * the options editor dialogs etc.
     * 
     * @param groupName
     * @return group displayable name
     */
    protected String getGroupDisplayableName(String groupName) {
        for (int i = 0; i < groups.size(); i++) {
            IBasicOptionGroup g = groups.elementAt(i);
            if (g != null && g.getName().equals(groupName)) {
                return Messages.getString(name + GROUP_SUFFIX + groupName
                        + DISPLAYABLE_NAME_SUFFIX);
            }
        }
        return null;
    }

    /**
     * Records that filling of this structure is finished. <code>addGroup</code>
     * and <code>addOptionInfo</code> will have no effect after call of this
     * function
     * 
     * @see addGroup
     * @see addOptionInfo
     */
    void finish() {
        finished = true;
    }

    private void setOptionInfo(String name, OptionInfo info) {
        optionsHash.put(name, info);
    }

    private String getOptionDisplayableName(String optionName) {
        return Messages.getString(name + OPTION_SUFFIX + optionName
                + DISPLAYABLE_NAME_SUFFIX);
    }

    private String getOptionDescription(String optionName) {
        return Messages.getString(name + OPTION_SUFFIX + optionName
                + DESCRIPTION_SUFFIX);
    }

    /**
     * Private model class to store the option info
     * 
     * @see addOptionInfo
     * @see getOptionInfo
     */
    private class OptionInfo implements IOptionInfo {

        private String name;
        private int textFieldLength = 3;

        private boolean labelBeforeTextField = false;

        public OptionInfo(String optionName) {
            this.name = optionName;
        }

        @Override
        public String getDisplayableName() {
            return getOptionDisplayableName(name);
        }

        @Override
        public String getDisplayableNameWithValue() {
            return getOptionDisplayableName(name);
        }

        @Override
        public String getDescription() {
            return getOptionDescription(name);
        }

        @Override
        public int getTextFieldLength() {
            return textFieldLength;
        }

        @Override
        public boolean isLabelBeforeTextField() {
            return labelBeforeTextField;
        }
    }
}<|MERGE_RESOLUTION|>--- conflicted
+++ resolved
@@ -24,7 +24,6 @@
  * the Singleton pattern
  */
 public class AbstractOptionsInfo implements IOptionsInfo {
-
     protected static final String GROUP_SUFFIX = ".group.";
     protected static final String OPTION_SUFFIX = ".option.";
     protected static final String DISPLAYABLE_NAME_SUFFIX = ".displayableName";
@@ -55,7 +54,7 @@
     private Vector<IBasicOptionGroup> groups = new Vector<>();
 
     /**
-     * Flag that indicates that this filling the the options info data is
+     * Flag that indicates that this filling the options info data is
      * completed. <code>addGroup</code> and <code>addOptionInfo</code> will
      * have no effect if it's <code>true</code>
      * 
@@ -82,12 +81,7 @@
      */
     protected AbstractOptionsInfo(String name) {
         if (names.contains(name)) {
-<<<<<<< HEAD
-            throw new IllegalArgumentException(
-                    "OptionsInfo '" + name + "' is already registered");
-=======
             throw new IllegalArgumentException("OptionsInfo '" + name + "' is already registered");
->>>>>>> 101c4c0e
         }
         this.name = name;
         names.add(name);
@@ -146,7 +140,7 @@
     }
 
     /**
-     * Returns the user friendly NLS dependent name suitable for displaying in
+     * Returns the user-friendly NLS dependent name suitable for displaying in
      * the options editor dialogs etc.
      * 
      * @param groupName
@@ -180,13 +174,11 @@
     }
 
     private String getOptionDisplayableName(String optionName) {
-        return Messages.getString(name + OPTION_SUFFIX + optionName
-                + DISPLAYABLE_NAME_SUFFIX);
+        return Messages.getString(name + OPTION_SUFFIX + optionName + DISPLAYABLE_NAME_SUFFIX);
     }
 
     private String getOptionDescription(String optionName) {
-        return Messages.getString(name + OPTION_SUFFIX + optionName
-                + DESCRIPTION_SUFFIX);
+        return Messages.getString(name + OPTION_SUFFIX + optionName + DESCRIPTION_SUFFIX);
     }
 
     /**
@@ -196,7 +188,6 @@
      * @see getOptionInfo
      */
     private class OptionInfo implements IOptionInfo {
-
         private String name;
         private int textFieldLength = 3;
 
