/*
 * MegaMek - Copyright (C) 2000-2004 Ben Mazur (bmazur@sev.org)
 *
 * This program is free software; you can redistribute it and/or modify it
 * under the terms of the GNU General Public License as published by the Free
 * Software Foundation; either version 2 of the License, or (at your option)
 * any later version.
 *
 * This program is distributed in the hope that it will be useful, but
 * WITHOUT ANY WARRANTY; without even the implied warranty of MERCHANTABILITY
 * or FITNESS FOR A PARTICULAR PURPOSE. See the GNU General Public License
 * for more details.
 */
package megamek.common.options;

import jakarta.xml.bind.*;
import jakarta.xml.bind.annotation.XmlAccessType;
import jakarta.xml.bind.annotation.XmlAccessorType;
import jakarta.xml.bind.annotation.XmlElement;
import jakarta.xml.bind.annotation.XmlRootElement;
import megamek.common.TechConstants;
import megamek.utilities.xml.MMXMLUtility;
import org.apache.logging.log4j.LogManager;
import org.w3c.dom.Node;
import org.w3c.dom.NodeList;

import javax.xml.namespace.QName;
import java.io.File;
import java.io.FileInputStream;
import java.io.InputStream;
import java.io.PrintWriter;
import java.util.Enumeration;
import java.util.Vector;

/**
 * Contains the options determining play in the current game.
 *
 * @author Ben
 */
public class GameOptions extends AbstractOptions {
    private static final long serialVersionUID = 4916321960852747706L;
    private static final String GAME_OPTIONS_FILE_NAME = "mmconf/gameoptions.xml";

    public GameOptions() {
        super();
    }

    @Override
    public synchronized void initialize() {
        IBasicOptionGroup base = addGroup("basic");
        addOption(base, OptionsConstants.BASE_FRIENDLY_FIRE, false);
        addOption(base, OptionsConstants.BASE_SKIP_INELIGABLE_MOVEMENT, false);
        addOption(base, OptionsConstants.BASE_SKIP_INELIGABLE_FIRING, false);
        addOption(base, OptionsConstants.BASE_SKIP_INELIGABLE_PHYSICAL, true);
        addOption(base, OptionsConstants.BASE_PUSH_OFF_BOARD, true);
        addOption(base, OptionsConstants.BASE_TEAM_INITIATIVE, true);
        addOption(base, OptionsConstants.BASE_AUTOSAVE_MSG, true);
        addOption(base, OptionsConstants.BASE_PARANOID_AUTOSAVE, false);
        addOption(base, OptionsConstants.BASE_EXCLUSIVE_DB_DEPLOYMENT, true);
        addOption(base, OptionsConstants.BASE_BLIND_DROP, false);
        addOption(base, OptionsConstants.BASE_REAL_BLIND_DROP, false);
        addOption(base, OptionsConstants.BASE_LOBBY_AMMO_DUMP, false);
        addOption(base, OptionsConstants.BASE_DUMPING_FROM_ROUND, 1);
        addOption(base, OptionsConstants.BASE_SET_ARTY_PLAYER_HOMEEDGE, false);
        addOption(base, OptionsConstants.BASE_SET_DEFAULT_TEAM_1, false);
        addOption(base, OptionsConstants.BASE_SET_PLAYER_DEPLOYMENT_TO_PLAYER0, false);
        addOption(base, OptionsConstants.BASE_RESTRICT_GAME_COMMANDS, false);
        addOption(base, OptionsConstants.BASE_DISABLE_LOCAL_SAVE, false);
        addOption(base, OptionsConstants.BASE_BRIDGECF, 0);
        addOption(base, OptionsConstants.BASE_SHOW_BAY_DETAIL, false);
        addOption(base, OptionsConstants.BASE_RNG_TYPE, 1);
        addOption(base, OptionsConstants.BASE_RNG_LOG, false);
        addOption(base, OptionsConstants.BASE_FLAMER_HEAT, false);
        addOption(base, OptionsConstants.BASE_INFANTRY_DAMAGE_HEAT, false);
<<<<<<< HEAD
        addOption(base, OptionsConstants.BASE_INDIRECT_FIRE, true);
        addOption(base, OptionsConstants.BASE_BREEZE, false);
        addOption(base, OptionsConstants.BASE_RANDOM_BASEMENTS, true);
        addOption(base, OptionsConstants.BASE_AUTO_AMS, true);
        addOption(base, OptionsConstants.BASE_TURN_TIMER, 0);
=======
        addOption(base, OptionsConstants.BASE_INDIRECT_FIRE, true); 
        addOption(base, OptionsConstants.BASE_BREEZE, false); 
        addOption(base, OptionsConstants.BASE_RANDOM_BASEMENTS, true); 
        addOption(base, OptionsConstants.BASE_AUTO_AMS, true);
        addOption(base, OptionsConstants.BASE_TURN_TIMER_TARGETING, 0);
        addOption(base, OptionsConstants.BASE_TURN_TIMER_MOVEMENT, 0);
        addOption(base, OptionsConstants.BASE_TURN_TIMER_FIRING, 0);
        addOption(base, OptionsConstants.BASE_TURN_TIMER_PHYSICAL, 0);
        addOption(base, OptionsConstants.BASE_TURN_TIMER_ALLOW_EXTENSION, true);
>>>>>>> 1a19f092
        addOption(base, OptionsConstants.BASE_SUPPRESS_UNIT_TOOLTIP_IN_REPORT_LOG, false);
        addOption(base, OptionsConstants.BASE_GM_CONTROLS_DONE_REPORT_PHASE, false);
        addOption(base, OptionsConstants.BASE_HIDE_UNOFFICIAL, false);
        addOption(base, OptionsConstants.BASE_HIDE_LEGACY, false);

        IBasicOptionGroup victory = addGroup("victory");
        addOption(victory, OptionsConstants.VICTORY_SKIP_FORCED_VICTORY, false);
        addOption(victory, OptionsConstants.VICTORY_CHECK_VICTORY, true);
        addOption(victory, OptionsConstants.VICTORY_ACHIEVE_CONDITIONS, 1);
        addOption(victory, OptionsConstants.VICTORY_USE_BV_DESTROYED, false);
        addOption(victory, OptionsConstants.VICTORY_BV_DESTROYED_PERCENT, 100);
        addOption(victory, OptionsConstants.VICTORY_USE_BV_RATIO, false);
        addOption(victory, OptionsConstants.VICTORY_BV_RATIO_PERCENT, 300);
        addOption(victory, OptionsConstants.VICTORY_USE_GAME_TURN_LIMIT, false);
        addOption(victory, OptionsConstants.VICTORY_GAME_TURN_LIMIT, 10);
        addOption(victory, OptionsConstants.VICTORY_USE_KILL_COUNT, false);
        addOption(victory, OptionsConstants.VICTORY_GAME_KILL_COUNT, 4);
        addOption(victory, OptionsConstants.VICTORY_COMMANDER_KILLED, false);

        IBasicOptionGroup allowed = addGroup("allowedUnits");
        addOption(allowed, OptionsConstants.ALLOWED_CANON_ONLY, false);
        addOption(allowed, OptionsConstants.ALLOWED_YEAR, 3150);
        addOption(allowed, OptionsConstants.ALLOWED_TECHLEVEL, IOption.CHOICE,
                TechConstants.T_SIMPLE_NAMES[TechConstants.T_SIMPLE_STANDARD]);
        addOption(allowed, OptionsConstants.ALLOWED_ERA_BASED, false);
        addOption(allowed, OptionsConstants.ALLOWED_ALLOW_ILLEGAL_UNITS, false);
        addOption(allowed, OptionsConstants.ALLOWED_SHOW_EXTINCT, true);
        addOption(allowed, OptionsConstants.ALLOWED_CLAN_IGNORE_EQ_LIMITS, false); 
        addOption(allowed, OptionsConstants.ALLOWED_NO_CLAN_PHYSICAL, false); 
        addOption(allowed, OptionsConstants.ALLOWED_ALLOW_NUKES, false); 
        addOption(allowed, OptionsConstants.ALLOWED_REALLY_ALLOW_NUKES, false); 
           
        IBasicOptionGroup advancedRules = addGroup("advancedRules"); 
        addOption(advancedRules, OptionsConstants.ADVANCED_MINEFIELDS, false); 
        addOption(advancedRules, OptionsConstants.ADVANCED_HIDDEN_UNITS, true); 
        addOption(advancedRules, OptionsConstants.ADVANCED_BLACK_ICE, false);
        addOption(advancedRules, OptionsConstants.ADVANCED_DOUBLE_BLIND, false);
        addOption(advancedRules, OptionsConstants.ADVANCED_TACOPS_SENSORS, false);
        addOption(advancedRules, OptionsConstants.ADVANCED_SUPRESS_ALL_DB_MESSAGES, false);
        addOption(advancedRules, OptionsConstants.ADVANCED_SUPPRESS_DB_BV, false);
        addOption(advancedRules, OptionsConstants.ADVANCED_TEAM_VISION, true);
        addOption(advancedRules, OptionsConstants.ADVANCED_TACOPS_BAP, false);
        addOption(advancedRules, OptionsConstants.ADVANCED_TACOPS_ECCM, false);
        addOption(advancedRules, OptionsConstants.ADVANCED_TACOPS_GHOST_TARGET, false);
        addOption(advancedRules, OptionsConstants.ADVANCED_GHOST_TARGET_MAX, 5);
        addOption(advancedRules, OptionsConstants.ADVANCED_TACOPS_DIG_IN, false);
        addOption(advancedRules, OptionsConstants.ADVANCED_TACOPS_BA_WEIGHT, false);
        addOption(advancedRules, OptionsConstants.ADVANCED_TACOPS_TAKE_COVER, false);
        addOption(advancedRules, OptionsConstants.ADVANCED_TACOPS_ANGEL_ECM, false);
        addOption(advancedRules, OptionsConstants.ADVANCED_TACOPS_BATTLE_WRECK, false);
        addOption(advancedRules, OptionsConstants.ADVANCED_TACOPS_SKIN_OF_THE_TEETH_EJECTION, false);
        addOption(advancedRules, OptionsConstants.ADVANCED_TACOPS_MOBILE_HQS, false);
        addOption(advancedRules, OptionsConstants.ADVANCED_TACOPS_FATIGUE, false);
        addOption(advancedRules, OptionsConstants.ADVANCED_TACOPS_FUMBLES, false);
        addOption(advancedRules, OptionsConstants.ADVANCED_TACOPS_SELF_DESTRUCT, false);
        addOption(advancedRules, OptionsConstants.ADVANCED_TACOPS_TANK_CREWS, false);
        addOption(advancedRules, OptionsConstants.ADVANCED_STRATOPS_QUIRKS, false);
        addOption(advancedRules, OptionsConstants.ADVANCED_STRATOPS_PARTIALREPAIRS, false);
        addOption(advancedRules, OptionsConstants.ADVANCED_ASSAULT_DROP, false);
        addOption(advancedRules, OptionsConstants.ADVANCED_PARATROOPERS, false);
        addOption(advancedRules, OptionsConstants.ADVANCED_INCLUSIVE_SENSOR_RANGE, false);
        addOption(advancedRules, OptionsConstants.ADVANCED_SENSORS_DETECT_ALL, false);
        addOption(advancedRules, OptionsConstants.ADVANCED_MAGSCAN_NOHILLS, false);
        addOption(advancedRules, OptionsConstants.ADVANCED_WOODS_BURN_DOWN, false);
        addOption(advancedRules, OptionsConstants.ADVANCED_WOODS_BURN_DOWN_AMOUNT, 5);
        addOption(advancedRules, OptionsConstants.ADVANCED_NO_IGNITE_CLEAR, false);
        addOption(advancedRules, OptionsConstants.ADVANCED_ALL_HAVE_EI_COCKPIT, false);
        addOption(advancedRules, OptionsConstants.ADVANCED_EXTREME_TEMPERATURE_SURVIVAL, false);
        addOption(advancedRules, OptionsConstants.ADVANCED_ARMED_MECHWARRIORS, false);
        addOption(advancedRules, OptionsConstants.ADVANCED_PILOTS_VISUAL_RANGE_ONE, false);
        addOption(advancedRules, OptionsConstants.ADVANCED_PILOTS_CANNOT_SPOT, false);
        addOption(advancedRules, OptionsConstants.ADVANCED_METAL_CONTENT, false);
        addOption(advancedRules, OptionsConstants.ADVANCED_BA_GRAB_BARS, false);
        addOption(advancedRules, OptionsConstants.ADVANCED_MAXTECH_MOVEMENT_MODS, false);
        addOption(advancedRules, OptionsConstants.ADVANCED_ALTERNATE_MASC, false);
        addOption(advancedRules, OptionsConstants.ADVANCED_ALTERNATE_MASC_ENHANCED, false);
        addOption(advancedRules, OptionsConstants.ADVANCED_SINGLE_BLIND_BOTS, false);

        IBasicOptionGroup advancedCombat = addGroup("advancedCombat");
        addOption(advancedCombat, OptionsConstants.ADVCOMBAT_TACOPS_AMS, false);
        addOption(advancedCombat, OptionsConstants.ADVCOMBAT_TACOPS_MANUAL_AMS, false);
        addOption(advancedCombat, OptionsConstants.ADVCOMBAT_FLOATING_CRITS, false);
        addOption(advancedCombat, OptionsConstants.ADVCOMBAT_TACOPS_CRIT_ROLL, false);
        addOption(advancedCombat, OptionsConstants.ADVCOMBAT_TACOPS_ENGINE_EXPLOSIONS, false);
        addOption(advancedCombat, OptionsConstants.ADVCOMBAT_TACOPS_CALLED_SHOTS, false);
        addOption(advancedCombat, OptionsConstants.ADVCOMBAT_TACOPS_PRONE_FIRE, false);
        addOption(advancedCombat, OptionsConstants.ADVCOMBAT_TACOPS_START_FIRE, false);
        addOption(advancedCombat, OptionsConstants.ADVCOMBAT_TACOPS_RANGE, false);
        addOption(advancedCombat, OptionsConstants.ADVCOMBAT_TACOPS_LOS_RANGE, false);
        addOption(advancedCombat, OptionsConstants.ADVCOMBAT_TACOPS_DEAD_ZONES, false);
        addOption(advancedCombat, OptionsConstants.ADVCOMBAT_TACOPS_LOS1, false);
        addOption(advancedCombat, OptionsConstants.ADVCOMBAT_TACOPS_ALTDMG, false);
        addOption(advancedCombat, OptionsConstants.ADVCOMBAT_TACOPS_CLUSTERHITPEN, false);
        addOption(advancedCombat, OptionsConstants.ADVCOMBAT_TACOPS_PPC_INHIBITORS, false);
        addOption(advancedCombat, OptionsConstants.ADVCOMBAT_TACOPS_CHARGE_DAMAGE, false);
        addOption(advancedCombat, OptionsConstants.ADVCOMBAT_TACOPS_GLANCING_BLOWS, false);
        addOption(advancedCombat, OptionsConstants.ADVCOMBAT_TACOPS_DIRECT_BLOW, false);
        addOption(advancedCombat, OptionsConstants.ADVCOMBAT_TACOPS_BURST, false);
        addOption(advancedCombat, OptionsConstants.ADVCOMBAT_TACOPS_HEAT, false);
        addOption(advancedCombat, OptionsConstants.ADVCOMBAT_TACOPS_PARTIAL_COVER, false);
        addOption(advancedCombat, OptionsConstants.ADVCOMBAT_TACOPS_BA_CRITICALS, false);
        addOption(advancedCombat, OptionsConstants.ADVCOMBAT_TACOPS_HOTLOAD, false);
        addOption(advancedCombat, OptionsConstants.ADVCOMBAT_TACOPS_RAPID_AC, false);
        addOption(advancedCombat, OptionsConstants.ADVCOMBAT_KIND_RAPID_AC, false);
        addOption(advancedCombat, OptionsConstants.ADVCOMBAT_TACOPS_GRAPPLING, false);
        addOption(advancedCombat, OptionsConstants.ADVCOMBAT_TACOPS_JUMP_JET_ATTACK, false);
        addOption(advancedCombat, OptionsConstants.ADVCOMBAT_TACOPS_TRIP_ATTACK, false);
        addOption(advancedCombat, OptionsConstants.ADVCOMBAT_TACOPS_ENERGY_WEAPONS, false);
        addOption(advancedCombat, OptionsConstants.ADVCOMBAT_TACOPS_GAUSS_WEAPONS, false);
        addOption(advancedCombat, OptionsConstants.ADVCOMBAT_TACOPS_RETRACTABLE_BLADES, false);
        addOption(advancedCombat, OptionsConstants.ADVCOMBAT_TACOPS_AMMUNITION, false);
        addOption(advancedCombat, OptionsConstants.ADVCOMBAT_TACOPS_WOODS_COVER, false);
        addOption(advancedCombat, OptionsConstants.ADVCOMBAT_TACOPS_VEHICLE_EFFECTIVE, false);
        addOption(advancedCombat, OptionsConstants.ADVCOMBAT_TACOPS_VEHICLE_ARCS, false);
        addOption(advancedCombat, OptionsConstants.ADVCOMBAT_TACOPS_VTOL_ATTACKS, false);
        addOption(advancedCombat, OptionsConstants.ADVCOMBAT_TACOPS_ADVANCED_MECH_HIT_LOCATIONS, false);
        addOption(advancedCombat, OptionsConstants.ADVCOMBAT_TACOPS_COOLANT_FAILURE, false);
        addOption(advancedCombat, OptionsConstants.ADVCOMBAT_TACOPS_BA_VS_BA, false);
        addOption(advancedCombat, OptionsConstants.ADVCOMBAT_NO_TAC, false);
        addOption(advancedCombat, OptionsConstants.ADVCOMBAT_VEHICLES_THRESHOLD, false);
        addOption(advancedCombat, OptionsConstants.ADVCOMBAT_VEHICLES_THRESHOLD_VARIABLE, false);
        addOption(advancedCombat, OptionsConstants.ADVCOMBAT_VEHICLES_THRESHOLD_DIVISOR, 10);
        addOption(advancedCombat, OptionsConstants.ADVCOMBAT_VTOL_STRAFING, false);
        addOption(advancedCombat, OptionsConstants.ADVCOMBAT_VEHICLES_SAFE_FROM_INFERNOS, false);
        addOption(advancedCombat, OptionsConstants.ADVCOMBAT_PROTOS_SAFE_FROM_INFERNOS, false);
        addOption(advancedCombat, OptionsConstants.ADVCOMBAT_INDIRECT_ALWAYS_POSSIBLE, false);
        addOption(advancedCombat, OptionsConstants.ADVCOMBAT_INCREASED_AC_DMG, false);
        addOption(advancedCombat, OptionsConstants.ADVCOMBAT_INCREASED_ISERLL_RANGE, false);
        addOption(advancedCombat, OptionsConstants.ADVCOMBAT_UNJAM_UAC, false);
        addOption(advancedCombat, OptionsConstants.ADVCOMBAT_UAC_TWOROLLS, false);
        addOption(advancedCombat, OptionsConstants.ADVCOMBAT_CLUBS_PUNCH, false);
        addOption(advancedCombat, OptionsConstants.ADVCOMBAT_ON_MAP_PREDESIGNATE, false);
        addOption(advancedCombat, OptionsConstants.ADVCOMBAT_NUM_HEXES_PREDESIGNATE, 5);
        addOption(advancedCombat, OptionsConstants.ADVCOMBAT_MAP_AREA_PREDESIGNATE, 1088);
        addOption(advancedCombat, OptionsConstants.ADVCOMBAT_MAX_EXTERNAL_HEAT, 15);
        addOption(advancedCombat, OptionsConstants.ADVCOMBAT_CASE_PILOT_DAMAGE, false);
        addOption(advancedCombat, OptionsConstants.ADVCOMBAT_NO_FORCED_PRIMARY_TARGETS, false);
        addOption(advancedCombat, OptionsConstants.ADVCOMBAT_FULL_ROTOR_HITS, false);
        addOption(advancedCombat, OptionsConstants.ADVCOMBAT_FOREST_FIRES_NO_SMOKE, false);
        addOption(advancedCombat, OptionsConstants.ADVCOMBAT_HOTLOAD_IN_GAME, false);
        addOption(advancedCombat, OptionsConstants.ADVCOMBAT_MULTI_USE_AMS, false);

        IBasicOptionGroup advancedGroundMovement = addGroup("advancedGroundMovement");
        addOption(advancedGroundMovement, OptionsConstants.ADVGRNDMOV_TACOPS_SPRINT, false);
        addOption(advancedGroundMovement, OptionsConstants.ADVGRNDMOV_TACOPS_STANDING_STILL, false);
        addOption(advancedGroundMovement, OptionsConstants.ADVGRNDMOV_TACOPS_EVADE, false);
        addOption(advancedGroundMovement, OptionsConstants.ADVGRNDMOV_TACOPS_SKILLED_EVASION, false);
        addOption(advancedGroundMovement, OptionsConstants.ADVGRNDMOV_TACOPS_LEAPING, false);
        addOption(advancedGroundMovement, OptionsConstants.ADVGRNDMOV_TACOPS_PHYSICAL_PSR, false);
        addOption(advancedGroundMovement, OptionsConstants.ADVGRNDMOV_TACOPS_PHYSICAL_ATTACK_PSR, false);
        addOption(advancedGroundMovement, OptionsConstants.ADVGRNDMOV_TACOPS_TAKING_DAMAGE, false);
        addOption(advancedGroundMovement, OptionsConstants.ADVGRNDMOV_TACOPS_LEG_DAMAGE, false);
        addOption(advancedGroundMovement, OptionsConstants.ADVGRNDMOV_TACOPS_WALK_BACKWARDS, false);
        addOption(advancedGroundMovement, OptionsConstants.ADVGRNDMOV_TACOPS_FAST_INFANTRY_MOVE, false);
        addOption(advancedGroundMovement, OptionsConstants.ADVANCED_TACOPS_INF_PAVE_BONUS, false);
        addOption(advancedGroundMovement, OptionsConstants.ADVGRNDMOV_VEHICLE_LANCE_MOVEMENT, false);
        addOption(advancedGroundMovement, OptionsConstants.ADVGRNDMOV_VEHICLE_LANCE_MOVEMENT_NUMBER, 4);
        addOption(advancedGroundMovement, OptionsConstants.ADVGRNDMOV_VEHICLE_ACCELERATION, false);
        addOption(advancedGroundMovement, OptionsConstants.ADVGRNDMOV_REVERSE_GEAR, false);
        addOption(advancedGroundMovement, OptionsConstants.ADVGRNDMOV_TURN_MODE, false);
        addOption(advancedGroundMovement, OptionsConstants.ADVGRNDMOV_VEHICLE_ADVANCED_MANEUVERS, false);
        addOption(advancedGroundMovement, OptionsConstants.ADVGRNDMOV_TACOPS_HULL_DOWN, false);
        addOption(advancedGroundMovement, OptionsConstants.ADVGRNDMOV_TACOPS_FALLING_EXPANDED, false);
        addOption(advancedGroundMovement, OptionsConstants.ADVGRNDMOV_TACOPS_ATTEMPTING_STAND, false);
        addOption(advancedGroundMovement, OptionsConstants.ADVGRNDMOV_TACOPS_CAREFUL_STAND, false);
        addOption(advancedGroundMovement, OptionsConstants.ADVGRNDMOV_TACOPS_ZIPLINES, false);
        addOption(advancedGroundMovement, OptionsConstants.ADVGRNDMOV_MEK_LANCE_MOVEMENT, false);
        addOption(advancedGroundMovement, OptionsConstants.ADVGRNDMOV_MEK_LANCE_MOVEMENT_NUMBER, 4);
        addOption(advancedGroundMovement, OptionsConstants.ADVGRNDMOV_NO_IMMOBILE_VEHICLES, false);
        addOption(advancedGroundMovement, OptionsConstants.ADVGRNDMOV_VEHICLES_CAN_EJECT, false);
        addOption(advancedGroundMovement, OptionsConstants.ADVGRNDMOV_EJECTED_PILOTS_FLEE, false);
        addOption(advancedGroundMovement, OptionsConstants.ADVGRNDMOV_AUTO_ABANDON_UNIT, false);
        addOption(advancedGroundMovement, OptionsConstants.ADVGRNDMOV_NO_HOVER_CHARGE, false);
        addOption(advancedGroundMovement, OptionsConstants.ADVGRNDMOV_NO_PREMOVE_VIBRA, false);
        addOption(advancedGroundMovement, OptionsConstants.ADVGRNDMOV_FALLS_END_MOVEMENT, false);
        addOption(advancedGroundMovement, OptionsConstants.ADVGRNDMOV_PSR_JUMP_HEAVY_WOODS, false);
        addOption(advancedGroundMovement, OptionsConstants.ADVGRNDMOV_NO_NIGHT_MOVE_PEN, false);

        IBasicOptionGroup advAeroRules = addGroup("advancedAeroRules");
        addOption(advAeroRules, OptionsConstants.ADVAERORULES_AERO_GROUND_MOVE, true);
        addOption(advAeroRules, OptionsConstants.ADVAERORULES_STRATOPS_CAPITAL_FIGHTER, false);
        addOption(advAeroRules, OptionsConstants.ADVAERORULES_FUEL_CONSUMPTION, false);
        addOption(advAeroRules, OptionsConstants.ADVAERORULES_STRATOPS_CONV_FUSION_BONUS, false);
        addOption(advAeroRules, OptionsConstants.ADVAERORULES_STRATOPS_HARJEL, false);
        addOption(advAeroRules, OptionsConstants.ADVAERORULES_STRATOPS_GRAV_EFFECTS, false);
        addOption(advAeroRules, OptionsConstants.ADVAERORULES_ADVANCED_MOVEMENT, false);
        addOption(advAeroRules, OptionsConstants.ADVAERORULES_HEAT_BY_BAY, false);
        addOption(advAeroRules, OptionsConstants.ADVAERORULES_ATMOSPHERIC_CONTROL, false);
        addOption(advAeroRules, OptionsConstants.ADVAERORULES_STRATOPS_AMMO_EXPLOSIONS, false);
        addOption(advAeroRules, OptionsConstants.ADVAERORULES_STRATOPS_AAA_LASER, false);
        addOption(advAeroRules, OptionsConstants.ADVAERORULES_STRATOPS_ADV_POINTDEF, false);
        addOption(advAeroRules, OptionsConstants.ADVAERORULES_STRATOPS_BRACKET_FIRE, false);
        addOption(advAeroRules, OptionsConstants.ADVAERORULES_STRATOPS_ECM, false);
        addOption(advAeroRules, OptionsConstants.ADVAERORULES_STRATOPS_SENSOR_SHADOW, false);
        addOption(advAeroRules, OptionsConstants.ADVAERORULES_STRATOPS_OVER_PENETRATE, false);
        addOption(advAeroRules, OptionsConstants.ADVAERORULES_STRATOPS_SPACE_BOMB, false);
        addOption(advAeroRules, OptionsConstants.ADVAERORULES_STRATOPS_BEARINGS_ONLY_LAUNCH, false);
        addOption(advAeroRules, OptionsConstants.ADVAERORULES_STRATOPS_BEARINGS_ONLY_VELOCITY, 50);
        addOption(advAeroRules, OptionsConstants.ADVAERORULES_STRATOPS_WAYPOINT_LAUNCH, false);
        addOption(advAeroRules, OptionsConstants.ADVAERORULES_STRATOPS_ADVANCED_SENSORS, false);
        addOption(advAeroRules, OptionsConstants.ADVAERORULES_VARIABLE_DAMAGE_THRESH, false);
        addOption(advAeroRules, OptionsConstants.ADVAERORULES_AT2_NUKES, false);
        addOption(advAeroRules, OptionsConstants.ADVAERORULES_AERO_SANITY, false);
        addOption(advAeroRules, OptionsConstants.ADVAERORULES_RETURN_FLYOVER, true);
        addOption(advAeroRules, OptionsConstants.ADVAERORULES_STRATOPS_AA_FIRE, false);
        addOption(advAeroRules, OptionsConstants.ADVAERORULES_AA_MOVE_MOD, false);
        addOption(advAeroRules, OptionsConstants.ADVAERORULES_ALLOW_LARGE_SQUADRONS, false);
        addOption(advAeroRules, OptionsConstants.ADVAERORULES_SINGLE_NO_CAP, false);
        addOption(advAeroRules, OptionsConstants.ADVAERORULES_AERO_ARTILLERY_MUNITIONS, false);
        addOption(advAeroRules, OptionsConstants.ADVAERORULES_EXPANDED_KF_DRIVE_DAMAGE, false);

        IBasicOptionGroup initiative = addGroup("initiative");
        addOption(initiative, OptionsConstants.INIT_INF_MOVE_EVEN, false);
        addOption(initiative, OptionsConstants.INIT_INF_DEPLOY_EVEN, false);
        addOption(initiative, OptionsConstants.INIT_INF_MOVE_LATER, false);
        addOption(initiative, OptionsConstants.INIT_INF_MOVE_MULTI, false);
        addOption(initiative, OptionsConstants.INIT_PROTOS_MOVE_EVEN, false);
        addOption(initiative, OptionsConstants.INIT_PROTOS_MOVE_EVEN, false);
        addOption(initiative, OptionsConstants.INIT_PROTOS_MOVE_LATER, false);
        addOption(initiative, OptionsConstants.INIT_PROTOS_MOVE_MULTI, false);
        addOption(initiative, OptionsConstants.INIT_INF_PROTO_MOVE_MULTI, 3);
        addOption(initiative, OptionsConstants.INIT_SIMULTANEOUS_DEPLOYMENT, false);
        addOption(initiative, OptionsConstants.INIT_SIMULTANEOUS_MOVEMENT, false);
        addOption(initiative, OptionsConstants.INIT_SIMULTANEOUS_TARGETING, false);
        addOption(initiative, OptionsConstants.INIT_SIMULTANEOUS_FIRING, false);
        addOption(initiative, OptionsConstants.INIT_SIMULTANEOUS_PHYSICAL, false);
        addOption(initiative, OptionsConstants.INIT_FRONT_LOAD_INITIATIVE, false);
        addOption(initiative, OptionsConstants.INIT_INITIATIVE_STREAK_COMPENSATION, false);

        IBasicOptionGroup rpg = addGroup("rpg");
        addOption(rpg, OptionsConstants.RPG_PILOT_ADVANTAGES, false);
        addOption(rpg, OptionsConstants.EDGE, false);
        addOption(rpg, OptionsConstants.RPG_MANEI_DOMINI, false);
        addOption(rpg, OptionsConstants.RPG_INDIVIDUAL_INITIATIVE, false);
        addOption(rpg, OptionsConstants.RPG_COMMAND_INIT, false);
        addOption(rpg, OptionsConstants.RPG_RPG_GUNNERY, false);
        addOption(rpg, OptionsConstants.RPG_ARTILLERY_SKILL, false);
        addOption(rpg, OptionsConstants.RPG_TOUGHNESS, false);
        addOption(rpg, OptionsConstants.RPG_CONDITIONAL_EJECTION, false);
        addOption(rpg, OptionsConstants.RPG_MANUAL_SHUTDOWN, false);
        addOption(rpg, OptionsConstants.RPG_BEGIN_SHUTDOWN, false);
    }

    public Vector<IOption> loadOptions() {
        return loadOptions(new File(GAME_OPTIONS_FILE_NAME), true);
    }

    public synchronized Vector<IOption> loadOptions(File file, boolean print) {
        Vector<IOption> changedOptions = new Vector<>(1, 1);

        if (!file.exists()) {
            return changedOptions;
        }

        try {
            JAXBContext jc = JAXBContext.newInstance(GameOptionsXML.class, Option.class, BasicOption.class);

            Unmarshaller um = jc.createUnmarshaller();
            InputStream is = new FileInputStream(file);
            GameOptionsXML opts = (GameOptionsXML) um.unmarshal(MMXMLUtility.createSafeXmlSource(is));

            StringBuilder logMessages = new StringBuilder("\n");
            for (IBasicOption bo : opts.getOptions()) {
                changedOptions.add(parseOptionNode(bo, print, logMessages));
            }
            LogManager.getLogger().info(logMessages.toString());
        } catch (Exception e) {
            LogManager.getLogger().error("Error loading XML for game options: " + e.getMessage(), e);
        }

        return changedOptions;
    }

    private IOption parseOptionNode(final IBasicOption node, final boolean print, final StringBuilder logMessages) {
        IOption option = null;

        String name = node.getName();
        Object value = node.getValue();
        if ((null != name) && (null != value)) {
            IOption tempOption = getOption(name);

            if (null != tempOption) {
                if (!tempOption.getValue().toString()
                        .equals(value.toString())) {
                    try {
                        switch (tempOption.getType()) {
                            case IOption.STRING:
                            case IOption.CHOICE:
                                tempOption.setValue((String) value);
                                break;
                            case IOption.BOOLEAN:
                                tempOption.setValue(Boolean.valueOf(value.toString()));
                                break;
                            case IOption.INTEGER:
                                tempOption.setValue(Integer.valueOf(value.toString()));
                                break;
                            case IOption.FLOAT:
                                tempOption.setValue(Float.valueOf(value.toString()));
                                break;
                        }

                        if (print) {
                            logMessages.append(String.format("\tSet option '%s' to '%s'\n", name, value));
                        }

                        option = tempOption;
                    } catch (Exception ex) {
                        LogManager.getLogger().error(String.format(
                                "Error trying to load option '%s' with a value of '%s'!", name, value));
                    }
                }
            } else {
                LogManager.getLogger().warn("Invalid option '" + name + "' when trying to load options file!");
            }
        }

        return option;
    }

    public static void saveOptions(Vector<IBasicOption> options) {
        saveOptions(options, GAME_OPTIONS_FILE_NAME);
    }

    /**
     * Saves the given <code>Vector</code> of <code>IBasicOption</code>
     *
     * @param options <code>Vector</code> of <code>IBasicOption</code>
     * @param file
     */
    public static void saveOptions(Vector<IBasicOption> options, String file) {
        try {
            JAXBContext jc = JAXBContext.newInstance(GameOptionsXML.class, Option.class, BasicOption.class);

            Marshaller marshaller = jc.createMarshaller();
            marshaller.setProperty(Marshaller.JAXB_FORMATTED_OUTPUT, true);

            // The default header has the encoding and standalone properties
            marshaller.setProperty(Marshaller.JAXB_FRAGMENT, true);
            marshaller.setProperty("org.glassfish.jaxb.xmlHeaders", "<?xml version=\"1.0\"?>");

            JAXBElement<GameOptionsXML> element = new JAXBElement<>(new QName("options"), GameOptionsXML.class, new GameOptionsXML(options));

            marshaller.marshal(element, new File(file));
        } catch (Exception ex) {
            LogManager.getLogger().error("Failed writing Game Options XML", ex);
        }
    }

    /*
     * (non-Javadoc)
     *
     * @see megamek.common.options.AbstractOptions#getOptionsInfoImp()
     */
    @Override
    protected AbstractOptionsInfo getOptionsInfoImp() {
        return GameOptionsInfo.getInstance();
    }

    private static class GameOptionsInfo extends AbstractOptionsInfo {
        private static AbstractOptionsInfo instance = new GameOptionsInfo();

        protected GameOptionsInfo() {
            super("GameOptionsInfo");
        }

        public static AbstractOptionsInfo getInstance() {
            return instance;
        }
    }

    /**
     * A helper class for the XML binding.
     */
    @XmlRootElement(name = "options")
    @XmlAccessorType(value = XmlAccessType.FIELD)
    private static class GameOptionsXML {
        @XmlElement(name = "gameoption", type = BasicOption.class)
        private Vector<IBasicOption> options;

        GameOptionsXML(final Vector<IBasicOption> options) {
            this.options = options;
        }

        /**
         * Required for JAXB.
         */
        @SuppressWarnings(value = "unused")
        private GameOptionsXML() {

        }

        public Vector<IBasicOption> getOptions() {
            return options;
        }
    }

    //region MekHQ I/O
    /**
     * This is used by MekHQ to write the game options to the standard file
     *
     * @param pw the PrintWriter to write to
     * @param indent the indent to write at
     */
    public void writeToXML(final PrintWriter pw, int indent) {
        MMXMLUtility.writeSimpleXMLOpenTag(pw, indent++, "gameOptions");
        for (final Enumeration<IOptionGroup> groups = getGroups(); groups.hasMoreElements(); ) {
            final IOptionGroup group = groups.nextElement();
            for (final Enumeration<IOption> options = group.getOptions(); options.hasMoreElements(); ) {
                final IOption option = options.nextElement();
                MMXMLUtility.writeSimpleXMLOpenTag(pw, indent++, "gameOption");
                MMXMLUtility.writeSimpleXMLTag(pw, indent, "name", option.getName());
                MMXMLUtility.writeSimpleXMLTag(pw, indent, "value", option.getValue().toString());
                MMXMLUtility.writeSimpleXMLCloseTag(pw, --indent, "gameOption");
            }
        }
        MMXMLUtility.writeSimpleXMLCloseTag(pw, --indent, "gameOptions");
    }

    /**
     * This is used to fill a GameOptions object from an XML node list written using writeToXML.
     * @param nl the node list to parse
     */
    public void fillFromXML(final NodeList nl) {
        for (int x = 0; x < nl.getLength(); x++) {
            try {
                final Node wn = nl.item(x);
                if ((wn.getNodeType() != Node.ELEMENT_NODE) || !wn.hasChildNodes())  {
                    continue;
                }

                final NodeList nl2 = wn.getChildNodes();
                IOption option = null;
                for (int y = 0; y < nl2.getLength(); y++) {
                    final Node wn2 = nl2.item(y);
                    switch (wn2.getNodeName()) {
                        case "name":
                            option = getOption(wn2.getTextContent().trim());
                            break;
                        case "value":
                            final String value = wn2.getTextContent().trim();
                            if ((option != null) && !option.getValue().toString().equals(value)) {
                                switch (option.getType()) {
                                    case IOption.STRING:
                                    case IOption.CHOICE:
                                        option.setValue(value);
                                        break;
                                    case IOption.BOOLEAN:
                                        option.setValue(Boolean.valueOf(value));
                                        break;
                                    case IOption.INTEGER:
                                        option.setValue(Integer.valueOf(value));
                                        break;
                                    case IOption.FLOAT:
                                        option.setValue(Float.valueOf(value));
                                        break;
                                    default:
                                        break;
                                }
                                option = null;
                            }
                            break;
                        default:
                            break;
                    }
                }
            } catch (Exception e) {
                LogManager.getLogger().error("Failed to parse Game Option Node", e);
            }
        }
    }
    //endregion MekHQ I/O
}<|MERGE_RESOLUTION|>--- conflicted
+++ resolved
@@ -72,13 +72,6 @@
         addOption(base, OptionsConstants.BASE_RNG_LOG, false);
         addOption(base, OptionsConstants.BASE_FLAMER_HEAT, false);
         addOption(base, OptionsConstants.BASE_INFANTRY_DAMAGE_HEAT, false);
-<<<<<<< HEAD
-        addOption(base, OptionsConstants.BASE_INDIRECT_FIRE, true);
-        addOption(base, OptionsConstants.BASE_BREEZE, false);
-        addOption(base, OptionsConstants.BASE_RANDOM_BASEMENTS, true);
-        addOption(base, OptionsConstants.BASE_AUTO_AMS, true);
-        addOption(base, OptionsConstants.BASE_TURN_TIMER, 0);
-=======
         addOption(base, OptionsConstants.BASE_INDIRECT_FIRE, true); 
         addOption(base, OptionsConstants.BASE_BREEZE, false); 
         addOption(base, OptionsConstants.BASE_RANDOM_BASEMENTS, true); 
@@ -88,7 +81,6 @@
         addOption(base, OptionsConstants.BASE_TURN_TIMER_FIRING, 0);
         addOption(base, OptionsConstants.BASE_TURN_TIMER_PHYSICAL, 0);
         addOption(base, OptionsConstants.BASE_TURN_TIMER_ALLOW_EXTENSION, true);
->>>>>>> 1a19f092
         addOption(base, OptionsConstants.BASE_SUPPRESS_UNIT_TOOLTIP_IN_REPORT_LOG, false);
         addOption(base, OptionsConstants.BASE_GM_CONTROLS_DONE_REPORT_PHASE, false);
         addOption(base, OptionsConstants.BASE_HIDE_UNOFFICIAL, false);
