--- conflicted
+++ resolved
@@ -140,39 +140,6 @@
     public static final String QUIRK_WEAP_NEG_MISREPLACED = "misreplaced_weapon";
 
     // PILOTING SKILLS
-<<<<<<< HEAD
-    public static final String PILOT_APTITUDE_GUNNERY = "aptitude_gunnery"; 
-    public static final String PILOT_APTITUDE_PILOTING = "aptitude_piloting"; 
-    public static final String PILOT_ANIMAL_MIMIC= "animal_mimic"; 
-    // public static final String PILOT_CROSS_COUNTRY= "cross_country";
-    // 
-    public static final String PILOT_DODGE_MANEUVER = "dodge_maneuver"; 
-    // public static final String PILOT_DUST_OFF= "dust_off"; 
-    // public static final String PILOT_HVY_LIFTER= "hvy_lifter"; 
-    // public static final String PILOT_HOPPER= "hopper"; 
-    public static final String PILOT_HOPPING_JACK = "hopping_jack"; 
-    public static final String PILOT_HOT_DOG = "hot_dog"; 
-    public static final String PILOT_JUMPING_JACK = "jumping_jack"; 
-    public static final String PILOT_MANEUVERING_ACE = "maneuvering_ace"; 
-    public static final String PILOT_MELEE_MASTER = "melee_master"; 
-    public static final String PILOT_MELEE_SPECIALIST = "melee_specialist"; 
-    // public static final String PILOT_NATURAL_GRACE= "natural_grace";
-    // 
-    // public static final String PILOT_RIDE_WASH= "ride_wash"; 
-    public static final String PILOT_SHAKY_STICK = "shaky_stick"; 
-    // public static final String PILOT_SLUGGER= "slugger"; 
-    // public static final String PILOT_SPEED_DEMON= "speed_demon"; 
-    // public static final String PILOT_STAND_ASIDE= "stand_aside"; 
-    // public static final String PILOT_SWORDSMAN= "swordsman"; 
-    // public static final String PILOT_TM_= "tm_"; 
-    public static final String PILOT_TM_FOREST_RANGER= "tm_forest_ranger"; 
-    public static final String PILOT_TM_FROGMAN= "tm_frogman"; 
-    public static final String PILOT_TM_MOUNTAINEER = "tm_mountaineer";
-    public static final String PILOT_TM_NIGHTWALKER = "tm_nightwalker";
-    public static final String PILOT_TM_SWAMP_BEAST= "tm_swamp_beast"; 
-    // public static final String PILOT_WIND_WALKER= "wind_walker"; 
-    public static final String PILOT_ZWEIHANDER= "zweihander"; 
-=======
     public static final String PILOT_APTITUDE_GUNNERY = "aptitude_gunnery";
     public static final String PILOT_APTITUDE_PILOTING = "aptitude_piloting";
     public static final String PILOT_ANIMAL_MIMIC = "animal_mimic";
@@ -198,10 +165,10 @@
     public static final String PILOT_TM_FOREST_RANGER = "tm_forest_ranger";
     public static final String PILOT_TM_FROGMAN = "tm_frogman";
     public static final String PILOT_TM_MOUNTAINEER = "tm_mountaineer";
+    public static final String PILOT_TM_NIGHTWALKER = "tm_nightwalker";
     public static final String PILOT_TM_SWAMP_BEAST = "tm_swamp_beast";
     // public static final String PILOT_WIND_WALKER = "wind_walker";
     public static final String PILOT_ZWEIHANDER = "zweihander";
->>>>>>> 364a52d2
 
     // GUNNERY SKILLS
     public static final String GUNNERY_BLOOD_STALKER = "blood_stalker";
