--- conflicted
+++ resolved
@@ -19,24 +19,24 @@
  */
 public class OptionsConstants {
 
-    public static final String QUIRK_POS_ANIMALISTIC = "animalistic"; 
-    public static final String QUIRK_POS_ANTI_AIR = "anti_air"; 
+    public static final String QUIRK_POS_ANIMALISTIC = "animalistic";
+    public static final String QUIRK_POS_ANTI_AIR = "anti_air";
     public static final String QUIRK_POS_ATMO_FLYER = "atmo_flyer";
-    public static final String QUIRK_POS_BARREL_FIST_LA = "barrel_fists_la"; 
-    public static final String QUIRK_POS_BARREL_FIST_RA = "barrel_fists_ra"; 
-    public static final String QUIRK_POS_BATTLE_COMP = "battle_computer"; 
-    public static final String QUIRK_POS_BATTLE_FIST_LA = "battle_fists_la"; 
-    public static final String QUIRK_POS_BATTLE_FIST_RA = "battle_fists_ra"; 
+    public static final String QUIRK_POS_BARREL_FIST_LA = "barrel_fists_la";
+    public static final String QUIRK_POS_BARREL_FIST_RA = "barrel_fists_ra";
+    public static final String QUIRK_POS_BATTLE_COMP = "battle_computer";
+    public static final String QUIRK_POS_BATTLE_FIST_LA = "battle_fists_la";
+    public static final String QUIRK_POS_BATTLE_FIST_RA = "battle_fists_ra";
     public static final String QUIRK_POS_COMBAT_COMPUTER = "combat_computer";
-    public static final String QUIRK_POS_COMMAND_MECH = "command_mech"; 
-    public static final String QUIRK_POS_COMPACT = "compact_mech"; 
+    public static final String QUIRK_POS_COMMAND_MECH = "command_mech";
+    public static final String QUIRK_POS_COMPACT = "compact_mech";
     public static final String QUIRK_POS_COWL = "cowl";
     // TODO - Code directional torso mount for play
-    public static final String QUIRK_POS_DIRECTIONAL_TORSO_MOUNT = "directional_torso_mount"; 
+    public static final String QUIRK_POS_DIRECTIONAL_TORSO_MOUNT = "directional_torso_mount";
     public static final String QUIRK_POS_DISTRACTING = "distracting";
     public static final String QUIRK_POS_DOCKING_ARMS = "docking_arms";
     public static final String QUIRK_POS_EASY_MAINTAIN = "easy_maintain";
-    public static final String QUIRK_POS_EASY_PILOT = "easy_pilot"; 
+    public static final String QUIRK_POS_EASY_PILOT = "easy_pilot";
     public static final String QUIRK_POS_EXT_TWIST = "ext_twist";
     public static final String QUIRK_POS_FAST_RELOAD = "fast_reload";
     public static final String QUIRK_POS_FINE_MANIPULATORS = "fine_manipulators";
@@ -46,22 +46,22 @@
     // TODO Improved Comms changed in BMM see pg 84
     public static final String QUIRK_POS_IMP_COM = "imp_com";
     public static final String QUIRK_POS_IMP_LIFE_SUPPORT = "imp_life_support";
-    public static final String QUIRK_POS_IMP_TARG_L = "imp_target_long"; 
-    public static final String QUIRK_POS_IMP_TARG_M = "imp_target_med"; 
-    public static final String QUIRK_POS_IMP_TARG_S = "imp_target_short"; 
-    public static final String QUIRK_POS_IMPROVED_SENSORS = "imp_sensors"; 
+    public static final String QUIRK_POS_IMP_TARG_L = "imp_target_long";
+    public static final String QUIRK_POS_IMP_TARG_M = "imp_target_med";
+    public static final String QUIRK_POS_IMP_TARG_S = "imp_target_short";
+    public static final String QUIRK_POS_IMPROVED_SENSORS = "imp_sensors";
     public static final String QUIRK_POS_INTERNAL_BOMB = "internal_bomb";
     // TODO Low profile has changed considerably in BMM needs to be updated see BMM pg 85
-    public static final String QUIRK_POS_LOW_PROFILE = "low_profile"; 
+    public static final String QUIRK_POS_LOW_PROFILE = "low_profile";
     // public static final String QUIRK_POS_MOD_WEAPONS = "mod_weapons";
     public static final String QUIRK_POS_MULTI_TRAC = "multi_trac";
     public static final String QUIRK_POS_NIMBLE_JUMPER = "nimble_jumper";
-    public static final String QUIRK_POS_OVERHEAD_ARMS = "overhead_arms"; 
-    public static final String QUIRK_POS_POWER_REVERSE = "power_reverse"; 
+    public static final String QUIRK_POS_OVERHEAD_ARMS = "overhead_arms";
+    public static final String QUIRK_POS_POWER_REVERSE = "power_reverse";
     public static final String QUIRK_POS_PRO_ACTUATOR = "pro_actuator";
     public static final String QUIRK_POS_REINFORCED_LEGS = "reinforced_legs";
-    public static final String QUIRK_POS_RUGGED_1 = "rugged_1" ; 
-    public static final String QUIRK_POS_RUGGED_2 = "rugged_2" ; 
+    public static final String QUIRK_POS_RUGGED_1 = "rugged_1" ;
+    public static final String QUIRK_POS_RUGGED_2 = "rugged_2" ;
     public static final String QUIRK_POS_RUMBLE_SEAT = "rumble_seat";
     public static final String QUIRK_POS_SCOUT_BIKE = "scout_bike";
     public static final String QUIRK_POS_SEARCHLIGHT = "searchlight";
@@ -69,287 +69,282 @@
     public static final String QUIRK_POS_TRAILER_HITCH = "trailer_hitch";
     public static final String QUIRK_POS_UBIQUITOUS_IS = "ubiquitous_is";
     public static final String QUIRK_POS_UBIQUITOUS_CLAN = "ubiquitous_clan";
-    public static final String QUIRK_POS_VAR_RNG_TARG_L = "variable_range_long"; 
-    public static final String QUIRK_POS_VAR_RNG_TARG_S = "variable_range_short"; 
+    public static final String QUIRK_POS_VAR_RNG_TARG_L = "variable_range_long";
+    public static final String QUIRK_POS_VAR_RNG_TARG_S = "variable_range_short";
     // TODO Game Rules
-    public static final String QUIRK_POS_VESTIGIAL_HANDS_LA = "vestigial_hands_la"; 
-    public static final String QUIRK_POS_VESTIGIAL_HANDS_RA = "vestigial_hands_ra"; 
-    public static final String QUIRK_POS_VTOL_ROTOR = "vtol_rotor"; 
-    
-    public static final String QUIRK_WEAP_POS_ACCURATE = "accurate"; 
-    public static final String QUIRK_WEAP_POS_IMP_COOLING = "imp_cooling"; 
-    public static final String QUIRK_WEAP_POS_JETTISON_CAPABLE = "jettison_capable"; 
-    public static final String QUIRK_WEAP_POS_STABLE_WEAPON = "stable_weapon"; 
-    public static final String QUIRK_WEAP_POS_DIRECT_TORSO_MOUNT = "direct_torso_mount"; 
+    public static final String QUIRK_POS_VESTIGIAL_HANDS_LA = "vestigial_hands_la";
+    public static final String QUIRK_POS_VESTIGIAL_HANDS_RA = "vestigial_hands_ra";
+    public static final String QUIRK_POS_VTOL_ROTOR = "vtol_rotor";
+
+    public static final String QUIRK_WEAP_POS_ACCURATE = "accurate";
+    public static final String QUIRK_WEAP_POS_IMP_COOLING = "imp_cooling";
+    public static final String QUIRK_WEAP_POS_JETTISON_CAPABLE = "jettison_capable";
+    public static final String QUIRK_WEAP_POS_STABLE_WEAPON = "stable_weapon";
+    public static final String QUIRK_WEAP_POS_DIRECT_TORSO_MOUNT = "direct_torso_mount";
     //These have been made specific to weapons.
-    public static final String QUIRK_WEAP_POS_MOD_WEAPONS = "mod_weapons"; 
-    public static final String QUIRK_WEAP_POS_FAST_RELOAD = "fast_reload"; 
- 
-    public static final String QUIRK_NEG_ATMO_INSTABILITY = "atmo_instability"; 
-    public static final String QUIRK_NEG_BAD_REP_IS = "bad_rep_is"; 
-    public static final String QUIRK_NEG_BAD_REP_CLAN = "bad_rep_clan"; 
-    public static final String QUIRK_NEG_CRAMPED_COCKPIT = "cramped_cockpit"; 
-    public static final String QUIRK_NEG_DIFFICULT_EJECT = "difficult_eject"; 
-    public static final String QUIRK_NEG_DIFFICULT_MAINTAIN = "difficult_maintain"; 
-    public static final String QUIRK_NEG_EM_INTERFERENCE_WHOLE = "em_inter_whole"; 
-    public static final String QUIRK_NEG_EXP_ACTUATOR = "exp_actuator"; 
-    public static final String QUIRK_NEG_FLAWED_COOLING = "flawed_cooling"; 
-    public static final String QUIRK_NEG_FRAGILE_FUEL = "fragile_fuel"; 
-    public static final String QUIRK_NEG_GAS_HOG = "gas_hog"; 
-    public static final String QUIRK_NEG_HARD_PILOT = "hard_pilot"; 
-    public static final String QUIRK_NEG_ILLEGAL_DESIGN = "illegal_design"; 
-    public static final String QUIRK_NEG_LARGE_DROPPER = "large_dropper"; 
-    public static final String QUIRK_NEG_LOW_ARMS = "low_arms"; 
-    public static final String QUIRK_NEG_NO_EJECT = "no_eject"; 
-    public static final String QUIRK_NEG_NO_TWIST = "no_twist"; 
-    public static final String QUIRK_NEG_NON_STANDARD = "non_standard"; 
-    public static final String QUIRK_NEG_OBSOLETE = "obsolete"; 
-    public static final String QUIRK_NEG_OVERSIZED = "oversized"; 
-    public static final String QUIRK_NEG_POOR_LIFE_SUPPORT = "poor_life_support"; 
-    public static final String QUIRK_NEG_POOR_PERFORMANCE = "poor_performance"; 
-    public static final String QUIRK_NEG_POOR_SEALING = "poor_sealing"; 
-    public static final String QUIRK_NEG_POOR_TARG_L = "poor_target_long"; 
-    public static final String QUIRK_NEG_POOR_TARG_M = "poor_target_med"; 
-    public static final String QUIRK_NEG_POOR_TARG_S = "poor_target_short"; 
-    public static final String QUIRK_NEG_POOR_WORK = "poor_work"; 
-    public static final String QUIRK_NEG_PROTOTYPE = "prototype"; 
-    public static final String QUIRK_NEG_RAMSHACKLE = "ramshackle"; 
-    public static final String QUIRK_NEG_SENSOR_GHOSTS = "sensor_ghosts"; 
-    public static final String QUIRK_NEG_SUSCEPTIBLE_CWS = "susceptible_cws"; 
-    public static final String QUIRK_NEG_UNBALANCED = "unbalanced"; 
-    public static final String QUIRK_NEG_UNSTREAMLINED = "unstreamlined"; 
-    public static final String QUIRK_NEG_WEAK_HEAD_1= "weak_head_1"; 
-    public static final String QUIRK_NEG_WEAK_HEAD_2= "weak_head_2"; 
-    public static final String QUIRK_NEG_WEAK_HEAD_3= "weak_head_3"; 
-    public static final String QUIRK_NEG_WEAK_HEAD_4= "weak_head_4"; 
-    public static final String QUIRK_NEG_WEAK_HEAD_5= "weak_head_5"; 
-    public static final String QUIRK_NEG_WEAK_LEGS = "weak_legs"; 
+    public static final String QUIRK_WEAP_POS_MOD_WEAPONS = "mod_weapons";
+    public static final String QUIRK_WEAP_POS_FAST_RELOAD = "fast_reload";
+
+    public static final String QUIRK_NEG_ATMO_INSTABILITY = "atmo_instability";
+    public static final String QUIRK_NEG_BAD_REP_IS = "bad_rep_is";
+    public static final String QUIRK_NEG_BAD_REP_CLAN = "bad_rep_clan";
+    public static final String QUIRK_NEG_CRAMPED_COCKPIT = "cramped_cockpit";
+    public static final String QUIRK_NEG_DIFFICULT_EJECT = "difficult_eject";
+    public static final String QUIRK_NEG_DIFFICULT_MAINTAIN = "difficult_maintain";
+    public static final String QUIRK_NEG_EM_INTERFERENCE_WHOLE = "em_inter_whole";
+    public static final String QUIRK_NEG_EXP_ACTUATOR = "exp_actuator";
+    public static final String QUIRK_NEG_FLAWED_COOLING = "flawed_cooling";
+    public static final String QUIRK_NEG_FRAGILE_FUEL = "fragile_fuel";
+    public static final String QUIRK_NEG_GAS_HOG = "gas_hog";
+    public static final String QUIRK_NEG_HARD_PILOT = "hard_pilot";
+    public static final String QUIRK_NEG_ILLEGAL_DESIGN = "illegal_design";
+    public static final String QUIRK_NEG_LARGE_DROPPER = "large_dropper";
+    public static final String QUIRK_NEG_LOW_ARMS = "low_arms";
+    public static final String QUIRK_NEG_NO_EJECT = "no_eject";
+    public static final String QUIRK_NEG_NO_TWIST = "no_twist";
+    public static final String QUIRK_NEG_NON_STANDARD = "non_standard";
+    public static final String QUIRK_NEG_OBSOLETE = "obsolete";
+    public static final String QUIRK_NEG_OVERSIZED = "oversized";
+    public static final String QUIRK_NEG_POOR_LIFE_SUPPORT = "poor_life_support";
+    public static final String QUIRK_NEG_POOR_PERFORMANCE = "poor_performance";
+    public static final String QUIRK_NEG_POOR_SEALING = "poor_sealing";
+    public static final String QUIRK_NEG_POOR_TARG_L = "poor_target_long";
+    public static final String QUIRK_NEG_POOR_TARG_M = "poor_target_med";
+    public static final String QUIRK_NEG_POOR_TARG_S = "poor_target_short";
+    public static final String QUIRK_NEG_POOR_WORK = "poor_work";
+    public static final String QUIRK_NEG_PROTOTYPE = "prototype";
+    public static final String QUIRK_NEG_RAMSHACKLE = "ramshackle";
+    public static final String QUIRK_NEG_SENSOR_GHOSTS = "sensor_ghosts";
+    public static final String QUIRK_NEG_SUSCEPTIBLE_CWS = "susceptible_cws";
+    public static final String QUIRK_NEG_UNBALANCED = "unbalanced";
+    public static final String QUIRK_NEG_UNSTREAMLINED = "unstreamlined";
+    public static final String QUIRK_NEG_WEAK_HEAD_1 = "weak_head_1";
+    public static final String QUIRK_NEG_WEAK_HEAD_2 = "weak_head_2";
+    public static final String QUIRK_NEG_WEAK_HEAD_3 = "weak_head_3";
+    public static final String QUIRK_NEG_WEAK_HEAD_4 = "weak_head_4";
+    public static final String QUIRK_NEG_WEAK_HEAD_5 = "weak_head_5";
+    public static final String QUIRK_NEG_WEAK_LEGS = "weak_legs";
     public static final String QUIRK_NEG_WEAK_UNDERCARRIAGE = "weak_undercarriage";
     public static final String QUIRK_NEG_NO_ARMS = "no_arms";
-    public static final String QUIRK_WEAP_NEG_AMMO_FEED_PROBLEMS = "ammo_feed_problems"; 
-    public static final String QUIRK_WEAP_NEG_EM_INTERFERENCE = "em_interference"; 
-    public static final String QUIRK_WEAP_NEG_EXPOSED_LINKAGE = "exposed_linkage"; 
-    public static final String QUIRK_WEAP_NEG_INACCURATE = "inaccurate"; 
-    public static final String QUIRK_WEAP_NEG_NO_COOLING = "no_cooling"; 
-    public static final String QUIRK_WEAP_NEG_NON_FUNCTIONAL = "non_functional"; 
-    public static final String QUIRK_WEAP_NEG_POOR_COOLING = "poor_cooling"; 
-    public static final String QUIRK_WEAP_NEG_STATIC_FEED = "static_feed"; 
+    public static final String QUIRK_WEAP_NEG_AMMO_FEED_PROBLEMS = "ammo_feed_problems";
+    public static final String QUIRK_WEAP_NEG_EM_INTERFERENCE = "em_interference";
+    public static final String QUIRK_WEAP_NEG_EXPOSED_LINKAGE = "exposed_linkage";
+    public static final String QUIRK_WEAP_NEG_INACCURATE = "inaccurate";
+    public static final String QUIRK_WEAP_NEG_NO_COOLING = "no_cooling";
+    public static final String QUIRK_WEAP_NEG_NON_FUNCTIONAL = "non_functional";
+    public static final String QUIRK_WEAP_NEG_POOR_COOLING = "poor_cooling";
+    public static final String QUIRK_WEAP_NEG_STATIC_FEED = "static_feed";
     // Technically, these are partial repairs, not quirks, but I don't think we need to iterate
     // through all the weapons on both the quirk and partial repairs tabs just to add these.
-    public static final String QUIRK_WEAP_NEG_MISREPAIRED = "misrepaired_weapon"; 
-    public static final String QUIRK_WEAP_NEG_MISREPLACED = "misreplaced_weapon"; 
+    public static final String QUIRK_WEAP_NEG_MISREPAIRED = "misrepaired_weapon";
+    public static final String QUIRK_WEAP_NEG_MISREPLACED = "misreplaced_weapon";
 
     // PILOTING SKILLS
-    public static final String PILOT_APTITUDE_GUNNERY = "aptitude_gunnery"; 
-    public static final String PILOT_APTITUDE_PILOTING = "aptitude_piloting"; 
-    public static final String PILOT_ANIMAL_MIMIC = "animal_mimic"; 
+    public static final String PILOT_APTITUDE_GUNNERY = "aptitude_gunnery";
+    public static final String PILOT_APTITUDE_PILOTING = "aptitude_piloting";
+    public static final String PILOT_ANIMAL_MIMIC = "animal_mimic";
     // public static final String PILOT_CROSS_COUNTRY = "cross_country";
-    public static final String PILOT_DODGE_MANEUVER = "dodge_maneuver"; 
-    // public static final String PILOT_DUST_OFF = "dust_off"; 
-    // public static final String PILOT_HVY_LIFTER = "hvy_lifter"; 
-    // public static final String PILOT_HOPPER = "hopper"; 
-    public static final String PILOT_HOPPING_JACK = "hopping_jack"; 
-    public static final String PILOT_HOT_DOG = "hot_dog"; 
-    public static final String PILOT_JUMPING_JACK = "jumping_jack"; 
-    public static final String PILOT_MANEUVERING_ACE = "maneuvering_ace"; 
-    public static final String PILOT_MELEE_MASTER = "melee_master"; 
-    public static final String PILOT_MELEE_SPECIALIST = "melee_specialist"; 
+    public static final String PILOT_DODGE_MANEUVER = "dodge_maneuver";
+    // public static final String PILOT_DUST_OFF = "dust_off";
+    // public static final String PILOT_HVY_LIFTER = "hvy_lifter";
+    // public static final String PILOT_HOPPER = "hopper";
+    public static final String PILOT_HOPPING_JACK = "hopping_jack";
+    public static final String PILOT_HOT_DOG = "hot_dog";
+    public static final String PILOT_JUMPING_JACK = "jumping_jack";
+    public static final String PILOT_MANEUVERING_ACE = "maneuvering_ace";
+    public static final String PILOT_MELEE_MASTER = "melee_master";
+    public static final String PILOT_MELEE_SPECIALIST = "melee_specialist";
     // public static final String PILOT_NATURAL_GRACE = "natural_grace";
-    // public static final String PILOT_RIDE_WASH = "ride_wash"; 
-    public static final String PILOT_SHAKY_STICK = "shaky_stick"; 
-    // public static final String PILOT_SLUGGER = "slugger"; 
-    // public static final String PILOT_SPEED_DEMON = "speed_demon"; 
-    // public static final String PILOT_STAND_ASIDE = "stand_aside"; 
-    // public static final String PILOT_SWORDSMAN = "swordsman"; 
-    // public static final String PILOT_TM_ = "tm_"; 
-    public static final String PILOT_TM_FOREST_RANGER = "tm_forest_ranger"; 
-    public static final String PILOT_TM_FROGMAN = "tm_frogman"; 
-    public static final String PILOT_TM_MOUNTAINEER = "tm_mountaineer"; 
-    public static final String PILOT_TM_SWAMP_BEAST = "tm_swamp_beast"; 
-    // public static final String PILOT_WIND_WALKER = "wind_walker"; 
-    public static final String PILOT_ZWEIHANDER = "zweihander"; 
+    // public static final String PILOT_RIDE_WASH = "ride_wash";
+    public static final String PILOT_SHAKY_STICK = "shaky_stick";
+    // public static final String PILOT_SLUGGER = "slugger";
+    // public static final String PILOT_SPEED_DEMON = "speed_demon";
+    // public static final String PILOT_STAND_ASIDE = "stand_aside";
+    // public static final String PILOT_SWORDSMAN = "swordsman";
+    // public static final String PILOT_TM_ = "tm_";
+    public static final String PILOT_TM_FOREST_RANGER = "tm_forest_ranger";
+    public static final String PILOT_TM_FROGMAN = "tm_frogman";
+    public static final String PILOT_TM_MOUNTAINEER = "tm_mountaineer";
+    public static final String PILOT_TM_SWAMP_BEAST = "tm_swamp_beast";
+    // public static final String PILOT_WIND_WALKER = "wind_walker";
+    public static final String PILOT_ZWEIHANDER = "zweihander";
 
     // GUNNERY SKILLS
     public static final String GUNNERY_BLOOD_STALKER = "blood_stalker";
-    public static final String GUNNERY_CLUSTER_HITTER = "cluster_hitter"; 
-    public static final String GUNNERY_CLUSTER_MASTER = "cluster_master"; 
-    // public static final String GUNNERY_FIST_FIRE = "fist_fire"; 
-    public static final String GUNNERY_GOLDEN_GOOSE = "golden_goose"; 
+    public static final String GUNNERY_CLUSTER_HITTER = "cluster_hitter";
+    public static final String GUNNERY_CLUSTER_MASTER = "cluster_master";
+    // public static final String GUNNERY_FIST_FIRE = "fist_fire";
+    public static final String GUNNERY_GOLDEN_GOOSE = "golden_goose";
     // public static final String GUNNERY_GROUND_HUGGER = "ground_hugger";
-    public static final String GUNNERY_SPECIALIST = "specialist"; 
-    // public static final String GUNNERY_MARKSMAN = "marksman"; 
-    public static final String GUNNERY_MULTI_TASKER = "multi_tasker"; 
-    public static final String GUNNERY_OBLIQUE_ARTILLERY = "oblique_artillery"; 
-    public static final String GUNNERY_OBLIQUE_ATTACKER = "oblique_attacker"; 
+    public static final String GUNNERY_SPECIALIST = "specialist";
+    // public static final String GUNNERY_MARKSMAN = "marksman";
+    public static final String GUNNERY_MULTI_TASKER = "multi_tasker";
+    public static final String GUNNERY_OBLIQUE_ARTILLERY = "oblique_artillery";
+    public static final String GUNNERY_OBLIQUE_ATTACKER = "oblique_attacker";
     public static final String GUNNERY_RANGE_MASTER = "range_master";
-    public static final String GUNNERY_SANDBLASTER = "sandblaster"; 
+    public static final String GUNNERY_SANDBLASTER = "sandblaster";
     // public static final String GUNNERY_SHARPSHOOTER = "sharpshooter";
-    public static final String GUNNERY_SNIPER = "sniper"; 
-    public static final String GUNNERY_WEAPON_SPECIALIST = "weapon_specialist"; 
+    public static final String GUNNERY_SNIPER = "sniper";
+    public static final String GUNNERY_WEAPON_SPECIALIST = "weapon_specialist";
 
     // MISC ABILITIES
-    // public static final String MISC_ANTAGONIZER = "antagonizer"; 
+    // public static final String MISC_ANTAGONIZER = "antagonizer";
     // public static final String MISC_COMBAT_INTUITION = "combat_intuition";
-    // public static final String MISC_DEMORALIZER = "demoralizer"; 
-    public static final String MISC_EAGLE_EYES = "eagle_eyes"; 
+    // public static final String MISC_DEMORALIZER = "demoralizer";
+    public static final String MISC_EAGLE_EYES = "eagle_eyes";
     // public static final String MISC_ENV_SPECIALIST = "env_specialist";
-    public static final String MISC_FORWARD_OBSERVER = "forward_observer"; 
+    public static final String MISC_FORWARD_OBSERVER = "forward_observer";
     public static final String MISC_HUMAN_TRO = "human_tro";
-    public static final String MISC_IRON_MAN = "iron_man"; 
-    public static final String MISC_PAIN_RESISTANCE = "pain_resistance"; 
-    public static final String MISC_TACTICAL_GENIUS = "tactical_genius"; 
+    public static final String MISC_IRON_MAN = "iron_man";
+    public static final String MISC_PAIN_RESISTANCE = "pain_resistance";
+    public static final String MISC_TACTICAL_GENIUS = "tactical_genius";
 
     // INFANTRY ABILITIES
-    public static final String INFANTRY_FOOT_CAV = "foot_cav"; 
-    public static final String INFANTRY_URBAN_GUERRILLA = "urban_guerrilla"; 
+    public static final String INFANTRY_FOOT_CAV = "foot_cav";
+    public static final String INFANTRY_URBAN_GUERRILLA = "urban_guerrilla";
 
     // UNOFFICIAL
-    public static final String UNOFF_EI_IMPLANT = "ei_implant"; 
-    public static final String UNOFF_GUNNERY_LASER = "gunnery_laser"; 
-    public static final String UNOFF_GUNNERY_MISSILE = "gunnery_missile"; 
-    public static final String UNOFF_GUNNERY_BALLISTIC = "gunnery_ballistic"; 
-    public static final String UNOFF_CLAN_PILOT_TRAINING = "clan_pilot_training"; 
-    public static final String UNOFF_SOME_LIKE_IT_HOT = "some_like_it_hot"; 
-    public static final String UNOFF_WEATHERED = "weathered"; 
-    public static final String UNOFF_ALLWEATHER = "allweather"; 
-    public static final String UNOFF_BLIND_FIGHTER = "blind_fighter"; 
-    public static final String UNOFF_SENSOR_GEEK = "sensor_geek"; 
+    public static final String UNOFF_EI_IMPLANT = "ei_implant";
+    public static final String UNOFF_GUNNERY_LASER = "gunnery_laser";
+    public static final String UNOFF_GUNNERY_MISSILE = "gunnery_missile";
+    public static final String UNOFF_GUNNERY_BALLISTIC = "gunnery_ballistic";
+    public static final String UNOFF_CLAN_PILOT_TRAINING = "clan_pilot_training";
+    public static final String UNOFF_SOME_LIKE_IT_HOT = "some_like_it_hot";
+    public static final String UNOFF_WEATHERED = "weathered";
+    public static final String UNOFF_ALLWEATHER = "allweather";
+    public static final String UNOFF_BLIND_FIGHTER = "blind_fighter";
+    public static final String UNOFF_SENSOR_GEEK = "sensor_geek";
     public static final String UNOFF_SMALL_PILOT = "small_pilot";
-<<<<<<< HEAD
 
     // EDGE
-=======
-    
-      //EDGE 
->>>>>>> 102e4eaa
-    public static final String EDGE = "edge";  
+    public static final String EDGE = "edge";
     // different edge triggers
     // Mech Triggers
-    public static final String EDGE_WHEN_HEADHIT = "edge_when_headhit";  
-    public static final String EDGE_WHEN_TAC = "edge_when_tac";  
+    public static final String EDGE_WHEN_HEADHIT = "edge_when_headhit";
+    public static final String EDGE_WHEN_TAC = "edge_when_tac";
     public static final String EDGE_WHEN_KO = "edge_when_ko";
-    public static final String EDGE_WHEN_EXPLOSION = "edge_when_explosion";  
-    public static final String EDGE_WHEN_MASC_FAILS = "edge_when_masc_fails"; 
+    public static final String EDGE_WHEN_EXPLOSION = "edge_when_explosion";
+    public static final String EDGE_WHEN_MASC_FAILS = "edge_when_masc_fails";
     // Aero Triggers
-    public static final String EDGE_WHEN_AERO_ALT_LOSS = "edge_when_aero_alt_loss"; 
-    public static final String EDGE_WHEN_AERO_EXPLOSION = "edge_when_aero_explosion"; 
+    public static final String EDGE_WHEN_AERO_ALT_LOSS = "edge_when_aero_alt_loss";
+    public static final String EDGE_WHEN_AERO_EXPLOSION = "edge_when_aero_explosion";
     public static final String EDGE_WHEN_AERO_KO = "edge_when_aero_ko";
-    public static final String EDGE_WHEN_AERO_LUCKY_CRIT = "edge_when_aero_lucky_crit"; 
-    public static final String EDGE_WHEN_AERO_NUKE_CRIT = "edge_when_aero_nuke_crit"; 
-    public static final String EDGE_WHEN_AERO_UNIT_CARGO_LOST = "edge_when_aero_unit_cargo_lost"; 
+    public static final String EDGE_WHEN_AERO_LUCKY_CRIT = "edge_when_aero_lucky_crit";
+    public static final String EDGE_WHEN_AERO_NUKE_CRIT = "edge_when_aero_nuke_crit";
+    public static final String EDGE_WHEN_AERO_UNIT_CARGO_LOST = "edge_when_aero_unit_cargo_lost";
 
     // Manei Domini
-    public static final String MD_PAIN_SHUNT = "artificial_pain_shunt"; 
-    public static final String MD_VDNI = "vdni"; 
-    public static final String MD_BVDNI = "bvdni"; 
-    public static final String MD_PL_ENHANCED = "pl_enhanced"; 
-    public static final String MD_PL_IENHANCED = "pl_ienhanced"; 
-    public static final String MD_PL_MASC = "pl_masc"; 
-    public static final String MD_PL_EXTRA_LIMBS = "pl_extra_limbs"; 
-    public static final String MD_PL_TAIL = "pl_tail"; 
-    public static final String MD_PL_GLIDER = "pl_glider"; 
-    public static final String MD_PL_FLIGHT = "pl_flight"; 
-    public static final String MD_CYBER_IMP_AUDIO = "cyber_imp_audio"; 
-    public static final String MD_CYBER_IMP_VISUAL = "cyber_imp_visual"; 
-    public static final String MD_CYBER_IMP_LASER = "cyber_imp_laser"; 
-    public static final String MD_MM_IMPLANTS = "mm_implants"; 
-    public static final String MD_ENH_MM_IMPLANTS = "enh_mm_implants";     
-    public static final String MD_COMM_IMPLANT = "comm_implant"; 
-    public static final String MD_BOOST_COMM_IMPLANT = "boost_comm_implant"; 
-    public static final String MD_DERMAL_ARMOR = "dermal_armor"; 
-    public static final String MD_TSM_IMPLANT = "tsm_implant"; 
-    public static final String MD_FILTRATION = "filtration_implants"; 
-    public static final String MD_GAS_EFFUSER_PHERO = "gas_effuser_pheromone"; 
-    public static final String MD_GAS_EFFUSER_TOXIN = "gas_effuser_toxin"; 
-    public static final String MD_DERMAL_CAMO_ARMOR = "dermal_camo_armor";    
-    public static final String MD_TRIPLE_CORE_PROCESSOR = "triple_core_processor";     
-    public static final String MD_SUICIDE_IMPLANTS = "suicide_implants";   
-    public static final String MD_PROTO_DNI = "proto_dni";  
-    
-    
+    public static final String MD_PAIN_SHUNT = "artificial_pain_shunt";
+    public static final String MD_VDNI = "vdni";
+    public static final String MD_BVDNI = "bvdni";
+    public static final String MD_PL_ENHANCED = "pl_enhanced";
+    public static final String MD_PL_IENHANCED = "pl_ienhanced";
+    public static final String MD_PL_MASC = "pl_masc";
+    public static final String MD_PL_EXTRA_LIMBS = "pl_extra_limbs";
+    public static final String MD_PL_TAIL = "pl_tail";
+    public static final String MD_PL_GLIDER = "pl_glider";
+    public static final String MD_PL_FLIGHT = "pl_flight";
+    public static final String MD_CYBER_IMP_AUDIO = "cyber_imp_audio";
+    public static final String MD_CYBER_IMP_VISUAL = "cyber_imp_visual";
+    public static final String MD_CYBER_IMP_LASER = "cyber_imp_laser";
+    public static final String MD_MM_IMPLANTS = "mm_implants";
+    public static final String MD_ENH_MM_IMPLANTS = "enh_mm_implants";
+    public static final String MD_COMM_IMPLANT = "comm_implant";
+    public static final String MD_BOOST_COMM_IMPLANT = "boost_comm_implant";
+    public static final String MD_DERMAL_ARMOR = "dermal_armor";
+    public static final String MD_TSM_IMPLANT = "tsm_implant";
+    public static final String MD_FILTRATION = "filtration_implants";
+    public static final String MD_GAS_EFFUSER_PHERO = "gas_effuser_pheromone";
+    public static final String MD_GAS_EFFUSER_TOXIN = "gas_effuser_toxin";
+    public static final String MD_DERMAL_CAMO_ARMOR = "dermal_camo_armor";
+    public static final String MD_TRIPLE_CORE_PROCESSOR = "triple_core_processor";
+    public static final String MD_SUICIDE_IMPLANTS = "suicide_implants";
+    public static final String MD_PROTO_DNI = "proto_dni";
+
+
     // GAME OPTIONS TO BE MOVED.
-    public static final String BASE_FRIENDLY_FIRE = "friendly_fire";  
-    public static final String BASE_TURN_TIMER = "turn_timer"; 
-    public static final String BASE_SKIP_INELIGABLE_MOVEMENT = "skip_ineligable_movement";  
-    public static final String BASE_SKIP_INELIGABLE_FIRING = "skip_ineligable_firing";  
-    public static final String BASE_SKIP_INELIGABLE_PHYSICAL = "skip_ineligable_physical";  
-    public static final String BASE_PUSH_OFF_BOARD = "push_off_board";  
-    public static final String BASE_TEAM_INITIATIVE = "team_initiative";  
-    public static final String BASE_AUTOSAVE_MSG = "autosave_msg";  
-    public static final String BASE_PARANOID_AUTOSAVE = "paranoid_autosave";  
+    public static final String BASE_FRIENDLY_FIRE = "friendly_fire";
+    public static final String BASE_TURN_TIMER = "turn_timer";
+    public static final String BASE_SKIP_INELIGABLE_MOVEMENT = "skip_ineligable_movement";
+    public static final String BASE_SKIP_INELIGABLE_FIRING = "skip_ineligable_firing";
+    public static final String BASE_SKIP_INELIGABLE_PHYSICAL = "skip_ineligable_physical";
+    public static final String BASE_PUSH_OFF_BOARD = "push_off_board";
+    public static final String BASE_TEAM_INITIATIVE = "team_initiative";
+    public static final String BASE_AUTOSAVE_MSG = "autosave_msg";
+    public static final String BASE_PARANOID_AUTOSAVE = "paranoid_autosave";
     public static final String BASE_EXCLUSIVE_DB_DEPLOYMENT = "exclusive_db_deployment";
     public static final String BASE_BLIND_DROP = "blind_drop";
     public static final String BASE_REAL_BLIND_DROP = "real_blind_drop";
     public static final String BASE_LOBBY_AMMO_DUMP = "lobby_ammo_dump";
-    public static final String BASE_DUMPING_FROM_ROUND = "dumping_from_round";  
-    public static final String BASE_SET_ARTY_PLAYER_HOMEEDGE = "set_arty_player_homeedge";  
-    public static final String BASE_RESTRICT_GAME_COMMANDS = "restrict_game_commands";  
-    public static final String BASE_DISABLE_LOCAL_SAVE = "disable_local_save";  
-    public static final String BASE_BRIDGECF = "bridgeCF";  
-    public static final String BASE_SHOW_BAY_DETAIL = "show_bay_detail";  
-    public static final String BASE_RNG_TYPE = "rng_type";  
-    public static final String BASE_RNG_LOG = "rng_log";  
-    public static final String BASE_FLAMER_HEAT = "flamer_heat";  
-    public static final String BASE_INDIRECT_FIRE = "indirect_fire";  
-    public static final String BASE_BREEZE = "breeze";  
-    public static final String BASE_RANDOM_BASEMENTS = "random_basements";  
-    public static final String BASE_AUTO_AMS = "auto_ams";  
+    public static final String BASE_DUMPING_FROM_ROUND = "dumping_from_round";
+    public static final String BASE_SET_ARTY_PLAYER_HOMEEDGE = "set_arty_player_homeedge";
+    public static final String BASE_RESTRICT_GAME_COMMANDS = "restrict_game_commands";
+    public static final String BASE_DISABLE_LOCAL_SAVE = "disable_local_save";
+    public static final String BASE_BRIDGECF = "bridgeCF";
+    public static final String BASE_SHOW_BAY_DETAIL = "show_bay_detail";
+    public static final String BASE_RNG_TYPE = "rng_type";
+    public static final String BASE_RNG_LOG = "rng_log";
+    public static final String BASE_FLAMER_HEAT = "flamer_heat";
+    public static final String BASE_INDIRECT_FIRE = "indirect_fire";
+    public static final String BASE_BREEZE = "breeze";
+    public static final String BASE_RANDOM_BASEMENTS = "random_basements";
+    public static final String BASE_AUTO_AMS = "auto_ams";
     public static final String BASE_HIDE_UNOFFICIAL = "hide_unofficial";
     public static final String BASE_HIDE_LEGACY = "hide_legacy";
 
-    public static final String VICTORY_SKIP_FORCED_VICTORY = "skip_forced_victory";  
-    public static final String VICTORY_CHECK_VICTORY = "check_victory";  
-    public static final String VICTORY_ACHIEVE_CONDITIONS = "achieve_conditions";  
-    public static final String VICTORY_USE_BV_DESTROYED = "use_bv_destroyed";  
-    public static final String VICTORY_BV_DESTROYED_PERCENT = "bv_destroyed_percent";  
-    public static final String VICTORY_USE_BV_RATIO = "use_bv_ratio";  
-    public static final String VICTORY_BV_RATIO_PERCENT = "bv_ratio_percent";  
-    public static final String VICTORY_USE_GAME_TURN_LIMIT = "use_game_turn_limit";  
-    public static final String VICTORY_GAME_TURN_LIMIT = "game_turn_limit";  
-    public static final String VICTORY_USE_KILL_COUNT = "use_kill_count";  
-    public static final String VICTORY_GAME_KILL_COUNT = "game_kill_count";  
-    public static final String VICTORY_COMMANDER_KILLED = "commander_killed";  
-
-    public static final String ALLOWED_CANON_ONLY = "canon_only";  
-    public static final String ALLOWED_YEAR = "year";  
-    public static final String ALLOWED_TECHLEVEL = "techlevel";  
+    public static final String VICTORY_SKIP_FORCED_VICTORY = "skip_forced_victory";
+    public static final String VICTORY_CHECK_VICTORY = "check_victory";
+    public static final String VICTORY_ACHIEVE_CONDITIONS = "achieve_conditions";
+    public static final String VICTORY_USE_BV_DESTROYED = "use_bv_destroyed";
+    public static final String VICTORY_BV_DESTROYED_PERCENT = "bv_destroyed_percent";
+    public static final String VICTORY_USE_BV_RATIO = "use_bv_ratio";
+    public static final String VICTORY_BV_RATIO_PERCENT = "bv_ratio_percent";
+    public static final String VICTORY_USE_GAME_TURN_LIMIT = "use_game_turn_limit";
+    public static final String VICTORY_GAME_TURN_LIMIT = "game_turn_limit";
+    public static final String VICTORY_USE_KILL_COUNT = "use_kill_count";
+    public static final String VICTORY_GAME_KILL_COUNT = "game_kill_count";
+    public static final String VICTORY_COMMANDER_KILLED = "commander_killed";
+
+    public static final String ALLOWED_CANON_ONLY = "canon_only";
+    public static final String ALLOWED_YEAR = "year";
+    public static final String ALLOWED_TECHLEVEL = "techlevel";
     public static final String ALLOWED_ERA_BASED = "era_based";
-<<<<<<< HEAD
-    public static final String ALLOWED_ALLOW_ILLEGAL_UNITS = "allow_illegal_units";  
-    public static final String ALLOWED_CLAN_IGNORE_EQ_LIMITS = "clan_ignore_eq_limits";  
-    public static final String ALLOWED_NO_CLAN_PHYSICAL = "no_clan_physical";  
-    public static final String ALLOWED_ALLOW_NUKES = "allow_nukes";  
+    public static final String ALLOWED_ALLOW_ILLEGAL_UNITS = "allow_illegal_units";
+    public static final String ALLOWED_CLAN_IGNORE_EQ_LIMITS = "clan_ignore_eq_limits";
+    public static final String ALLOWED_NO_CLAN_PHYSICAL = "no_clan_physical";
+    public static final String ALLOWED_ALLOW_NUKES = "allow_nukes";
     public static final String ALLOWED_REALLY_ALLOW_NUKES = "really_allow_nukes";
-    public static final String ADVANCED_MINEFIELDS = "minefields";  
-    public static final String ADVANCED_HIDDEN_UNITS = "hidden_units";  
-    public static final String ADVANCED_DOUBLE_BLIND = "double_blind";  
-    public static final String ADVANCED_TACOPS_SENSORS = "tacops_sensors";  
-    public static final String ADVANCED_SUPRESS_ALL_DB_MESSAGES = "supress_all_double_blind_messages";  
-    public static final String ADVANCED_SUPPRESS_DB_BV = "suppress_double_blind_bv";  
-    public static final String ADVANCED_TEAM_VISION = "team_vision";  
-    public static final String ADVANCED_TACOPS_BAP = "tacops_bap";  
-    public static final String ADVANCED_TACOPS_ECCM = "tacops_eccm";  
-    public static final String ADVANCED_TACOPS_GHOST_TARGET = "tacops_ghost_target";  
-    public static final String ADVANCED_GHOST_TARGET_MAX = "ghost_target_max";  
-    public static final String ADVANCED_TACOPS_DIG_IN = "tacops_dig_in";  
+    public static final String ADVANCED_MINEFIELDS = "minefields";
+    public static final String ADVANCED_HIDDEN_UNITS = "hidden_units";
+    public static final String ADVANCED_DOUBLE_BLIND = "double_blind";
+    public static final String ADVANCED_SINGLE_BLIND_BOTS = "single_blind_bots";
+    public static final String ADVANCED_TACOPS_SENSORS = "tacops_sensors";
+    public static final String ADVANCED_SUPRESS_ALL_DB_MESSAGES = "supress_all_double_blind_messages";
+    public static final String ADVANCED_SUPPRESS_DB_BV = "suppress_double_blind_bv";
+    public static final String ADVANCED_TEAM_VISION = "team_vision";
+    public static final String ADVANCED_TACOPS_BAP = "tacops_bap";
+    public static final String ADVANCED_TACOPS_ECCM = "tacops_eccm";
+    public static final String ADVANCED_TACOPS_GHOST_TARGET = "tacops_ghost_target";
+    public static final String ADVANCED_GHOST_TARGET_MAX = "ghost_target_max";
+    public static final String ADVANCED_TACOPS_DIG_IN = "tacops_dig_in";
     public static final String ADVANCED_TACOPS_BA_WEIGHT = "tacops_ba_weight";
-    public static final String ADVANCED_TACOPS_TAKE_COVER = "tacops_take_cover";  
-    public static final String ADVANCED_TACOPS_ANGEL_ECM = "tacops_angel_ecm";  
-    public static final String ADVANCED_TACOPS_BATTLE_WRECK = "tacops_battle_wreck";  
-    public static final String ADVANCED_TACOPS_SKIN_OF_THE_TEETH_EJECTION = "tacops_skin_of_the_teeth_ejection";  
-    public static final String ADVANCED_TACOPS_MOBILE_HQS = "tacops_mobile_hqs";  
-    public static final String ADVANCED_TACOPS_FATIGUE = "tacops_fatigue";  
-    public static final String ADVANCED_TACOPS_FUMBLES = "tacops_fumbles";  
-    public static final String ADVANCED_TACOPS_SELF_DESTRUCT = "tacops_self_destruct";  
-    public static final String ADVANCED_TACOPS_TANK_CREWS = "tacops_tank_crews";  
-    public static final String ADVANCED_STRATOPS_QUIRKS = "stratops_quirks";  
-    public static final String ADVANCED_STRATOPS_PARTIALREPAIRS = "stratops_partialrepairs";  
+    public static final String ADVANCED_TACOPS_TAKE_COVER = "tacops_take_cover";
+    public static final String ADVANCED_TACOPS_ANGEL_ECM = "tacops_angel_ecm";
+    public static final String ADVANCED_TACOPS_BATTLE_WRECK = "tacops_battle_wreck";
+    public static final String ADVANCED_TACOPS_SKIN_OF_THE_TEETH_EJECTION = "tacops_skin_of_the_teeth_ejection";
+    public static final String ADVANCED_TACOPS_MOBILE_HQS = "tacops_mobile_hqs";
+    public static final String ADVANCED_TACOPS_FATIGUE = "tacops_fatigue";
+    public static final String ADVANCED_TACOPS_FUMBLES = "tacops_fumbles";
+    public static final String ADVANCED_TACOPS_SELF_DESTRUCT = "tacops_self_destruct";
+    public static final String ADVANCED_TACOPS_TANK_CREWS = "tacops_tank_crews";
+    public static final String ADVANCED_STRATOPS_QUIRKS = "stratops_quirks";
+    public static final String ADVANCED_STRATOPS_PARTIALREPAIRS = "stratops_partialrepairs";
     public static final String ADVANCED_ASSAULT_DROP = "assault_drop";
     public static final String ADVANCED_PARATROOPERS = "paratroopers";
     public static final String ADVANCED_INCLUSIVE_SENSOR_RANGE = "inclusive_sensor_range";
     public static final String ADVANCED_SENSORS_DETECT_ALL = "sensors_detect_all";
-    public static final String ADVANCED_MAGSCAN_NOHILLS = "magscan_nohills";  
-    public static final String ADVANCED_WOODS_BURN_DOWN = "woods_burn_down";  
+    public static final String ADVANCED_MAGSCAN_NOHILLS = "magscan_nohills";
+    public static final String ADVANCED_WOODS_BURN_DOWN = "woods_burn_down";
     public static final String ADVANCED_WOODS_BURN_DOWN_AMOUNT = "woods_burn_down_amount";
     public static final String ADVANCED_NO_IGNITE_CLEAR = "no_ignite_clear";
     public static final String ADVANCED_ALL_HAVE_EI_COCKPIT = "all_have_ei_cockpit";
@@ -370,68 +365,8 @@
     public static final String ADVCOMBAT_TACOPS_CALLED_SHOTS = "tacops_called_shots";
     public static final String ADVCOMBAT_TACOPS_PRONE_FIRE = "tacops_prone_fire";
     public static final String ADVCOMBAT_TACOPS_START_FIRE = "tacops_start_fire";
-=======
-    public static final String ALLOWED_ALLOW_ILLEGAL_UNITS= "allow_illegal_units";  
-    public static final String ALLOWED_CLAN_IGNORE_EQ_LIMITS= "clan_ignore_eq_limits";  
-    public static final String ALLOWED_NO_CLAN_PHYSICAL= "no_clan_physical";  
-    public static final String ALLOWED_ALLOW_NUKES= "allow_nukes";  
-    public static final String ALLOWED_REALLY_ALLOW_NUKES= "really_allow_nukes";  
-
-    public static final String ADVANCED_MINEFIELDS= "minefields";  
-    public static final String ADVANCED_HIDDEN_UNITS= "hidden_units";  
-    public static final String ADVANCED_DOUBLE_BLIND= "double_blind";
-    public static final String ADVANCED_SINGLE_BLIND_BOTS= "single_blind_bots";
-    public static final String ADVANCED_TACOPS_SENSORS= "tacops_sensors";  
-    public static final String ADVANCED_SUPRESS_ALL_DB_MESSAGES= "supress_all_double_blind_messages";  
-    public static final String ADVANCED_SUPPRESS_DB_BV= "suppress_double_blind_bv";  
-    public static final String ADVANCED_TEAM_VISION= "team_vision";  
-    public static final String ADVANCED_TACOPS_BAP= "tacops_bap";  
-    public static final String ADVANCED_TACOPS_ECCM= "tacops_eccm";  
-    public static final String ADVANCED_TACOPS_GHOST_TARGET= "tacops_ghost_target";  
-    public static final String ADVANCED_GHOST_TARGET_MAX= "ghost_target_max";  
-    public static final String ADVANCED_TACOPS_DIG_IN= "tacops_dig_in";  
-    public static final String ADVANCED_TACOPS_BA_WEIGHT= "tacops_ba_weight";
-    public static final String ADVANCED_TACOPS_TAKE_COVER= "tacops_take_cover";  
-    public static final String ADVANCED_TACOPS_ANGEL_ECM= "tacops_angel_ecm";  
-    public static final String ADVANCED_TACOPS_BATTLE_WRECK= "tacops_battle_wreck";  
-    public static final String ADVANCED_TACOPS_SKIN_OF_THE_TEETH_EJECTION= "tacops_skin_of_the_teeth_ejection";  
-    public static final String ADVANCED_TACOPS_MOBILE_HQS= "tacops_mobile_hqs";  
-    public static final String ADVANCED_TACOPS_FATIGUE= "tacops_fatigue";  
-    public static final String ADVANCED_TACOPS_FUMBLES= "tacops_fumbles";  
-    public static final String ADVANCED_TACOPS_SELF_DESTRUCT= "tacops_self_destruct";  
-    public static final String ADVANCED_TACOPS_TANK_CREWS= "tacops_tank_crews";  
-    public static final String ADVANCED_STRATOPS_QUIRKS= "stratops_quirks";  
-    public static final String ADVANCED_STRATOPS_PARTIALREPAIRS= "stratops_partialrepairs";  
-    public static final String ADVANCED_ASSAULT_DROP= "assault_drop";  
-    public static final String ADVANCED_PARATROOPERS= "paratroopers";  
-    public static final String ADVANCED_INCLUSIVE_SENSOR_RANGE= "inclusive_sensor_range";  
-    public static final String ADVANCED_SENSORS_DETECT_ALL= "sensors_detect_all";  
-    public static final String ADVANCED_MAGSCAN_NOHILLS= "magscan_nohills";  
-    public static final String ADVANCED_WOODS_BURN_DOWN= "woods_burn_down";  
-    public static final String ADVANCED_WOODS_BURN_DOWN_AMOUNT= "woods_burn_down_amount";  
-    public static final String ADVANCED_NO_IGNITE_CLEAR= "no_ignite_clear";  
-    public static final String ADVANCED_ALL_HAVE_EI_COCKPIT= "all_have_ei_cockpit";  
-    public static final String ADVANCED_EXTREME_TEMPERATURE_SURVIVAL= "extreme_temperature_survival";  
-    public static final String ADVANCED_ARMED_MECHWARRIORS= "armed_mechwarriors";  
-    public static final String ADVANCED_PILOTS_VISUAL_RANGE_ONE= "pilots_visual_range_one";  
-    public static final String ADVANCED_PILOTS_CANNOT_SPOT= "pilots_cannot_spot";  
-    public static final String ADVANCED_METAL_CONTENT= "metal_content";  
-    public static final String ADVANCED_BA_GRAB_BARS= "ba_grab_bars";  
-    public static final String ADVANCED_MAXTECH_MOVEMENT_MODS= "maxtech_movement_mods";  
-    public static final String ADVANCED_ALTERNATE_MASC= "alternate_masc";  
-    public static final String ADVANCED_ALTERNATE_MASC_ENHANCED= "alternate_masc_enhanced";  
-
-    public static final String ADVCOMBAT_TACOPS_AMS= "tacops_ams";  
-    public static final String ADVCOMBAT_TACOPS_MANUAL_AMS= "tacops_manual_ams";  
-    public static final String ADVCOMBAT_FLOATING_CRITS= "floating_crits";  
-    public static final String ADVCOMBAT_TACOPS_CRIT_ROLL= "tacops_crit_roll";  
-    public static final String ADVCOMBAT_TACOPS_ENGINE_EXPLOSIONS= "tacops_engine_explosions";  
-    public static final String ADVCOMBAT_TACOPS_CALLED_SHOTS= "tacops_called_shots";  
-    public static final String ADVCOMBAT_TACOPS_PRONE_FIRE= "tacops_prone_fire";  
-    public static final String ADVCOMBAT_TACOPS_START_FIRE= "tacops_start_fire";  
->>>>>>> 102e4eaa
-    public static final String ADVCOMBAT_TACOPS_RANGE = "tacops_range"; 
-    public static final String ADVCOMBAT_TACOPS_LOS_RANGE = "tacops_los_range"; 
+    public static final String ADVCOMBAT_TACOPS_RANGE = "tacops_range";
+    public static final String ADVCOMBAT_TACOPS_LOS_RANGE = "tacops_los_range";
     public static final String ADVCOMBAT_TACOPS_DEAD_ZONES = "tacops_dead_zones";
     public static final String ADVCOMBAT_TACOPS_LOS1 = "tacops_LOS1";
     public static final String ADVCOMBAT_TACOPS_ALTDMG = "tacops_altdmg";
@@ -447,8 +382,8 @@
     public static final String ADVCOMBAT_TACOPS_HOTLOAD = "tacops_hotload";
     public static final String ADVCOMBAT_TACOPS_RAPID_AC = "tacops_rapid_ac";
     public static final String ADVCOMBAT_KIND_RAPID_AC = "kind_rapid_ac";
-    public static final String ADVCOMBAT_TACOPS_GRAPPLING = "tacops_grappling";  
-    public static final String ADVCOMBAT_TACOPS_JUMP_JET_ATTACK = "tacops_jump_jet_attack";  
+    public static final String ADVCOMBAT_TACOPS_GRAPPLING = "tacops_grappling";
+    public static final String ADVCOMBAT_TACOPS_JUMP_JET_ATTACK = "tacops_jump_jet_attack";
     public static final String ADVCOMBAT_TACOPS_TRIP_ATTACK = "tacops_trip_attack";
     public static final String ADVCOMBAT_TACOPS_ENERGY_WEAPONS = "tacops_energy_weapons";
     public static final String ADVCOMBAT_TACOPS_GAUSS_WEAPONS = "tacops_gauss_weapons";
@@ -461,118 +396,118 @@
     public static final String ADVCOMBAT_TACOPS_ADVANCED_MECH_HIT_LOCATIONS = "tacops_advanced_mech_hit_locations";
     public static final String ADVCOMBAT_TACOPS_COOLANT_FAILURE = "tacops_coolant_failure";
     public static final String ADVCOMBAT_TACOPS_BA_VS_BA = "tacops_ba_vs_ba";
-    public static final String ADVCOMBAT_NO_TAC = "no_tac";  
-    public static final String ADVCOMBAT_VEHICLES_THRESHOLD = "vehicles_threshold";  
-    public static final String ADVCOMBAT_VEHICLES_THRESHOLD_VARIABLE = "vehicles_threshold_variable";  
-    public static final String ADVCOMBAT_VEHICLES_THRESHOLD_DIVISOR = "vehicles_threshold_divisor";  
-    public static final String ADVCOMBAT_VTOL_STRAFING = "vtol_strafing"; 
-    public static final String ADVCOMBAT_VEHICLES_SAFE_FROM_INFERNOS = "vehicles_safe_from_infernos";  
-    public static final String ADVCOMBAT_PROTOS_SAFE_FROM_INFERNOS = "protos_safe_from_infernos";  
-    public static final String ADVCOMBAT_INDIRECT_ALWAYS_POSSIBLE = "indirect_always_possible";  
-    public static final String ADVCOMBAT_INCREASED_AC_DMG = "increased_ac_dmg";  
-    public static final String ADVCOMBAT_INCREASED_ISERLL_RANGE = "increased_iserll_range";  
-    public static final String ADVCOMBAT_UNJAM_UAC = "unjam_uac";  
-    public static final String ADVCOMBAT_UAC_TWOROLLS = "uac_tworolls";  
-    public static final String ADVCOMBAT_CLUBS_PUNCH = "clubs_punch";  
-    public static final String ADVCOMBAT_ON_MAP_PREDESIGNATE = "on_map_predesignate";  
-    public static final String ADVCOMBAT_NUM_HEXES_PREDESIGNATE = "num_hexes_predesignate";  
-    public static final String ADVCOMBAT_MAP_AREA_PREDESIGNATE = "map_area_predesignate";  
-    public static final String ADVCOMBAT_MAX_EXTERNAL_HEAT = "max_external_heat";  
-    public static final String ADVCOMBAT_CASE_PILOT_DAMAGE = "case_pilot_damage";  
-    public static final String ADVCOMBAT_NO_FORCED_PRIMARY_TARGETS = "no_forced_primary_targets";  
-    public static final String ADVCOMBAT_FULL_ROTOR_HITS = "full_rotor_hits";  
-    public static final String ADVCOMBAT_FOREST_FIRES_NO_SMOKE = "forest_fires_no_smoke";  
-    public static final String ADVCOMBAT_HOTLOAD_IN_GAME = "hotload_in_game";  
+    public static final String ADVCOMBAT_NO_TAC = "no_tac";
+    public static final String ADVCOMBAT_VEHICLES_THRESHOLD = "vehicles_threshold";
+    public static final String ADVCOMBAT_VEHICLES_THRESHOLD_VARIABLE = "vehicles_threshold_variable";
+    public static final String ADVCOMBAT_VEHICLES_THRESHOLD_DIVISOR = "vehicles_threshold_divisor";
+    public static final String ADVCOMBAT_VTOL_STRAFING = "vtol_strafing";
+    public static final String ADVCOMBAT_VEHICLES_SAFE_FROM_INFERNOS = "vehicles_safe_from_infernos";
+    public static final String ADVCOMBAT_PROTOS_SAFE_FROM_INFERNOS = "protos_safe_from_infernos";
+    public static final String ADVCOMBAT_INDIRECT_ALWAYS_POSSIBLE = "indirect_always_possible";
+    public static final String ADVCOMBAT_INCREASED_AC_DMG = "increased_ac_dmg";
+    public static final String ADVCOMBAT_INCREASED_ISERLL_RANGE = "increased_iserll_range";
+    public static final String ADVCOMBAT_UNJAM_UAC = "unjam_uac";
+    public static final String ADVCOMBAT_UAC_TWOROLLS = "uac_tworolls";
+    public static final String ADVCOMBAT_CLUBS_PUNCH = "clubs_punch";
+    public static final String ADVCOMBAT_ON_MAP_PREDESIGNATE = "on_map_predesignate";
+    public static final String ADVCOMBAT_NUM_HEXES_PREDESIGNATE = "num_hexes_predesignate";
+    public static final String ADVCOMBAT_MAP_AREA_PREDESIGNATE = "map_area_predesignate";
+    public static final String ADVCOMBAT_MAX_EXTERNAL_HEAT = "max_external_heat";
+    public static final String ADVCOMBAT_CASE_PILOT_DAMAGE = "case_pilot_damage";
+    public static final String ADVCOMBAT_NO_FORCED_PRIMARY_TARGETS = "no_forced_primary_targets";
+    public static final String ADVCOMBAT_FULL_ROTOR_HITS = "full_rotor_hits";
+    public static final String ADVCOMBAT_FOREST_FIRES_NO_SMOKE = "forest_fires_no_smoke";
+    public static final String ADVCOMBAT_HOTLOAD_IN_GAME = "hotload_in_game";
     public static final String ADVCOMBAT_MULTI_USE_AMS = "multiuse_ams";
-    public static final String ADVGRNDMOV_TACOPS_SPRINT = "tacops_sprint";  
-    public static final String ADVGRNDMOV_TACOPS_STANDING_STILL = "tacops_standing_still"; 
-    public static final String ADVGRNDMOV_TACOPS_EVADE = "tacops_evade";  
-    public static final String ADVGRNDMOV_TACOPS_SKILLED_EVASION = "tacops_skilled_evasion";  
-    public static final String ADVGRNDMOV_TACOPS_LEAPING = "tacops_leaping";  
-    public static final String ADVGRNDMOV_TACOPS_PHYSICAL_PSR = "tacops_physical_psr";  
-    public static final String ADVGRNDMOV_TACOPS_PHYSICAL_ATTACK_PSR = "tacops_attack_physical_psr"; 
-    public static final String ADVGRNDMOV_TACOPS_TAKING_DAMAGE = "tacops_taking_damage";  
-    public static final String ADVGRNDMOV_TACOPS_LEG_DAMAGE = "tacops_leg_damage";  
-    public static final String ADVGRNDMOV_TACOPS_WALK_BACKWARDS = "tacops_walk_backwards";  
+    public static final String ADVGRNDMOV_TACOPS_SPRINT = "tacops_sprint";
+    public static final String ADVGRNDMOV_TACOPS_STANDING_STILL = "tacops_standing_still";
+    public static final String ADVGRNDMOV_TACOPS_EVADE = "tacops_evade";
+    public static final String ADVGRNDMOV_TACOPS_SKILLED_EVASION = "tacops_skilled_evasion";
+    public static final String ADVGRNDMOV_TACOPS_LEAPING = "tacops_leaping";
+    public static final String ADVGRNDMOV_TACOPS_PHYSICAL_PSR = "tacops_physical_psr";
+    public static final String ADVGRNDMOV_TACOPS_PHYSICAL_ATTACK_PSR = "tacops_attack_physical_psr";
+    public static final String ADVGRNDMOV_TACOPS_TAKING_DAMAGE = "tacops_taking_damage";
+    public static final String ADVGRNDMOV_TACOPS_LEG_DAMAGE = "tacops_leg_damage";
+    public static final String ADVGRNDMOV_TACOPS_WALK_BACKWARDS = "tacops_walk_backwards";
     public static final String ADVGRNDMOV_TACOPS_FAST_INFANTRY_MOVE = "tacops_fast_infantry_move";
     public static final String ADVANCED_TACOPS_INF_PAVE_BONUS = "tacops_inf_pave_bonus";
-    public static final String ADVGRNDMOV_VEHICLE_LANCE_MOVEMENT = "vehicle_lance_movement";  
-    public static final String ADVGRNDMOV_VEHICLE_LANCE_MOVEMENT_NUMBER = "vehicle_lance_movement_number";  
-    public static final String ADVGRNDMOV_TURN_MODE = "vehicle_turn_mode";  
-    public static final String ADVGRNDMOV_VEHICLE_ADVANCED_MANEUVERS = "vehicle_advanced_maneuvers";  
-    public static final String ADVGRNDMOV_VEHICLE_ACCELERATION = "vehicle_acceleration";  
-    public static final String ADVGRNDMOV_REVERSE_GEAR = "reverse_gear";  
-    public static final String ADVGRNDMOV_TACOPS_HULL_DOWN = "tacops_hull_down";  
-    public static final String ADVGRNDMOV_TACOPS_FALLING_EXPANDED = "tacops_falling_expanded";  
-    public static final String ADVGRNDMOV_TACOPS_ATTEMPTING_STAND = "tacops_attempting_stand";  
-    public static final String ADVGRNDMOV_TACOPS_CAREFUL_STAND = "tacops_careful_stand";  
-    public static final String ADVGRNDMOV_TACOPS_ZIPLINES = "tacops_ziplines";  
-    public static final String ADVGRNDMOV_MEK_LANCE_MOVEMENT = "mek_lance_movement";  
-    public static final String ADVGRNDMOV_MEK_LANCE_MOVEMENT_NUMBER = "mek_lance_movement_number";  
-    public static final String ADVGRNDMOV_NO_IMMOBILE_VEHICLES = "no_immobile_vehicles";  
-    public static final String ADVGRNDMOV_VEHICLES_CAN_EJECT = "vehicles_can_eject"; 
-    public static final String ADVGRNDMOV_EJECTED_PILOTS_FLEE = "ejected_pilots_flee"; 
-    public static final String ADVGRNDMOV_AUTO_ABANDON_UNIT = "auto_abandon_unit";  
-    public static final String ADVGRNDMOV_NO_HOVER_CHARGE = "no_hover_charge";  
-    public static final String ADVGRNDMOV_NO_PREMOVE_VIBRA = "no_premove_vibra";  
-    public static final String ADVGRNDMOV_FALLS_END_MOVEMENT = "falls_end_movement";  
-    public static final String ADVGRNDMOV_PSR_JUMP_HEAVY_WOODS = "psr_jump_heavy_woods";  
+    public static final String ADVGRNDMOV_VEHICLE_LANCE_MOVEMENT = "vehicle_lance_movement";
+    public static final String ADVGRNDMOV_VEHICLE_LANCE_MOVEMENT_NUMBER = "vehicle_lance_movement_number";
+    public static final String ADVGRNDMOV_TURN_MODE = "vehicle_turn_mode";
+    public static final String ADVGRNDMOV_VEHICLE_ADVANCED_MANEUVERS = "vehicle_advanced_maneuvers";
+    public static final String ADVGRNDMOV_VEHICLE_ACCELERATION = "vehicle_acceleration";
+    public static final String ADVGRNDMOV_REVERSE_GEAR = "reverse_gear";
+    public static final String ADVGRNDMOV_TACOPS_HULL_DOWN = "tacops_hull_down";
+    public static final String ADVGRNDMOV_TACOPS_FALLING_EXPANDED = "tacops_falling_expanded";
+    public static final String ADVGRNDMOV_TACOPS_ATTEMPTING_STAND = "tacops_attempting_stand";
+    public static final String ADVGRNDMOV_TACOPS_CAREFUL_STAND = "tacops_careful_stand";
+    public static final String ADVGRNDMOV_TACOPS_ZIPLINES = "tacops_ziplines";
+    public static final String ADVGRNDMOV_MEK_LANCE_MOVEMENT = "mek_lance_movement";
+    public static final String ADVGRNDMOV_MEK_LANCE_MOVEMENT_NUMBER = "mek_lance_movement_number";
+    public static final String ADVGRNDMOV_NO_IMMOBILE_VEHICLES = "no_immobile_vehicles";
+    public static final String ADVGRNDMOV_VEHICLES_CAN_EJECT = "vehicles_can_eject";
+    public static final String ADVGRNDMOV_EJECTED_PILOTS_FLEE = "ejected_pilots_flee";
+    public static final String ADVGRNDMOV_AUTO_ABANDON_UNIT = "auto_abandon_unit";
+    public static final String ADVGRNDMOV_NO_HOVER_CHARGE = "no_hover_charge";
+    public static final String ADVGRNDMOV_NO_PREMOVE_VIBRA = "no_premove_vibra";
+    public static final String ADVGRNDMOV_FALLS_END_MOVEMENT = "falls_end_movement";
+    public static final String ADVGRNDMOV_PSR_JUMP_HEAVY_WOODS = "psr_jump_heavy_woods";
     public static final String ADVGRNDMOV_NO_NIGHT_MOVE_PEN = "no_night_move_pen";
-    public static final String ADVAERORULES_AERO_GROUND_MOVE = "aero_ground_move";  
-    public static final String ADVAERORULES_STRATOPS_CAPITAL_FIGHTER = "stratops_capital_fighter";  
-    public static final String ADVAERORULES_FUEL_CONSUMPTION = "fuel_consumption";  
-    public static final String ADVAERORULES_STRATOPS_CONV_FUSION_BONUS = "stratops_conv_fusion_bonus";  
-    public static final String ADVAERORULES_STRATOPS_HARJEL = "stratops_harjel";  
-    public static final String ADVAERORULES_STRATOPS_GRAV_EFFECTS = "stratops_grav_effects";  
-    public static final String ADVAERORULES_ADVANCED_MOVEMENT = "advanced_movement";  
-    public static final String ADVAERORULES_HEAT_BY_BAY = "heat_by_bay";  
-    public static final String ADVAERORULES_ATMOSPHERIC_CONTROL = "atmospheric_control";  
-    public static final String ADVAERORULES_STRATOPS_AMMO_EXPLOSIONS = "ammo_explosions";  
-    public static final String ADVAERORULES_STRATOPS_AA_FIRE = "stratops_aa_fire";  
-    public static final String ADVAERORULES_STRATOPS_AAA_LASER = "stratops_aaa_laser";  
-    public static final String ADVAERORULES_STRATOPS_ADV_POINTDEF = "stratops_adv_pointdef";  
-    public static final String ADVAERORULES_STRATOPS_BRACKET_FIRE = "stratops_bracket_fire";  
-    public static final String ADVAERORULES_STRATOPS_ECM = "stratops_ecm";  
-    public static final String ADVAERORULES_STRATOPS_SENSOR_SHADOW = "stratops_sensor_shadow";  
-    public static final String ADVAERORULES_STRATOPS_OVER_PENETRATE = "stratops_over_penetrate";  
-    public static final String ADVAERORULES_STRATOPS_SPACE_BOMB = "stratops_space_bomb";  
-    public static final String ADVAERORULES_STRATOPS_BEARINGS_ONLY_LAUNCH = "stratops_bearings_only";  
-    public static final String ADVAERORULES_STRATOPS_BEARINGS_ONLY_VELOCITY = "stratops_bearings_only_velocity";  
-    public static final String ADVAERORULES_STRATOPS_WAYPOINT_LAUNCH = "stratops_waypoint_launch";  
-    public static final String ADVAERORULES_STRATOPS_ADVANCED_SENSORS = "stratops_advanced_sensors";  
-    public static final String ADVAERORULES_VARIABLE_DAMAGE_THRESH = "variable_damage_thresh";  
-    public static final String ADVAERORULES_AT2_NUKES = "at2_nukes";  
-    public static final String ADVAERORULES_AERO_SANITY = "aero_sanity";  
-    public static final String ADVAERORULES_RETURN_FLYOVER = "return_flyover";  
-    public static final String ADVAERORULES_AA_MOVE_MOD = "aa_move_mod";  
-    public static final String ADVAERORULES_ALLOW_LARGE_SQUADRONS = "allow_large_squadrons";  
-    public static final String ADVAERORULES_SINGLE_NO_CAP = "single_no_cap";  
-    public static final String ADVAERORULES_AERO_ARTILLERY_MUNITIONS = "aero_artillery_munitions"; 
+    public static final String ADVAERORULES_AERO_GROUND_MOVE = "aero_ground_move";
+    public static final String ADVAERORULES_STRATOPS_CAPITAL_FIGHTER = "stratops_capital_fighter";
+    public static final String ADVAERORULES_FUEL_CONSUMPTION = "fuel_consumption";
+    public static final String ADVAERORULES_STRATOPS_CONV_FUSION_BONUS = "stratops_conv_fusion_bonus";
+    public static final String ADVAERORULES_STRATOPS_HARJEL = "stratops_harjel";
+    public static final String ADVAERORULES_STRATOPS_GRAV_EFFECTS = "stratops_grav_effects";
+    public static final String ADVAERORULES_ADVANCED_MOVEMENT = "advanced_movement";
+    public static final String ADVAERORULES_HEAT_BY_BAY = "heat_by_bay";
+    public static final String ADVAERORULES_ATMOSPHERIC_CONTROL = "atmospheric_control";
+    public static final String ADVAERORULES_STRATOPS_AMMO_EXPLOSIONS = "ammo_explosions";
+    public static final String ADVAERORULES_STRATOPS_AA_FIRE = "stratops_aa_fire";
+    public static final String ADVAERORULES_STRATOPS_AAA_LASER = "stratops_aaa_laser";
+    public static final String ADVAERORULES_STRATOPS_ADV_POINTDEF = "stratops_adv_pointdef";
+    public static final String ADVAERORULES_STRATOPS_BRACKET_FIRE = "stratops_bracket_fire";
+    public static final String ADVAERORULES_STRATOPS_ECM = "stratops_ecm";
+    public static final String ADVAERORULES_STRATOPS_SENSOR_SHADOW = "stratops_sensor_shadow";
+    public static final String ADVAERORULES_STRATOPS_OVER_PENETRATE = "stratops_over_penetrate";
+    public static final String ADVAERORULES_STRATOPS_SPACE_BOMB = "stratops_space_bomb";
+    public static final String ADVAERORULES_STRATOPS_BEARINGS_ONLY_LAUNCH = "stratops_bearings_only";
+    public static final String ADVAERORULES_STRATOPS_BEARINGS_ONLY_VELOCITY = "stratops_bearings_only_velocity";
+    public static final String ADVAERORULES_STRATOPS_WAYPOINT_LAUNCH = "stratops_waypoint_launch";
+    public static final String ADVAERORULES_STRATOPS_ADVANCED_SENSORS = "stratops_advanced_sensors";
+    public static final String ADVAERORULES_VARIABLE_DAMAGE_THRESH = "variable_damage_thresh";
+    public static final String ADVAERORULES_AT2_NUKES = "at2_nukes";
+    public static final String ADVAERORULES_AERO_SANITY = "aero_sanity";
+    public static final String ADVAERORULES_RETURN_FLYOVER = "return_flyover";
+    public static final String ADVAERORULES_AA_MOVE_MOD = "aa_move_mod";
+    public static final String ADVAERORULES_ALLOW_LARGE_SQUADRONS = "allow_large_squadrons";
+    public static final String ADVAERORULES_SINGLE_NO_CAP = "single_no_cap";
+    public static final String ADVAERORULES_AERO_ARTILLERY_MUNITIONS = "aero_artillery_munitions";
     public static final String ADVAERORULES_EXPANDED_KF_DRIVE_DAMAGE = "expanded_kf_drive_damage";
-    public static final String INIT_INF_MOVE_EVEN = "inf_move_even";  
-    public static final String INIT_INF_DEPLOY_EVEN = "inf_deploy_even";  
-    public static final String INIT_INF_MOVE_LATER = "inf_move_later";  
+    public static final String INIT_INF_MOVE_EVEN = "inf_move_even";
+    public static final String INIT_INF_DEPLOY_EVEN = "inf_deploy_even";
+    public static final String INIT_INF_MOVE_LATER = "inf_move_later";
     public static final String INIT_INF_MOVE_MULTI = "inf_move_multi";
-    public static final String INIT_PROTOS_MOVE_EVEN = "protos_move_even";  
-    public static final String INIT_PROTOS_DEPLOY_EVEN = "protos_deploy_even";  
-    public static final String INIT_PROTOS_MOVE_LATER = "protos_move_later";  
+    public static final String INIT_PROTOS_MOVE_EVEN = "protos_move_even";
+    public static final String INIT_PROTOS_DEPLOY_EVEN = "protos_deploy_even";
+    public static final String INIT_PROTOS_MOVE_LATER = "protos_move_later";
     public static final String INIT_PROTOS_MOVE_MULTI = "protos_move_multi";
     public static final String INIT_INF_PROTO_MOVE_MULTI = "inf_proto_move_multi";
-    public static final String INIT_SIMULTANEOUS_DEPLOYMENT = "simultaneous_deployment";  
-    public static final String INIT_SIMULTANEOUS_MOVEMENT = "simultaneous_movement";  
-    public static final String INIT_SIMULTANEOUS_TARGETING = "simultaneous_targeting";  
-    public static final String INIT_SIMULTANEOUS_FIRING = "simultaneous_firing";  
-    public static final String INIT_SIMULTANEOUS_PHYSICAL = "simultaneous_physical";  
-    public static final String INIT_FRONT_LOAD_INITIATIVE = "front_load_initiative";  
+    public static final String INIT_SIMULTANEOUS_DEPLOYMENT = "simultaneous_deployment";
+    public static final String INIT_SIMULTANEOUS_MOVEMENT = "simultaneous_movement";
+    public static final String INIT_SIMULTANEOUS_TARGETING = "simultaneous_targeting";
+    public static final String INIT_SIMULTANEOUS_FIRING = "simultaneous_firing";
+    public static final String INIT_SIMULTANEOUS_PHYSICAL = "simultaneous_physical";
+    public static final String INIT_FRONT_LOAD_INITIATIVE = "front_load_initiative";
     public static final String INIT_INITIATIVE_STREAK_COMPENSATION = "initiative_streak_compensation";
-    public static final String RPG_PILOT_ADVANTAGES = "pilot_advantages";  
+    public static final String RPG_PILOT_ADVANTAGES = "pilot_advantages";
     public static final String RPG_MANEI_DOMINI = "manei_domini";
-    public static final String RPG_INDIVIDUAL_INITIATIVE = "individual_initiative";  
-    public static final String RPG_COMMAND_INIT = "command_init";  
-    public static final String RPG_RPG_GUNNERY = "rpg_gunnery";  
-    public static final String RPG_ARTILLERY_SKILL = "artillery_skill";  
-    public static final String RPG_TOUGHNESS = "toughness";  
-    public static final String RPG_CONDITIONAL_EJECTION = "conditional_ejection";  
-    public static final String RPG_MANUAL_SHUTDOWN = "manual_shutdown";  
+    public static final String RPG_INDIVIDUAL_INITIATIVE = "individual_initiative";
+    public static final String RPG_COMMAND_INIT = "command_init";
+    public static final String RPG_RPG_GUNNERY = "rpg_gunnery";
+    public static final String RPG_ARTILLERY_SKILL = "artillery_skill";
+    public static final String RPG_TOUGHNESS = "toughness";
+    public static final String RPG_CONDITIONAL_EJECTION = "conditional_ejection";
+    public static final String RPG_MANUAL_SHUTDOWN = "manual_shutdown";
     public static final String RPG_BEGIN_SHUTDOWN = "begin_shutdown";
 }