/**
 * 
 */
package megamek.common;

import java.util.Arrays;
import java.util.List;

import megamek.common.options.OptionsConstants;

/**
 * Common interface for all entities capable of carrying bombs and making bomb attacks, includig Aero,
 * LandAirMech, and VTOL.
 * 
 * @author Neoancient
 *
 */
public interface IBomber {
    
    public static final String SPACE_BOMB_ATTACK = "SpaceBombAttack";
    public static final String DIVE_BOMB_ATTACK = "DiveBombAttack";
    public static final String ALT_BOMB_ATTACK = "AltBombAttack";

    /**
     * @return The total number of bomb points that the bomber can carry.
     */
    int getMaxBombPoints();
    
    /**
     * Fighters and VTOLs can carry any size bomb up to the maximum number of points, but LAMs are limited
     * to the number of bays in a single location.
     * 
     * @return The largest single bomb that can be carried
     */
    default int getMaxBombSize() {
        return getMaxBombPoints();
    }
    
    /**
     * @return The number of each bomb type that was selected prior to deployment
     */
    int[] getBombChoices();
    
    /**
     * Sets the bomb type selections prior to deployment.
     * 
     * @param bc An array with the count of each bomb type as the value of the bomb type's index
     */
    void setBombChoices(int[] bc);
    
    /**
     * Sets the count of each bomb to zero
     */
    void clearBombChoices();
    
    /**
     * @param cost The cost of the bomb to be mounted
     * @return A location with sufficient space to mount the bomb, or Entity.LOC_NONE if the unit does not have the space.
     */
    int availableBombLocation(int cost);

    /**
     * Used by VTOLs and LAMs in airmech mode to declare the target hex for a bomb attack during the movement
     * phase.
     */
    
    default void setVTOLBombTarget(Targetable target) {}
    default Targetable getVTOLBombTarget() {
        return null;
    }
    default boolean isVTOLBombing() {
        return getVTOLBombTarget() != null;
    }

    // For convenience
    List<Mounted> getBombs();

    /**
     * @return The number of points taken up by all mounted bombs or other external stores.
     */
    default int getBombPoints() {
        int points = 0;
        for (Mounted bomb : getBombs()) {
            if (bomb.getUsableShotsLeft() > 0) {
                points += BombType.getBombCost(((BombType) bomb.getType()).getBombType());
            }
        }
        return points;
    }

    /**
     * Iterate through the bomb choices that were configured prior to deployment and add the corresponding
     * equipment.
     */
    default void applyBombs() {
        IGame game = ((Entity)this).getGame();
        int gameTL = TechConstants.getSimpleLevel(game.getOptions()
                .stringOption("techlevel"));
        Integer[] sorted = new Integer[BombType.B_NUM];
        // Apply the largest bombs first because we need to fit larger bombs into a single location
        // in LAMs.
        for (int i = 0; i < sorted.length; i++) {
            sorted[i] = i;
        }
        Arrays.sort(sorted, (a, b) -> BombType.bombCosts[b] - BombType.bombCosts[a]);
        for (int type : sorted) {
            for (int i = 0; i < getBombChoices()[type]; i++) {
                int loc = availableBombLocation(BombType.bombCosts[type]);
                if ((type == BombType.B_ALAMO)
                        && !game.getOptions().booleanOption(OptionsConstants.ADVAERORULES_AT2_NUKES)) {
                    continue;
                }
                if ((type > BombType.B_TAG)
                        && (gameTL < TechConstants.T_SIMPLE_ADVANCED)) {
                    continue;
                }

                // some bombs need an associated weapon and if so
                // they need a weapon for each bomb
                if ((null != BombType.getBombWeaponName(type))
                        && (type != BombType.B_ARROW)
                        && (type != BombType.B_HOMING)) {
                    Mounted m = null;
                    try {
                        m = ((Entity)this).addBomb(EquipmentType.get(BombType
                                .getBombWeaponName(type)), loc);
                        // Add bomb itself as single-shot ammo.
                        if (type != BombType.B_TAG) {
                            Mounted ammo = new Mounted((Entity)this,
                                    EquipmentType.get(BombType.getBombInternalName(type)));
                            ammo.setShotsLeft(1);
                            m.setLinked(ammo);
<<<<<<< HEAD
                            // Oneshot ammo will be identified by having a location
                            // of null. Other areas in the code will rely on this.
                            ((Entity)this).addEquipment(ammo, Entity.LOC_NONE, false);
=======
                            ((Entity)this).addEquipment(ammo, loc, false);
                            
>>>>>>> 9969e437
                        }
                    } catch (LocationFullException ex) {
                        // throw new LocationFullException(ex.getMessage());
                    }
                        
                    
                } else {
                    try {
                        ((Entity)this).addEquipment(EquipmentType.get(BombType
                                .getBombInternalName(type)), loc, false);
                    } catch (LocationFullException ex) {
                        // throw new LocationFullException(ex.getMessage());
                    }
                }
            }
        }
        clearBombChoices();
    }

}<|MERGE_RESOLUTION|>--- conflicted
+++ resolved
@@ -130,20 +130,12 @@
                                     EquipmentType.get(BombType.getBombInternalName(type)));
                             ammo.setShotsLeft(1);
                             m.setLinked(ammo);
-<<<<<<< HEAD
-                            // Oneshot ammo will be identified by having a location
-                            // of null. Other areas in the code will rely on this.
-                            ((Entity)this).addEquipment(ammo, Entity.LOC_NONE, false);
-=======
                             ((Entity)this).addEquipment(ammo, loc, false);
-                            
->>>>>>> 9969e437
+                                                        
                         }
                     } catch (LocationFullException ex) {
                         // throw new LocationFullException(ex.getMessage());
                     }
-                        
-                    
                 } else {
                     try {
                         ((Entity)this).addEquipment(EquipmentType.get(BombType
