/*
 * MegaMek -
 * Copyright (C) 2000-2007 Ben Mazur (bmazur@sev.org)
 *
 * This program is free software; you can redistribute it and/or modify it
 * under the terms of the GNU General Public License as published by the Free
 * Software Foundation; either version 2 of the License, or (at your option)
 * any later version.
 *
 * This program is distributed in the hope that it will be useful, but
 * WITHOUT ANY WARRANTY; without even the implied warranty of MERCHANTABILITY
 * or FITNESS FOR A PARTICULAR PURPOSE. See the GNU General Public License
 * for more details.
 */
package megamek.common;

import megamek.common.alphaStrike.ASRange;
import megamek.common.alphaStrike.AlphaStrikeElement;
import megamek.common.weapons.*;
import megamek.common.weapons.artillery.*;
import megamek.common.weapons.autocannons.*;
import megamek.common.weapons.battlearmor.*;
import megamek.common.weapons.bayweapons.*;
import megamek.common.weapons.bombs.*;
import megamek.common.weapons.c3.ISC3M;
import megamek.common.weapons.c3.ISC3MBS;
import megamek.common.weapons.c3.ISC3RemoteSensorLauncher;
import megamek.common.weapons.capitalweapons.*;
import megamek.common.weapons.defensivepods.ISBPod;
import megamek.common.weapons.defensivepods.ISMPod;
import megamek.common.weapons.flamers.*;
import megamek.common.weapons.gaussrifles.*;
import megamek.common.weapons.infantry.*;
import megamek.common.weapons.lasers.*;
import megamek.common.weapons.lrms.*;
import megamek.common.weapons.mgs.*;
import megamek.common.weapons.missiles.*;
import megamek.common.weapons.mortars.*;
import megamek.common.weapons.other.*;
import megamek.common.weapons.ppc.*;
import megamek.common.weapons.primitive.*;
import megamek.common.weapons.prototypes.*;
import megamek.common.weapons.srms.*;
import megamek.common.weapons.tag.CLLightTAG;
import megamek.common.weapons.tag.CLTAG;
import megamek.common.weapons.tag.ISTAG;
import megamek.common.weapons.unofficial.*;

import java.math.BigDecimal;
import java.math.BigInteger;

// TODO add XML support back in.

/**
 * A type of mech or vehicle weapon. There is only one instance of this weapon
 * for all weapons of this type.
 */
public class WeaponType extends EquipmentType {
    public static final int DAMAGE_BY_CLUSTERTABLE = -2;
    public static final int DAMAGE_VARIABLE = -3;
    public static final int DAMAGE_SPECIAL = -4;
    public static final int DAMAGE_ARTILLERY = -5;
    public static final int WEAPON_NA = Integer.MIN_VALUE;

    // weapon flags (note: many weapons can be identified by their ammo type)

    // marks any weapon affected by a targetting computer
    public static final BigInteger F_DIRECT_FIRE = BigInteger.valueOf(1).shiftLeft(0);
    public static final BigInteger F_FLAMER = BigInteger.valueOf(1).shiftLeft(1);
    // Glaze armor
    public static final BigInteger F_LASER = BigInteger.valueOf(1).shiftLeft(2);
    public static final BigInteger F_PPC = BigInteger.valueOf(1).shiftLeft(3);
    // for weapons that target Automatically (AMS)
    public static final BigInteger F_AUTO_TARGET = BigInteger.valueOf(1).shiftLeft(4);
    // can not start fires
    public static final BigInteger F_NO_FIRES = BigInteger.valueOf(1).shiftLeft(5);
    //must be only weapon attacking
    public static final BigInteger F_SOLO_ATTACK = BigInteger.valueOf(1).shiftLeft(7);
    public static final BigInteger F_VGL = BigInteger.valueOf(1).shiftLeft(8);
    // MGL for rapid fire setup
    public static final BigInteger F_MG = BigInteger.valueOf(1).shiftLeft(9);
    //Inferno weapon
    public static final BigInteger F_INFERNO = BigInteger.valueOf(1).shiftLeft(10);
    // Infantry caliber weapon, damage based on # of men shooting
    public static final BigInteger F_INFANTRY = BigInteger.valueOf(1).shiftLeft(11);
    // use missile rules for # of hits
    public static final BigInteger F_MISSILE_HITS = BigInteger.valueOf(1).shiftLeft(13);
    public static final BigInteger F_ONESHOT = BigInteger.valueOf(1).shiftLeft(14);
    public static final BigInteger F_ARTILLERY = BigInteger.valueOf(1).shiftLeft(15);

    //for Gunnery/Ballistic
    public static final BigInteger F_BALLISTIC = BigInteger.valueOf(1).shiftLeft(16);
    //for Gunnery/Energy
    public static final BigInteger F_ENERGY = BigInteger.valueOf(1).shiftLeft(17);
    //for Gunnery/Missile
    public static final BigInteger F_MISSILE = BigInteger.valueOf(1).shiftLeft(18);

    //fires
    public static final BigInteger F_PLASMA = BigInteger.valueOf(1).shiftLeft(19);
    public static final BigInteger F_INCENDIARY_NEEDLES = BigInteger.valueOf(1).shiftLeft(20);

    //War of 3039 prototypes
    public static final BigInteger F_PROTOTYPE = BigInteger.valueOf(1).shiftLeft(21);
    //Variable heat, heat is listed in dice, not points
    public static final BigInteger F_HEATASDICE = BigInteger.valueOf(1).shiftLeft(22);
    //AMS
    public static final BigInteger F_AMS = BigInteger.valueOf(1).shiftLeft(23);

    //may only target Infantry
    public static final BigInteger F_INFANTRY_ONLY = BigInteger.valueOf(1).shiftLeft(25);

    public static final BigInteger F_TAG = BigInteger.valueOf(1).shiftLeft(26);
    //C3 Master with Target Acquisition gear
    public static final BigInteger F_C3M = BigInteger.valueOf(1).shiftLeft(27);

    //Plasma Rifle
    public static final BigInteger F_PLASMA_MFUK = BigInteger.valueOf(1).shiftLeft(28);
    //fire Extinguisher
    public static final BigInteger F_EXTINGUISHER = BigInteger.valueOf(1).shiftLeft(29);
    public static final BigInteger F_PULSE = BigInteger.valueOf(1).shiftLeft(30);
    // Full Damage vs. Infantry
    public static final BigInteger F_BURST_FIRE = BigInteger.valueOf(1).shiftLeft(31);
    //Machine Gun Array
    public static final BigInteger F_MGA = BigInteger.valueOf(1).shiftLeft(32);
    public static final BigInteger F_NO_AIM = BigInteger.valueOf(1).shiftLeft(33);
    public static final BigInteger F_BOMBAST_LASER = BigInteger.valueOf(1).shiftLeft(34);
    public static final BigInteger F_CRUISE_MISSILE = BigInteger.valueOf(1).shiftLeft(35);
    public static final BigInteger F_B_POD = BigInteger.valueOf(1).shiftLeft(36);
    public static final BigInteger F_TASER = BigInteger.valueOf(1).shiftLeft(37);

    //Anti-ship missiles
    public static final BigInteger F_ANTI_SHIP = BigInteger.valueOf(1).shiftLeft(38);
    public static final BigInteger F_SPACE_BOMB = BigInteger.valueOf(1).shiftLeft(39);
    public static final BigInteger F_M_POD = BigInteger.valueOf(1).shiftLeft(40);
    public static final BigInteger F_DIVE_BOMB = BigInteger.valueOf(1).shiftLeft(41);
    public static final BigInteger F_ALT_BOMB = BigInteger.valueOf(1).shiftLeft(42);

    // Currently only used by MML
    public static final BigInteger F_BA_WEAPON = BigInteger.valueOf(1).shiftLeft(43);
    public static final BigInteger F_MECH_WEAPON = BigInteger.valueOf(1).shiftLeft(44);
    public static final BigInteger F_AERO_WEAPON = BigInteger.valueOf(1).shiftLeft(45);
    public static final BigInteger F_PROTO_WEAPON = BigInteger.valueOf(1).shiftLeft(46);
    public static final BigInteger F_TANK_WEAPON = BigInteger.valueOf(1).shiftLeft(47);


    public static final BigInteger F_INFANTRY_ATTACK = BigInteger.valueOf(1).shiftLeft(48);
    public static final BigInteger F_INF_BURST = BigInteger.valueOf(1).shiftLeft(49);
    public static final BigInteger F_INF_AA = BigInteger.valueOf(1).shiftLeft(50);
    public static final BigInteger F_INF_NONPENETRATING = BigInteger.valueOf(1).shiftLeft(51);
    public static final BigInteger F_INF_POINT_BLANK = BigInteger.valueOf(1).shiftLeft(52);
    public static final BigInteger F_INF_SUPPORT = BigInteger.valueOf(1).shiftLeft(53);
    public static final BigInteger F_INF_ENCUMBER = BigInteger.valueOf(1).shiftLeft(54);
    public static final BigInteger F_INF_ARCHAIC = BigInteger.valueOf(1).shiftLeft(55);
    public static final BigInteger F_INF_CLIMBINGCLAWS = BigInteger.valueOf(1).shiftLeft(63);   //TODO Add game rules IO pg 84

    // C3 Master Booster System
    public static final BigInteger F_C3MBS = BigInteger.valueOf(1).shiftLeft(56);

    //Used for TSEMP Weapons.
    public static final BigInteger F_TSEMP = BigInteger.valueOf(1).shiftLeft(57);
    public static final BigInteger F_REPEATING = BigInteger.valueOf(1).shiftLeft(61);

    //Naval Mass Drivers
    public static final BigInteger F_MASS_DRIVER = BigInteger.valueOf(1).shiftLeft(58);

    public static final BigInteger F_CWS = BigInteger.valueOf(1).shiftLeft(59);

    public static final BigInteger F_MEK_MORTAR = BigInteger.valueOf(1).shiftLeft(60);

    // Weapon required to make a bomb type function
    public static final BigInteger F_BOMB_WEAPON = BigInteger.valueOf(1).shiftLeft(61);

    public static final BigInteger F_BA_INDIVIDUAL = BigInteger.valueOf(1).shiftLeft(62);
    //Next one's out of order. See F_INF_CLIMBINGCLAWS

    //AMS and Point Defense Bays - Have to work differently from code using the F_AMS flag
    public static final BigInteger F_PDBAY = BigInteger.valueOf(1).shiftLeft(64);
    public static final BigInteger F_AMSBAY = BigInteger.valueOf(1).shiftLeft(65);

    //Thunderbolt and similar large missiles, for use with AMS resolution
    public static final BigInteger F_LARGEMISSILE = BigInteger.valueOf(1).shiftLeft(66);

    //Hyper-Laser
    public static final BigInteger F_HYPER = BigInteger.valueOf(1).shiftLeft(67);

    // Fusillade works like a one-shot weapon but has a second round.
    public static final BigInteger F_DOUBLE_ONESHOT = BigInteger.valueOf(1).shiftLeft(68);
    // ER flamers do half damage in heat mode
    public static final BigInteger F_ER_FLAMER = BigInteger.valueOf(1).shiftLeft(69);
    /** Missile weapon that can be linked to an Artemis fire control system */
    public static final BigInteger F_ARTEMIS_COMPATIBLE = BigInteger.valueOf(1).shiftLeft(70);

    // add maximum range for AT2
    public static final int RANGE_SHORT = RangeType.RANGE_SHORT;
    public static final int RANGE_MED = RangeType.RANGE_MEDIUM;
    public static final int RANGE_LONG = RangeType.RANGE_LONG;
    public static final int RANGE_EXT = RangeType.RANGE_EXTREME;

    // weapons for airborne units all have fixed weapon ranges:
    // no minimum, 6 short, 12 medium, 20 long, 25 extreme
    public static final int[] AIRBORNE_WEAPON_RANGES = { 0, 6, 12, 20, 25 };

    // add weapon classes for AT2
    public static final int CLASS_NONE = 0;
    public static final int CLASS_LASER = 1;
    public static final int CLASS_POINT_DEFENSE = 2;
    public static final int CLASS_PPC = 3;
    public static final int CLASS_PULSE_LASER = 4;
    public static final int CLASS_ARTILLERY = 5;
    public static final int CLASS_PLASMA = 6;
    public static final int CLASS_AC = 7;
    public static final int CLASS_LBX_AC = 8;
    public static final int CLASS_LRM = 9;
    public static final int CLASS_SRM = 10;
    public static final int CLASS_MRM = 11;
    public static final int CLASS_MML = 12;
    public static final int CLASS_ATM = 13;
    public static final int CLASS_ROCKET_LAUNCHER = 14;
    public static final int CLASS_CAPITAL_LASER = 15;
    public static final int CLASS_CAPITAL_PPC = 16;
    public static final int CLASS_CAPITAL_AC = 17;
    public static final int CLASS_CAPITAL_GAUSS = 18;
    public static final int CLASS_CAPITAL_MISSILE = 19;
    public static final int CLASS_AR10 = 20;
    public static final int CLASS_SCREEN = 21;
    public static final int CLASS_SUB_CAPITAL_CANNON = 22;
    public static final int CLASS_CAPITAL_MD = 23;
    public static final int CLASS_AMS = 24;
    public static final int CLASS_TELE_MISSILE = 25;
    public static final int CLASS_GAUSS = 26;
    public static final int CLASS_THUNDERBOLT = 27;
    public static final int NUM_CLASSES = 28;

    public static final int WEAPON_DIRECT_FIRE = 0;
    public static final int WEAPON_CLUSTER_BALLISTIC = 1;
    public static final int WEAPON_PULSE = 2;
    public static final int WEAPON_CLUSTER_MISSILE = 3;
    public static final int WEAPON_CLUSTER_MISSILE_1D6 = 4;
    public static final int WEAPON_CLUSTER_MISSILE_2D6 = 5;
    public static final int WEAPON_CLUSTER_MISSILE_3D6 = 6;
    public static final int WEAPON_BURST_HALFD6 = 7;
    public static final int WEAPON_BURST_1D6 = 8;
    public static final int WEAPON_BURST_2D6 = 9;
    public static final int WEAPON_BURST_3D6 = 10;
    public static final int WEAPON_BURST_4D6 = 11;
    public static final int WEAPON_BURST_5D6 = 12;
    public static final int WEAPON_BURST_6D6 = 13;
    public static final int WEAPON_BURST_7D6 = 14;
    // Used for BA vs BA damage for BA Plasma Rifle
    public static final int WEAPON_PLASMA = 15;

    public static String[] classNames = { "Unknown", "Laser", "Point Defense", "PPC", "Pulse Laser", "Artilery", "AMS",
            "AC", "LBX", "LRM", "SRM", "MRM", "ATM", "Rocket Launcher", "Capital Laser", "Capital PPC", "Capital AC",
            "Capital Gauss", "Capital Missile", "AR10", "Screen", "Sub Capital Cannon", "Capital Mass Driver", "AMS" };

    public static final int BFCLASS_STANDARD = 0;
    public static final int BFCLASS_LRM = 1;
    public static final int BFCLASS_SRM = 2;
    public static final int BFCLASS_MML = 3; //Not a separate category, but adds to both SRM and LRM
    public static final int BFCLASS_TORP = 4;
    public static final int BFCLASS_AC = 5;
    public static final int BFCLASS_FLAK = 6;
    public static final int BFCLASS_IATM = 7;
    public static final int BFCLASS_REL = 8;
    public static final int BFCLASS_CAPITAL = 9;
    public static final int BFCLASS_SUBCAPITAL = 10;
    public static final int BFCLASS_CAPITAL_MISSILE = 11;
    public static final int BFCLASS_NUM = 12;

    public static final String[] BF_CLASS_NAMES = {
            "", "LRM", "SRM", "MML", "TORP", "AC", "FLAK", "iATM",
            "REL", "CAP", "SCAP", "CMISS"
    };

    // protected RangeType rangeL;
    protected int heat;
    protected int damage;
    protected int damageShort;
    protected int damageMedium;
    protected int damageLong;
    protected int explosionDamage = 0;

    public int rackSize; // or AC size, or whatever
    public int ammoType;

    public int minimumRange;
    public int shortRange;
    public int mediumRange;
    public int longRange;
    public int extremeRange;
    public int waterShortRange;
    public int waterMediumRange;
    public int waterLongRange;
    public int waterExtremeRange;

    //the class of weapon for infantry damage
    public int infDamageClass = WEAPON_DIRECT_FIRE;
    /**
     *  Used for the BA vs BA damage rules on TO pg 109.  Determines how much
     *  damage a weapon will inflict on BA, where the default WEAPON_DIRECT_FIRE
     *  indicates normal weapon damage.
     */
    protected int baDamageClass = WEAPON_DIRECT_FIRE;

    // get stuff for AT2
    // separate attack value by range. It will make weapon bays easier
    protected double shortAV = 0.0;
    protected double medAV = 0;
    protected double longAV = 0;
    protected double extAV = 0;
    protected int missileArmor = 0;
    protected int maxRange = RANGE_SHORT;
    protected boolean capital = false;
    protected boolean subCapital = false;
    protected int atClass = CLASS_NONE;

    public void setDamage(int inD) {
        damage = inD;
    }

    public void setName(String inN) {
        name = inN;
        setInternalName(inN);
    }

    public void setMinimumRange(int inMR) {
        minimumRange = inMR;
    }

    public void setRanges(int sho, int med, int lon, int ext) {
        shortRange = sho;
        mediumRange = med;
        longRange = lon;
        extremeRange = ext;
    }

    public void setWaterRanges(int sho, int med, int lon, int ext) {
        waterShortRange = sho;
        waterMediumRange = med;
        waterLongRange = lon;
        waterExtremeRange = ext;
    }

    public void setAmmoType(int inAT) {
        ammoType = inAT;
    }

    public void setRackSize(int inRS) {
        rackSize = inRS;
    }

    public WeaponType() {
    }

    @Override
    public int getHeat() {
        return heat;
    }

    public int getFireTN() {
        if (hasFlag(F_NO_FIRES)) {
            return TargetRoll.IMPOSSIBLE;
        } else if (hasFlag(F_FLAMER)) {
            return 4;
        } else if (hasFlag(F_PLASMA)) {
            return 2;
        } else if (hasFlag(F_PLASMA_MFUK)) {
            return 2;
        } else if (hasFlag(F_INFERNO)) {
            return 2;
        } else if (hasFlag(F_INCENDIARY_NEEDLES)) {
            return 6;
        } else if (hasFlag(F_PPC) || hasFlag(F_LASER)) {
            return 7;
        } else {
            return 9;
        }
    }

    public int getDamage(int range) {
        return damage;
    }

    public int getDamage() {
        return damage;
    }

    public int getRackSize() {
        return rackSize;
    }

    public int getAmmoType() {
        return ammoType;
    }

    public int[] getRanges(Mounted weapon) {
        // modify the ranges for ATM missile systems based on the ammo selected
        // TODO: this is not the right place to hardcode these
        int minRange = getMinimumRange();
        int sRange = getShortRange();
        int mRange = getMediumRange();
        int lRange = getLongRange();
        int eRange = getExtremeRange();
        boolean hasLoadedAmmo = (weapon.getLinked() != null);
        if ((getAmmoType() == AmmoType.T_ATM) && hasLoadedAmmo) {
            AmmoType atype = (AmmoType) weapon.getLinked().getType();
            if ((atype.getAmmoType() == AmmoType.T_ATM) && (atype.getMunitionType() == AmmoType.M_EXTENDED_RANGE)) {
                minRange = 4;
                sRange = 9;
                mRange = 18;
                lRange = 27;
                eRange = 36;
            } else if ((atype.getAmmoType() == AmmoType.T_ATM) && (atype.getMunitionType() == AmmoType.M_HIGH_EXPLOSIVE)) {
                minRange = 0;
                sRange = 3;
                mRange = 6;
                lRange = 9;
                eRange = 12;
            }
        }
        if ((getAmmoType() == AmmoType.T_IATM) && hasLoadedAmmo) {
            AmmoType atype = (AmmoType) weapon.getLinked().getType();
            if ((atype.getAmmoType() == AmmoType.T_IATM) && (atype.getMunitionType() == AmmoType.M_EXTENDED_RANGE)) {
                minRange = 4;
                sRange = 9;
                mRange = 18;
                lRange = 27;
                eRange = 36;
            } else if ((atype.getAmmoType() == AmmoType.T_IATM) && ((atype.getMunitionType() == AmmoType.M_HIGH_EXPLOSIVE)||(atype.getMunitionType() == AmmoType.M_IATM_IMP))) {
                minRange = 0;
                sRange = 3;
                mRange = 6;
                lRange = 9;
                eRange = 12;
            }
        }
        if ((getAmmoType() == AmmoType.T_MML) && hasLoadedAmmo) {
            AmmoType atype = (AmmoType) weapon.getLinked().getType();
            if (atype.hasFlag(AmmoType.F_MML_LRM) || (getAmmoType() == AmmoType.T_LRM_TORPEDO)) {
                minRange = 6;
                sRange = 7;
                mRange = 14;
                lRange = 21;
                eRange = 28;
            } else {
                minRange = 0;
                sRange = 3;
                mRange = 6;
                lRange = 9;
                eRange = 12;
            }
            if (atype.getMunitionType() == AmmoType.M_DEAD_FIRE) {
                if (atype.hasFlag(AmmoType.F_MML_LRM)) {
                    minRange = 4;
                    sRange = 5;
                    mRange = 10;
                    lRange = 15;
                    eRange = 20;
                } else {
                    minRange = 0;
                    sRange = 2;
                    mRange = 4;
                    lRange = 6;
                    eRange = 8;
                }
            }
        }
        if ((getAmmoType() == AmmoType.T_LRM) && hasLoadedAmmo) {
            AmmoType atype = (AmmoType) weapon.getLinked().getType();
            if ((atype.getAmmoType() == AmmoType.T_LRM) && (atype.getMunitionType() == AmmoType.M_DEAD_FIRE)) {
                minRange = 4;
                sRange = 5;
                mRange = 10;
                lRange = 15;
                eRange = 20;
            }
        }
        if ((getAmmoType() == AmmoType.T_SRM) && hasLoadedAmmo) {
            AmmoType atype = (AmmoType) weapon.getLinked().getType();
            if ((atype.getAmmoType() == AmmoType.T_SRM) && (atype.getMunitionType() == AmmoType.M_DEAD_FIRE)) {
                minRange = 0;
                sRange = 2;
                mRange = 4;
                lRange = 6;
                eRange = 8;
            }
        }
        if (hasFlag(WeaponType.F_PDBAY)) {
            if (hasModes() && weapon.curMode().equals("Point Defense")) {
                sRange = 1;
            } else {
                sRange = 6;
            }
        }
        //Allow extremely long-range shots for bearings-only capital missiles
        if (weapon.isInBearingsOnlyMode()) {
            eRange = RangeType.RANGE_BEARINGS_ONLY_OUT;
        }
        int[] weaponRanges =
                { minRange, sRange, mRange, lRange, eRange };
        return weaponRanges;
    }

    public int getMinimumRange() {
        return minimumRange;
    }

    public int getShortRange() {
        return shortRange;
    }

    public int getMediumRange() {
        return mediumRange;
    }

    public int getLongRange() {
        return longRange;
    }

    public int getExtremeRange() {
        return extremeRange;
    }

    public int[] getWRanges() {
        return new int[]
                { minimumRange, waterShortRange, waterMediumRange, waterLongRange, waterExtremeRange };
    }

    public int getWShortRange() {
        return waterShortRange;
    }

    public int getWMediumRange() {
        return waterMediumRange;
    }

    public int getWLongRange() {
        return waterLongRange;
    }

    public int getWExtremeRange() {
        return waterExtremeRange;
    }

    public int getMaxRange(Mounted weapon) {
        if (null != weapon) {
            if (getAmmoType() == AmmoType.T_ATM) {
                AmmoType atype = (AmmoType) weapon.getLinked().getType();
                if ((atype.getAmmoType() == AmmoType.T_ATM) && (atype.getMunitionType() == AmmoType.M_EXTENDED_RANGE)) {
                    return RANGE_EXT;
                } else if ((atype.getAmmoType() == AmmoType.T_ATM) && (atype.getMunitionType() == AmmoType.M_HIGH_EXPLOSIVE)) {
                    return RANGE_SHORT;
                }
            }
            if (getAmmoType() == AmmoType.T_MML) {
                AmmoType atype = (AmmoType) weapon.getLinked().getType();
                if (atype.hasFlag(AmmoType.F_MML_LRM) || (getAmmoType() == AmmoType.T_LRM_TORPEDO)) {
                    return RANGE_LONG;
                } else {
                    return RANGE_SHORT;
                }
            }
        }
        return maxRange;
    }

    public int getInfantryDamageClass() {
        return infDamageClass;
    }

    public int getBADamageClass() {
        return baDamageClass;
    }

    public int[] getATRanges() {
        if (isCapital()) {
            return new int[]
                    { Integer.MIN_VALUE, 12, 24, 40, 50 };
        }
        return new int[]
                { Integer.MIN_VALUE, 6, 12, 20, 25 };
    }
    public int getMissileArmor() {
        return missileArmor;
    }

    public double getShortAV() {
        return shortAV;
    }

    public int getRoundShortAV() {
        return (int) Math.ceil(shortAV);
    }

    public double getMedAV() {
        return medAV;
    }

    public int getRoundMedAV() {
        return (int) Math.ceil(medAV);
    }

    public double getLongAV() {
        return longAV;
    }

    public int getRoundLongAV() {
        return (int) Math.ceil(longAV);
    }

    public double getExtAV() {
        return extAV;
    }

    public int getRoundExtAV() {
        return (int) Math.ceil(extAV);
    }

    public boolean isCapital() {
        return capital;
    }

    public boolean isSubCapital() {
        return subCapital;
    }

    public int getAtClass() {
        return atClass;
    }

    // Probably not the best place for this
    public EquipmentType getBayType() {
        // Return the correct weapons bay for the given type of weapon
        switch (getAtClass()) {
            case CLASS_LASER:
                return EquipmentType.get(EquipmentTypeLookup.LASER_BAY);
            case CLASS_AMS:
                return EquipmentType.get(EquipmentTypeLookup.AMS_BAY);
            case CLASS_POINT_DEFENSE:
                return EquipmentType.get(EquipmentTypeLookup.POINT_DEFENSE_BAY);
            case CLASS_PPC:
                return EquipmentType.get(EquipmentTypeLookup.PPC_BAY);
            case CLASS_PULSE_LASER:
                return EquipmentType.get(EquipmentTypeLookup.PULSE_LASER_BAY);
            case CLASS_ARTILLERY:
                return EquipmentType.get(EquipmentTypeLookup.ARTILLERY_BAY);
            case CLASS_PLASMA:
                return EquipmentType.get(EquipmentTypeLookup.PLASMA_BAY);
            case CLASS_AC:
                return EquipmentType.get(EquipmentTypeLookup.AC_BAY);
            case CLASS_LBX_AC:
                return EquipmentType.get(EquipmentTypeLookup.LBX_AC_BAY);
            case CLASS_LRM:
                return EquipmentType.get(EquipmentTypeLookup.LRM_BAY);
            case CLASS_SRM:
                return EquipmentType.get(EquipmentTypeLookup.SRM_BAY);
            case CLASS_MRM:
                return EquipmentType.get(EquipmentTypeLookup.MRM_BAY);
            case CLASS_MML:
                return EquipmentType.get(EquipmentTypeLookup.MML_BAY);
            case CLASS_THUNDERBOLT:
                return EquipmentType.get(EquipmentTypeLookup.THUNDERBOLT_BAY);
            case CLASS_ATM:
                return EquipmentType.get(EquipmentTypeLookup.ATM_BAY);
            case CLASS_ROCKET_LAUNCHER:
                return EquipmentType.get(EquipmentTypeLookup.ROCKET_LAUNCHER_BAY);
            case CLASS_CAPITAL_LASER:
                return isSubCapital() ? EquipmentType.get(EquipmentTypeLookup.SCL_BAY)
                        : EquipmentType.get(EquipmentTypeLookup.CAPITAL_LASER_BAY);
            case CLASS_CAPITAL_PPC:
                return EquipmentType.get(EquipmentTypeLookup.CAPITAL_PPC_BAY);
            case CLASS_CAPITAL_AC:
                return isSubCapital() ? EquipmentType.get(EquipmentTypeLookup.SCC_BAY)
                        : EquipmentType.get(EquipmentTypeLookup.CAPITAL_AC_BAY);
            case CLASS_CAPITAL_GAUSS:
                return EquipmentType.get(EquipmentTypeLookup.CAPITAL_GAUSS_BAY);
            case CLASS_CAPITAL_MD:
                return EquipmentType.get(EquipmentTypeLookup.CAPITAL_MASS_DRIVER_BAY);
            case CLASS_CAPITAL_MISSILE:
                return isSubCapital() ? EquipmentType.get(EquipmentTypeLookup.SC_MISSILE_BAY)
                        : EquipmentType.get(EquipmentTypeLookup.CAPITAL_MISSILE_BAY);
            case CLASS_TELE_MISSILE:
                return EquipmentType.get(EquipmentTypeLookup.TELE_CAPITAL_MISSILE_BAY);
            case CLASS_AR10:
                return EquipmentType.get(EquipmentTypeLookup.AR10_BAY);
            case CLASS_SCREEN:
                return EquipmentType.get(EquipmentTypeLookup.SCREEN_LAUNCHER_BAY);
            default:
                return EquipmentType.get(EquipmentTypeLookup.MISC_BAY);
        }
    }

    /**
     * Damage calculation for BattleForce and AlphaStrike
     * @param range The range in hexes
     * @return Damage in BattleForce scale
     */
    public double getBattleForceDamage(int range) {
        double damage = 0;
        if (range <= getLongRange()) {
            // Variable damage weapons that cannot reach into the BF long range band use LR damage
            // for the MR band
            if (getDamage() == DAMAGE_VARIABLE
                    && range == AlphaStrikeElement.MEDIUM_RANGE
                    && getLongRange() < AlphaStrikeElement.LONG_RANGE) {
                damage = getDamage(AlphaStrikeElement.LONG_RANGE);
            } else {
                damage = getDamage(range);
            }

            if ((range == AlphaStrikeElement.SHORT_RANGE) && (getMinimumRange() > 0)) {
                damage = adjustBattleForceDamageForMinRange(damage);
            }

            if (getToHitModifier() != 0) {
                damage -= damage * getToHitModifier() * 0.05;
            }
        }

        return damage / 10.0;
    }

    /**
     * Damage calculation for BattleForce and AlphaStrike for missile weapons that may have advanced fire control
     * @param range - the range in hexes
     * @param fcs   - linked Artemis or Apollo FCS (null for none)
     * @return - damage in BattleForce scale
     */
    public double getBattleForceDamage (int range, Mounted fcs) {
        return getBattleForceDamage(range);
    }

    public double adjustBattleForceDamageForMinRange(double damage) {
        return damage * (12 - getMinimumRange()) / 12.0;
    }

    /**
     * BattleForce-scale damage for BattleArmor, using cluster hits table based on squad size.
     * AlphaStrike uses a different method.
     * @param range - the range in hexes
     * @param baSquadSize - the number of suits in the squad/point/level i
     * @return - damage in BattleForce scale
     */
    public double getBattleForceDamage(int range, int baSquadSize) {
        return Compute.calculateClusterHitTableAmount(7, baSquadSize) * getBattleForceDamage(range);
    }

    /**
     * Reports the class of weapons for those that are tracked separately from standard damage
     * @return
     */
    public int getBattleForceClass() {
        return BFCLASS_STANDARD;
    }

    /**
     *
     * @return - BattleForce scale damage for weapons that have the HEAT special ability
     */
    public int getBattleForceHeatDamage(int range) {
        return 0;
    }
<<<<<<< HEAD
    
    /** Returns the weapon's heat for AlphaStrike conversion. Overridden where it differs from TW heat. */
    public int getAlphaStrikeHeat() {
        return getHeat();
    }

    /** Returns the weapon's AlphaStrike heat damage for AlphaStrike conversion. ASC p.124. */
    public int getAlphaStrikeHeatDamage(int rangeband) {
        return 0;
    }

    /**
     * Returns the AlphaStrike conversion damage value of the weapon for the given range.
     * See AlphaStrike Companion pp.104-114.
     *
     * @param range the range band
     * @return The AlphaStrike conversion damage
     */
    public BigDecimal getAlphaStrikeDamage(ASRange range) {
        return BigDecimal.ZERO;
    }

    /**
     * Returns the AlphaStrike conversion damage value of the weapon for the given range.
     * May take into account a given linked equipment such as Artemis IV if applicable -
     * this depends on individual weapon types overriding this method. If not overridden,
     * will return the value of {@link #getAlphaStrikeDamage(ASRange)}.
     * See AlphaStrike Companion pp.104-114.
     *
     * @param range the range band
     * @param linkedEquipment a linked equipment influencing the damage (Artemis, PPC Cap)
     * @return The AlphaStrike conversion damage
     */
    public BigDecimal getAlphaStrikeDamage(ASRange range, Mounted linkedEquipment) {
        return getAlphaStrikeDamage(range);
    }

    /** Returns true if this weapon type can be used for LRM-type indirect fire. */
=======

>>>>>>> 308fe2a3
    public boolean hasIndirectFire() {
        return false;
    }

    /**
     * Returns true if this weapon type contributes to the AlphaStrike IF ability. This
     * is identical to TW indirect fire for most but not all weapons (see e.g. IATMS)
     */
    public boolean hasAlphaStrikeIndirectFire() {
        return hasIndirectFire();
    }

    /**
     * Returns true if this weapon type contributes to the AlphaStrike PNT ability. This
     * is not identical to TW point defense, therefore implemented separately.
     */
    public boolean isAlphaStrikePointDefense() {
        return false;
    }

    /**
     * Add all the types of weapons we can create to the list
     *
     * When a weapon class extends another, the subclass must be listed first to avoid
     * clobbering the name lookup when calling the contructor of the superclass.
     */
    public static void initializeTypes() {
        // Laser types
        EquipmentType.addType(new ISLaserMedium());
        EquipmentType.addType(new ISLaserPrimitiveMedium());
        EquipmentType.addType(new ISLaserLarge());
        EquipmentType.addType(new ISLaserPrimitiveLarge());
        EquipmentType.addType(new ISLaserSmall());
        EquipmentType.addType(new ISLaserPrimitiveSmall());
        EquipmentType.addType(new ISPulseLaserLarge());
        EquipmentType.addType(new ISPulseLaserLargePrototype());
        EquipmentType.addType(new ISXPulseLaserLarge());
        EquipmentType.addType(new ISERLaserLarge());
        EquipmentType.addType(new ISERLaserLargePrototype());
        EquipmentType.addType(new ISERLaserMedium());
        EquipmentType.addType(new ISPulseLaserMedium());
        EquipmentType.addType(new ISPulseLaserMediumPrototype());
        EquipmentType.addType(new ISPulseLaserMediumRecovered());
        EquipmentType.addType(new ISXPulseLaserMedium());
        EquipmentType.addType(new ISPulseLaserSmall());
        EquipmentType.addType(new ISXPulseLaserSmall());
        EquipmentType.addType(new ISPulseLaserSmallPrototype());
        EquipmentType.addType(new ISERLaserSmall());
        EquipmentType.addType(new ISVariableSpeedPulseLaserMedium());
        EquipmentType.addType(new ISVariableSpeedPulseLaserSmall());
        EquipmentType.addType(new ISVariableSpeedPulseLaserLarge());
        EquipmentType.addType(new ISBinaryLaserCannon());
        EquipmentType.addType(new ISBombastLaser());
        EquipmentType.addType(new CLERLaserLarge());
        EquipmentType.addType(new CLHeavyLaserLarge());
        EquipmentType.addType(new CLPulseLaserLarge());
        EquipmentType.addType(new CLERPulseLaserLarge());
        EquipmentType.addType(new CLERLaserMedium());
        EquipmentType.addType(new CLERLaserMediumPrototype());
        EquipmentType.addType(new CLHeavyLaserMedium());
        EquipmentType.addType(new CLPulseLaserMedium());
        EquipmentType.addType(new CLERPulseLaserMedium());
        EquipmentType.addType(new CLERLaserSmall());
        EquipmentType.addType(new CLERLaserSmallPrototype());
        EquipmentType.addType(new CLPulseLaserSmall());
        EquipmentType.addType(new CLERPulseLaserSmall());
        EquipmentType.addType(new CLHeavyLaserSmall());
        EquipmentType.addType(new CLERLaserMicro());
        EquipmentType.addType(new CLPulseLaserMicro());
        EquipmentType.addType(new CLImprovedHeavyLaserLarge());
        EquipmentType.addType(new CLImprovedHeavyLaserMedium());
        EquipmentType.addType(new CLImprovedHeavyLaserSmall());
        EquipmentType.addType(new CLChemicalLaserLarge());
        EquipmentType.addType(new CLChemicalLaserMedium());
        EquipmentType.addType(new CLChemicalLaserSmall());
        // PPC types
        EquipmentType.addType(new ISPPC());
        EquipmentType.addType(new ISPPCPrimitive());
        EquipmentType.addType(new ISERPPC());
//        EquipmentType.addType(new ISEHERPPC());
        EquipmentType.addType(new CLERPPC());
        EquipmentType.addType(new ISSnubNosePPC());
        EquipmentType.addType(new ISLightPPC());
        EquipmentType.addType(new ISHeavyPPC());
        EquipmentType.addType(new ISKinsSlaughterPPC());
        EquipmentType.addType(new ISBASupportPPC());
        EquipmentType.addType(new CLBASupportPPC());
        // Flamers
        EquipmentType.addType(new CLFlamer());
        EquipmentType.addType(new ISFlamer());
        EquipmentType.addType(new ISVehicleFlamer());
        EquipmentType.addType(new CLHeavyFlamer());
        EquipmentType.addType(new ISHeavyFlamer());
        EquipmentType.addType(new ISERFlamer());
        EquipmentType.addType(new CLERFlamer());
        // Autocannons
        EquipmentType.addType(new ISAC2());
        EquipmentType.addType(new ISAC5());
        EquipmentType.addType(new ISAC10());
        EquipmentType.addType(new ISAC20());
        EquipmentType.addType(new CLProtoMechAC2());
        EquipmentType.addType(new CLProtoMechAC4());
        EquipmentType.addType(new CLProtoMechAC8());
        EquipmentType.addType(new ISAC2Primitive());
        EquipmentType.addType(new ISAC5Primitive());
        EquipmentType.addType(new ISAC10Primitive());
        EquipmentType.addType(new ISAC20Primitive());
        // Ultras
        EquipmentType.addType(new ISUAC2());
        EquipmentType.addType(new ISUAC5());
        EquipmentType.addType(new ISUAC5Prototype());
        EquipmentType.addType(new ISUAC10());
        EquipmentType.addType(new ISUAC20());
        EquipmentType.addType(new ISTHBUAC2());
        EquipmentType.addType(new ISTHBUAC10());
        EquipmentType.addType(new ISTHBUAC20());
        EquipmentType.addType(new CLUAC2());
        EquipmentType.addType(new CLUAC2Prototype());
        EquipmentType.addType(new CLUAC5());
        EquipmentType.addType(new CLUAC10());
        EquipmentType.addType(new CLUAC10Prototype());
        EquipmentType.addType(new CLUAC20());
        EquipmentType.addType(new CLUAC20Prototype());
        // LBXs
        EquipmentType.addType(new ISLB2XAC());
        EquipmentType.addType(new ISLB5XAC());
        EquipmentType.addType(new ISLB10XAC());
        EquipmentType.addType(new ISLB10XACPrototype());
        EquipmentType.addType(new ISLB20XAC());
        EquipmentType.addType(new CLLB2XAC());
        EquipmentType.addType(new CLLB2XACPrototype());
        EquipmentType.addType(new CLLB5XAC());
        EquipmentType.addType(new CLLB5XACPrototype());
        EquipmentType.addType(new CLLB10XAC());
        EquipmentType.addType(new CLLB20XAC());
        EquipmentType.addType(new CLLB20XACPrototype());
        EquipmentType.addType(new ISTHBLB2XAC());
        EquipmentType.addType(new ISTHBLB5XAC());
        EquipmentType.addType(new ISTHBLB20XAC());
        // RACs
        EquipmentType.addType(new ISRAC2());
        EquipmentType.addType(new ISRAC5());
        // LACs
        EquipmentType.addType(new ISLAC2());
        EquipmentType.addType(new ISLAC5());
        EquipmentType.addType(new ISLAC10());
        EquipmentType.addType(new ISLAC20());
        // HVACs
        EquipmentType.addType(new ISHVAC2());
        EquipmentType.addType(new ISHVAC5());
        EquipmentType.addType(new ISHVAC10());
        // Gausses
        EquipmentType.addType(new ISGaussRifle());
        EquipmentType.addType(new ISGaussRiflePrototype());
        EquipmentType.addType(new ISSilverBulletGauss());
        EquipmentType.addType(new CLGaussRifle());
        EquipmentType.addType(new ISLGaussRifle());
        EquipmentType.addType(new ISHGaussRifle());
        EquipmentType.addType(new ISImpHGaussRifle());
        EquipmentType.addType(new CLHAG20());
        EquipmentType.addType(new CLHAG30());
        EquipmentType.addType(new CLHAG40());
        EquipmentType.addType(new CLAPGaussRifle());
        // MGs
        EquipmentType.addType(new ISMG());
        EquipmentType.addType(new ISLightMG());
        EquipmentType.addType(new ISHeavyMG());
        EquipmentType.addType(new ISMGA());
        EquipmentType.addType(new ISLightMGA());
        EquipmentType.addType(new ISHeavyMGA());
        EquipmentType.addType(new CLMG());
        EquipmentType.addType(new CLLightMG());
        EquipmentType.addType(new CLHeavyMG());
        EquipmentType.addType(new CLMGA());
        EquipmentType.addType(new CLLightMGA());
        EquipmentType.addType(new CLHeavyMGA());
        // LRMs
/*        These were BA versions and there are currently BA
         versions of these weapons. So they've been commented out.
         EquipmentType.addType(new ISLRM1());
         EquipmentType.addType(new ISLRM1OS());
         EquipmentType.addType(new ISLRM2());
         EquipmentType.addType(new ISLRM2OS());
         EquipmentType.addType(new ISLRM3());
         EquipmentType.addType(new ISLRM3OS());
         EquipmentType.addType(new ISLRM4());
         EquipmentType.addType(new ISLRM4OS());*/
        EquipmentType.addType(new ISLRM5());
        EquipmentType.addType(new ISLRM10());
        EquipmentType.addType(new ISLRM15());
        EquipmentType.addType(new ISLRM20());
        EquipmentType.addType(new ISLRM5OS());
        EquipmentType.addType(new ISLRM10OS());
        EquipmentType.addType(new ISLRM15OS());
        EquipmentType.addType(new ISLRM20OS());
        EquipmentType.addType(new CLLRM1());
        EquipmentType.addType(new CLLRM1OS());
        EquipmentType.addType(new CLLRM2());
        EquipmentType.addType(new CLLRM2OS());
        EquipmentType.addType(new CLLRM3());
        EquipmentType.addType(new CLLRM3OS());
        EquipmentType.addType(new CLLRM4());
        EquipmentType.addType(new CLLRM4OS());
        EquipmentType.addType(new CLLRM5());
        EquipmentType.addType(new CLLRM6());
        EquipmentType.addType(new CLLRM7());
        EquipmentType.addType(new CLLRM8());
        EquipmentType.addType(new CLLRM9());
        EquipmentType.addType(new CLLRM10());
        EquipmentType.addType(new CLLRM11());
        EquipmentType.addType(new CLLRM12());
        EquipmentType.addType(new CLLRM13());
        EquipmentType.addType(new CLLRM14());
        EquipmentType.addType(new CLLRM15());
        EquipmentType.addType(new CLLRM16());
        EquipmentType.addType(new CLLRM17());
        EquipmentType.addType(new CLLRM18());
        EquipmentType.addType(new CLLRM19());
        EquipmentType.addType(new CLLRM20());
        EquipmentType.addType(new CLLRM5OS());
        EquipmentType.addType(new CLLRM10OS());
        EquipmentType.addType(new CLLRM15OS());
        EquipmentType.addType(new CLLRM20OS());

        EquipmentType.addType(new CLStreakLRM1());
        EquipmentType.addType(new CLStreakLRM2());
        EquipmentType.addType(new CLStreakLRM3());
        EquipmentType.addType(new CLStreakLRM4());
        EquipmentType.addType(new CLStreakLRM5());
        EquipmentType.addType(new CLStreakLRM6());
        EquipmentType.addType(new CLStreakLRM7());
        EquipmentType.addType(new CLStreakLRM8());
        EquipmentType.addType(new CLStreakLRM9());
        EquipmentType.addType(new CLStreakLRM10());
        EquipmentType.addType(new CLStreakLRM11());
        EquipmentType.addType(new CLStreakLRM12());
        EquipmentType.addType(new CLStreakLRM13());
        EquipmentType.addType(new CLStreakLRM14());
        EquipmentType.addType(new CLStreakLRM15());
        EquipmentType.addType(new CLStreakLRM16());
        EquipmentType.addType(new CLStreakLRM17());
        EquipmentType.addType(new CLStreakLRM18());
        EquipmentType.addType(new CLStreakLRM19());
        EquipmentType.addType(new CLStreakLRM20());
        EquipmentType.addType(new CLStreakLRM1OS());
        EquipmentType.addType(new CLStreakLRM2OS());
        EquipmentType.addType(new CLStreakLRM3OS());
        EquipmentType.addType(new CLStreakLRM4OS());
        EquipmentType.addType(new CLStreakLRM5OS());
        EquipmentType.addType(new CLStreakLRM6OS());
        EquipmentType.addType(new CLStreakLRM7OS());
        EquipmentType.addType(new CLStreakLRM8OS());
        EquipmentType.addType(new CLStreakLRM9OS());
        EquipmentType.addType(new CLStreakLRM10OS());
        EquipmentType.addType(new CLStreakLRM11OS());
        EquipmentType.addType(new CLStreakLRM12OS());
        EquipmentType.addType(new CLStreakLRM13OS());
        EquipmentType.addType(new CLStreakLRM14OS());
        EquipmentType.addType(new CLStreakLRM15OS());
        EquipmentType.addType(new CLStreakLRM16OS());
        EquipmentType.addType(new CLStreakLRM17OS());
        EquipmentType.addType(new CLStreakLRM18OS());
        EquipmentType.addType(new CLStreakLRM19OS());
        EquipmentType.addType(new CLStreakLRM20OS());
        EquipmentType.addType(new ISExtendedLRM5());
        EquipmentType.addType(new ISExtendedLRM10());
        EquipmentType.addType(new ISExtendedLRM15());
        EquipmentType.addType(new ISExtendedLRM20());
        EquipmentType.addType(new ISEnhancedLRM5());
        EquipmentType.addType(new ISEnhancedLRM10());
        EquipmentType.addType(new ISEnhancedLRM15());
        EquipmentType.addType(new ISEnhancedLRM20());
        EquipmentType.addType(new ISLRM5Primitive());
        EquipmentType.addType(new ISLRM10Primitive());
        EquipmentType.addType(new ISLRM15Primitive());
        EquipmentType.addType(new ISLRM20Primitive());
        // LRTs
        EquipmentType.addType(new ISLRT5());
        EquipmentType.addType(new ISLRT10());
        EquipmentType.addType(new ISLRT15());
        EquipmentType.addType(new ISLRT20());
        EquipmentType.addType(new ISLRT5OS());
        EquipmentType.addType(new ISLRT10OS());
        EquipmentType.addType(new ISLRT15OS());
        EquipmentType.addType(new ISLRT20OS());

        EquipmentType.addType(new CLLRT1());
        EquipmentType.addType(new CLLRT2());
        EquipmentType.addType(new CLLRT3());
        EquipmentType.addType(new CLLRT4());
        EquipmentType.addType(new CLLRT5());
        EquipmentType.addType(new CLLRT6());
        EquipmentType.addType(new CLLRT7());
        EquipmentType.addType(new CLLRT8());
        EquipmentType.addType(new CLLRT9());
        EquipmentType.addType(new CLLRT10());
        EquipmentType.addType(new CLLRT11());
        EquipmentType.addType(new CLLRT12());
        EquipmentType.addType(new CLLRT13());
        EquipmentType.addType(new CLLRT14());
        EquipmentType.addType(new CLLRT15());
        EquipmentType.addType(new CLLRT16());
        EquipmentType.addType(new CLLRT17());
        EquipmentType.addType(new CLLRT18());
        EquipmentType.addType(new CLLRT19());
        EquipmentType.addType(new CLLRT20());
        EquipmentType.addType(new CLLRT5OS());
        EquipmentType.addType(new CLLRT10OS());
        EquipmentType.addType(new CLLRT15OS());
        EquipmentType.addType(new CLLRT20OS());
        // SRMs
//        EquipmentType.addType(new ISSRM1());
        EquipmentType.addType(new ISSRM2());
//        EquipmentType.addType(new ISSRM3());
        EquipmentType.addType(new ISSRM4());
//        EquipmentType.addType(new ISSRM5());
        EquipmentType.addType(new ISSRM6());
//        EquipmentType.addType(new ISSRM1OS());
        EquipmentType.addType(new ISSRM2OS());
//        EquipmentType.addType(new ISSRM3OS());
        EquipmentType.addType(new ISSRM4OS());
//        EquipmentType.addType(new ISSRM5OS());
        EquipmentType.addType(new ISSRM6OS());
        EquipmentType.addType(new CLSRM1());
        EquipmentType.addType(new CLSRM1OS());
        EquipmentType.addType(new CLSRM2());
        EquipmentType.addType(new CLSRM3());
        EquipmentType.addType(new CLSRM3OS());
        EquipmentType.addType(new CLSRM4());
        EquipmentType.addType(new CLSRM5());
        EquipmentType.addType(new CLSRM5OS());
        EquipmentType.addType(new CLSRM6());
        EquipmentType.addType(new CLSRM2OS());
        EquipmentType.addType(new CLSRM4OS());
        EquipmentType.addType(new CLSRM6OS());
        EquipmentType.addType(new ISStreakSRM2());
        EquipmentType.addType(new ISStreakSRM4());
        EquipmentType.addType(new ISStreakSRM6());
        EquipmentType.addType(new ISStreakSRM2OS());
        EquipmentType.addType(new ISStreakSRM4OS());
        EquipmentType.addType(new ISStreakSRM6OS());
        EquipmentType.addType(new CLStreakSRM1());
        EquipmentType.addType(new CLStreakSRM2());
        EquipmentType.addType(new CLStreakSRM3());
        EquipmentType.addType(new CLStreakSRM4());
        EquipmentType.addType(new CLStreakSRM4Prototype());
        EquipmentType.addType(new CLStreakSRM5());
        EquipmentType.addType(new CLStreakSRM6());
        EquipmentType.addType(new CLStreakSRM6Prototype());
        EquipmentType.addType(new CLStreakSRM2OS());
        EquipmentType.addType(new CLStreakSRM4OS());
        EquipmentType.addType(new CLStreakSRM6OS());
        EquipmentType.addType(new ISSRM2Primitive());
        EquipmentType.addType(new ISSRM4Primitive());
        EquipmentType.addType(new ISSRM6Primitive());
        // SRTs
        EquipmentType.addType(new ISSRT2());
        EquipmentType.addType(new ISSRT4());
        EquipmentType.addType(new ISSRT6());
        EquipmentType.addType(new ISSRT2OS());
        EquipmentType.addType(new ISSRT4OS());
        EquipmentType.addType(new ISSRT6OS());
        EquipmentType.addType(new CLSRT1());
        EquipmentType.addType(new CLSRT2());
        EquipmentType.addType(new CLSRT3());
        EquipmentType.addType(new CLSRT4());
        EquipmentType.addType(new CLSRT5());
        EquipmentType.addType(new CLSRT6());
        EquipmentType.addType(new CLSRT1OS());
        EquipmentType.addType(new CLSRT2OS());
        EquipmentType.addType(new CLSRT3OS());
        EquipmentType.addType(new CLSRT4OS());
        EquipmentType.addType(new CLSRT5OS());
        EquipmentType.addType(new CLSRT6OS());
        // RLs
        /*
         * This is a duplicate of the ISBARL, and not available for mechs.
        EquipmentType.addType(new ISRL1());
        EquipmentType.addType(new ISRL2());
        EquipmentType.addType(new ISRL3());
        EquipmentType.addType(new ISRL4());
        EquipmentType.addType(new ISRL5());
        */
        EquipmentType.addType(new RocketLauncher10());
        EquipmentType.addType(new RocketLauncher15());
        EquipmentType.addType(new RocketLauncher20());
        EquipmentType.addType(new PrototypeRL10());
        EquipmentType.addType(new PrototypeRL15());
        EquipmentType.addType(new PrototypeRL20());

        // ATMs
        EquipmentType.addType(new CLATM3());
        EquipmentType.addType(new CLATM6());
        EquipmentType.addType(new CLATM9());
        EquipmentType.addType(new CLATM12());
        // iATMs
        EquipmentType.addType(new CLIATM3());
        EquipmentType.addType(new CLIATM6());
        EquipmentType.addType(new CLIATM9());
        EquipmentType.addType(new CLIATM12());
        EquipmentType.addType(new CLFussilade());
        // MRMs
        EquipmentType.addType(new ISMRM1());
        EquipmentType.addType(new ISMRM2());
        EquipmentType.addType(new ISMRM3());
        EquipmentType.addType(new ISMRM4());
        EquipmentType.addType(new ISMRM5());
        EquipmentType.addType(new ISMRM1OS());
        EquipmentType.addType(new ISMRM2OS());
        EquipmentType.addType(new ISMRM3OS());
        EquipmentType.addType(new ISMRM4OS());
        EquipmentType.addType(new ISMRM5OS());
        EquipmentType.addType(new ISMRM10());
        EquipmentType.addType(new ISMRM20());
        EquipmentType.addType(new ISMRM30());
        EquipmentType.addType(new ISMRM40());
        EquipmentType.addType(new ISMRM10OS());
        EquipmentType.addType(new ISMRM20OS());
        EquipmentType.addType(new ISMRM30OS());
        EquipmentType.addType(new ISMRM40OS());
        // NARCs
        EquipmentType.addType(new ISNarc());
        EquipmentType.addType(new ISNarcPrototype());
        EquipmentType.addType(new ISNarcOS());
        EquipmentType.addType(new ISNarcIOS());
        EquipmentType.addType(new CLNarc());
        EquipmentType.addType(new CLNarcOS());
        EquipmentType.addType(new CLNarcIOS());
        EquipmentType.addType(new ISImprovedNarc());
        EquipmentType.addType(new ISImprovedNarcOS());
        // AMSs
        EquipmentType.addType(new ISAMS());
        EquipmentType.addType(new ISLaserAMS());
        EquipmentType.addType(new ISLaserAMSTHB());
        EquipmentType.addType(new CLAMS());
        EquipmentType.addType(new CLLaserAMS());
        // TAGs
        EquipmentType.addType(new ISTAG());
        EquipmentType.addType(new ISC3M());
        EquipmentType.addType(new ISC3MBS());
        EquipmentType.addType(new CLLightTAG());
        EquipmentType.addType(new CLTAG());
//        EquipmentType.addType(new ISBALightTAG());
        EquipmentType.addType(new CLBALightTAG());
        EquipmentType.addType(new ISPrototypeTAG());
        // MMLs
        EquipmentType.addType(new ISMML3());
        EquipmentType.addType(new ISMML5());
        EquipmentType.addType(new ISMML7());
        EquipmentType.addType(new ISMML9());
        // Arty
        EquipmentType.addType(new LongTom());
        EquipmentType.addType(new Thumper());
        EquipmentType.addType(new Sniper());
        EquipmentType.addType(new ISArrowIV());
        EquipmentType.addType(new CLArrowIV());
        EquipmentType.addType(new ISBATubeArtillery());
        EquipmentType.addType(new PrototypeArrowIV());
        // Arty Cannons
        EquipmentType.addType(new LongTomCannon());
        EquipmentType.addType(new ThumperCannon());
        EquipmentType.addType(new SniperCannon());
        // MFUK weapons
        EquipmentType.addType(new CLPlasmaRifle());
        EquipmentType.addType(new CLRAC2());
        EquipmentType.addType(new CLRAC5());
        EquipmentType.addType(new CLRAC10());
        EquipmentType.addType(new CLRAC20());
        // misc lvl3 stuff
        EquipmentType.addType(new ISRailGun());
        EquipmentType.addType(new ISFluidGun());
        EquipmentType.addType(new CLFluidGun());
        EquipmentType.addType(new ISCenturionWeaponSystem());
        // MapPack Solaris VII
        EquipmentType.addType(new ISMagshotGaussRifle());
        EquipmentType.addType(new ISMPod());
//        EquipmentType.addType(new CLMPod());
        EquipmentType.addType(new ISBPod());
//        EquipmentType.addType(new CLBPod());
        // Thunderbolts
        EquipmentType.addType(new ISThunderBolt5());
        EquipmentType.addType(new ISThunderBolt10());
        EquipmentType.addType(new ISThunderBolt15());
        EquipmentType.addType(new ISThunderBolt20());
        // Taser
        EquipmentType.addType(new ISMekTaser());

        EquipmentType.addType(new ISNailandRivetGun());
//        EquipmentType.addType(new ISRivetGun());
//        EquipmentType.addType(new CLNailGun());
//        EquipmentType.addType(new CLRivetGun());

        // rifles
        EquipmentType.addType(new ISRifleLight());
        EquipmentType.addType(new ISRifleMedium());
        EquipmentType.addType(new ISRifleHeavy());

        // VGLs
        EquipmentType.addType(new ISVehicularGrenadeLauncher());
//        EquipmentType.addType(new CLVehicularGrenadeLauncher());
        EquipmentType.addType(new ISC3RemoteSensorLauncher());

        //IO Weapons
        EquipmentType.addType(new CLImprovedAC2());
        EquipmentType.addType(new CLImprovedAC5());
        EquipmentType.addType(new CLImprovedAC10());
        EquipmentType.addType(new CLImprovedAC20());
        EquipmentType.addType(new CLImprovedSRM2());
        EquipmentType.addType(new CLImprovedSRM4());
        EquipmentType.addType(new CLImprovedSRM6());
        EquipmentType.addType(new CLImprovedLRM5());
        EquipmentType.addType(new CLImprovedLRM10());
        EquipmentType.addType(new CLImprovedLRM15());
        EquipmentType.addType(new CLImprovedLRM20());
        EquipmentType.addType(new CLImprovedGaussRifle());
        EquipmentType.addType(new ISLongTomPrimitive());
        EquipmentType.addType(new CLImprovedLaserLarge());
        EquipmentType.addType(new CLImprovedPulseLaserLarge());
        EquipmentType.addType(new CLImprovedPPC());

        // Infantry Attacks
        EquipmentType.addType(new LegAttack());
        EquipmentType.addType(new SwarmAttack());
        EquipmentType.addType(new SwarmWeaponAttack());
        EquipmentType.addType(new StopSwarmAttack());

        // Infantry Level 1 Weapons
        EquipmentType.addType(new InfantryRifleLaserWeapon());
        EquipmentType.addType(new InfantrySupportLRMWeapon());
        EquipmentType.addType(new InfantrySupportLRMInfernoWeapon());
        EquipmentType.addType(new InfantrySupportSRMLightInfernoWeapon());
        EquipmentType.addType(new InfantrySupportPortableFlamerWeapon());
        EquipmentType.addType(new InfantryTWFlamerWeapon());

        // Infantry Archaic Weapons
        EquipmentType.addType(new InfantryArchaicAxeWeapon());
        EquipmentType.addType(new InfantryArchaicBasicCrossbowWeapon());
        EquipmentType.addType(new InfantryArchaicBlackjackWeapon());
        EquipmentType.addType(new InfantryArchaicBokkenWeapon());
        EquipmentType.addType(new InfantryArchaicCarbonReinforcedNailsWeapon());
        EquipmentType.addType(new InfantryArchaicCompoundBowWeapon());
        EquipmentType.addType(new InfantryArchaicDaggerWeapon());
        EquipmentType.addType(new InfantryArchaicDaikyuBowWeapon());
        EquipmentType.addType(new InfantryArchaicDaoWeapon());
        EquipmentType.addType(new InfantryArchaicDoubleStunStaffWeapon());
        EquipmentType.addType(new InfantryArchaicHankyuBowWeapon());
        EquipmentType.addType(new InfantryArchaicHatchetWeapon());
        EquipmentType.addType(new InfantryArchaicHeavyCrossbowWeapon());
        EquipmentType.addType(new InfantryArchaicImprovisedClubWeapon());
        EquipmentType.addType(new InfantryArchaicKatanaWeapon());
        EquipmentType.addType(new InfantryArchaicLongBowWeapon());
        EquipmentType.addType(new InfantryArchaicMedusaWhipWeapon());
        EquipmentType.addType(new InfantryArchaicMiniStunstickWeapon());
        EquipmentType.addType(new InfantryArchaicMonowireWeapon());
        EquipmentType.addType(new InfantryArchaicNeuralLashWeapon());
        EquipmentType.addType(new InfantryArchaicNeuralWhipWeapon());
        EquipmentType.addType(new InfantryArchaicNoDachiWeapon());
        EquipmentType.addType(new InfantryArchaicNunchakuWeapon());
        EquipmentType.addType(new InfantryArchaicPolearmWeapon());
        EquipmentType.addType(new InfantryArchaicShortBowWeapon());
        EquipmentType.addType(new InfantryArchaicShurikenWeapon());
        EquipmentType.addType(new InfantryArchaicSingleStunStaffWeapon());
        EquipmentType.addType(new InfantryArchaicStaffWeapon());
        EquipmentType.addType(new InfantryArchaicStunstickWeapon());
        EquipmentType.addType(new InfantryArchaicSwordWeapon());
        EquipmentType.addType(new InfantryArchaicVibroAxeWeapon());
        EquipmentType.addType(new InfantryArchaicVibroBladeWeapon());
        EquipmentType.addType(new InfantryArchaicVibroKatanaWeapon());
        EquipmentType.addType(new InfantryArchaicISVibroSwordWeapon());
        EquipmentType.addType(new InfantryArchaicVibroMaceWeapon());
        EquipmentType.addType(new InfantryArchaicWakizashiWeapon());
        EquipmentType.addType(new InfantryArchaicWhipWeapon());
        EquipmentType.addType(new InfantryArchaicYumiBowWeapon());
        EquipmentType.addType(new InfantryArchaicPrimitiveBowWeapon());
        EquipmentType.addType(new InfantryArchaicBladeArchaicSwordWeapon());
        EquipmentType.addType(new InfantryArchaicBladeZweihanderSwordWeapon());
        EquipmentType.addType(new InfantryArchaicBladeJoustingLanceWeapon());
        EquipmentType.addType(new InfantryArchaicWhipWeapon());
        EquipmentType.addType(new InfantryArchaicShockStaffWeapon());

        //Clan Archaic - Commented out can be considered Obsolete
        EquipmentType.addType(new InfantryArchaicClanVibroSwordWeapon());

        // Infantry Pistols
        EquipmentType.addType(new InfantryPistolAutoPistolWeapon());
        EquipmentType.addType(new InfantryPistolAutoPistolNissanWeapon());
        EquipmentType.addType(new InfantryPistolBlazerPistolWeapon());
        EquipmentType.addType(new InfantryPistolCoventryHandrocketGyrojetPistolWeapon());
        EquipmentType.addType(new InfantryPistolDartGunWeapon());
        EquipmentType.addType(new InfantryPistolFlamerPistolWeapon());
        EquipmentType.addType(new InfantryPistolFlarePistolWeapon());
        EquipmentType.addType(new InfantryPistolGyrojetPistolWeapon());
        EquipmentType.addType(new InfantryPistolHawkEagleAutoPistolWeapon());
        EquipmentType.addType(new InfantryPistolHoldoutGyrojetPistolWeapon());
        EquipmentType.addType(new InfantryPistolHoldOutLaserPistolWeapon());
        EquipmentType.addType(new InfantryPistolHoldoutNeedlerPistolWeapon());
        EquipmentType.addType(new InfantryPistolHoldoutPistolWeapon());
        EquipmentType.addType(new InfantryPistolLaserPistolWeapon());
        EquipmentType.addType(new InfantryPistolMagnumRevolverWeapon());
        EquipmentType.addType(new InfantryPistolMakeshiftPistolWeapon());
        EquipmentType.addType(new InfantryPistolMandrakeGaussPistolWeapon());
        EquipmentType.addType(new InfantryPistolMartialEagleMachinePistolWeapon());
        EquipmentType.addType(new InfantryPistolMauserAutoPistolWeapon());
        EquipmentType.addType(new InfantryPistolMauserNeedlerPistolWeapon());
        EquipmentType.addType(new InfantryPistolMagnumAutoPistolWeapon());
        EquipmentType.addType(new InfantryPistolMydronAutoPistolWeapon());
        EquipmentType.addType(new InfantryPistolNakjimaLaserPistolWeapon());
        EquipmentType.addType(new InfantryPistolNambuAutoPistolWeapon());
        EquipmentType.addType(new InfantryPistolNeedlerPistolWeapon());
        EquipmentType.addType(new InfantryPistolPaintGunPistolWeapon());
        EquipmentType.addType(new InfantryPistolISPulseLaserPistolWeapon());
        EquipmentType.addType(new InfantryPistolRevolverWeapon());
        EquipmentType.addType(new InfantryPistolSeaEagleNeedlerPistolWeapon());
        EquipmentType.addType(new InfantryPistolSerrekAutoPistolWeapon());
        EquipmentType.addType(new InfantryPistolSonicStunnerWeapon());
        EquipmentType.addType(new InfantryPistolSpitballGasPistolWeapon());
        EquipmentType.addType(new InfantryPistolSternsnachtPistolWeapon());
        EquipmentType.addType(new InfantryPistolSternsnachtPythonAutoPistolWeapon());
        EquipmentType.addType(new InfantryPistolStettaAutoPistolWeapon());
        EquipmentType.addType(new InfantryPistolSunbeamLaserPistolWeapon());
        EquipmentType.addType(new InfantryPistolSunbeamNovaLaserPistolWeapon());
        EquipmentType.addType(new InfantryPistolTKEnforcerAutoPistolWeapon());
        EquipmentType.addType(new InfantryPistolTranqGunWeapon());
        EquipmentType.addType(new InfantryPistolWhiteDwarfLaserPistolWeapon());
        EquipmentType.addType(new InfantryPistolSMGGHTSpec7aWeapon());
        EquipmentType.addType(new InfantryPistolVintageWeapon());

        //Shrapnel Pistols
        EquipmentType.addType(new InfantryPistolAAGemini());
        EquipmentType.addType(new InfantryPistolAlamo17());
        EquipmentType.addType(new InfantryPistolCamdenHR7());
        EquipmentType.addType(new InfantryPistolDreamelDerringer());
        EquipmentType.addType(new InfantryPistolHCKP14());
        EquipmentType.addType(new InfantryPistolLemisonCombatRevolver());
        EquipmentType.addType(new InfantryPistolMomoDeBaoyingSpecial());
        EquipmentType.addType(new InfantryPistolMomoDeBaoyingStandard());
        EquipmentType.addType(new InfantryPistolMPH45());
        EquipmentType.addType(new InfantryPistolNambu380());
        EquipmentType.addType(new InfantryPistolNambu480());
        EquipmentType.addType(new InfantryPistolRFWgalahad());
        EquipmentType.addType(new InfantryPistolSerrek7994());
        EquipmentType.addType(new InfantryPistolSerrek7994SF());
        EquipmentType.addType(new InfantryPistolSturmEagleMK4M());
        EquipmentType.addType(new InfantryPistolSturmEagleMK4P());
        EquipmentType.addType(new InfantryPistolType74Dpistol());
        EquipmentType.addType(new InfantryPistolType74Ppistol());
        EquipmentType.addType(new InfantryPistolWhisper4Standard());
        EquipmentType.addType(new InfantryPistolWhisper4Subsonic());
        EquipmentType.addType(new InfantryPistolWolfM30());
        EquipmentType.addType(new InfantryPistolYanjingshe());

        //Clan Pistols - Commented out can be considered Obsolete
        EquipmentType.addType(new InfantryPistolClanERLaserPistolWeapon());
        EquipmentType.addType(new InfantryPistolClanGaussPistolWeapon());
        EquipmentType.addType(new InfantryPistolClanPulseLaserPistolWeapon());

        // Infantry Rifles
        EquipmentType.addType(new InfantryRifleAutoRifleWeapon());
        EquipmentType.addType(new InfantryRifleBlazerRifleWeapon());

        EquipmentType.addType(new InfantryRifleBoltActionWeapon());
        EquipmentType.addType(new InfantryRifleClanERLaserWeapon());
        EquipmentType.addType(new InfantryRifleClanMauserIICIASInfernoWeapon());
        EquipmentType.addType(new InfantryRifleClanMauserIICIASWeapon());
        EquipmentType.addType(new InfantryRifleClanPulseLaserWeapon());
        EquipmentType.addType(new InfantryRifleEbonyAssaultLaserWeapon());
        EquipmentType.addType(new InfantryRifleElephantGunWeapon());
        EquipmentType.addType(new InfantryRifleFederatedBarrettM42BInfernoWeapon());
        EquipmentType.addType(new InfantryRifleFederatedBarrettM42BWeapon());
        EquipmentType.addType(new InfantryRifleFederatedBarrettM61ALaserInfernoWeapon());
        EquipmentType.addType(new InfantryRifleFederatedBarrettM61ALaserWeapon());
        EquipmentType.addType(new InfantryRifleFederatedLongWeapon());
        EquipmentType.addType(new InfantryRifleGyrojetRifleWeapon());
        EquipmentType.addType(new InfantryRifleGyroslugCarbineWeapon());
        EquipmentType.addType(new InfantryRifleGyroslugRifleWeapon());
        EquipmentType.addType(new InfantryRifleHeavyGyrojetGunWeapon());
        EquipmentType.addType(new InfantryRifleImperatorAX22AssaultWeapon());
        EquipmentType.addType(new InfantryRifleIntekLaserWeapon());
        EquipmentType.addType(new InfantryRifleMagnaLaserWeapon());
        EquipmentType.addType(new InfantryRifleMakeshiftWeapon());
        EquipmentType.addType(new InfantryRifleMarxXXLaserWeapon());
        EquipmentType.addType(new InfantryRifleMauser1200LSSWeapon());
        EquipmentType.addType(new InfantryRifleMauser960LaserWeapon());
        EquipmentType.addType(new InfantryRifleMauserG150Weapon());
        EquipmentType.addType(new InfantryRifleMaxellPL10LaserWeapon());
        EquipmentType.addType(new InfantryRifleMGFlechetteNeedlerWeapon());
        EquipmentType.addType(new InfantryRifleNeedlerWeapon());
        EquipmentType.addType(new InfantryRiflePulseLaserWeapon());
        EquipmentType.addType(new InfantryRifleStrikerCarbineRifleWeapon());
        EquipmentType.addType(new InfantryRifleShredderHeavyNeedlerWeapon());
        EquipmentType.addType(new InfantryRifleStarKingGyroslugCarbineWeapon());
        EquipmentType.addType(new InfantryRifleSunbeamStarfireERLaserWeapon());
        EquipmentType.addType(new InfantryRifleThunderstrokeIIWeapon());
        EquipmentType.addType(new InfantryRifleThunderstrokeWeapon());
        EquipmentType.addType(new InfantryRifleTKAssaultWeapon());
        EquipmentType.addType(new InfantryRifleZeusHeavyWeapon());
        EquipmentType.addType(new InfantryRifleVintageWeapon());
        EquipmentType.addType(new InfantryRifleVSPLaserWeapon());

        // Infantry Shotguns
        EquipmentType.addType(new InfantryShotgunAutomaticWeapon());
        EquipmentType.addType(new InfantryShotgunAvengerCCWWeapon());
        EquipmentType.addType(new InfantryShotgunBuccaneerGelGunWeapon());
        EquipmentType.addType(new InfantryShotgunCeresCrowdbusterWeapon());
        EquipmentType.addType(new InfantryShotgunCombatWeapon());
        EquipmentType.addType(new InfantryShotgunDoubleBarrelWeapon());
        EquipmentType.addType(new InfantryShotgunPumpActionWeapon());
        EquipmentType.addType(new InfantryShotgunSawnoffDoubleBarrelWeapon());
        EquipmentType.addType(new InfantryShotgunSawnoffPumpActionWeapon());
        EquipmentType.addType(new InfantryShotgunWakazashiWeapon());

        //Shrapnel Shotguns
        EquipmentType.addType(new InfantryShotgunAMIKeymaster15());
        EquipmentType.addType(new InfantryShotgunAWAAS105());
        EquipmentType.addType(new InfantryShotgunAWASS112());
        EquipmentType.addType(new InfantryShotgunByron15S());
        EquipmentType.addType(new InfantryShotgunCWIJianhuren());
        EquipmentType.addType(new InfantryShotgunDaystarIC());
        EquipmentType.addType(new InfantryShotgunDaystarIM());
        EquipmentType.addType(new InfantryShotgunDaystarIIC());
        EquipmentType.addType(new InfantryShotgunDaystarIIM());
        EquipmentType.addType(new InfantryShotgunDaystarIIIC());
        EquipmentType.addType(new InfantryShotgunDaystarIIIM());
        EquipmentType.addType(new InfantryShotgunDaystarIVC());
        EquipmentType.addType(new InfantryShotgunDaystarIVM());
        EquipmentType.addType(new InfantryShotgunDaystarVC());
        EquipmentType.addType(new InfantryShotgunDaystarVM());
        EquipmentType.addType(new InfantryShotgunDokuhebi());
        EquipmentType.addType(new InfantryShotgunDPS305());
        EquipmentType.addType(new InfantryShotgunDuckettA5());
        EquipmentType.addType(new InfantryShotgunHastariIII());
        EquipmentType.addType(new InfantryShotgunMarburg20());
        EquipmentType.addType(new InfantryShotgunMarburg20M());
        EquipmentType.addType(new InfantryShotgunMorriganStormsweeper());
        EquipmentType.addType(new InfantryShotgunRisen15());
        EquipmentType.addType(new InfantryShotgunSDType31());
        EquipmentType.addType(new InfantryShotgunSGM3());
        EquipmentType.addType(new InfantryShotgunSGS9());
        EquipmentType.addType(new InfantryShotgunSGS9E());
        EquipmentType.addType(new InfantryShotgunWranglemanTriBarrel());

        // Infantry SMG Weapons
        EquipmentType.addType(new InfantrySMGClanGaussWeapon());
        EquipmentType.addType(new InfantrySMGGuntherMP20Weapon());
        EquipmentType.addType(new InfantrySMGImperator2894A1Weapon());
        EquipmentType.addType(new InfantrySMGKA23SubgunWeapon());
        EquipmentType.addType(new InfantrySMGRorynexRM3XXIWeapon());
        EquipmentType.addType(new InfantrySMGRuganWeapon());
        EquipmentType.addType(new InfantrySMGWeapon());

        // Shrapnel SMGs
        EquipmentType.addType(new InfantrySMGAWAStarlingMk7());
        EquipmentType.addType(new InfantrySMGAWAStarlingMk7LB());
        EquipmentType.addType(new InfantrySMGAWAStarlingMk7SF());
        EquipmentType.addType(new InfantrySMGBlackfieldScorpionMk65());
        EquipmentType.addType(new InfantrySMGBoudicca4());
        EquipmentType.addType(new InfantrySMGBoudicca5());
        EquipmentType.addType(new InfantrySMGBoudicca7());
        EquipmentType.addType(new InfantrySMGDSKLargoSGA());
        EquipmentType.addType(new InfantrySMGDSKLargoSGB());
        EquipmentType.addType(new InfantrySMGHouwei());
        EquipmentType.addType(new InfantrySMGHunkleV());
        EquipmentType.addType(new InfantrySMGJ15Hagel());
        EquipmentType.addType(new InfantrySMGJ17Hagel());
        EquipmentType.addType(new InfantrySMGJinseYanjingsheAPRounds());
        EquipmentType.addType(new InfantrySMGJinseYanjingsheStandard());
        EquipmentType.addType(new InfantrySMGNambuTypeS124());
        EquipmentType.addType(new InfantrySMGRFWBedivere());
        EquipmentType.addType(new InfantrySMGSpartacus());
        EquipmentType.addType(new InfantrySMGSturmHornetMkIII());
        EquipmentType.addType(new InfantrySMGSupekuta());
        EquipmentType.addType(new InfantrySMGTiberius());
        EquipmentType.addType(new InfantrySMGWC2());
        EquipmentType.addType(new InfantrySMGWC6());
        EquipmentType.addType(new InfantrySMGWolfBarronA7());

        //Sniper Rifles
        EquipmentType.addType(new InfantrySniperRifleSniperWeapon());
        EquipmentType.addType(new InfantrySniperRifleRadiumLaserWeapon());
        EquipmentType.addType(new InfantrySniperStalkerWeapon());
        EquipmentType.addType(new InfantrySniperRifleMinolta9000Weapon());

        //Shrapnel Sniper Files
        EquipmentType.addType(new InfantrySniperRifleBartonAMRAntiArmor());
        EquipmentType.addType(new InfantrySniperRifleBartonAMRStandard());
        EquipmentType.addType(new InfantrySniperRifleFNFJ12DarkCaste());
        EquipmentType.addType(new InfantrySniperRifleFNFJ12SLDF());
        EquipmentType.addType(new InfantrySniperRifleHammelMarksman());
        EquipmentType.addType(new InfantrySniperRifleLancelotMkV());
        EquipmentType.addType(new InfantrySniperRifleLRS53SniperRifle());
        EquipmentType.addType(new InfantrySniperRiflePraetorianS3());
        EquipmentType.addType(new InfantrySniperRiflePraetorianS5());
        EquipmentType.addType(new InfantrySniperRifleSairentosutomu());
        EquipmentType.addType(new InfantrySniperRifleSR17SunsKiller());
        EquipmentType.addType(new InfantrySniperRifleThorshammer());
        EquipmentType.addType(new InfantrySniperRifleWilimtonRS14());
        EquipmentType.addType(new InfantrySniperRifleWilimtonRS17Stripped());
        EquipmentType.addType(new InfantrySniperRifleYuanLing());

<<<<<<< HEAD
         // Infantry Support Weapons
=======
        // Infantry Support Weapons
>>>>>>> 308fe2a3
        EquipmentType.addType(new InfantrySupportMGPortableWeapon());
        EquipmentType.addType(new InfantrySupportMGSemiPortableWeapon());
        EquipmentType.addType(new InfantrySupportMk1LightAAWeapon());
        EquipmentType.addType(new InfantrySupportMk2PortableAAWeapon());
        EquipmentType.addType(new InfantrySupportClanBearhunterAutocannonWeapon());
        EquipmentType.addType(new InfantrySupportPortableAutocannonWeapon());
        EquipmentType.addType(new InfantrySupportHeavyFlamerWeapon());
        EquipmentType.addType(new InfantrySupportGrandMaulerGaussCannonWeapon());
        EquipmentType.addType(new InfantrySupportMagshotGaussRifleWeapon());
        EquipmentType.addType(new InfantrySupportTsunamiHeavyGaussRifleWeapon());
        EquipmentType.addType(new InfantrySupportDavidLightGaussRifleWeapon());
        EquipmentType.addType(new InfantrySupportKingDavidLightGaussRifleWeapon());
        EquipmentType.addType(new InfantrySupportGrenadeLauncherWeapon());
        EquipmentType.addType(new InfantrySupportGrenadeLauncherInfernoWeapon());
        EquipmentType.addType(new InfantrySupportGrenadeLauncherAutoWeapon());
        EquipmentType.addType(new InfantrySupportGrenadeLauncherAutoInfernoWeapon());
        EquipmentType.addType(new InfantrySupportGrenadeLauncherCompactWeapon());
        EquipmentType.addType(new InfantrySupportHeavyGrenadeLauncherWeapon());
        EquipmentType.addType(new InfantrySupportHeavyGrenadeLauncherInfernoWeapon());
        EquipmentType.addType(new InfantrySupportGrenadeLauncherHeavyAutoWeapon());
        EquipmentType.addType(new InfantrySupportGrenadeLauncherHeavyAutoInfernoWeapon());
        EquipmentType.addType(new InfantrySupportHellboreAssaultLaserWeapon());
        EquipmentType.addType(new InfantrySupportMGLightWeapon());
        EquipmentType.addType(new InfantrySupportMGSupportWeapon());
        EquipmentType.addType(new InfantrySupportMortarHeavyWeapon());
        EquipmentType.addType(new InfantrySupportMortarHeavyInfernoWeapon());
        EquipmentType.addType(new InfantrySupportMortarLightWeapon());
        EquipmentType.addType(new InfantrySupportMortarLightInfernoWeapon());
        EquipmentType.addType(new InfantrySupportOneShotMRMWeapon());
        EquipmentType.addType(new InfantrySupportOneShotMRMInfernoWeapon());
        EquipmentType.addType(new InfantrySupportFiredrakeNeedlerWeapon());
        EquipmentType.addType(new InfantrySupportSemiPortablePPCWeapon());
        EquipmentType.addType(new InfantrySupportHeavyPPCWeapon());
        EquipmentType.addType(new InfantrySupportPortablePlasmaWeapon());
        EquipmentType.addType(new InfantrySupportDragonsbaneDisposablePulseLaserWeapon());
        EquipmentType.addType(new InfantrySupportRecoillessRifleHeavyWeapon());
        EquipmentType.addType(new InfantrySupportRecoillessRifleHeavyInfernoWeapon());
        EquipmentType.addType(new InfantrySupportRecoillessRifleLightWeapon());
        EquipmentType.addType(new InfantrySupportRecoillessRifleLightInfernoWeapon());
        EquipmentType.addType(new InfantrySupportRecoillessRifleMediumWeapon());
        EquipmentType.addType(new InfantrySupportRecoillessRifleMediumInfernoWeapon());
        EquipmentType.addType(new InfantrySupportRocketLauncherLAWWeapon());
        EquipmentType.addType(new InfantrySupportRocketLauncherVLAWWeapon());
        EquipmentType.addType(new InfantrySupportSRMStandardWeapon());
        EquipmentType.addType(new InfantrySupportSRMStandardInfernoWeapon());
        EquipmentType.addType(new InfantrySupportSRMHeavyWeapon());
        EquipmentType.addType(new InfantrySupportSRMHeavyInfernoWeapon());
        EquipmentType.addType(new InfantrySupportSRMLightWeapon());
        EquipmentType.addType(new InfantrySupportLaserWeapon());
        EquipmentType.addType(new InfantrySupportERLaserWeapon());
        EquipmentType.addType(new InfantrySupportClanERLaserWeapon());
        EquipmentType.addType(new InfantrySupportHeavyLaserWeapon());
        EquipmentType.addType(new InfantrySupportERHeavyLaserWeapon());
        EquipmentType.addType(new InfantrySupportClanERHeavyLaserWeapon());
        EquipmentType.addType(new InfantrySupportClanSemiPortableHeavyLaserWeapon());
        EquipmentType.addType(new InfantrySupportClanSemiPortableERLaserWeapon());
        EquipmentType.addType(new InfantrySupportSemiPortableLaserWeapon());
        EquipmentType.addType(new InfantrySupportPulseLaserWeapon());
        EquipmentType.addType(new InfantrySupportHeavyPulseLaserWeapon());
        EquipmentType.addType(new InfantrySupportClanSemiPortablePulseLaserWeapon());
        EquipmentType.addType(new InfantrySupportLaserUltraHeavyWeapon());
        EquipmentType.addType(new InfantrySupportMGVintageWeapon());
        EquipmentType.addType(new InfantrySupportVintageMiniGunWeapon());
        EquipmentType.addType(new InfantrySupportVintageGatlingGunWeapon());
        EquipmentType.addType(new InfantrySupportWireGuidedMissileWeapon());
        EquipmentType.addType(new InfantrySupportGungnirHeavyGaussWeapon());
        EquipmentType.addType(new InfantrySupportMagPulseHarpoonWeapon());
        EquipmentType.addType(new InfantrySupportSnubNoseSupportPPCWeapon());

        // Infantry Grenade Weapons
        EquipmentType.addType(new InfantryGrenadeInfernoWeapon());
        EquipmentType.addType(new InfantryGrenadeMicroWeapon());
        EquipmentType.addType(new InfantryGrenadeMiniInfernoWeapon());
        EquipmentType.addType(new InfantryGrenadeRAGWeapon());
        EquipmentType.addType(new InfantryGrenadeStandardWeapon());

        //Infantry TAG
        EquipmentType.addType(new InfantrySupportTAGWeapon());

        // Prosthetic Weapon from ATOW Companion
        EquipmentType.addType(new InfantryProstheticLaserWeapon());
        EquipmentType.addType(new InfantryProstheticBallisticWeapon());
        EquipmentType.addType(new InfantryProstheticDartgunWeapon());
        EquipmentType.addType(new InfantryProstheticNeedlerWeapon());
        EquipmentType.addType(new InfantryProstheticShotgunWeapon());
        EquipmentType.addType(new InfantryProstheticSonicStunnerWeapon());
        EquipmentType.addType(new InfantryProstheticSMGWeapon());
        EquipmentType.addType(new InfantryProstheticBladeWeapon());
        EquipmentType.addType(new InfantryProstheticNeedleWeapon());
        EquipmentType.addType(new InfantryProstheticShockerWeapon());
        EquipmentType.addType(new InfantryProstheticVibroBladeWeapon());
        EquipmentType.addType(new InfantryProstheticClimbingClawsWeapon());

        EquipmentType.addType(new ISFireExtinguisher());
        EquipmentType.addType(new CLFireExtinguisher());

        // Plasma Weapons
        EquipmentType.addType(new ISPlasmaRifle());
        EquipmentType.addType(new CLPlasmaCannon());

        // MekMortarWeapons
        EquipmentType.addType(new ISMekMortar1());
        EquipmentType.addType(new ISMekMortar2());
        EquipmentType.addType(new ISMekMortar4());
        EquipmentType.addType(new ISMekMortar8());
        EquipmentType.addType(new CLMekMortar1());
        EquipmentType.addType(new CLMekMortar2());
        EquipmentType.addType(new CLMekMortar4());
        EquipmentType.addType(new CLMekMortar8());

        // BA weapons
        EquipmentType.addType(new CLAdvancedSRM1());
        EquipmentType.addType(new CLAdvancedSRM1OS());
        EquipmentType.addType(new CLAdvancedSRM2());
        EquipmentType.addType(new CLAdvancedSRM2OS());
        EquipmentType.addType(new CLAdvancedSRM3());
        EquipmentType.addType(new CLAdvancedSRM3OS());
        EquipmentType.addType(new CLAdvancedSRM4());
        EquipmentType.addType(new CLAdvancedSRM4OS());
        EquipmentType.addType(new CLAdvancedSRM5());
        EquipmentType.addType(new CLAdvancedSRM5OS());
        EquipmentType.addType(new CLAdvancedSRM6());
        EquipmentType.addType(new CLAdvancedSRM6OS());
        EquipmentType.addType(new CLBAAPGaussRifle());
        EquipmentType.addType(new CLBAMGBearhunterSuperheavy());
        EquipmentType.addType(new CLBALaserERMedium());
        EquipmentType.addType(new CLBAERPulseLaserMedium());
        EquipmentType.addType(new CLBALaserERMicro());
        EquipmentType.addType(new CLBALaserERSmall());
        EquipmentType.addType(new CLBAERPulseLaserSmall());
        EquipmentType.addType(new CLBAFlamer());
        EquipmentType.addType(new CLBAFlamerHeavy());
        EquipmentType.addType(new CLBAGrenadeLauncherHeavy());
        EquipmentType.addType(new CLBALaserHeavyMedium());
        EquipmentType.addType(new CLBAMGHeavy());
        EquipmentType.addType(new CLBAMortarHeavy());  // added per IO Pg 53
        EquipmentType.addType(new CLBARecoillessRifleHeavy());
        EquipmentType.addType(new CLBALaserHeavySmall());
        EquipmentType.addType(new CLBALBX());
        EquipmentType.addType(new CLBAMGLight());
        EquipmentType.addType(new CLBAMortarLight()); // added per IO Pg 53
        EquipmentType.addType(new CLBARecoillessRifleLight());
        EquipmentType.addType(new CLBALRM1());
        EquipmentType.addType(new CLBALRM1OS());
        EquipmentType.addType(new CLBALRM2());
        EquipmentType.addType(new CLBALRM2OS());
        EquipmentType.addType(new CLBALRM3());
        EquipmentType.addType(new CLBALRM3OS());
        EquipmentType.addType(new CLBALRM4());
        EquipmentType.addType(new CLBALRM4OS());
        EquipmentType.addType(new CLBALRM5());
        EquipmentType.addType(new CLBALRM5OS());
        EquipmentType.addType(new CLBAPulseLaserMedium());
        EquipmentType.addType(new CLBARecoillessRifleMedium());
        EquipmentType.addType(new CLBAMG());
        EquipmentType.addType(new CLBAPulseLaserMicro());
        EquipmentType.addType(new CLBALaserSmall());
        EquipmentType.addType(new CLBAPulseLaserSmall());
        EquipmentType.addType(new CLBASRM1());
        EquipmentType.addType(new CLBASRM1OS());
        EquipmentType.addType(new CLBASRM2());
        EquipmentType.addType(new CLBASRM2OS());
        EquipmentType.addType(new CLBASRM3());
        EquipmentType.addType(new CLBASRM3OS());
        EquipmentType.addType(new CLBASRM4());
        EquipmentType.addType(new CLBASRM4OS());
        EquipmentType.addType(new CLBASRM5());
        EquipmentType.addType(new CLBASRM5OS());
        EquipmentType.addType(new CLBASRM6());
        EquipmentType.addType(new CLBASRM6OS());
        EquipmentType.addType(new CLBAMicroBomb());
        EquipmentType.addType(new CLBACompactNarc());
        EquipmentType.addType(new ISBALaserERMedium());
        EquipmentType.addType(new ISBALaserERSmall());
//        EquipmentType.addType(new ISBAHeavyFlamer());
        EquipmentType.addType(new ISBAMGHeavy());
//        EquipmentType.addType(new ISBAMGLight());
        EquipmentType.addType(new ISBAGaussRifleMagshot());
        EquipmentType.addType(new ISBALaserMedium());
        EquipmentType.addType(new ISBALaserPulseMedium());
//        EquipmentType.addType(new ISBAMG());
        EquipmentType.addType(new ISBAPlasmaRifle());
        EquipmentType.addType(new ISBALaserSmall());
        EquipmentType.addType(new ISBALaserPulseSmall());
        EquipmentType.addType(new ISBALaserVSPSmall());
        EquipmentType.addType(new ISBALaserVSPMedium());
        EquipmentType.addType(new ISBATaser());
//        EquipmentType.addType(new ISBACompactNarc());
        EquipmentType.addType(new ISBAGaussRifleDavidLight());
        EquipmentType.addType(new ISBAFiredrakeNeedler());
        EquipmentType.addType(new ISBAGaussRifleGrandMauler());
//        EquipmentType.addType(new ISBAGrenadeLauncherHeavy());
//        EquipmentType.addType(new ISBAMortarHeavy());
        EquipmentType.addType(new ISBAGaussRifleKingDavidLight());
//        EquipmentType.addType(new ISBAMortarLight());
        EquipmentType.addType(new ISBAGrenadeLauncherMicro());
//        EquipmentType.addType(new ISBAGrenadeLauncher()); //See note in ISBAGrenadeLauncher File.
        EquipmentType.addType(new ISBAPopUpMineLauncher());
        EquipmentType.addType(new ISBAGaussRifleTsunami());
        EquipmentType.addType(new ISBASRM1());
        EquipmentType.addType(new ISBASRM2());
        EquipmentType.addType(new ISBASRM3());
        EquipmentType.addType(new ISBASRM4());
        EquipmentType.addType(new ISBASRM5());
        EquipmentType.addType(new ISBASRM6());
        EquipmentType.addType(new ISBALRM1());
        EquipmentType.addType(new ISBALRM2());
        EquipmentType.addType(new ISBALRM3());
        EquipmentType.addType(new ISBALRM4());
        EquipmentType.addType(new ISBALRM5());
        EquipmentType.addType(new ISBAMRM1());
        EquipmentType.addType(new ISBAMRM2());
        EquipmentType.addType(new ISBAMRM3());
        EquipmentType.addType(new ISBAMRM4());
        EquipmentType.addType(new ISBAMRM5());
        EquipmentType.addType(new ISBASRM1OS());
        EquipmentType.addType(new ISBASRM2OS());
        EquipmentType.addType(new ISBASRM3OS());
        EquipmentType.addType(new ISBASRM4OS());
        EquipmentType.addType(new ISBASRM5OS());
        EquipmentType.addType(new ISBASRM6OS());
        EquipmentType.addType(new ISBALRM1OS());
        EquipmentType.addType(new ISBALRM2OS());
        EquipmentType.addType(new ISBALRM3OS());
        EquipmentType.addType(new ISBALRM4OS());
        EquipmentType.addType(new ISBALRM5OS());
        EquipmentType.addType(new ISBAMRM1OS());
        EquipmentType.addType(new ISBAMRM2OS());
        EquipmentType.addType(new ISBAMRM3OS());
        EquipmentType.addType(new ISBAMRM4OS());
        EquipmentType.addType(new ISBAMRM5OS());
        EquipmentType.addType(new ISBARL1());
        EquipmentType.addType(new ISBARL2());
        EquipmentType.addType(new ISBARL3());
        EquipmentType.addType(new ISBARL4());
        EquipmentType.addType(new ISBARL5());

        // Unofficial BA Weapons
        EquipmentType.addType(new CLBAMGBearhunterSuperheavyACi());

        // Cruise Missiles
        EquipmentType.addType(new ISCruiseMissile50());
        EquipmentType.addType(new ISCruiseMissile70());
        EquipmentType.addType(new ISCruiseMissile90());
        EquipmentType.addType(new ISCruiseMissile120());

        // Unofficial Weapons
        EquipmentType.addType(new ISAC10i());
        EquipmentType.addType(new ISAC15());
        EquipmentType.addType(new ISGAC2());
        EquipmentType.addType(new ISGAC4());
        EquipmentType.addType(new ISGAC6());
        EquipmentType.addType(new ISGAC8());
        EquipmentType.addType(new CLEnhancedPPC());

        // Naval weapons
        EquipmentType.addType(new NL35Weapon());
        EquipmentType.addType(new NL45Weapon());
        EquipmentType.addType(new NL55Weapon());
//        EquipmentType.addType(new CLNL35Weapon());
//        EquipmentType.addType(new CLNL45Weapon());
//        EquipmentType.addType(new CLNL55Weapon());
        EquipmentType.addType(new NPPCWeaponLight());
        EquipmentType.addType(new NPPCWeaponMedium());
        EquipmentType.addType(new NPPCWeaponHeavy());
//        EquipmentType.addType(new CLNPPCWeaponLight());
//        EquipmentType.addType(new CLNPPCWeaponMedium());
//        EquipmentType.addType(new CLNPPCWeaponHeavy());
        EquipmentType.addType(new NAC10Weapon());
        EquipmentType.addType(new NAC20Weapon());
        EquipmentType.addType(new NAC25Weapon());
        EquipmentType.addType(new NAC30Weapon());
        EquipmentType.addType(new NAC35Weapon());
        EquipmentType.addType(new NAC40Weapon());
        EquipmentType.addType(new NGaussWeaponLight());
        EquipmentType.addType(new NGaussWeaponMedium());
        EquipmentType.addType(new NGaussWeaponHeavy());
//        EquipmentType.addType(new CLNGaussWeaponLight());
//        EquipmentType.addType(new CLNGaussWeaponMedium());
//        EquipmentType.addType(new CLNGaussWeaponHeavy());
        EquipmentType.addType(new CapMissBarracudaWeapon());
        EquipmentType.addType(new CapMissWhiteSharkWeapon());
        EquipmentType.addType(new CapMissKillerWhaleWeapon());
        EquipmentType.addType(new CapMissTeleBarracudaWeapon());
        EquipmentType.addType(new CapMissTeleWhiteSharkWeapon());
        EquipmentType.addType(new CapMissTeleKillerWhaleWeapon());
        EquipmentType.addType(new CapMissTeleKrakenWeapon());
        EquipmentType.addType(new CapMissKrakenWeapon());
        EquipmentType.addType(new AR10Weapon());
//        EquipmentType.addType(new CLAR10Weapon());
        EquipmentType.addType(new ScreenLauncherWeapon());
        EquipmentType.addType(new SubCapCannonWeaponLight());
        EquipmentType.addType(new SubCapCannonWeaponMedium());
        EquipmentType.addType(new SubCapCannonWeaponHeavy());
        EquipmentType.addType(new SubCapLaserWeapon1());
        EquipmentType.addType(new SubCapLaserWeapon2());
        EquipmentType.addType(new SubCapLaserWeapon3());
        EquipmentType.addType(new SubCapMissilePiranhaWeapon());
        EquipmentType.addType(new SubCapMissileStingrayWeapon());
        EquipmentType.addType(new SubCapMissileSwordfishWeapon());
        EquipmentType.addType(new SubCapMissileMantaRayWeapon());
        EquipmentType.addType(new MassDriverHeavy());
        EquipmentType.addType(new MassDriverMedium());
        EquipmentType.addType(new MassDriverLight());

        // bomb-related weapons
        EquipmentType.addType(new ISAAAMissileWeapon());
        EquipmentType.addType(new CLAAAMissileWeapon());
        EquipmentType.addType(new ISASMissileWeapon());
        EquipmentType.addType(new CLASMissileWeapon());
        EquipmentType.addType(new ISASEWMissileWeapon());
        EquipmentType.addType(new CLASEWMissileWeapon());
        EquipmentType.addType(new ISLAAMissileWeapon());
        EquipmentType.addType(new CLLAAMissileWeapon());
        EquipmentType.addType(new BombArrowIV());
        //EquipmentType.addType(new CLBombArrowIV());
        EquipmentType.addType(new ISBombTAG());
        EquipmentType.addType(new CLBombTAG());
        EquipmentType.addType(new BombISRL10());
        EquipmentType.addType(new AlamoMissileWeapon());
        EquipmentType.addType(new SpaceBombAttack());
        EquipmentType.addType(new DiveBombAttack());
        EquipmentType.addType(new AltitudeBombAttack());

        // Weapon Bays
        EquipmentType.addType(new LaserBayWeapon());
        EquipmentType.addType(new PointDefenseBayWeapon());
        EquipmentType.addType(new PPCBayWeapon());
        EquipmentType.addType(new PulseLaserBayWeapon());
        EquipmentType.addType(new ArtilleryBayWeapon());
        EquipmentType.addType(new PlasmaBayWeapon());
        EquipmentType.addType(new ACBayWeapon());
        EquipmentType.addType(new GaussBayWeapon());
        EquipmentType.addType(new ThunderboltBayWeapon());
        EquipmentType.addType(new LBXBayWeapon());
        EquipmentType.addType(new LRMBayWeapon());
        EquipmentType.addType(new SRMBayWeapon());
        EquipmentType.addType(new MRMBayWeapon());
        EquipmentType.addType(new MMLBayWeapon());
        EquipmentType.addType(new ATMBayWeapon());
        EquipmentType.addType(new RLBayWeapon());
        EquipmentType.addType(new CapitalLaserBayWeapon());
        EquipmentType.addType(new CapitalACBayWeapon());
        EquipmentType.addType(new CapitalGaussBayWeapon());
        EquipmentType.addType(new CapitalPPCBayWeapon());
        EquipmentType.addType(new TeleOperatedMissileBayWeapon());
        EquipmentType.addType(new CapitalMissileBayWeapon());
        EquipmentType.addType(new CapitalMDBayWeapon());
        EquipmentType.addType(new AR10BayWeapon());
//        EquipmentType.addType(new CLAR10BayWeapon());
        EquipmentType.addType(new ScreenLauncherBayWeapon());
        EquipmentType.addType(new SubCapCannonBayWeapon());
        EquipmentType.addType(new SubCapLaserBayWeapon());
        EquipmentType.addType(new SubCapitalMissileBayWeapon());
        EquipmentType.addType(new MiscBayWeapon());
        EquipmentType.addType(new AMSBayWeapon());

        // Improved OS Weapons
        EquipmentType.addType(new ISLRM5IOS());
        EquipmentType.addType(new ISLRM10IOS());
        EquipmentType.addType(new ISLRM15IOS());
        EquipmentType.addType(new ISLRM20IOS());
        EquipmentType.addType(new CLLRM5IOS());
        EquipmentType.addType(new CLLRM10IOS());
        EquipmentType.addType(new CLLRM15IOS());
        EquipmentType.addType(new CLLRM20IOS());
        EquipmentType.addType(new CLStreakLRM5IOS());
        EquipmentType.addType(new CLStreakLRM10IOS());
        EquipmentType.addType(new CLStreakLRM15IOS());
        EquipmentType.addType(new CLStreakLRM20IOS());
        EquipmentType.addType(new ISLRT5IOS());
        EquipmentType.addType(new ISLRT10IOS());
        EquipmentType.addType(new ISLRT15IOS());
        EquipmentType.addType(new ISLRT20IOS());
        EquipmentType.addType(new CLLRT5IOS());
        EquipmentType.addType(new CLLRT10IOS());
        EquipmentType.addType(new CLLRT15IOS());
        EquipmentType.addType(new CLLRT20IOS());
        EquipmentType.addType(new ISSRM2IOS());
        EquipmentType.addType(new ISSRM4IOS());
        EquipmentType.addType(new ISSRM6IOS());
        EquipmentType.addType(new CLSRM2IOS());
        EquipmentType.addType(new CLSRM4IOS());
        EquipmentType.addType(new CLSRM6IOS());
        EquipmentType.addType(new ISStreakSRM2IOS());
        EquipmentType.addType(new ISStreakSRM4IOS());
        EquipmentType.addType(new ISStreakSRM6IOS());
        EquipmentType.addType(new CLStreakSRM2IOS());
        EquipmentType.addType(new CLStreakSRM4IOS());
        EquipmentType.addType(new CLStreakSRM6IOS());
        EquipmentType.addType(new ISSRT2IOS());
        EquipmentType.addType(new ISSRT4IOS());
        EquipmentType.addType(new ISSRT6IOS());
        EquipmentType.addType(new CLSRT2IOS());
        EquipmentType.addType(new CLSRT4IOS());
        EquipmentType.addType(new CLSRT6IOS());
        EquipmentType.addType(new ISMRM10IOS());
        EquipmentType.addType(new ISMRM20IOS());
        EquipmentType.addType(new ISMRM30IOS());
        EquipmentType.addType(new ISMRM40IOS());

        EquipmentType.addType(new ISReengineeredLaserSmall());
        EquipmentType.addType(new ISReengineeredLaserMedium());
        EquipmentType.addType(new ISReengineeredLaserLarge());

        EquipmentType.addType(new ISTSEMPCannon());
        EquipmentType.addType(new ISTSEMPOneShot());
        EquipmentType.addType(new ISTSEMPRepeatingCannon());

        EquipmentType.addType(new ISAPDS());
        EquipmentType.addType(new ISBAAPDS());
        EquipmentType.addType(new ISRISCHyperLaser());
    }

    public int getExplosionDamage() {
        return explosionDamage;
    }

    @Override
    public double getCost(Entity entity, boolean isArmored, int loc, double size) {
        if (isArmored) {
            double armoredCost = cost;
            armoredCost += 150000 * getCriticals(entity, size);

            return armoredCost;
        }

        return super.getCost(entity, isArmored, loc, size);
    }

    public boolean isSplitable() {
        return criticals >= 8;
    }

}<|MERGE_RESOLUTION|>--- conflicted
+++ resolved
@@ -760,8 +760,7 @@
     public int getBattleForceHeatDamage(int range) {
         return 0;
     }
-<<<<<<< HEAD
-    
+
     /** Returns the weapon's heat for AlphaStrike conversion. Overridden where it differs from TW heat. */
     public int getAlphaStrikeHeat() {
         return getHeat();
@@ -799,9 +798,6 @@
     }
 
     /** Returns true if this weapon type can be used for LRM-type indirect fire. */
-=======
-
->>>>>>> 308fe2a3
     public boolean hasIndirectFire() {
         return false;
     }
@@ -1601,11 +1597,7 @@
         EquipmentType.addType(new InfantrySniperRifleWilimtonRS17Stripped());
         EquipmentType.addType(new InfantrySniperRifleYuanLing());
 
-<<<<<<< HEAD
-         // Infantry Support Weapons
-=======
         // Infantry Support Weapons
->>>>>>> 308fe2a3
         EquipmentType.addType(new InfantrySupportMGPortableWeapon());
         EquipmentType.addType(new InfantrySupportMGSemiPortableWeapon());
         EquipmentType.addType(new InfantrySupportMk1LightAAWeapon());
