/**
 * MegaMek -
 * Copyright (C) 2000,2001,2002,2003,2004,2005,2006,2007 Ben Mazur (bmazur@sev.org)
 *
 *  This program is free software; you can redistribute it and/or modify it
 *  under the terms of the GNU General Public License as published by the Free
 *  Software Foundation; either version 2 of the License, or (at your option)
 *  any later version.
 *
 *  This program is distributed in the hope that it will be useful, but
 *  WITHOUT ANY WARRANTY; without even the implied warranty of MERCHANTABILITY
 *  or FITNESS FOR A PARTICULAR PURPOSE. See the GNU General Public License
 *  for more details.
 */
package megamek.common;

import java.math.BigInteger;

import megamek.common.weapons.AlamoMissileWeapon;
import megamek.common.weapons.AltitudeBombAttack;
import megamek.common.weapons.ArtilleryBayWeapon;
import megamek.common.weapons.DiveBombAttack;
import megamek.common.weapons.LegAttack;
import megamek.common.weapons.SpaceBombAttack;
import megamek.common.weapons.StopSwarmAttack;
import megamek.common.weapons.SwarmAttack;
import megamek.common.weapons.SwarmWeaponAttack;
import megamek.common.weapons.artillery.CLArrowIV;
import megamek.common.weapons.artillery.ISArrowIV;
import megamek.common.weapons.artillery.ISCruiseMissile120;
import megamek.common.weapons.artillery.ISCruiseMissile50;
import megamek.common.weapons.artillery.ISCruiseMissile70;
import megamek.common.weapons.artillery.ISCruiseMissile90;
import megamek.common.weapons.artillery.LongTom;
import megamek.common.weapons.artillery.LongTomCannon;
import megamek.common.weapons.artillery.Sniper;
import megamek.common.weapons.artillery.SniperCannon;
import megamek.common.weapons.artillery.Thumper;
import megamek.common.weapons.artillery.ThumperCannon;
import megamek.common.weapons.autocannons.CLImprovedAC10;
import megamek.common.weapons.autocannons.CLImprovedAC2;
import megamek.common.weapons.autocannons.CLImprovedAC20;
import megamek.common.weapons.autocannons.CLImprovedAC5;
import megamek.common.weapons.autocannons.CLLB10XAC;
import megamek.common.weapons.autocannons.CLLB20XAC;
import megamek.common.weapons.autocannons.CLLB2XAC;
import megamek.common.weapons.autocannons.CLLB5XAC;
import megamek.common.weapons.autocannons.CLProtoMechAC2;
import megamek.common.weapons.autocannons.CLProtoMechAC4;
import megamek.common.weapons.autocannons.CLProtoMechAC8;
import megamek.common.weapons.autocannons.CLRAC2;
import megamek.common.weapons.autocannons.CLRAC5;
import megamek.common.weapons.autocannons.CLUAC10;
import megamek.common.weapons.autocannons.CLUAC2;
import megamek.common.weapons.autocannons.CLUAC20;
import megamek.common.weapons.autocannons.CLUAC5;
import megamek.common.weapons.autocannons.ISAC10;
import megamek.common.weapons.autocannons.ISAC2;
import megamek.common.weapons.autocannons.ISAC20;
import megamek.common.weapons.autocannons.ISAC5;
import megamek.common.weapons.autocannons.ISHVAC10;
import megamek.common.weapons.autocannons.ISHVAC2;
import megamek.common.weapons.autocannons.ISHVAC5;
import megamek.common.weapons.autocannons.ISLAC2;
import megamek.common.weapons.autocannons.ISLAC5;
import megamek.common.weapons.autocannons.ISLB10XAC;
import megamek.common.weapons.autocannons.ISLB20XAC;
import megamek.common.weapons.autocannons.ISLB2XAC;
import megamek.common.weapons.autocannons.ISLB5XAC;
import megamek.common.weapons.autocannons.ISNailandRivetGun;
import megamek.common.weapons.autocannons.ISRAC2;
import megamek.common.weapons.autocannons.ISRAC5;
import megamek.common.weapons.autocannons.ISRifleHeavy;
import megamek.common.weapons.autocannons.ISRifleLight;
import megamek.common.weapons.autocannons.ISRifleMedium;
import megamek.common.weapons.autocannons.ISUAC10;
import megamek.common.weapons.autocannons.ISUAC2;
import megamek.common.weapons.autocannons.ISUAC20;
import megamek.common.weapons.autocannons.ISUAC5;
import megamek.common.weapons.battlearmor.*;
import megamek.common.weapons.bayweapons.ACBayWeapon;
import megamek.common.weapons.bayweapons.AMSBayWeapon;
import megamek.common.weapons.bayweapons.ATMBayWeapon;
import megamek.common.weapons.bayweapons.CapitalACBayWeapon;
import megamek.common.weapons.bayweapons.CapitalGaussBayWeapon;
import megamek.common.weapons.bayweapons.CapitalLaserBayWeapon;
import megamek.common.weapons.bayweapons.CapitalMDBayWeapon;
import megamek.common.weapons.bayweapons.CapitalMissileBayWeapon;
import megamek.common.weapons.bayweapons.CapitalPPCBayWeapon;
import megamek.common.weapons.bayweapons.LBXBayWeapon;
import megamek.common.weapons.bayweapons.LRMBayWeapon;
import megamek.common.weapons.bayweapons.LaserBayWeapon;
import megamek.common.weapons.bayweapons.MMLBayWeapon;
import megamek.common.weapons.bayweapons.MRMBayWeapon;
import megamek.common.weapons.bayweapons.MiscBayWeapon;
import megamek.common.weapons.bayweapons.PPCBayWeapon;
import megamek.common.weapons.bayweapons.PlasmaBayWeapon;
import megamek.common.weapons.bayweapons.PointDefenseBayWeapon;
import megamek.common.weapons.bayweapons.PulseLaserBayWeapon;
import megamek.common.weapons.bayweapons.RLBayWeapon;
import megamek.common.weapons.bayweapons.SRMBayWeapon;
import megamek.common.weapons.bayweapons.ScreenLauncherBayWeapon;
import megamek.common.weapons.bayweapons.SubCapCannonBayWeapon;
import megamek.common.weapons.bayweapons.SubCapLaserBayWeapon;
import megamek.common.weapons.bayweapons.SubCapitalMissileBayWeapon;
import megamek.common.weapons.bayweapons.TeleOperatedMissileBayWeapon;
import megamek.common.weapons.bombs.BombArrowIV;
import megamek.common.weapons.bombs.BombISRL10;
import megamek.common.weapons.bombs.CLAAAMissileWeapon;
import megamek.common.weapons.bombs.CLASEWMissileWeapon;
import megamek.common.weapons.bombs.CLASMissileWeapon;
import megamek.common.weapons.bombs.CLBombTAG;
import megamek.common.weapons.bombs.CLLAAMissileWeapon;
import megamek.common.weapons.bombs.ISAAAMissileWeapon;
import megamek.common.weapons.bombs.ISASEWMissileWeapon;
import megamek.common.weapons.bombs.ISASMissileWeapon;
import megamek.common.weapons.bombs.ISBombTAG;
import megamek.common.weapons.bombs.ISLAAMissileWeapon;
import megamek.common.weapons.capitalweapons.AR10BayWeapon;
import megamek.common.weapons.capitalweapons.AR10Weapon;
import megamek.common.weapons.capitalweapons.CapMissBarracudaWeapon;
import megamek.common.weapons.capitalweapons.CapMissKillerWhaleWeapon;
import megamek.common.weapons.capitalweapons.CapMissKrakenWeapon;
import megamek.common.weapons.capitalweapons.CapMissTeleBarracudaWeapon;
import megamek.common.weapons.capitalweapons.CapMissTeleKillerWhaleWeapon;
import megamek.common.weapons.capitalweapons.CapMissTeleKrakenWeapon;
import megamek.common.weapons.capitalweapons.CapMissTeleWhiteSharkWeapon;
import megamek.common.weapons.capitalweapons.CapMissWhiteSharkWeapon;
import megamek.common.weapons.capitalweapons.MassDriverHeavy;
import megamek.common.weapons.capitalweapons.MassDriverLight;
import megamek.common.weapons.capitalweapons.MassDriverMedium;
import megamek.common.weapons.capitalweapons.NAC10Weapon;
import megamek.common.weapons.capitalweapons.NAC20Weapon;
import megamek.common.weapons.capitalweapons.NAC25Weapon;
import megamek.common.weapons.capitalweapons.NAC30Weapon;
import megamek.common.weapons.capitalweapons.NAC35Weapon;
import megamek.common.weapons.capitalweapons.NAC40Weapon;
import megamek.common.weapons.capitalweapons.NGaussWeaponHeavy;
import megamek.common.weapons.capitalweapons.NGaussWeaponLight;
import megamek.common.weapons.capitalweapons.NGaussWeaponMedium;
import megamek.common.weapons.capitalweapons.NL35Weapon;
import megamek.common.weapons.capitalweapons.NL45Weapon;
import megamek.common.weapons.capitalweapons.NL55Weapon;
import megamek.common.weapons.capitalweapons.NPPCWeaponHeavy;
import megamek.common.weapons.capitalweapons.NPPCWeaponLight;
import megamek.common.weapons.capitalweapons.NPPCWeaponMedium;
import megamek.common.weapons.capitalweapons.ScreenLauncherWeapon;
import megamek.common.weapons.capitalweapons.SubCapCannonWeaponHeavy;
import megamek.common.weapons.capitalweapons.SubCapCannonWeaponLight;
import megamek.common.weapons.capitalweapons.SubCapCannonWeaponMedium;
import megamek.common.weapons.capitalweapons.SubCapLaserWeapon1;
import megamek.common.weapons.capitalweapons.SubCapLaserWeapon2;
import megamek.common.weapons.capitalweapons.SubCapLaserWeapon3;
import megamek.common.weapons.capitalweapons.SubCapMantaRayWeapon;
import megamek.common.weapons.capitalweapons.SubCapMissilePiranhaWeapon;
import megamek.common.weapons.capitalweapons.SubCapMissileStingrayWeapon;
import megamek.common.weapons.capitalweapons.SubCapMissileSwordfishWeapon;
import megamek.common.weapons.defensivepods.ISBPod;
import megamek.common.weapons.defensivepods.ISMPod;
import megamek.common.weapons.flamers.CLERFlamer;
import megamek.common.weapons.flamers.CLFlamer;
import megamek.common.weapons.flamers.CLHeavyFlamer;
import megamek.common.weapons.flamers.ISERFlamer;
import megamek.common.weapons.flamers.ISFlamer;
import megamek.common.weapons.flamers.ISHeavyFlamer;
import megamek.common.weapons.flamers.ISVehicleFlamer;
import megamek.common.weapons.gaussrifles.CLAPGaussRifle;
import megamek.common.weapons.gaussrifles.CLGaussRifle;
import megamek.common.weapons.gaussrifles.CLHAG20;
import megamek.common.weapons.gaussrifles.CLHAG30;
import megamek.common.weapons.gaussrifles.CLHAG40;
import megamek.common.weapons.gaussrifles.CLImprovedGaussRifle;
import megamek.common.weapons.gaussrifles.ISGaussRifle;
import megamek.common.weapons.gaussrifles.ISHGaussRifle;
import megamek.common.weapons.gaussrifles.ISImpHGaussRifle;
import megamek.common.weapons.gaussrifles.ISLGaussRifle;
import megamek.common.weapons.gaussrifles.ISMagshotGaussRifle;
import megamek.common.weapons.gaussrifles.ISSilverBulletGauss;
import megamek.common.weapons.infantry.*;
import megamek.common.weapons.lasers.CLChemicalLaserLarge;
import megamek.common.weapons.lasers.CLChemicalLaserMedium;
import megamek.common.weapons.lasers.CLChemicalLaserSmall;
import megamek.common.weapons.lasers.CLERLaserLarge;
import megamek.common.weapons.lasers.CLERLaserMedium;
import megamek.common.weapons.lasers.CLERLaserMicro;
import megamek.common.weapons.lasers.CLERLaserSmall;
import megamek.common.weapons.lasers.CLERPulseLaserLarge;
import megamek.common.weapons.lasers.CLERPulseLaserMedium;
import megamek.common.weapons.lasers.CLERPulseLaserSmall;
import megamek.common.weapons.lasers.CLHeavyLaserLarge;
import megamek.common.weapons.lasers.CLHeavyLaserMedium;
import megamek.common.weapons.lasers.CLHeavyLaserSmall;
import megamek.common.weapons.lasers.CLImprovedHeavyLaserLarge;
import megamek.common.weapons.lasers.CLImprovedHeavyLaserMedium;
import megamek.common.weapons.lasers.CLImprovedHeavyLaserSmall;
import megamek.common.weapons.lasers.CLImprovedLaserLarge;
import megamek.common.weapons.lasers.CLImprovedPulseLaserLarge;
import megamek.common.weapons.lasers.CLPulseLaserLarge;
import megamek.common.weapons.lasers.CLPulseLaserMedium;
import megamek.common.weapons.lasers.CLPulseLaserMicro;
import megamek.common.weapons.lasers.CLPulseLaserSmall;
import megamek.common.weapons.lasers.ISBinaryLaserCannon;
import megamek.common.weapons.lasers.ISBombastLaser;
import megamek.common.weapons.lasers.ISERLaserLarge;
import megamek.common.weapons.lasers.ISERLaserMedium;
import megamek.common.weapons.lasers.ISERLaserSmall;
import megamek.common.weapons.lasers.ISLaserLarge;
import megamek.common.weapons.lasers.ISLaserMedium;
import megamek.common.weapons.lasers.ISLaserSmall;
import megamek.common.weapons.lasers.ISPulseLaserLarge;
import megamek.common.weapons.lasers.ISPulseLaserMedium;
import megamek.common.weapons.lasers.ISPulseLaserSmall;
import megamek.common.weapons.lasers.ISRISCHyperLaser;
import megamek.common.weapons.lasers.ISReengineeredLaserLarge;
import megamek.common.weapons.lasers.ISReengineeredLaserMedium;
import megamek.common.weapons.lasers.ISReengineeredLaserSmall;
import megamek.common.weapons.lasers.ISVariableSpeedPulseLaserLarge;
import megamek.common.weapons.lasers.ISVariableSpeedPulseLaserMedium;
import megamek.common.weapons.lasers.ISVariableSpeedPulseLaserSmall;
import megamek.common.weapons.lasers.ISXPulseLaserLarge;
import megamek.common.weapons.lasers.ISXPulseLaserMedium;
import megamek.common.weapons.lasers.ISXPulseLaserSmall;
import megamek.common.weapons.lrms.*;
import megamek.common.weapons.mgs.CLHeavyMG;
import megamek.common.weapons.mgs.CLHeavyMGA;
import megamek.common.weapons.mgs.CLLightMG;
import megamek.common.weapons.mgs.CLLightMGA;
import megamek.common.weapons.mgs.CLMG;
import megamek.common.weapons.mgs.CLMGA;
import megamek.common.weapons.mgs.ISHeavyMG;
import megamek.common.weapons.mgs.ISHeavyMGA;
import megamek.common.weapons.mgs.ISLightMG;
import megamek.common.weapons.mgs.ISLightMGA;
import megamek.common.weapons.mgs.ISMG;
import megamek.common.weapons.mgs.ISMGA;
import megamek.common.weapons.missiles.CLATM12;
import megamek.common.weapons.missiles.CLATM3;
import megamek.common.weapons.missiles.CLATM6;
import megamek.common.weapons.missiles.CLATM9;
import megamek.common.weapons.missiles.CLIATM12;
import megamek.common.weapons.missiles.CLIATM3;
import megamek.common.weapons.missiles.CLIATM6;
import megamek.common.weapons.missiles.CLIATM9;
import megamek.common.weapons.missiles.ISMML3;
import megamek.common.weapons.missiles.ISMML5;
import megamek.common.weapons.missiles.ISMML7;
import megamek.common.weapons.missiles.ISMML9;
import megamek.common.weapons.missiles.ISMRM10;
import megamek.common.weapons.missiles.ISMRM10IOS;
import megamek.common.weapons.missiles.ISMRM10OS;
import megamek.common.weapons.missiles.ISMRM20;
import megamek.common.weapons.missiles.ISMRM20IOS;
import megamek.common.weapons.missiles.ISMRM20OS;
import megamek.common.weapons.missiles.ISMRM30;
import megamek.common.weapons.missiles.ISMRM30IOS;
import megamek.common.weapons.missiles.ISMRM30OS;
import megamek.common.weapons.missiles.ISMRM40;
import megamek.common.weapons.missiles.ISMRM40IOS;
import megamek.common.weapons.missiles.ISMRM40OS;
import megamek.common.weapons.missiles.ISRL1;
import megamek.common.weapons.missiles.ISRL2;
import megamek.common.weapons.missiles.ISRL3;
import megamek.common.weapons.missiles.ISRL4;
import megamek.common.weapons.missiles.ISRL5;
import megamek.common.weapons.missiles.ISThunderBolt10;
import megamek.common.weapons.missiles.ISThunderBolt15;
import megamek.common.weapons.missiles.ISThunderBolt20;
import megamek.common.weapons.missiles.ISThunderBolt5;
import megamek.common.weapons.missiles.RocketLauncher10;
import megamek.common.weapons.missiles.RocketLauncher15;
import megamek.common.weapons.missiles.RocketLauncher20;
import megamek.common.weapons.mortars.CLMekMortar1;
import megamek.common.weapons.mortars.CLMekMortar2;
import megamek.common.weapons.mortars.CLMekMortar4;
import megamek.common.weapons.mortars.CLMekMortar8;
import megamek.common.weapons.mortars.ISMekMortar1;
import megamek.common.weapons.mortars.ISMekMortar2;
import megamek.common.weapons.mortars.ISMekMortar4;
import megamek.common.weapons.mortars.ISMekMortar8;
import megamek.common.weapons.mortars.ISVehicularGrenadeLauncher;
import megamek.common.weapons.other.CLAMS;
import megamek.common.weapons.other.CLFireExtinguisher;
import megamek.common.weapons.other.CLFluidGun;
import megamek.common.weapons.other.CLLaserAMS;
import megamek.common.weapons.other.CLNarc;
import megamek.common.weapons.other.CLNarcIOS;
import megamek.common.weapons.other.CLNarcOS;
import megamek.common.weapons.other.ISAMS;
import megamek.common.weapons.other.ISAPDS;
import megamek.common.weapons.other.ISC3M;
import megamek.common.weapons.other.ISC3MBS;
import megamek.common.weapons.other.ISC3RemoteSensorLauncher;
import megamek.common.weapons.other.ISCenturionWeaponSystem;
import megamek.common.weapons.other.ISFireExtinguisher;
import megamek.common.weapons.other.ISFluidGun;
import megamek.common.weapons.other.ISImprovedNarc;
import megamek.common.weapons.other.ISImprovedNarcOS;
import megamek.common.weapons.other.ISLaserAMS;
import megamek.common.weapons.other.ISMekTaser;
import megamek.common.weapons.other.ISNarc;
import megamek.common.weapons.other.ISNarcIOS;
import megamek.common.weapons.other.ISNarcOS;
import megamek.common.weapons.other.ISTSEMPCannon;
import megamek.common.weapons.other.ISTSEMPOneShot;
import megamek.common.weapons.other.ISTSEMPRepeatingCannon;
import megamek.common.weapons.ppc.CLERPPC;
import megamek.common.weapons.ppc.CLEnhancedPPC;
import megamek.common.weapons.ppc.CLImprovedPPC;
import megamek.common.weapons.ppc.CLPlasmaCannon;
import megamek.common.weapons.ppc.CLPlasmaRifle;
import megamek.common.weapons.ppc.ISERPPC;
import megamek.common.weapons.ppc.ISKinsSlaughterPPC;
import megamek.common.weapons.ppc.ISHeavyPPC;
import megamek.common.weapons.ppc.ISLightPPC;
import megamek.common.weapons.ppc.ISPPC;
import megamek.common.weapons.ppc.ISPlasmaRifle;
import megamek.common.weapons.ppc.ISSnubNosePPC;
import megamek.common.weapons.primitive.ISAC10Primitive;
import megamek.common.weapons.primitive.ISAC20Primitive;
import megamek.common.weapons.primitive.ISAC2Primitive;
import megamek.common.weapons.primitive.ISAC5Primitive;
import megamek.common.weapons.primitive.ISLRM10Primitive;
import megamek.common.weapons.primitive.ISLRM15Primitive;
import megamek.common.weapons.primitive.ISLRM20Primitive;
import megamek.common.weapons.primitive.ISLRM5Primitive;
import megamek.common.weapons.primitive.ISLaserMediumPrimitive;
import megamek.common.weapons.primitive.ISLaserPrimitiveLarge;
import megamek.common.weapons.primitive.ISLaserSmallPrimitive;
import megamek.common.weapons.primitive.ISLongTomPrimitive;
import megamek.common.weapons.primitive.ISPPCPrimitive;
import megamek.common.weapons.primitive.ISSRM2Primitive;
import megamek.common.weapons.primitive.ISSRM4Primitive;
import megamek.common.weapons.primitive.ISSRM6Primitive;
import megamek.common.weapons.prototypes.CLERLaserMediumPrototype;
import megamek.common.weapons.prototypes.CLERLaserSmallPrototype;
import megamek.common.weapons.prototypes.CLLB20XACPrototype;
import megamek.common.weapons.prototypes.CLLB2XACPrototype;
import megamek.common.weapons.prototypes.CLLB5XACPrototype;
import megamek.common.weapons.prototypes.CLStreakSRM4Prototype;
import megamek.common.weapons.prototypes.CLStreakSRM6Prototype;
import megamek.common.weapons.prototypes.CLUAC10Prototype;
import megamek.common.weapons.prototypes.CLUAC20Prototype;
import megamek.common.weapons.prototypes.CLUAC2Prototype;
import megamek.common.weapons.prototypes.ISERLaserLargePrototype;
import megamek.common.weapons.prototypes.ISGaussRiflePrototype;
import megamek.common.weapons.prototypes.ISLB10XACPrototype;
import megamek.common.weapons.prototypes.ISPulseLaserLargePrototype;
import megamek.common.weapons.prototypes.ISPulseLaserMediumPrototype;
import megamek.common.weapons.prototypes.ISPulseLaserMediumRecovered;
import megamek.common.weapons.prototypes.ISNarcPrototype;
import megamek.common.weapons.prototypes.ISPrototypeTAG;
import megamek.common.weapons.prototypes.ISPulseLaserSmallPrototype;
import megamek.common.weapons.prototypes.ISUAC5Prototype;
import megamek.common.weapons.prototypes.PrototypeArrowIV;
import megamek.common.weapons.prototypes.PrototypeRL10;
import megamek.common.weapons.prototypes.PrototypeRL15;
import megamek.common.weapons.prototypes.PrototypeRL20;
import megamek.common.weapons.srms.CLImprovedSRM2;
import megamek.common.weapons.srms.CLImprovedSRM4;
import megamek.common.weapons.srms.CLImprovedSRM6;
import megamek.common.weapons.srms.CLSRM1;
import megamek.common.weapons.srms.CLSRM1OS;
import megamek.common.weapons.srms.CLSRM2;
import megamek.common.weapons.srms.CLSRM2IOS;
import megamek.common.weapons.srms.CLSRM2OS;
import megamek.common.weapons.srms.CLSRM3;
import megamek.common.weapons.srms.CLSRM3OS;
import megamek.common.weapons.srms.CLSRM4;
import megamek.common.weapons.srms.CLSRM4IOS;
import megamek.common.weapons.srms.CLSRM4OS;
import megamek.common.weapons.srms.CLSRM5;
import megamek.common.weapons.srms.CLSRM5OS;
import megamek.common.weapons.srms.CLSRM6;
import megamek.common.weapons.srms.CLSRM6IOS;
import megamek.common.weapons.srms.CLSRM6OS;
import megamek.common.weapons.srms.CLSRT2;
import megamek.common.weapons.srms.CLSRT2IOS;
import megamek.common.weapons.srms.CLSRT2OS;
import megamek.common.weapons.srms.CLSRT4;
import megamek.common.weapons.srms.CLSRT4IOS;
import megamek.common.weapons.srms.CLSRT4OS;
import megamek.common.weapons.srms.CLSRT6;
import megamek.common.weapons.srms.CLSRT6IOS;
import megamek.common.weapons.srms.CLSRT6OS;
import megamek.common.weapons.srms.CLStreakSRM1;
import megamek.common.weapons.srms.CLStreakSRM2;
import megamek.common.weapons.srms.CLStreakSRM2IOS;
import megamek.common.weapons.srms.CLStreakSRM2OS;
import megamek.common.weapons.srms.CLStreakSRM3;
import megamek.common.weapons.srms.CLStreakSRM4;
import megamek.common.weapons.srms.CLStreakSRM4IOS;
import megamek.common.weapons.srms.CLStreakSRM4OS;
import megamek.common.weapons.srms.CLStreakSRM5;
import megamek.common.weapons.srms.CLStreakSRM6;
import megamek.common.weapons.srms.CLStreakSRM6IOS;
import megamek.common.weapons.srms.CLStreakSRM6OS;
import megamek.common.weapons.srms.ISSRM2;
import megamek.common.weapons.srms.ISSRM2IOS;
import megamek.common.weapons.srms.ISSRM2OS;
import megamek.common.weapons.srms.ISSRM4;
import megamek.common.weapons.srms.ISSRM4IOS;
import megamek.common.weapons.srms.ISSRM4OS;
import megamek.common.weapons.srms.ISSRM6;
import megamek.common.weapons.srms.ISSRM6IOS;
import megamek.common.weapons.srms.ISSRM6OS;
import megamek.common.weapons.srms.ISSRT2;
import megamek.common.weapons.srms.ISSRT2IOS;
import megamek.common.weapons.srms.ISSRT2OS;
import megamek.common.weapons.srms.ISSRT4;
import megamek.common.weapons.srms.ISSRT4IOS;
import megamek.common.weapons.srms.ISSRT4OS;
import megamek.common.weapons.srms.ISSRT6;
import megamek.common.weapons.srms.ISSRT6IOS;
import megamek.common.weapons.srms.ISSRT6OS;
import megamek.common.weapons.srms.ISStreakSRM2;
import megamek.common.weapons.srms.ISStreakSRM2IOS;
import megamek.common.weapons.srms.ISStreakSRM2OS;
import megamek.common.weapons.srms.ISStreakSRM4;
import megamek.common.weapons.srms.ISStreakSRM4IOS;
import megamek.common.weapons.srms.ISStreakSRM4OS;
import megamek.common.weapons.srms.ISStreakSRM6;
import megamek.common.weapons.srms.ISStreakSRM6IOS;
import megamek.common.weapons.srms.ISStreakSRM6OS;
import megamek.common.weapons.tag.CLLightTAG;
import megamek.common.weapons.tag.CLTAG;
import megamek.common.weapons.tag.ISLightTAG;
import megamek.common.weapons.tag.ISTAG;
import megamek.common.weapons.unofficial.CLRAC10;
import megamek.common.weapons.unofficial.CLRAC20;
import megamek.common.weapons.unofficial.ISAC10i;
import megamek.common.weapons.unofficial.ISAC15;
import megamek.common.weapons.unofficial.ISGAC2;
import megamek.common.weapons.unofficial.ISGAC4;
import megamek.common.weapons.unofficial.ISGAC6;
import megamek.common.weapons.unofficial.ISGAC8;
import megamek.common.weapons.unofficial.ISLAC10;
import megamek.common.weapons.unofficial.ISLAC20;
import megamek.common.weapons.unofficial.ISLaserAMSTHB;
import megamek.common.weapons.unofficial.ISMRM1;
import megamek.common.weapons.unofficial.ISMRM1OS;
import megamek.common.weapons.unofficial.ISMRM2;
import megamek.common.weapons.unofficial.ISMRM2OS;
import megamek.common.weapons.unofficial.ISMRM3;
import megamek.common.weapons.unofficial.ISMRM3OS;
import megamek.common.weapons.unofficial.ISMRM4;
import megamek.common.weapons.unofficial.ISMRM4OS;
import megamek.common.weapons.unofficial.ISMRM5;
import megamek.common.weapons.unofficial.ISMRM5OS;
import megamek.common.weapons.unofficial.ISRailGun;
import megamek.common.weapons.unofficial.ISTHBLB20XAC;
import megamek.common.weapons.unofficial.ISTHBLB2XAC;
import megamek.common.weapons.unofficial.ISTHBLB5XAC;
import megamek.common.weapons.unofficial.ISTHBUAC10;
import megamek.common.weapons.unofficial.ISTHBUAC2;
import megamek.common.weapons.unofficial.ISTHBUAC20;



// TODO add XML support back in.

/**
 * A type of mech or vehicle weapon. There is only one instance of this weapon
 * for all weapons of this type.
 */
public class WeaponType extends EquipmentType {
    public static final int DAMAGE_BY_CLUSTERTABLE = -2;
    public static final int DAMAGE_VARIABLE = -3;
    public static final int DAMAGE_SPECIAL = -4;
    public static final int DAMAGE_ARTILLERY = -5;
    public static final int WEAPON_NA = Integer.MIN_VALUE;

    // weapon flags (note: many weapons can be identified by their ammo type)

    // marks any weapon affected by a targetting computer
    public static final BigInteger F_DIRECT_FIRE = BigInteger.valueOf(1).shiftLeft(0);
    public static final BigInteger F_FLAMER = BigInteger.valueOf(1).shiftLeft(1);
    // Glaze armor
    public static final BigInteger F_LASER = BigInteger.valueOf(1).shiftLeft(2);
    public static final BigInteger F_PPC = BigInteger.valueOf(1).shiftLeft(3);
    // for weapons that target Automatically (AMS)
    public static final BigInteger F_AUTO_TARGET = BigInteger.valueOf(1).shiftLeft(4);
    //can not start fires
    public static final BigInteger F_NO_FIRES = BigInteger.valueOf(1).shiftLeft(5);
    //must be only weapon attacking
    public static final BigInteger F_SOLO_ATTACK = BigInteger.valueOf(1).shiftLeft(7);
    public static final BigInteger F_VGL = BigInteger.valueOf(1).shiftLeft(8);
    // MGL for rapid fire setup
    public static final BigInteger F_MG = BigInteger.valueOf(1).shiftLeft(9);
    //Inferno weapon
    public static final BigInteger F_INFERNO = BigInteger.valueOf(1).shiftLeft(10);
    // Infantry caliber weapon, damage based on # of men shooting
    public static final BigInteger F_INFANTRY = BigInteger.valueOf(1).shiftLeft(11);
    // use missile rules for # of hits
    public static final BigInteger F_MISSILE_HITS = BigInteger.valueOf(1).shiftLeft(13);
    public static final BigInteger F_ONESHOT = BigInteger.valueOf(1).shiftLeft(14);
    public static final BigInteger F_ARTILLERY = BigInteger.valueOf(1).shiftLeft(15);

    //for Gunnery/Ballistic
    public static final BigInteger F_BALLISTIC = BigInteger.valueOf(1).shiftLeft(16);
    //for Gunnery/Energy
    public static final BigInteger F_ENERGY = BigInteger.valueOf(1).shiftLeft(17);
    //for Gunnery/Missile
    public static final BigInteger F_MISSILE = BigInteger.valueOf(1).shiftLeft(18);

    //fires
    public static final BigInteger F_PLASMA = BigInteger.valueOf(1).shiftLeft(19);
    public static final BigInteger F_INCENDIARY_NEEDLES = BigInteger.valueOf(1).shiftLeft(20);

    //War of 3039 prototypes
    public static final BigInteger F_PROTOTYPE = BigInteger.valueOf(1).shiftLeft(21);
    //Variable heat, heat is listed in dice, not points
    public static final BigInteger F_HEATASDICE = BigInteger.valueOf(1).shiftLeft(22);
    //AMS
    public static final BigInteger F_AMS = BigInteger.valueOf(1).shiftLeft(23);

    //may only target Infantry
    public static final BigInteger F_INFANTRY_ONLY = BigInteger.valueOf(1).shiftLeft(25);

    public static final BigInteger F_TAG = BigInteger.valueOf(1).shiftLeft(26);
    //C3 Master with Target Acquisition gear
    public static final BigInteger F_C3M = BigInteger.valueOf(1).shiftLeft(27);

    //Plasma Rifle
    public static final BigInteger F_PLASMA_MFUK = BigInteger.valueOf(1).shiftLeft(28);
    //fire Extinguisher
    public static final BigInteger F_EXTINGUISHER = BigInteger.valueOf(1).shiftLeft(29);
    public static final BigInteger F_PULSE = BigInteger.valueOf(1).shiftLeft(30);
    // Full Damage vs. Infantry
    public static final BigInteger F_BURST_FIRE = BigInteger.valueOf(1).shiftLeft(31);
    //Machine Gun Array
    public static final BigInteger F_MGA = BigInteger.valueOf(1).shiftLeft(32);
    public static final BigInteger F_NO_AIM = BigInteger.valueOf(1).shiftLeft(33);
    public static final BigInteger F_BOMBAST_LASER = BigInteger.valueOf(1).shiftLeft(34);
    public static final BigInteger F_CRUISE_MISSILE = BigInteger.valueOf(1).shiftLeft(35);
    public static final BigInteger F_B_POD = BigInteger.valueOf(1).shiftLeft(36);
    public static final BigInteger F_TASER = BigInteger.valueOf(1).shiftLeft(37);

    //Anti-ship missiles
    public static final BigInteger F_ANTI_SHIP = BigInteger.valueOf(1).shiftLeft(38);
    public static final BigInteger F_SPACE_BOMB = BigInteger.valueOf(1).shiftLeft(39);
    public static final BigInteger F_M_POD = BigInteger.valueOf(1).shiftLeft(40);
    public static final BigInteger F_DIVE_BOMB = BigInteger.valueOf(1).shiftLeft(41);
    public static final BigInteger F_ALT_BOMB = BigInteger.valueOf(1).shiftLeft(42);

    // Currently only used by MML
    public static final BigInteger F_BA_WEAPON = BigInteger.valueOf(1).shiftLeft(43);
    public static final BigInteger F_MECH_WEAPON = BigInteger.valueOf(1).shiftLeft(44);
    public static final BigInteger F_AERO_WEAPON = BigInteger.valueOf(1).shiftLeft(45);
    public static final BigInteger F_PROTO_WEAPON = BigInteger.valueOf(1).shiftLeft(46);
    public static final BigInteger F_TANK_WEAPON = BigInteger.valueOf(1).shiftLeft(47);

    public static final BigInteger F_INFANTRY_ATTACK = BigInteger.valueOf(1).shiftLeft(48);
    public static final BigInteger F_INF_BURST = BigInteger.valueOf(1).shiftLeft(49);
    public static final BigInteger F_INF_AA = BigInteger.valueOf(1).shiftLeft(50);
    public static final BigInteger F_INF_NONPENETRATING = BigInteger.valueOf(1).shiftLeft(51);
    public static final BigInteger F_INF_POINT_BLANK = BigInteger.valueOf(1).shiftLeft(52);
    public static final BigInteger F_INF_SUPPORT = BigInteger.valueOf(1).shiftLeft(53);
    public static final BigInteger F_INF_ENCUMBER = BigInteger.valueOf(1).shiftLeft(54);
    public static final BigInteger F_INF_ARCHAIC = BigInteger.valueOf(1).shiftLeft(55);
    public static final BigInteger F_INF_CLIMBINGCLAWS = BigInteger.valueOf(1).shiftLeft(63);   //TODO Add game rules IO pg 84

    // C3 Master Booster System
    public static final BigInteger F_C3MBS = BigInteger.valueOf(1).shiftLeft(56);
    
    //Used for TSEMP Weapons.
    public static final BigInteger F_TSEMP = BigInteger.valueOf(1).shiftLeft(57);
    public static final BigInteger F_REPEATING = BigInteger.valueOf(1).shiftLeft(61);
    
    //Naval Mass Drivers
    public static final BigInteger F_MASS_DRIVER = BigInteger.valueOf(1).shiftLeft(58);

    public static final BigInteger F_CWS = BigInteger.valueOf(1).shiftLeft(59);
    
    public static final BigInteger F_MEK_MORTAR = BigInteger.valueOf(1).shiftLeft(60);
    
    // Weapon required to make a bomb type function
    public static final BigInteger F_BOMB_WEAPON = BigInteger.valueOf(1).shiftLeft(61);
    
    public static final BigInteger F_BA_INDIVIDUAL = BigInteger.valueOf(1).shiftLeft(62);
    //Next one's out of order. See F_INF_CLIMBINGCLAWS
    
    //AMS and Point Defense Bays - Have to work differently from code using the F_AMS flag
    public static final BigInteger F_PDBAY = BigInteger.valueOf(1).shiftLeft(64);
    public static final BigInteger F_AMSBAY = BigInteger.valueOf(1).shiftLeft(65);
    
    //Thunderbolt and similar large missiles, for use with AMS resolution
    public static final BigInteger F_LARGEMISSILE = BigInteger.valueOf(1).shiftLeft(66);
<<<<<<< HEAD
            
=======
    
    //Hyper-Laser
    public static final BigInteger F_HYPER = BigInteger.valueOf(1).shiftLeft(67);
        
>>>>>>> 00f7619b
    
    // add maximum range for AT2
    public static final int RANGE_SHORT = RangeType.RANGE_SHORT;
    public static final int RANGE_MED = RangeType.RANGE_MEDIUM;
    public static final int RANGE_LONG = RangeType.RANGE_LONG;
    public static final int RANGE_EXT = RangeType.RANGE_EXTREME;

    // add weapon classes for AT2
    public static final int CLASS_NONE = 0;
    public static final int CLASS_LASER = 1;
    public static final int CLASS_POINT_DEFENSE = 2;
    public static final int CLASS_PPC = 3;
    public static final int CLASS_PULSE_LASER = 4;
    public static final int CLASS_ARTILLERY = 5;
    public static final int CLASS_PLASMA = 6;
    public static final int CLASS_AC = 7;
    public static final int CLASS_LBX_AC = 8;
    public static final int CLASS_LRM = 9;
    public static final int CLASS_SRM = 10;
    public static final int CLASS_MRM = 11;
    public static final int CLASS_MML = 12;
    public static final int CLASS_ATM = 13;
    public static final int CLASS_ROCKET_LAUNCHER = 14;
    public static final int CLASS_CAPITAL_LASER = 15;
    public static final int CLASS_CAPITAL_PPC = 16;
    public static final int CLASS_CAPITAL_AC = 17;
    public static final int CLASS_CAPITAL_GAUSS = 18;
    public static final int CLASS_CAPITAL_MISSILE = 19;
    public static final int CLASS_AR10 = 20;
    public static final int CLASS_SCREEN = 21;
    public static final int CLASS_SUB_CAPITAL_CANNON = 22;
    public static final int CLASS_CAPITAL_MD = 23;
    public static final int CLASS_AMS = 24;
    public static final int CLASS_TELE_MISSILE = 25;
    public static final int NUM_CLASSES = 26;

    public static final int WEAPON_DIRECT_FIRE = 0;
    public static final int WEAPON_CLUSTER_BALLISTIC = 1;
    public static final int WEAPON_PULSE = 2;
    public static final int WEAPON_CLUSTER_MISSILE = 3;
    public static final int WEAPON_CLUSTER_MISSILE_1D6 = 4;
    public static final int WEAPON_CLUSTER_MISSILE_2D6 = 5;
    public static final int WEAPON_CLUSTER_MISSILE_3D6 = 6;
    public static final int WEAPON_BURST_HALFD6 = 7;
    public static final int WEAPON_BURST_1D6 = 8;
    public static final int WEAPON_BURST_2D6 = 9;
    public static final int WEAPON_BURST_3D6 = 10;
    public static final int WEAPON_BURST_4D6 = 11;
    public static final int WEAPON_BURST_5D6 = 12;
    public static final int WEAPON_BURST_6D6 = 13;
    public static final int WEAPON_BURST_7D6 = 14;
    // Used for BA vs BA damage for BA Plasma Rifle
    public static final int WEAPON_PLASMA = 15;
    
    public static String[] classNames =
        { "Unknown", "Laser", "Point Defense", "PPC", "Pulse Laser", "Artilery", "AMS", "AC", "LBX", "LRM", "SRM", "MRM", "ATM", "Rocket Launcher", "Capital Laser", "Capital PPC", "Capital AC", "Capital Gauss", "Capital Missile", "AR10", "Screen", "Sub Capital Cannon", "Capital Mass Driver", "AMS" };

    public static final int BFCLASS_STANDARD = 0;
    public static final int BFCLASS_LRM = 1;
    public static final int BFCLASS_SRM = 2;
    public static final int BFCLASS_MML = 3; //Not a separate category, but adds to both SRM and LRM
    public static final int BFCLASS_TORP = 4;
    public static final int BFCLASS_AC = 5;
    public static final int BFCLASS_FLAK = 6;
    public static final int BFCLASS_IATM = 7;
    public static final int BFCLASS_REL = 8;
    public static final int BFCLASS_CAPITAL = 9;
    public static final int BFCLASS_SUBCAPITAL = 10;
    public static final int BFCLASS_CAPITAL_MISSILE = 11;
    public static final int BFCLASS_NUM = 12;
    
    public static final String[] BF_CLASS_NAMES = {
        "", "LRM", "SRM", "MML", "TORP", "AC", "FLAK", "iATM",
        "REL", "CAP", "SCAP", "CMISS"
    };

    // protected RangeType rangeL;
    protected int heat;
    protected int damage;
    protected int damageShort;
    protected int damageMedium;
    protected int damageLong;
    protected int explosionDamage = 0;

    public int rackSize; // or AC size, or whatever
    public int ammoType;

    public int minimumRange;
    public int shortRange;
    public int mediumRange;
    public int longRange;
    public int extremeRange;
    public int waterShortRange;
    public int waterMediumRange;
    public int waterLongRange;
    public int waterExtremeRange;

    //the class of weapon for infantry damage
    public int infDamageClass = WEAPON_DIRECT_FIRE;
    /**
     *  Used for the BA vs BA damage rules on TO pg 109.  Determines how much
     *  damage a weapon will inflict on BA, where the default WEAPON_DIRECT_FIRE
     *  indicates normal weapon damage. 
     */
    protected int baDamageClass = WEAPON_DIRECT_FIRE;

    // get stuff for AT2
    // separate attack value by range. It will make weapon bays easier
    public double shortAV = 0.0;
    public double medAV = 0;
    public double longAV = 0;
    public double extAV = 0;
    public int missileArmor = 0;
    public int maxRange = RANGE_SHORT;
    public boolean capital = false;
    public boolean subCapital = false;
    public int atClass = CLASS_NONE;

    public void setDamage(int inD) {
        damage = inD;
    }

    public void setName(String inN) {
        name = inN;
        setInternalName(inN);
    }

    public void setMinimumRange(int inMR) {
        minimumRange = inMR;
    }

    public void setRanges(int sho, int med, int lon, int ext) {
        shortRange = sho;
        mediumRange = med;
        longRange = lon;
        extremeRange = ext;
    }

    public void setWaterRanges(int sho, int med, int lon, int ext) {
        waterShortRange = sho;
        waterMediumRange = med;
        waterLongRange = lon;
        waterExtremeRange = ext;
    }

    public void setAmmoType(int inAT) {
        ammoType = inAT;
    }

    public void setRackSize(int inRS) {
        rackSize = inRS;
    }

    public WeaponType() {
    }

    public int getHeat() {
        return heat;
    }

    public int getFireTN() {
        if (hasFlag(F_NO_FIRES)) {
            return TargetRoll.IMPOSSIBLE;
        } else if (hasFlag(F_FLAMER)) {
            return 4;
        } else if (hasFlag(F_PLASMA)) {
            return 2;
        } else if (hasFlag(F_PLASMA_MFUK)) {
            return 2;
        } else if (hasFlag(F_INFERNO)) {
            return 2;
        } else if (hasFlag(F_INCENDIARY_NEEDLES)) {
            return 6;
        } else if (hasFlag(F_PPC) || hasFlag(F_LASER)) {
            return 7;
        } else {
            return 9;
        }
    }

    public int getDamage(int range) {
        return damage;
    }

    public int getDamage() {
        return damage;
    }

    public int getRackSize() {
        return rackSize;
    }

    public int getAmmoType() {
        return ammoType;
    }

    public int[] getRanges(Mounted weapon) {
        // modify the ranges for ATM missile systems based on the ammo selected
        // TODO: this is not the right place to hardcode these
        int minRange = getMinimumRange();
        int sRange = getShortRange();
        int mRange = getMediumRange();
        int lRange = getLongRange();
        int eRange = getExtremeRange();
        boolean hasLoadedAmmo = (weapon.getLinked() != null);
        if ((getAmmoType() == AmmoType.T_ATM) && hasLoadedAmmo) {
            AmmoType atype = (AmmoType) weapon.getLinked().getType();
            if ((atype.getAmmoType() == AmmoType.T_ATM) && (atype.getMunitionType() == AmmoType.M_EXTENDED_RANGE)) {
                minRange = 4;
                sRange = 9;
                mRange = 18;
                lRange = 27;
                eRange = 36;
            } else if ((atype.getAmmoType() == AmmoType.T_ATM) && (atype.getMunitionType() == AmmoType.M_HIGH_EXPLOSIVE)) {
                minRange = 0;
                sRange = 3;
                mRange = 6;
                lRange = 9;
                eRange = 12;
            }
        }
        if ((getAmmoType() == AmmoType.T_IATM) && hasLoadedAmmo) {
            AmmoType atype = (AmmoType) weapon.getLinked().getType();
            if ((atype.getAmmoType() == AmmoType.T_IATM) && (atype.getMunitionType() == AmmoType.M_EXTENDED_RANGE)) {
                minRange = 4;
                sRange = 9;
                mRange = 18;
                lRange = 27;
                eRange = 36;
            } else if ((atype.getAmmoType() == AmmoType.T_IATM) && ((atype.getMunitionType() == AmmoType.M_HIGH_EXPLOSIVE)||(atype.getMunitionType() == AmmoType.M_IATM_IMP))) {
                minRange = 0;
                sRange = 3;
                mRange = 6;
                lRange = 9;
                eRange = 12;
            }
        }
        if ((getAmmoType() == AmmoType.T_MML) && hasLoadedAmmo) {
            AmmoType atype = (AmmoType) weapon.getLinked().getType();
            if (atype.hasFlag(AmmoType.F_MML_LRM) || (getAmmoType() == AmmoType.T_LRM_TORPEDO)) {
                minRange = 6;
                sRange = 7;
                mRange = 14;
                lRange = 21;
                eRange = 28;
            } else {
                minRange = 0;
                sRange = 3;
                mRange = 6;
                lRange = 9;
                eRange = 12;
            }
        }
        if (hasFlag(WeaponType.F_PDBAY)) {
        	if (hasModes() && weapon.curMode().equals("Point Defense")) {
        		sRange = 1;
        	} else {
        		sRange = 6;
        	}
    	}
        //Allow extremely long-range shots for bearings-only capital missiles
        if ((weapon.curMode().equals("Bearings-Only Extreme Detection Range"))
                || (weapon.curMode().equals("Bearings-Only Long Detection Range"))
                || (weapon.curMode().equals("Bearings-Only Medium Detection Range"))
                || (weapon.curMode().equals("Bearings-Only Short Detection Range"))) {
            eRange = 5000;
        }
        int[] weaponRanges =
            { minRange, sRange, mRange, lRange, eRange };
        return weaponRanges;
    }

    public int getMinimumRange() {
        return minimumRange;
    }

    public int getShortRange() {
        return shortRange;
    }

    public int getMediumRange() {
        return mediumRange;
    }

    public int getLongRange() {
        return longRange;
    }

    public int getExtremeRange() {
        return extremeRange;
    }
    
    public int[] getWRanges() {
        return new int[]
            { minimumRange, waterShortRange, waterMediumRange, waterLongRange, waterExtremeRange };
    }

    public int getWShortRange() {
        return waterShortRange;
    }

    public int getWMediumRange() {
        return waterMediumRange;
    }

    public int getWLongRange() {
        return waterLongRange;
    }

    public int getWExtremeRange() {
        return waterExtremeRange;
    }

    public int getMaxRange(Mounted weapon) {
        if(null != weapon) {
            if (getAmmoType() == AmmoType.T_ATM) {
                AmmoType atype = (AmmoType) weapon.getLinked().getType();
                if ((atype.getAmmoType() == AmmoType.T_ATM) && (atype.getMunitionType() == AmmoType.M_EXTENDED_RANGE)) {
                    return RANGE_EXT;
                } else if ((atype.getAmmoType() == AmmoType.T_ATM) && (atype.getMunitionType() == AmmoType.M_HIGH_EXPLOSIVE)) {
                    return RANGE_SHORT;
                }
            }
            if (getAmmoType() == AmmoType.T_MML) {
                AmmoType atype = (AmmoType) weapon.getLinked().getType();
                if (atype.hasFlag(AmmoType.F_MML_LRM) || (getAmmoType() == AmmoType.T_LRM_TORPEDO)) {
                    return RANGE_LONG;
                } else {
                    return RANGE_SHORT;
                }
            }
        }
        return maxRange;
    }

    public int getInfantryDamageClass() {
        return infDamageClass;
    }
    
    public int getBADamageClass() {
        return baDamageClass;
    }

    public int[] getATRanges() {
        if (capital) {
            return new int[]
                { Integer.MIN_VALUE, 12, 24, 40, 50 };
        }
        return new int[]
            { Integer.MIN_VALUE, 6, 12, 20, 25 };
    }
    public int getMissileArmor() {
        return missileArmor;
    }

    public double getShortAV() {
        return shortAV;
    }

    public int getRoundShortAV() {
        return (int) Math.ceil(shortAV);
    }

    public double getMedAV() {
        return medAV;
    }

    public int getRoundMedAV() {
        return (int) Math.ceil(medAV);
    }

    public double getLongAV() {
        return longAV;
    }

    public int getRoundLongAV() {
        return (int) Math.ceil(longAV);
    }

    public double getExtAV() {
        return extAV;
    }

    public int getRoundExtAV() {
        return (int) Math.ceil(extAV);
    }

    public boolean isCapital() {
        return capital;
    }

    public boolean isSubCapital() {
        return subCapital;
    }

    public int getAtClass() {
        return atClass;
    }

    // Probably not the best place for this
    public EquipmentType getBayType() {
        // return the correct weapons bay for the given type of weapon
        switch (atClass) {
            case (CLASS_LASER):
                return EquipmentType.get("Laser Bay");
            case (CLASS_AMS):
            	return EquipmentType.get("AMS Bay");
            case (CLASS_POINT_DEFENSE):
                return EquipmentType.get("Point Defense Bay");
            case (CLASS_PPC):
                return EquipmentType.get("PPC Bay");
            case (CLASS_PULSE_LASER):
                return EquipmentType.get("Pulse Laser Bay");
            case (CLASS_ARTILLERY):
                return EquipmentType.get("Artillery Bay");
            case (CLASS_PLASMA):
                return EquipmentType.get("Plasma Bay");
            case (CLASS_AC):
                return EquipmentType.get("AC Bay");
            case (CLASS_LBX_AC):
                return EquipmentType.get("LBX AC Bay");
            case (CLASS_LRM):
                return EquipmentType.get("LRM Bay");
            case (CLASS_SRM):
                return EquipmentType.get("SRM Bay");
            case (CLASS_MRM):
                return EquipmentType.get("MRM Bay");
            case (CLASS_MML):
                return EquipmentType.get("MML Bay");
            case (CLASS_ATM):
                return EquipmentType.get("ATM Bay");
            case (CLASS_ROCKET_LAUNCHER):
                return EquipmentType.get("Rocket Launcher Bay");
            case (CLASS_CAPITAL_LASER):
                if (subCapital) {
                    return EquipmentType.get("Sub-Capital Laser Bay");
                }
                return EquipmentType.get("Capital Laser Bay");
            case (CLASS_CAPITAL_PPC):
                return EquipmentType.get("Capital PPC Bay");
            case (CLASS_CAPITAL_AC):
                if (subCapital) {
                    return EquipmentType.get("Sub-Capital Cannon Bay");
                }
                return EquipmentType.get("Capital AC Bay");
            case (CLASS_CAPITAL_GAUSS):
                return EquipmentType.get("Capital Gauss Bay");
            case (CLASS_CAPITAL_MD):
                return EquipmentType.get("Capital Mass Driver Bay");
            case (CLASS_CAPITAL_MISSILE):
                return EquipmentType.get("Capital Missile Bay");
            case (CLASS_TELE_MISSILE):
                return EquipmentType.get("Tele-Operated Capital Missile Bay");
            case (CLASS_AR10):
                return EquipmentType.get("AR10 Bay");
            case (CLASS_SCREEN):
                return EquipmentType.get("Screen Launcher Bay");
            default:
                return EquipmentType.get("Misc Bay");
        }
    }
    
    /**
     * Damage calculation for BattleForce and AlphaStrike
     * @param range - the range in hexes
     * @return - damage in BattleForce scale
     */
    public double getBattleForceDamage(int range) {
        double damage = 0;
        if (range <= getLongRange()) {
            //Variable damage weapons that cannot reach into the BF long range band use LR damage for the MR band
            if (getDamage() == DAMAGE_VARIABLE
                    && range == BattleForceElement.MEDIUM_RANGE
                    && getLongRange() < BattleForceElement.LONG_RANGE) {
                damage = getDamage(BattleForceElement.LONG_RANGE);
            } else {
                damage = getDamage(range);
            }
            if (range == BattleForceElement.SHORT_RANGE && getMinimumRange() > 0) {
                damage = adjustBattleForceDamageForMinRange(damage);
            }
            if (getToHitModifier() != 0) {
                damage -= damage * getToHitModifier() * 0.05; 
            }
        }
        return damage / 10.0;
    }
    
    /**
     * Damage calculation for BattleForce and AlphaStrike for missile weapons that may have advanced fire control
     * @param range - the range in hexes
     * @param fcs   - linked Artemis or Apollo FCS (null for none)
     * @return - damage in BattleForce scale
     */
    public double getBattleForceDamage (int range, Mounted fcs) {
        return getBattleForceDamage(range);
    }
    
    public double adjustBattleForceDamageForMinRange(double damage) {
        return damage * (12 - getMinimumRange()) / 12.0;
    }

    /**
     * BattleForce-scale damage for BattleArmor, using cluster hits table based on squad size.
     * AlphaStrike uses a different method.
     * @param range - the range in hexes
     * @param baSquadSize - the number of suits in the squad/point/level i
     * @return - damage in BattleForce scale
     */
    public double getBattleForceDamage(int range, int baSquadSize) {
        return Compute.calculateClusterHitTableAmount(7, baSquadSize) * getBattleForceDamage(range);
    }
    
    /**
     * Reports the class of weapons for those that are tracked separately from standard damage
     * @return
     */
    public int getBattleForceClass() {
        return BFCLASS_STANDARD;
    }
    
    /**
     * 
     * @return - BattleForce scale damage for weapons that have the HEAT special ability
     */
    public int getBattleForceHeatDamage(int range) {
        return 0;
    }
    
    public boolean hasIndirectFire() {
        return false;
    }

    /**
     * Add all the types of weapons we can create to the list
     */
    public static void initializeTypes() {
        // Laser types
        EquipmentType.addType(new ISLaserMedium());
        EquipmentType.addType(new ISLaserMediumPrimitive());
        EquipmentType.addType(new ISLaserLarge());
        EquipmentType.addType(new ISLaserPrimitiveLarge());
        EquipmentType.addType(new ISLaserSmall());
        EquipmentType.addType(new ISLaserSmallPrimitive());
        EquipmentType.addType(new ISPulseLaserLarge());
        EquipmentType.addType(new ISPulseLaserLargePrototype());
        EquipmentType.addType(new ISXPulseLaserLarge());
        EquipmentType.addType(new ISERLaserLarge());
        EquipmentType.addType(new ISERLaserLargePrototype());
        EquipmentType.addType(new ISERLaserMedium());
        EquipmentType.addType(new ISPulseLaserMedium());
        EquipmentType.addType(new ISPulseLaserMediumPrototype());
        EquipmentType.addType(new ISPulseLaserMediumRecovered());
        EquipmentType.addType(new ISXPulseLaserMedium());
        EquipmentType.addType(new ISPulseLaserSmall());
        EquipmentType.addType(new ISXPulseLaserSmall());
        EquipmentType.addType(new ISPulseLaserSmallPrototype());
        EquipmentType.addType(new ISERLaserSmall());
        EquipmentType.addType(new ISVariableSpeedPulseLaserMedium());
        EquipmentType.addType(new ISVariableSpeedPulseLaserSmall());
        EquipmentType.addType(new ISVariableSpeedPulseLaserLarge());
        EquipmentType.addType(new ISBinaryLaserCannon());
        EquipmentType.addType(new ISBombastLaser());
        EquipmentType.addType(new CLERLaserLarge());
        EquipmentType.addType(new CLHeavyLaserLarge());
        EquipmentType.addType(new CLPulseLaserLarge());
        EquipmentType.addType(new CLERPulseLaserLarge());
        EquipmentType.addType(new CLERLaserMedium());
        EquipmentType.addType(new CLERLaserMediumPrototype());
        EquipmentType.addType(new CLHeavyLaserMedium());
        EquipmentType.addType(new CLPulseLaserMedium());
        EquipmentType.addType(new CLERPulseLaserMedium());
        EquipmentType.addType(new CLERLaserSmall());
        EquipmentType.addType(new CLERLaserSmallPrototype());
        EquipmentType.addType(new CLPulseLaserSmall());
        EquipmentType.addType(new CLERPulseLaserSmall());
        EquipmentType.addType(new CLHeavyLaserSmall());
        EquipmentType.addType(new CLERLaserMicro());
        EquipmentType.addType(new CLPulseLaserMicro());
        EquipmentType.addType(new CLImprovedHeavyLaserLarge());
        EquipmentType.addType(new CLImprovedHeavyLaserMedium());
        EquipmentType.addType(new CLImprovedHeavyLaserSmall());
        EquipmentType.addType(new CLChemicalLaserLarge());
        EquipmentType.addType(new CLChemicalLaserMedium());
        EquipmentType.addType(new CLChemicalLaserSmall());
        // PPC types
        EquipmentType.addType(new ISPPC());
        EquipmentType.addType(new ISPPCPrimitive());
        EquipmentType.addType(new ISERPPC());
//        EquipmentType.addType(new ISEHERPPC());
        EquipmentType.addType(new CLERPPC());
        EquipmentType.addType(new ISSnubNosePPC());
        EquipmentType.addType(new ISLightPPC());
        EquipmentType.addType(new ISHeavyPPC());
        EquipmentType.addType(new ISKinsSlaughterPPC());
        EquipmentType.addType(new ISBASupportPPC());
        EquipmentType.addType(new CLBASupportPPC());
        // Flamers
        EquipmentType.addType(new CLFlamer());
        EquipmentType.addType(new ISFlamer());
        EquipmentType.addType(new ISVehicleFlamer());
        EquipmentType.addType(new CLHeavyFlamer());
        EquipmentType.addType(new ISHeavyFlamer());
        EquipmentType.addType(new ISERFlamer());
        EquipmentType.addType(new CLERFlamer());
        // Autocannons
        EquipmentType.addType(new ISAC2());
        EquipmentType.addType(new ISAC5());
        EquipmentType.addType(new ISAC10());
        EquipmentType.addType(new ISAC20());
        EquipmentType.addType(new CLProtoMechAC2());
        EquipmentType.addType(new CLProtoMechAC4());
        EquipmentType.addType(new CLProtoMechAC8());
        EquipmentType.addType(new ISAC2Primitive());
        EquipmentType.addType(new ISAC5Primitive());
        EquipmentType.addType(new ISAC10Primitive());
        EquipmentType.addType(new ISAC20Primitive());
        // Ultras
        EquipmentType.addType(new ISUAC2());
        EquipmentType.addType(new ISUAC5());
        EquipmentType.addType(new ISUAC5Prototype());
        EquipmentType.addType(new ISUAC10());
        EquipmentType.addType(new ISUAC20());
        EquipmentType.addType(new ISTHBUAC2());
        EquipmentType.addType(new ISTHBUAC10());
        EquipmentType.addType(new ISTHBUAC20());
        EquipmentType.addType(new CLUAC2());
        EquipmentType.addType(new CLUAC2Prototype());
        EquipmentType.addType(new CLUAC5());
        EquipmentType.addType(new CLUAC10());
        EquipmentType.addType(new CLUAC10Prototype());
        EquipmentType.addType(new CLUAC20());
        EquipmentType.addType(new CLUAC20Prototype());
        // LBXs
        EquipmentType.addType(new ISLB2XAC());
        EquipmentType.addType(new ISLB5XAC());
        EquipmentType.addType(new ISLB10XAC());
        EquipmentType.addType(new ISLB10XACPrototype());
        EquipmentType.addType(new ISLB20XAC());
        EquipmentType.addType(new CLLB2XAC());
        EquipmentType.addType(new CLLB2XACPrototype());
        EquipmentType.addType(new CLLB5XAC());
        EquipmentType.addType(new CLLB5XACPrototype());
        EquipmentType.addType(new CLLB10XAC());
        EquipmentType.addType(new CLLB20XAC());
        EquipmentType.addType(new CLLB20XACPrototype());
        EquipmentType.addType(new ISTHBLB2XAC());
        EquipmentType.addType(new ISTHBLB5XAC());
        EquipmentType.addType(new ISTHBLB20XAC());
        // RACs
        EquipmentType.addType(new ISRAC2());
        EquipmentType.addType(new ISRAC5());
        // LACs
        EquipmentType.addType(new ISLAC2());
        EquipmentType.addType(new ISLAC5());
        EquipmentType.addType(new ISLAC10());
        EquipmentType.addType(new ISLAC20());
        // HVACs
        EquipmentType.addType(new ISHVAC2());
        EquipmentType.addType(new ISHVAC5());
        EquipmentType.addType(new ISHVAC10());
        // Gausses
        EquipmentType.addType(new ISGaussRifle());
        EquipmentType.addType(new ISGaussRiflePrototype());
        EquipmentType.addType(new ISSilverBulletGauss());
        EquipmentType.addType(new CLGaussRifle());
        EquipmentType.addType(new ISLGaussRifle());
        EquipmentType.addType(new ISHGaussRifle());
        EquipmentType.addType(new ISImpHGaussRifle());
        EquipmentType.addType(new CLHAG20());
        EquipmentType.addType(new CLHAG30());
        EquipmentType.addType(new CLHAG40());
        EquipmentType.addType(new CLAPGaussRifle());
        // MGs
        EquipmentType.addType(new ISMG());
        EquipmentType.addType(new ISLightMG());
        EquipmentType.addType(new ISHeavyMG());
        EquipmentType.addType(new ISMGA());
        EquipmentType.addType(new ISLightMGA());
        EquipmentType.addType(new ISHeavyMGA());
        EquipmentType.addType(new CLMG());
        EquipmentType.addType(new CLLightMG());
        EquipmentType.addType(new CLHeavyMG());
        EquipmentType.addType(new CLMGA());
        EquipmentType.addType(new CLLightMGA());
        EquipmentType.addType(new CLHeavyMGA());
        // LRMs
/*        These were BA versions and there are currently BA
		 versions of these weapons. So they've been commented out.
		 EquipmentType.addType(new ISLRM1()); 
		 EquipmentType.addType(new ISLRM1OS()); 
		 EquipmentType.addType(new ISLRM2());
		 EquipmentType.addType(new ISLRM2OS());
		 EquipmentType.addType(new ISLRM3());
		 EquipmentType.addType(new ISLRM3OS());
		 EquipmentType.addType(new ISLRM4());
		 EquipmentType.addType(new ISLRM4OS());*/
        EquipmentType.addType(new ISLRM5());
        EquipmentType.addType(new ISLRM10());
        EquipmentType.addType(new ISLRM15());
        EquipmentType.addType(new ISLRM20());
        EquipmentType.addType(new ISLRM5OS());
        EquipmentType.addType(new ISLRM10OS());
        EquipmentType.addType(new ISLRM15OS());
        EquipmentType.addType(new ISLRM20OS());
        EquipmentType.addType(new CLLRM1());
        EquipmentType.addType(new CLLRM1OS());
        EquipmentType.addType(new CLLRM2());
        EquipmentType.addType(new CLLRM2OS());
        EquipmentType.addType(new CLLRM3());
        EquipmentType.addType(new CLLRM3OS());
        EquipmentType.addType(new CLLRM4());
        EquipmentType.addType(new CLLRM4OS());
        EquipmentType.addType(new CLLRM5());
        EquipmentType.addType(new CLLRM6());
        EquipmentType.addType(new CLLRM7());
        EquipmentType.addType(new CLLRM8());
        EquipmentType.addType(new CLLRM9());
        EquipmentType.addType(new CLLRM10());
        EquipmentType.addType(new CLLRM11());
        EquipmentType.addType(new CLLRM12());
        EquipmentType.addType(new CLLRM13());
        EquipmentType.addType(new CLLRM14());
        EquipmentType.addType(new CLLRM15());
        EquipmentType.addType(new CLLRM16());
        EquipmentType.addType(new CLLRM17());
        EquipmentType.addType(new CLLRM18());
        EquipmentType.addType(new CLLRM19());
        EquipmentType.addType(new CLLRM20());
        EquipmentType.addType(new CLLRM5OS());
        EquipmentType.addType(new CLLRM10OS());
        EquipmentType.addType(new CLLRM15OS());
        EquipmentType.addType(new CLLRM20OS());
        
        EquipmentType.addType(new CLStreakLRM1());
        EquipmentType.addType(new CLStreakLRM2());
        EquipmentType.addType(new CLStreakLRM3());
        EquipmentType.addType(new CLStreakLRM4());
        EquipmentType.addType(new CLStreakLRM5());
        EquipmentType.addType(new CLStreakLRM6());
        EquipmentType.addType(new CLStreakLRM7());
        EquipmentType.addType(new CLStreakLRM8());
        EquipmentType.addType(new CLStreakLRM9());
        EquipmentType.addType(new CLStreakLRM10());
        EquipmentType.addType(new CLStreakLRM11());
        EquipmentType.addType(new CLStreakLRM12());
        EquipmentType.addType(new CLStreakLRM13());
        EquipmentType.addType(new CLStreakLRM14());
        EquipmentType.addType(new CLStreakLRM15());
        EquipmentType.addType(new CLStreakLRM16());
        EquipmentType.addType(new CLStreakLRM17());
        EquipmentType.addType(new CLStreakLRM18());
        EquipmentType.addType(new CLStreakLRM19());
        EquipmentType.addType(new CLStreakLRM20());
        EquipmentType.addType(new CLStreakLRM1OS());
        EquipmentType.addType(new CLStreakLRM2OS());
        EquipmentType.addType(new CLStreakLRM3OS());
        EquipmentType.addType(new CLStreakLRM4OS());
        EquipmentType.addType(new CLStreakLRM5OS());
        EquipmentType.addType(new CLStreakLRM6OS());
        EquipmentType.addType(new CLStreakLRM7OS());
        EquipmentType.addType(new CLStreakLRM8OS());
        EquipmentType.addType(new CLStreakLRM9OS());
        EquipmentType.addType(new CLStreakLRM10OS());
        EquipmentType.addType(new CLStreakLRM11OS());
        EquipmentType.addType(new CLStreakLRM12OS());
        EquipmentType.addType(new CLStreakLRM13OS());
        EquipmentType.addType(new CLStreakLRM14OS());
        EquipmentType.addType(new CLStreakLRM15OS());
        EquipmentType.addType(new CLStreakLRM16OS());
        EquipmentType.addType(new CLStreakLRM17OS());
        EquipmentType.addType(new CLStreakLRM18OS());
        EquipmentType.addType(new CLStreakLRM19OS());
        EquipmentType.addType(new CLStreakLRM20OS());
        EquipmentType.addType(new ISExtendedLRM5());
        EquipmentType.addType(new ISExtendedLRM10());
        EquipmentType.addType(new ISExtendedLRM15());
        EquipmentType.addType(new ISExtendedLRM20());
        EquipmentType.addType(new ISEnhancedLRM5());
        EquipmentType.addType(new ISEnhancedLRM10());
        EquipmentType.addType(new ISEnhancedLRM15());
        EquipmentType.addType(new ISEnhancedLRM20());
        EquipmentType.addType(new ISLRM5Primitive());
        EquipmentType.addType(new ISLRM10Primitive());
        EquipmentType.addType(new ISLRM15Primitive());
        EquipmentType.addType(new ISLRM20Primitive());
        // LRTs
        EquipmentType.addType(new ISLRT5());
        EquipmentType.addType(new ISLRT10());
        EquipmentType.addType(new ISLRT15());
        EquipmentType.addType(new ISLRT20());
        EquipmentType.addType(new ISLRT5OS());
        EquipmentType.addType(new ISLRT10OS());
        EquipmentType.addType(new ISLRT15OS());
        EquipmentType.addType(new ISLRT20OS());

        EquipmentType.addType(new CLLRT1());
        EquipmentType.addType(new CLLRT2());
        EquipmentType.addType(new CLLRT3());
        EquipmentType.addType(new CLLRT4());
        EquipmentType.addType(new CLLRT5());
        EquipmentType.addType(new CLLRT6());
        EquipmentType.addType(new CLLRT7());
        EquipmentType.addType(new CLLRT8());
        EquipmentType.addType(new CLLRT9());
        EquipmentType.addType(new CLLRT10());
        EquipmentType.addType(new CLLRT11());
        EquipmentType.addType(new CLLRT12());
        EquipmentType.addType(new CLLRT13());
        EquipmentType.addType(new CLLRT14());
        EquipmentType.addType(new CLLRT15());
        EquipmentType.addType(new CLLRT16());
        EquipmentType.addType(new CLLRT17());
        EquipmentType.addType(new CLLRT18());
        EquipmentType.addType(new CLLRT19());
        EquipmentType.addType(new CLLRT20());
        EquipmentType.addType(new CLLRT5OS());
        EquipmentType.addType(new CLLRT10OS());
        EquipmentType.addType(new CLLRT15OS());
        EquipmentType.addType(new CLLRT20OS());
        // SRMs
//        EquipmentType.addType(new ISSRM1());
        EquipmentType.addType(new ISSRM2());
//        EquipmentType.addType(new ISSRM3());
        EquipmentType.addType(new ISSRM4());
//        EquipmentType.addType(new ISSRM5());
        EquipmentType.addType(new ISSRM6());
//        EquipmentType.addType(new ISSRM1OS());
        EquipmentType.addType(new ISSRM2OS());
//        EquipmentType.addType(new ISSRM3OS());
        EquipmentType.addType(new ISSRM4OS());
//        EquipmentType.addType(new ISSRM5OS());
        EquipmentType.addType(new ISSRM6OS());
        EquipmentType.addType(new CLSRM1());
        EquipmentType.addType(new CLSRM1OS());
        EquipmentType.addType(new CLSRM2());
        EquipmentType.addType(new CLSRM3());
        EquipmentType.addType(new CLSRM3OS());
        EquipmentType.addType(new CLSRM4());
        EquipmentType.addType(new CLSRM5());
        EquipmentType.addType(new CLSRM5OS());
        EquipmentType.addType(new CLSRM6());
        EquipmentType.addType(new CLSRM2OS());
        EquipmentType.addType(new CLSRM4OS());
        EquipmentType.addType(new CLSRM6OS());
        EquipmentType.addType(new ISStreakSRM2());
        EquipmentType.addType(new ISStreakSRM4());
        EquipmentType.addType(new ISStreakSRM6());
        EquipmentType.addType(new ISStreakSRM2OS());
        EquipmentType.addType(new ISStreakSRM4OS());
        EquipmentType.addType(new ISStreakSRM6OS());
        EquipmentType.addType(new CLStreakSRM1());
        EquipmentType.addType(new CLStreakSRM2());
        EquipmentType.addType(new CLStreakSRM3());
        EquipmentType.addType(new CLStreakSRM4());
        EquipmentType.addType(new CLStreakSRM4Prototype());
        EquipmentType.addType(new CLStreakSRM5());
        EquipmentType.addType(new CLStreakSRM6());
        EquipmentType.addType(new CLStreakSRM6Prototype());
        EquipmentType.addType(new CLStreakSRM2OS());
        EquipmentType.addType(new CLStreakSRM4OS());
        EquipmentType.addType(new CLStreakSRM6OS());
        EquipmentType.addType(new ISSRM2Primitive());
        EquipmentType.addType(new ISSRM4Primitive());
        EquipmentType.addType(new ISSRM6Primitive());
        // SRTs
        EquipmentType.addType(new ISSRT2());
        EquipmentType.addType(new ISSRT4());
        EquipmentType.addType(new ISSRT6());
        EquipmentType.addType(new ISSRT2OS());
        EquipmentType.addType(new ISSRT4OS());
        EquipmentType.addType(new ISSRT6OS());
        EquipmentType.addType(new CLSRT2());
        EquipmentType.addType(new CLSRT4());
        EquipmentType.addType(new CLSRT6());
        EquipmentType.addType(new CLSRT2OS());
        EquipmentType.addType(new CLSRT4OS());
        EquipmentType.addType(new CLSRT6OS());
        // RLs
        EquipmentType.addType(new ISRL1());
        EquipmentType.addType(new ISRL2());
        EquipmentType.addType(new ISRL3());
        EquipmentType.addType(new ISRL4());
        EquipmentType.addType(new ISRL5());
        EquipmentType.addType(new RocketLauncher10());
        EquipmentType.addType(new RocketLauncher15());
        EquipmentType.addType(new RocketLauncher20());
        EquipmentType.addType(new PrototypeRL10());
        EquipmentType.addType(new PrototypeRL15());
        EquipmentType.addType(new PrototypeRL20());

        // ATMs
        EquipmentType.addType(new CLATM3());
        EquipmentType.addType(new CLATM6());
        EquipmentType.addType(new CLATM9());
        EquipmentType.addType(new CLATM12());
        // iATMs
        EquipmentType.addType(new CLIATM3());
        EquipmentType.addType(new CLIATM6());
        EquipmentType.addType(new CLIATM9());
        EquipmentType.addType(new CLIATM12());
//        EquipmentType.addType(new CLFussilade());
        // MRMs
        EquipmentType.addType(new ISMRM1());
        EquipmentType.addType(new ISMRM2());
        EquipmentType.addType(new ISMRM3());
        EquipmentType.addType(new ISMRM4());
        EquipmentType.addType(new ISMRM5());
        EquipmentType.addType(new ISMRM1OS());
        EquipmentType.addType(new ISMRM2OS());
        EquipmentType.addType(new ISMRM3OS());
        EquipmentType.addType(new ISMRM4OS());
        EquipmentType.addType(new ISMRM5OS());
        EquipmentType.addType(new ISMRM10());
        EquipmentType.addType(new ISMRM20());
        EquipmentType.addType(new ISMRM30());
        EquipmentType.addType(new ISMRM40());
        EquipmentType.addType(new ISMRM10OS());
        EquipmentType.addType(new ISMRM20OS());
        EquipmentType.addType(new ISMRM30OS());
        EquipmentType.addType(new ISMRM40OS());
        // NARCs
        EquipmentType.addType(new ISNarc());
        EquipmentType.addType(new ISNarcPrototype());
        EquipmentType.addType(new ISNarcOS());
        EquipmentType.addType(new ISNarcIOS());
        EquipmentType.addType(new CLNarc());
        EquipmentType.addType(new CLNarcOS());
        EquipmentType.addType(new CLNarcIOS());
        EquipmentType.addType(new ISImprovedNarc());
        EquipmentType.addType(new ISImprovedNarcOS());
        // AMSs
        EquipmentType.addType(new ISAMS());
        EquipmentType.addType(new ISLaserAMS());
        EquipmentType.addType(new ISLaserAMSTHB());
        EquipmentType.addType(new CLAMS());
        EquipmentType.addType(new CLLaserAMS());
        // TAGs
        EquipmentType.addType(new ISLightTAG());
        EquipmentType.addType(new ISTAG());
        EquipmentType.addType(new ISC3M());
        EquipmentType.addType(new ISC3MBS());
        EquipmentType.addType(new CLLightTAG());
        EquipmentType.addType(new CLTAG());
//        EquipmentType.addType(new ISBALightTAG());
        EquipmentType.addType(new CLBALightTAG());
        EquipmentType.addType(new ISPrototypeTAG());
        // MMLs
        EquipmentType.addType(new ISMML3());
        EquipmentType.addType(new ISMML5());
        EquipmentType.addType(new ISMML7());
        EquipmentType.addType(new ISMML9());
        // Arty
        EquipmentType.addType(new LongTom());
        EquipmentType.addType(new Thumper());
        EquipmentType.addType(new Sniper());
        EquipmentType.addType(new ISArrowIV());
        EquipmentType.addType(new CLArrowIV());
        EquipmentType.addType(new ISBATubeArtillery());
        EquipmentType.addType(new PrototypeArrowIV());
        // Arty Cannons
        EquipmentType.addType(new LongTomCannon());
        EquipmentType.addType(new ThumperCannon());
        EquipmentType.addType(new SniperCannon());
        // MFUK weapons
        EquipmentType.addType(new CLPlasmaRifle());
        EquipmentType.addType(new CLRAC2());
        EquipmentType.addType(new CLRAC5());
        EquipmentType.addType(new CLRAC10());
        EquipmentType.addType(new CLRAC20());
        // misc lvl3 stuff
        EquipmentType.addType(new ISRailGun());
        EquipmentType.addType(new ISFluidGun());
        EquipmentType.addType(new CLFluidGun());
        EquipmentType.addType(new ISCenturionWeaponSystem());
        // MapPack Solaris VII
        EquipmentType.addType(new ISMagshotGaussRifle());
        EquipmentType.addType(new ISMPod());
//        EquipmentType.addType(new CLMPod());
        EquipmentType.addType(new ISBPod());
//        EquipmentType.addType(new CLBPod());
        // Thunderbolts
        EquipmentType.addType(new ISThunderBolt5());
        EquipmentType.addType(new ISThunderBolt10());
        EquipmentType.addType(new ISThunderBolt15());
        EquipmentType.addType(new ISThunderBolt20());
        // Taser
        EquipmentType.addType(new ISMekTaser());

        EquipmentType.addType(new ISNailandRivetGun());
//        EquipmentType.addType(new ISRivetGun());
//        EquipmentType.addType(new CLNailGun());
//        EquipmentType.addType(new CLRivetGun());

        // rifles
        EquipmentType.addType(new ISRifleLight());
        EquipmentType.addType(new ISRifleMedium());
        EquipmentType.addType(new ISRifleHeavy());

        // VGLs
        EquipmentType.addType(new ISVehicularGrenadeLauncher());
//        EquipmentType.addType(new CLVehicularGrenadeLauncher());
        EquipmentType.addType(new ISC3RemoteSensorLauncher());

        //IO Weapons
        EquipmentType.addType(new CLImprovedAC2());
        EquipmentType.addType(new CLImprovedAC5());
        EquipmentType.addType(new CLImprovedAC10());
        EquipmentType.addType(new CLImprovedAC20());
        EquipmentType.addType(new CLImprovedSRM2());
        EquipmentType.addType(new CLImprovedSRM4());
        EquipmentType.addType(new CLImprovedSRM6());
        EquipmentType.addType(new CLImprovedLRM5());
        EquipmentType.addType(new CLImprovedLRM10());
        EquipmentType.addType(new CLImprovedLRM15());
        EquipmentType.addType(new CLImprovedLRM20());
        EquipmentType.addType(new CLImprovedGaussRifle());
        EquipmentType.addType(new ISLongTomPrimitive());
        EquipmentType.addType(new CLImprovedLaserLarge());
        EquipmentType.addType(new CLImprovedPulseLaserLarge());
        EquipmentType.addType(new CLImprovedPPC());
      
        // Infantry Attacks
        EquipmentType.addType(new LegAttack());
        EquipmentType.addType(new SwarmAttack());
        EquipmentType.addType(new SwarmWeaponAttack());
        EquipmentType.addType(new StopSwarmAttack());

        // Infantry Level 1 Weapons
        EquipmentType.addType(new InfantryRifleLaserWeapon());
        EquipmentType.addType(new InfantrySupportLRMWeapon());
        EquipmentType.addType(new InfantrySupportLRMInfernoWeapon());
        EquipmentType.addType(new InfantrySupportSRMLightInfernoWeapon());
        EquipmentType.addType(new InfantrySupportPortableFlamerWeapon());
        EquipmentType.addType(new InfantryTWFlamerWeapon());
        
        // Infantry Archaic Weapons
        EquipmentType.addType(new InfantryArchaicAxeWeapon());
        EquipmentType.addType(new InfantryArchaicBasicCrossbowWeapon());
        EquipmentType.addType(new InfantryArchaicBlackjackWeapon());
        EquipmentType.addType(new InfantryArchaicBokkenWeapon());
        EquipmentType.addType(new InfantryArchaicCarbonReinforcedNailsWeapon());
        EquipmentType.addType(new InfantryArchaicCompoundBowWeapon());
        EquipmentType.addType(new InfantryArchaicDaggerWeapon());
        EquipmentType.addType(new InfantryArchaicDaikyuBowWeapon());
        EquipmentType.addType(new InfantryArchaicDaoWeapon());
        EquipmentType.addType(new InfantryArchaicDoubleStunStaffWeapon());
        EquipmentType.addType(new InfantryArchaicHankyuBowWeapon());
        EquipmentType.addType(new InfantryArchaicHatchetWeapon());
        EquipmentType.addType(new InfantryArchaicHeavyCrossbowWeapon());
        EquipmentType.addType(new InfantryArchaicImprovisedClubWeapon());
        EquipmentType.addType(new InfantryArchaicKatanaWeapon());
        EquipmentType.addType(new InfantryArchaicLongBowWeapon());
        EquipmentType.addType(new InfantryArchaicMedusaWhipWeapon());
        EquipmentType.addType(new InfantryArchaicMiniStunstickWeapon());
        EquipmentType.addType(new InfantryArchaicMonowireWeapon());
        EquipmentType.addType(new InfantryArchaicNeuralLashWeapon());
        EquipmentType.addType(new InfantryArchaicNeuralWhipWeapon());
        EquipmentType.addType(new InfantryArchaicNoDachiWeapon());
        EquipmentType.addType(new InfantryArchaicNunchakuWeapon());
        EquipmentType.addType(new InfantryArchaicPolearmWeapon());
        EquipmentType.addType(new InfantryArchaicShortBowWeapon());
        EquipmentType.addType(new InfantryArchaicShurikenWeapon());
        EquipmentType.addType(new InfantryArchaicSingleStunStaffWeapon());
        EquipmentType.addType(new InfantryArchaicStaffWeapon());
        EquipmentType.addType(new InfantryArchaicStunstickWeapon());
        EquipmentType.addType(new InfantryArchaicSwordWeapon());
        EquipmentType.addType(new InfantryArchaicVibroAxeWeapon());
        EquipmentType.addType(new InfantryArchaicVibroBladeWeapon());
        EquipmentType.addType(new InfantryArchaicVibroKatanaWeapon());
        EquipmentType.addType(new InfantryArchaicISVibroSwordWeapon());
        EquipmentType.addType(new InfantryArchaicVibroMaceWeapon());
        EquipmentType.addType(new InfantryArchaicWakizashiWeapon());
        EquipmentType.addType(new InfantryArchaicWhipWeapon());
        EquipmentType.addType(new InfantryArchaicYumiBowWeapon());
        EquipmentType.addType(new InfantryArchaicPrimitiveBowWeapon());
        EquipmentType.addType(new InfantryArchaicBladeArchaicSwordWeapon());
        EquipmentType.addType(new InfantryArchaicBladeZweihanderSwordWeapon());
        EquipmentType.addType(new InfantryArchaicBladeJoustingLanceWeapon());
        EquipmentType.addType(new InfantryArchaicWhipWeapon());
        EquipmentType.addType(new InfantryArchaicShockStaffWeapon());
        
        //Clan Archaic - Commented out can be considered Obsolete
        EquipmentType.addType(new InfantryArchaicClanVibroSwordWeapon());
             
        // Infantry Pistols
        EquipmentType.addType(new InfantryPistolAutoPistolWeapon());
        EquipmentType.addType(new InfantryPistolAutoPistolNissanWeapon());
        EquipmentType.addType(new InfantryPistolBlazerPistolWeapon());
        EquipmentType.addType(new InfantryPistolCoventryHandrocketGyrojetPistolWeapon());
        EquipmentType.addType(new InfantryPistolDartGunWeapon());
        EquipmentType.addType(new InfantryPistolFlamerPistolWeapon());
        EquipmentType.addType(new InfantryPistolFlarePistolWeapon());
        EquipmentType.addType(new InfantryPistolGyrojetPistolWeapon());
        EquipmentType.addType(new InfantryPistolHawkEagleAutoPistolWeapon());
        EquipmentType.addType(new InfantryPistolHoldoutGyrojetPistolWeapon());
        EquipmentType.addType(new InfantryPistolHoldOutLaserPistolWeapon());
        EquipmentType.addType(new InfantryPistolHoldoutNeedlerPistolWeapon());
        EquipmentType.addType(new InfantryPistolHoldoutPistolWeapon());
        EquipmentType.addType(new InfantryPistolLaserPistolWeapon());
        EquipmentType.addType(new InfantryPistolMagnumRevolverWeapon());
        EquipmentType.addType(new InfantryPistolMakeshiftPistolWeapon());
        EquipmentType.addType(new InfantryPistolMandrakeGaussPistolWeapon());
        EquipmentType.addType(new InfantryPistolMartialEagleMachinePistolWeapon());
        EquipmentType.addType(new InfantryPistolMauserAutoPistolWeapon());
        EquipmentType.addType(new InfantryPistolMauserNeedlerPistolWeapon());
        EquipmentType.addType(new InfantryPistolMagnumAutoPistolWeapon());
        EquipmentType.addType(new InfantryPistolMydronAutoPistolWeapon());
        EquipmentType.addType(new InfantryPistolNakjimaLaserPistolWeapon());
        EquipmentType.addType(new InfantryPistolNambuAutoPistolWeapon());
        EquipmentType.addType(new InfantryPistolNeedlerPistolWeapon());
        EquipmentType.addType(new InfantryPistolPaintGunPistolWeapon());
        EquipmentType.addType(new InfantryPistolISPulseLaserPistolWeapon());
        EquipmentType.addType(new InfantryPistolRevolverWeapon());
        EquipmentType.addType(new InfantryPistolSeaEagleNeedlerPistolWeapon());
        EquipmentType.addType(new InfantryPistolSerrekAutoPistolWeapon());
        EquipmentType.addType(new InfantryPistolSonicStunnerWeapon());
        EquipmentType.addType(new InfantryPistolSpitballGasPistolWeapon());
        EquipmentType.addType(new InfantryPistolSternsnachtPistolWeapon());
        EquipmentType.addType(new InfantryPistolSternsnachtPythonAutoPistolWeapon());
        EquipmentType.addType(new InfantryPistolStettaAutoPistolWeapon());
        EquipmentType.addType(new InfantryPistolSunbeamLaserPistolWeapon());
        EquipmentType.addType(new InfantryPistolSunbeamNovaLaserPistolWeapon());
        EquipmentType.addType(new InfantryPistolTKEnforcerAutoPistolWeapon());
        EquipmentType.addType(new InfantryPistolTranqGunWeapon());
        EquipmentType.addType(new InfantryPistolWhiteDwarfLaserPistolWeapon());
        EquipmentType.addType(new InfantryPistoMachinePistolSPEC7AWeapon());
        EquipmentType.addType(new InfantryPistolVintageWeapon());

        //Clan Pistols - Commented out can be considered Obsolete
        EquipmentType.addType(new InfantryPistolClanERLaserPistolWeapon());
        EquipmentType.addType(new InfantryPistolClanGaussPistolWeapon());
        EquipmentType.addType(new InfantryPistolClanPulseLaserPistolWeapon());
        
        // Infantry Rifles
        EquipmentType.addType(new InfantryRifleAutoRifleWeapon());
        EquipmentType.addType(new InfantryRifleBlazerRifleWeapon());
        EquipmentType.addType(new InfantryRifleSniperWeapon());
        EquipmentType.addType(new InfantryRifleBoltActionWeapon());
        EquipmentType.addType(new InfantryRifleClanERLaserWeapon());
        EquipmentType.addType(new InfantryRifleClanMauserIICIASInfernoWeapon());
        EquipmentType.addType(new InfantryRifleClanMauserIICIASWeapon());
        EquipmentType.addType(new InfantryRifleClanPulseLaserWeapon());
        EquipmentType.addType(new InfantryRifleEbonyAssaultLaserWeapon());
        EquipmentType.addType(new InfantryRifleElephantGunWeapon());
        EquipmentType.addType(new InfantryRifleFederatedBarrettM42BInfernoWeapon());
        EquipmentType.addType(new InfantryRifleFederatedBarrettM42BWeapon());
        EquipmentType.addType(new InfantryRifleFederatedBarrettM61ALaserInfernoWeapon());
        EquipmentType.addType(new InfantryRifleFederatedBarrettM61ALaserWeapon());
        EquipmentType.addType(new InfantryRifleFederatedLongWeapon());
        EquipmentType.addType(new InfantryRifleGyrojetRifleWeapon());
        EquipmentType.addType(new InfantryRifleGyroslugCarbineWeapon());
        EquipmentType.addType(new InfantryRifleGyroslugRifleWeapon());
        EquipmentType.addType(new InfantryRifleHeavyGyrojetGunWeapon());
        EquipmentType.addType(new InfantryRifleImperatorAX22AssaultWeapon());
        EquipmentType.addType(new InfantryRifleIntekLaserWeapon());
        EquipmentType.addType(new InfantryRifleMagnaLaserWeapon());
        EquipmentType.addType(new InfantryRifleMakeshiftWeapon());
        EquipmentType.addType(new InfantryRifleMarxXXLaserWeapon());
        EquipmentType.addType(new InfantryRifleMauser1200LSSWeapon());
        EquipmentType.addType(new InfantryRifleMauser960LaserWeapon());
        EquipmentType.addType(new InfantryRifleMauserG150Weapon());
        EquipmentType.addType(new InfantryRifleMaxellPL10LaserWeapon());
        EquipmentType.addType(new InfantryRifleMGFlechetteNeedlerWeapon());
        EquipmentType.addType(new InfantryRifleMinolta9000Weapon());
        EquipmentType.addType(new InfantryRifleNeedlerWeapon());
        EquipmentType.addType(new InfantryRiflePulseLaserWeapon());
        EquipmentType.addType(new InfantryRifleRadiumLaserSniperWeapon());
        EquipmentType.addType(new InfantryRifleStalkerSniperRifleWeapon());
        EquipmentType.addType(new InfantryRifleStrikerCarbineRifleWeapon());
        EquipmentType.addType(new InfantryRifleShredderHeavyNeedlerWeapon());
        EquipmentType.addType(new InfantryRifleStarKingGyroslugCarbineWeapon());
        EquipmentType.addType(new InfantryRifleSunbeamStarfireERLaserWeapon());
        EquipmentType.addType(new InfantryRifleThunderstrokeIIWeapon());
        EquipmentType.addType(new InfantryRifleThunderstrokeWeapon());
        EquipmentType.addType(new InfantryRifleTKAssaultWeapon());
        EquipmentType.addType(new InfantryRifleZeusHeavyWeapon());
        EquipmentType.addType(new InfantryRifleVintageWeapon());        
        EquipmentType.addType(new InfantryRifleVSPLaserWeapon());
        
        // Infantry Shotguns
        EquipmentType.addType(new InfantryShotgunAutomaticWeapon());
        EquipmentType.addType(new InfantryShotgunAvengerCCWWeapon());
        EquipmentType.addType(new InfantryShotgunBuccaneerGelGunWeapon());
        EquipmentType.addType(new InfantryShotgunCeresCrowdbusterWeapon());
        EquipmentType.addType(new InfantryShotgunCombatWeapon());
        EquipmentType.addType(new InfantryShotgunDoubleBarrelWeapon());
        EquipmentType.addType(new InfantryShotgunPumpActionWeapon());
        EquipmentType.addType(new InfantryShotgunSawnoffDoubleBarrelWeapon());
        EquipmentType.addType(new InfantryShotgunSawnoffPumpActionWeapon());
        EquipmentType.addType(new InfantryShotgunWakazashiWeapon());      
      
         // Infantry Support Weapons
        EquipmentType.addType(new InfantrySupportMGPortableWeapon());
        EquipmentType.addType(new InfantrySupportMGSemiPortableWeapon());
        EquipmentType.addType(new InfantrySupportMk1LightAAWeapon());
        EquipmentType.addType(new InfantrySupportMk2PortableAAWeapon());
        EquipmentType.addType(new InfantrySupportClanBearhunterAutocannonWeapon());
        EquipmentType.addType(new InfantrySupportPortableAutocannonWeapon());
        EquipmentType.addType(new InfantrySupportHeavyFlamerWeapon());
        EquipmentType.addType(new InfantrySupportGrandMaulerGaussCannonWeapon());
        EquipmentType.addType(new InfantrySupportMagshotGaussRifleWeapon());
        EquipmentType.addType(new InfantrySupportTsunamiHeavyGaussRifleWeapon());
        EquipmentType.addType(new InfantrySupportDavidLightGaussRifleWeapon());
        EquipmentType.addType(new InfantrySupportKingDavidLightGaussRifleWeapon());
        EquipmentType.addType(new InfantrySupportGrenadeLauncherWeapon());
        EquipmentType.addType(new InfantrySupportGrenadeLauncherInfernoWeapon());
        EquipmentType.addType(new InfantrySupportGrenadeLauncherAutoWeapon());
        EquipmentType.addType(new InfantrySupportGrenadeLauncherAutoInfernoWeapon());
        EquipmentType.addType(new InfantrySupportGrenadeLauncherCompactWeapon());
        EquipmentType.addType(new InfantrySupportHeavyGrenadeLauncherWeapon());
        EquipmentType.addType(new InfantrySupportHeavyGrenadeLauncherInfernoWeapon());
        EquipmentType.addType(new InfantrySupportGrenadeLauncherHeavyAutoWeapon());
        EquipmentType.addType(new InfantrySupportGrenadeLauncherHeavyAutoInfernoWeapon());
        EquipmentType.addType(new InfantrySupportHellboreAssaultLaserWeapon());
        EquipmentType.addType(new InfantrySupportMGLightWeapon());
        EquipmentType.addType(new InfantrySupportMGSupportWeapon());
        EquipmentType.addType(new InfantrySupportMortarHeavyWeapon());
        EquipmentType.addType(new InfantrySupportMortarHeavyInfernoWeapon());
        EquipmentType.addType(new InfantrySupportMortarLightWeapon());
        EquipmentType.addType(new InfantrySupportMortarLightInfernoWeapon());
        EquipmentType.addType(new InfantrySupportOneShotMRMWeapon());
        EquipmentType.addType(new InfantrySupportOneShotMRMInfernoWeapon());
        EquipmentType.addType(new InfantrySupportFiredrakeNeedlerWeapon());
        EquipmentType.addType(new InfantrySupportSemiPortablePPCWeapon());
        EquipmentType.addType(new InfantrySupportHeavyPPCWeapon());
        EquipmentType.addType(new InfantrySupportPortablePlasmaWeapon());
        EquipmentType.addType(new InfantrySupportDragonsbaneDisposablePulseLaserWeapon());
        EquipmentType.addType(new InfantrySupportRecoillessRifleHeavyWeapon());
        EquipmentType.addType(new InfantrySupportRecoillessRifleHeavyInfernoWeapon());
        EquipmentType.addType(new InfantrySupportRecoillessRifleLightWeapon());
        EquipmentType.addType(new InfantrySupportRecoillessRifleLightInfernoWeapon());
        EquipmentType.addType(new InfantrySupportRecoillessRifleMediumWeapon());
        EquipmentType.addType(new InfantrySupportRecoillessRifleMediumInfernoWeapon());
        EquipmentType.addType(new InfantrySupportRocketLauncherLAWWeapon());
        EquipmentType.addType(new InfantrySupportRocketLauncherVLAWWeapon());
        EquipmentType.addType(new InfantrySupportSRMStandardWeapon());
        EquipmentType.addType(new InfantrySupportSRMStandardInfernoWeapon());
        EquipmentType.addType(new InfantrySupportSRMHeavyWeapon());
        EquipmentType.addType(new InfantrySupportSRMHeavyInfernoWeapon());
        EquipmentType.addType(new InfantrySupportSRMLightWeapon());
        EquipmentType.addType(new InfantrySupportLaserWeapon());
        EquipmentType.addType(new InfantrySupportERLaserWeapon());
        EquipmentType.addType(new InfantrySupportClanERLaserWeapon());
        EquipmentType.addType(new InfantrySupportHeavyLaserWeapon());
        EquipmentType.addType(new InfantrySupportERHeavyLaserWeapon());
        EquipmentType.addType(new InfantrySupportClanERHeavyLaserWeapon());
        EquipmentType.addType(new InfantrySupportClanSemiPortableHeavyLaserWeapon());
        EquipmentType.addType(new InfantrySupportClanSemiPortableERLaserWeapon());
        EquipmentType.addType(new InfantrySupportSemiPortableLaserWeapon());
        EquipmentType.addType(new InfantrySupportPulseLaserWeapon());
        EquipmentType.addType(new InfantrySupportHeavyPulseLaserWeapon());
        EquipmentType.addType(new InfantrySupportClanSemiPortablePulseLaserWeapon());
        EquipmentType.addType(new InfantrySupportLaserUltraHeavyWeapon());
        EquipmentType.addType(new InfantrySupportMGVintageWeapon());
        EquipmentType.addType(new InfantrySupportVintageMiniGunWeapon());
        EquipmentType.addType(new InfantrySupportVintageGatlingGunWeapon());
        EquipmentType.addType(new InfantrySupportWireGuidedMissileWeapon());
        EquipmentType.addType(new InfantrySupportGungnirHeavyGaussWeapon());
        EquipmentType.addType(new InfantrySupportMagPulseHarpoonWeapon());
        EquipmentType.addType(new InfantrySupportSnubNoseSupportPPCWeapon());
        
        // Infantry Grenade Weapons
        EquipmentType.addType(new InfantryGrenadeInfernoWeapon());
        EquipmentType.addType(new InfantryGrenadeMicroWeapon());
        EquipmentType.addType(new InfantryGrenadeMiniInfernoWeapon());
        EquipmentType.addType(new InfantryGrenadeRAGWeapon());
        EquipmentType.addType(new InfantryGrenadeStandardWeapon());
        
        // Infantry SMG Weapons
        EquipmentType.addType(new InfantrySMGClanGaussWeapon());
        EquipmentType.addType(new InfantrySMGGuntherMP20Weapon());
        EquipmentType.addType(new InfantrySMGImperator2894A1Weapon());
        EquipmentType.addType(new InfantrySMGKA23SubgunWeapon());
        EquipmentType.addType(new InfantrySMGRorynexRM3XXIWeapon());
        EquipmentType.addType(new InfantrySMGRuganWeapon());
        EquipmentType.addType(new InfantrySMGWeapon());
        
        //Infantry TAG
        EquipmentType.addType(new InfantrySupportTAGWeapon());

        // Prosthetic Weapon from ATOW Companion
        EquipmentType.addType(new InfantryProstheticLaserWeapon());
        EquipmentType.addType(new InfantryProstheticBallisticWeapon());
        EquipmentType.addType(new InfantryProstheticDartgunWeapon());
        EquipmentType.addType(new InfantryProstheticNeedlerWeapon());
        EquipmentType.addType(new InfantryProstheticShotgunWeapon());
        EquipmentType.addType(new InfantryProstheticSonicStunnerWeapon());
        EquipmentType.addType(new InfantryProstheticSMGWeapon());
        EquipmentType.addType(new InfantryProstheticBladeWeapon());
        EquipmentType.addType(new InfantryProstheticNeedleWeapon());
        EquipmentType.addType(new InfantryProstheticShockerWeapon());
        EquipmentType.addType(new InfantryProstheticVibroBladeWeapon());
        EquipmentType.addType(new InfantryProstheticClimbingClawsWeapon());    

        EquipmentType.addType(new ISFireExtinguisher());
        EquipmentType.addType(new CLFireExtinguisher());

        // plasma weapons
        EquipmentType.addType(new ISPlasmaRifle());
        EquipmentType.addType(new CLPlasmaCannon());

        // MekMortarWeapons
        EquipmentType.addType(new ISMekMortar1());
        EquipmentType.addType(new ISMekMortar2());
        EquipmentType.addType(new ISMekMortar4());
        EquipmentType.addType(new ISMekMortar8());
        EquipmentType.addType(new CLMekMortar1());
        EquipmentType.addType(new CLMekMortar2());
        EquipmentType.addType(new CLMekMortar4());
        EquipmentType.addType(new CLMekMortar8());

        // BA weapons
        EquipmentType.addType(new CLAdvancedSRM1());
        EquipmentType.addType(new CLAdvancedSRM1OS());
        EquipmentType.addType(new CLAdvancedSRM2());
        EquipmentType.addType(new CLAdvancedSRM2OS());
        EquipmentType.addType(new CLAdvancedSRM3());
        EquipmentType.addType(new CLAdvancedSRM3OS());
        EquipmentType.addType(new CLAdvancedSRM4());
        EquipmentType.addType(new CLAdvancedSRM4OS());
        EquipmentType.addType(new CLAdvancedSRM5());
        EquipmentType.addType(new CLAdvancedSRM5OS());
        EquipmentType.addType(new CLAdvancedSRM6());
        EquipmentType.addType(new CLAdvancedSRM6OS());
        EquipmentType.addType(new CLBAAPGaussRifle());
        EquipmentType.addType(new CLBAMGBearhunterSuperheavy());
        EquipmentType.addType(new CLBALaserERMedium());
        EquipmentType.addType(new CLBAERPulseLaserMedium());
        EquipmentType.addType(new CLBALaserERMicro());
        EquipmentType.addType(new CLBALaserERSmall());
        EquipmentType.addType(new CLBAERPulseLaserSmall());
        EquipmentType.addType(new CLBAFlamer());
        EquipmentType.addType(new CLBAFlamerHeavy());
        EquipmentType.addType(new CLBAGrenadeLauncherHeavy());
        EquipmentType.addType(new CLBALaserHeavyMedium());
        EquipmentType.addType(new CLBAMGHeavy());
        EquipmentType.addType(new CLBAMortarHeavy());  //added per IO Pg 53
        EquipmentType.addType(new CLBARecoillessRifleHeavy());
        EquipmentType.addType(new CLBALaserHeavySmall());
        EquipmentType.addType(new CLBALBX());
        EquipmentType.addType(new CLBAMGLight());
        EquipmentType.addType(new CLBAMortarLight()); //added per IO Pg 53
        EquipmentType.addType(new CLBARecoillessRifleLight());
        EquipmentType.addType(new CLBALRM1());
        EquipmentType.addType(new CLBALRM1OS());
        EquipmentType.addType(new CLBALRM2());
        EquipmentType.addType(new CLBALRM2OS());
        EquipmentType.addType(new CLBALRM3());
        EquipmentType.addType(new CLBALRM3OS());
        EquipmentType.addType(new CLBALRM4());
        EquipmentType.addType(new CLBALRM4OS());
        EquipmentType.addType(new CLBALRM5());
        EquipmentType.addType(new CLBALRM5OS());
        EquipmentType.addType(new CLBAPulseLaserMedium());
        EquipmentType.addType(new CLBARecoillessRifleMedium());
        EquipmentType.addType(new CLBAMG());
        EquipmentType.addType(new CLBAPulseLaserMicro());
        EquipmentType.addType(new CLBALaserSmall());
        EquipmentType.addType(new CLBAPulseLaserSmall());
        EquipmentType.addType(new CLBASRM1());
        EquipmentType.addType(new CLBASRM1OS());
        EquipmentType.addType(new CLBASRM2());
        EquipmentType.addType(new CLBASRM2OS());
        EquipmentType.addType(new CLBASRM3());
        EquipmentType.addType(new CLBASRM3OS());
        EquipmentType.addType(new CLBASRM4());
        EquipmentType.addType(new CLBASRM4OS());
        EquipmentType.addType(new CLBASRM5());
        EquipmentType.addType(new CLBASRM5OS());
        EquipmentType.addType(new CLBASRM6());
        EquipmentType.addType(new CLBASRM6OS());
        EquipmentType.addType(new CLBAMicroBomb());
        EquipmentType.addType(new CLBACompactNarc());
        EquipmentType.addType(new ISBALaserERMedium());
        EquipmentType.addType(new ISBALaserERSmall());
//        EquipmentType.addType(new ISBAHeavyFlamer());
        EquipmentType.addType(new ISBAMGHeavy());
//        EquipmentType.addType(new ISBAMGLight());
        EquipmentType.addType(new ISBAGaussRifleMagshot());
        EquipmentType.addType(new ISBALaserMedium());
        EquipmentType.addType(new ISBALaserPulseMedium());
//        EquipmentType.addType(new ISBAMG());
        EquipmentType.addType(new ISBAPlasmaRifle());
        EquipmentType.addType(new ISBALaserSmall());
        EquipmentType.addType(new ISBALaserPulseSmall());
        EquipmentType.addType(new ISBALaserVSPSmall());
        EquipmentType.addType(new ISBALaserVSPMedium());
        EquipmentType.addType(new ISBATaser());
//        EquipmentType.addType(new ISBACompactNarc());
        EquipmentType.addType(new ISBAGaussRifleDavidLight());
        EquipmentType.addType(new ISBAFiredrakeNeedler());
        EquipmentType.addType(new ISBAGaussRifleGrandMauler());
//        EquipmentType.addType(new ISBAGrenadeLauncherHeavy());
//        EquipmentType.addType(new ISBAMortarHeavy());
//        EquipmentType.addType(new ISBARecoillessRifleHeavy());
        EquipmentType.addType(new ISBAGaussRifleKingDavidLight());
//        EquipmentType.addType(new ISBAMortarLight());
//        EquipmentType.addType(new ISBARecoillessRifleLight());
//        EquipmentType.addType(new ISBARecoillessRifleMedium());
        EquipmentType.addType(new ISBAGrenadeLauncherMicro());
//        EquipmentType.addType(new ISBAGrenadeLauncher()); //See note in ISBAGrenadeLauncher File.
        EquipmentType.addType(new ISBAPopUpMineLauncher());
        EquipmentType.addType(new ISBAGaussRifleTsunami());
        EquipmentType.addType(new ISBASRM1());
        EquipmentType.addType(new ISBASRM2());
        EquipmentType.addType(new ISBASRM3());
        EquipmentType.addType(new ISBASRM4());
        EquipmentType.addType(new ISBASRM5());
        EquipmentType.addType(new ISBASRM6());
        EquipmentType.addType(new ISBALRM1());
        EquipmentType.addType(new ISBALRM2());
        EquipmentType.addType(new ISBALRM3());
        EquipmentType.addType(new ISBALRM4());
        EquipmentType.addType(new ISBALRM5());
        EquipmentType.addType(new ISBAMRM1());
        EquipmentType.addType(new ISBAMRM2());
        EquipmentType.addType(new ISBAMRM3());
        EquipmentType.addType(new ISBAMRM4());
        EquipmentType.addType(new ISBAMRM5());
        EquipmentType.addType(new ISBASRM1OS());
        EquipmentType.addType(new ISBASRM2OS());
        EquipmentType.addType(new ISBASRM3OS());
        EquipmentType.addType(new ISBASRM4OS());
        EquipmentType.addType(new ISBASRM5OS());
        EquipmentType.addType(new ISBASRM6OS());
        EquipmentType.addType(new ISBALRM1OS());
        EquipmentType.addType(new ISBALRM2OS());
        EquipmentType.addType(new ISBALRM3OS());
        EquipmentType.addType(new ISBALRM4OS());
        EquipmentType.addType(new ISBALRM5OS());
        EquipmentType.addType(new ISBAMRM1OS());
        EquipmentType.addType(new ISBAMRM2OS());
        EquipmentType.addType(new ISBAMRM3OS());
        EquipmentType.addType(new ISBAMRM4OS());
        EquipmentType.addType(new ISBAMRM5OS());
        EquipmentType.addType(new ISBARL1());
        EquipmentType.addType(new ISBARL2());
        EquipmentType.addType(new ISBARL3());
        EquipmentType.addType(new ISBARL4());
        EquipmentType.addType(new ISBARL5());

        // Unofficial BA Weapons
        EquipmentType.addType(new CLBAMGBearhunterSuperheavyACi());

        // Cruise Missiles
        EquipmentType.addType(new ISCruiseMissile50());
        EquipmentType.addType(new ISCruiseMissile70());
        EquipmentType.addType(new ISCruiseMissile90());
        EquipmentType.addType(new ISCruiseMissile120());

        // Unofficial Weapons
        EquipmentType.addType(new ISAC10i());
        EquipmentType.addType(new ISAC15());
        EquipmentType.addType(new ISGAC2());
        EquipmentType.addType(new ISGAC4());
        EquipmentType.addType(new ISGAC6());
        EquipmentType.addType(new ISGAC8());
        EquipmentType.addType(new CLEnhancedPPC());

        // Naval weapons
        EquipmentType.addType(new NL35Weapon());
        EquipmentType.addType(new NL45Weapon());
        EquipmentType.addType(new NL55Weapon());
//        EquipmentType.addType(new CLNL35Weapon());
//        EquipmentType.addType(new CLNL45Weapon());
//        EquipmentType.addType(new CLNL55Weapon());
        EquipmentType.addType(new NPPCWeaponLight());
        EquipmentType.addType(new NPPCWeaponMedium());
        EquipmentType.addType(new NPPCWeaponHeavy());
//        EquipmentType.addType(new CLNPPCWeaponLight());
//        EquipmentType.addType(new CLNPPCWeaponMedium());
//        EquipmentType.addType(new CLNPPCWeaponHeavy());
        EquipmentType.addType(new NAC10Weapon());
        EquipmentType.addType(new NAC20Weapon());
        EquipmentType.addType(new NAC25Weapon());
        EquipmentType.addType(new NAC30Weapon());
        EquipmentType.addType(new NAC35Weapon());
        EquipmentType.addType(new NAC40Weapon());
        EquipmentType.addType(new NGaussWeaponLight());
        EquipmentType.addType(new NGaussWeaponMedium());
        EquipmentType.addType(new NGaussWeaponHeavy());
//        EquipmentType.addType(new CLNGaussWeaponLight());
//        EquipmentType.addType(new CLNGaussWeaponMedium());
//        EquipmentType.addType(new CLNGaussWeaponHeavy());
        EquipmentType.addType(new CapMissBarracudaWeapon());
        EquipmentType.addType(new CapMissWhiteSharkWeapon());
        EquipmentType.addType(new CapMissKillerWhaleWeapon());
        EquipmentType.addType(new CapMissTeleBarracudaWeapon());
        EquipmentType.addType(new CapMissTeleWhiteSharkWeapon());
        EquipmentType.addType(new CapMissTeleKillerWhaleWeapon());
        EquipmentType.addType(new CapMissTeleKrakenWeapon());
        EquipmentType.addType(new CapMissKrakenWeapon());
        EquipmentType.addType(new AR10Weapon());
//        EquipmentType.addType(new CLAR10Weapon());
        EquipmentType.addType(new ScreenLauncherWeapon());
        EquipmentType.addType(new SubCapCannonWeaponLight());
        EquipmentType.addType(new SubCapCannonWeaponMedium());
        EquipmentType.addType(new SubCapCannonWeaponHeavy());
        EquipmentType.addType(new SubCapLaserWeapon1());
        EquipmentType.addType(new SubCapLaserWeapon2());
        EquipmentType.addType(new SubCapLaserWeapon3());
        EquipmentType.addType(new SubCapMissilePiranhaWeapon());
        EquipmentType.addType(new SubCapMissileStingrayWeapon());
        EquipmentType.addType(new SubCapMissileSwordfishWeapon());
        EquipmentType.addType(new SubCapMantaRayWeapon());
        EquipmentType.addType(new MassDriverHeavy());
        EquipmentType.addType(new MassDriverMedium());
        EquipmentType.addType(new MassDriverLight());
        
        // bomb-related weapons
        EquipmentType.addType(new ISAAAMissileWeapon());
        EquipmentType.addType(new CLAAAMissileWeapon());
        EquipmentType.addType(new ISASMissileWeapon());
        EquipmentType.addType(new CLASMissileWeapon());
        EquipmentType.addType(new ISASEWMissileWeapon());
        EquipmentType.addType(new CLASEWMissileWeapon());
        EquipmentType.addType(new ISLAAMissileWeapon());
        EquipmentType.addType(new CLLAAMissileWeapon());
        EquipmentType.addType(new BombArrowIV());
        //EquipmentType.addType(new CLBombArrowIV());
        EquipmentType.addType(new ISBombTAG());
        EquipmentType.addType(new CLBombTAG());
        EquipmentType.addType(new BombISRL10());
        EquipmentType.addType(new AlamoMissileWeapon());
        EquipmentType.addType(new SpaceBombAttack());
        EquipmentType.addType(new DiveBombAttack());
        EquipmentType.addType(new AltitudeBombAttack());

        // Weapon Bays
        EquipmentType.addType(new LaserBayWeapon());
        EquipmentType.addType(new PointDefenseBayWeapon());
        EquipmentType.addType(new PPCBayWeapon());
        EquipmentType.addType(new PulseLaserBayWeapon());
        EquipmentType.addType(new ArtilleryBayWeapon());
        EquipmentType.addType(new PlasmaBayWeapon());
        EquipmentType.addType(new ACBayWeapon());
        EquipmentType.addType(new LBXBayWeapon());
        EquipmentType.addType(new LRMBayWeapon());
        EquipmentType.addType(new SRMBayWeapon());
        EquipmentType.addType(new MRMBayWeapon());
        EquipmentType.addType(new MMLBayWeapon());
        EquipmentType.addType(new ATMBayWeapon());
        EquipmentType.addType(new RLBayWeapon());
        EquipmentType.addType(new CapitalLaserBayWeapon());
        EquipmentType.addType(new CapitalACBayWeapon());
        EquipmentType.addType(new CapitalGaussBayWeapon());
        EquipmentType.addType(new CapitalPPCBayWeapon());
        EquipmentType.addType(new CapitalMissileBayWeapon());
        EquipmentType.addType(new CapitalMDBayWeapon());
        EquipmentType.addType(new AR10BayWeapon());
//        EquipmentType.addType(new CLAR10BayWeapon());
        EquipmentType.addType(new ScreenLauncherBayWeapon());
        EquipmentType.addType(new SubCapCannonBayWeapon());
        EquipmentType.addType(new SubCapLaserBayWeapon());
        EquipmentType.addType(new SubCapitalMissileBayWeapon());
        EquipmentType.addType(new MiscBayWeapon());
        EquipmentType.addType(new AMSBayWeapon());
        EquipmentType.addType(new TeleOperatedMissileBayWeapon());

        // Improved OS Weapons
        EquipmentType.addType(new ISLRM5IOS());
        EquipmentType.addType(new ISLRM10IOS());
        EquipmentType.addType(new ISLRM15IOS());
        EquipmentType.addType(new ISLRM20IOS());
        EquipmentType.addType(new CLLRM5IOS());
        EquipmentType.addType(new CLLRM10IOS());
        EquipmentType.addType(new CLLRM15IOS());
        EquipmentType.addType(new CLLRM20IOS());
        EquipmentType.addType(new CLStreakLRM10IOS());
        EquipmentType.addType(new CLStreakLRM15IOS());
        EquipmentType.addType(new CLStreakLRM20IOS());
        EquipmentType.addType(new ISLRT5IOS());
        EquipmentType.addType(new ISLRT10IOS());
        EquipmentType.addType(new ISLRT15IOS());
        EquipmentType.addType(new ISLRT20IOS());
        EquipmentType.addType(new CLLRT5IOS());
        EquipmentType.addType(new CLLRT10IOS());
        EquipmentType.addType(new CLLRT15IOS());
        EquipmentType.addType(new CLLRT20IOS());
        EquipmentType.addType(new ISSRM2IOS());
        EquipmentType.addType(new ISSRM4IOS());
        EquipmentType.addType(new ISSRM6IOS());
        EquipmentType.addType(new CLSRM2IOS());
        EquipmentType.addType(new CLSRM4IOS());
        EquipmentType.addType(new CLSRM6IOS());
        EquipmentType.addType(new ISStreakSRM2IOS());
        EquipmentType.addType(new ISStreakSRM4IOS());
        EquipmentType.addType(new ISStreakSRM6IOS());
        EquipmentType.addType(new CLStreakSRM2IOS());
        EquipmentType.addType(new CLStreakSRM4IOS());
        EquipmentType.addType(new CLStreakSRM6IOS());
        EquipmentType.addType(new ISSRT2IOS());
        EquipmentType.addType(new ISSRT4IOS());
        EquipmentType.addType(new ISSRT6IOS());
        EquipmentType.addType(new CLSRT2IOS());
        EquipmentType.addType(new CLSRT4IOS());
        EquipmentType.addType(new CLSRT6IOS());
        EquipmentType.addType(new ISMRM10IOS());
        EquipmentType.addType(new ISMRM20IOS());
        EquipmentType.addType(new ISMRM30IOS());
        EquipmentType.addType(new ISMRM40IOS());

        EquipmentType.addType(new ISReengineeredLaserSmall());
        EquipmentType.addType(new ISReengineeredLaserMedium());
        EquipmentType.addType(new ISReengineeredLaserLarge());

        EquipmentType.addType(new ISTSEMPCannon());
        EquipmentType.addType(new ISTSEMPOneShot());
        EquipmentType.addType(new ISTSEMPRepeatingCannon());

        EquipmentType.addType(new ISAPDS());
        EquipmentType.addType(new ISBAAPDS());
        EquipmentType.addType(new ISRISCHyperLaser());
    }

    public int getExplosionDamage() {
        return explosionDamage;
    }

    @Override
    public double getCost(Entity entity, boolean isArmored, int loc) {
        if (isArmored) {
            double armoredCost = cost;
            armoredCost += 150000 * getCriticals(entity);

            return armoredCost;
        }

        return super.getCost(entity, isArmored, loc);
    }

    public boolean isSplitable() {
        return criticals >= 8;
    }

}<|MERGE_RESOLUTION|>--- conflicted
+++ resolved
@@ -585,14 +585,9 @@
     
     //Thunderbolt and similar large missiles, for use with AMS resolution
     public static final BigInteger F_LARGEMISSILE = BigInteger.valueOf(1).shiftLeft(66);
-<<<<<<< HEAD
-            
-=======
     
     //Hyper-Laser
     public static final BigInteger F_HYPER = BigInteger.valueOf(1).shiftLeft(67);
-        
->>>>>>> 00f7619b
     
     // add maximum range for AT2
     public static final int RANGE_SHORT = RangeType.RANGE_SHORT;
