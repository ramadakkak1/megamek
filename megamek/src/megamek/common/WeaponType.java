/*
 * MegaMek -
 * Copyright (C) 2000-2007 Ben Mazur (bmazur@sev.org)
 *
 * This program is free software; you can redistribute it and/or modify it
 * under the terms of the GNU General Public License as published by the Free
 * Software Foundation; either version 2 of the License, or (at your option)
 * any later version.
 *
 * This program is distributed in the hope that it will be useful, but
 * WITHOUT ANY WARRANTY; without even the implied warranty of MERCHANTABILITY
 * or FITNESS FOR A PARTICULAR PURPOSE. See the GNU General Public License
 * for more details.
 */
package megamek.common;

import megamek.common.alphaStrike.ASRange;
import megamek.common.alphaStrike.AlphaStrikeElement;
import megamek.common.weapons.*;
import megamek.common.weapons.artillery.*;
import megamek.common.weapons.autocannons.*;
import megamek.common.weapons.battlearmor.*;
import megamek.common.weapons.bayweapons.*;
import megamek.common.weapons.bombs.*;
import megamek.common.weapons.c3.ISC3M;
import megamek.common.weapons.c3.ISC3MBS;
import megamek.common.weapons.c3.ISC3RemoteSensorLauncher;
import megamek.common.weapons.capitalweapons.*;
import megamek.common.weapons.defensivepods.ISBPod;
import megamek.common.weapons.defensivepods.ISMPod;
import megamek.common.weapons.flamers.*;
import megamek.common.weapons.gaussrifles.*;
import megamek.common.weapons.infantry.*;
import megamek.common.weapons.lasers.*;
import megamek.common.weapons.lrms.*;
import megamek.common.weapons.mgs.*;
import megamek.common.weapons.missiles.*;
import megamek.common.weapons.mortars.*;
import megamek.common.weapons.other.*;
import megamek.common.weapons.ppc.*;
import megamek.common.weapons.primitive.*;
import megamek.common.weapons.prototypes.*;
import megamek.common.weapons.srms.*;
import megamek.common.weapons.tag.CLLightTAG;
import megamek.common.weapons.tag.CLTAG;
import megamek.common.weapons.tag.ISTAG;
import megamek.common.weapons.unofficial.*;

import java.math.BigDecimal;
import java.math.BigInteger;

// TODO add XML support back in.

/**
 * A type of mech or vehicle weapon. There is only one instance of this weapon
 * for all weapons of this type.
 */
public class WeaponType extends EquipmentType {
    public static final int DAMAGE_BY_CLUSTERTABLE = -2;
    public static final int DAMAGE_VARIABLE = -3;
    public static final int DAMAGE_SPECIAL = -4;
    public static final int DAMAGE_ARTILLERY = -5;
    public static final int WEAPON_NA = Integer.MIN_VALUE;

    // weapon flags (note: many weapons can be identified by their ammo type)

    // marks any weapon affected by a targetting computer
    public static final BigInteger F_DIRECT_FIRE = BigInteger.valueOf(1).shiftLeft(0);
    public static final BigInteger F_FLAMER = BigInteger.valueOf(1).shiftLeft(1);
    // Glaze armor
    public static final BigInteger F_LASER = BigInteger.valueOf(1).shiftLeft(2);
    public static final BigInteger F_PPC = BigInteger.valueOf(1).shiftLeft(3);
    // for weapons that target Automatically (AMS)
    public static final BigInteger F_AUTO_TARGET = BigInteger.valueOf(1).shiftLeft(4);
    // can not start fires
    public static final BigInteger F_NO_FIRES = BigInteger.valueOf(1).shiftLeft(5);
    //must be only weapon attacking
    public static final BigInteger F_SOLO_ATTACK = BigInteger.valueOf(1).shiftLeft(7);
    public static final BigInteger F_VGL = BigInteger.valueOf(1).shiftLeft(8);
    // MGL for rapid fire setup
    public static final BigInteger F_MG = BigInteger.valueOf(1).shiftLeft(9);
    //Inferno weapon
    public static final BigInteger F_INFERNO = BigInteger.valueOf(1).shiftLeft(10);
    // Infantry caliber weapon, damage based on # of men shooting
    public static final BigInteger F_INFANTRY = BigInteger.valueOf(1).shiftLeft(11);
    // use missile rules for # of hits
    public static final BigInteger F_MISSILE_HITS = BigInteger.valueOf(1).shiftLeft(13);
    public static final BigInteger F_ONESHOT = BigInteger.valueOf(1).shiftLeft(14);
    public static final BigInteger F_ARTILLERY = BigInteger.valueOf(1).shiftLeft(15);

    //for Gunnery/Ballistic
    public static final BigInteger F_BALLISTIC = BigInteger.valueOf(1).shiftLeft(16);
    //for Gunnery/Energy
    public static final BigInteger F_ENERGY = BigInteger.valueOf(1).shiftLeft(17);
    //for Gunnery/Missile
    public static final BigInteger F_MISSILE = BigInteger.valueOf(1).shiftLeft(18);

    //fires
    public static final BigInteger F_PLASMA = BigInteger.valueOf(1).shiftLeft(19);
    public static final BigInteger F_INCENDIARY_NEEDLES = BigInteger.valueOf(1).shiftLeft(20);

    //War of 3039 prototypes
    public static final BigInteger F_PROTOTYPE = BigInteger.valueOf(1).shiftLeft(21);
    //Variable heat, heat is listed in dice, not points
    public static final BigInteger F_HEATASDICE = BigInteger.valueOf(1).shiftLeft(22);
    //AMS
    public static final BigInteger F_AMS = BigInteger.valueOf(1).shiftLeft(23);

    //may only target Infantry
    public static final BigInteger F_INFANTRY_ONLY = BigInteger.valueOf(1).shiftLeft(25);

    public static final BigInteger F_TAG = BigInteger.valueOf(1).shiftLeft(26);
    //C3 Master with Target Acquisition gear
    public static final BigInteger F_C3M = BigInteger.valueOf(1).shiftLeft(27);

    //Plasma Rifle
    public static final BigInteger F_PLASMA_MFUK = BigInteger.valueOf(1).shiftLeft(28);
    //fire Extinguisher
    public static final BigInteger F_EXTINGUISHER = BigInteger.valueOf(1).shiftLeft(29);
    public static final BigInteger F_PULSE = BigInteger.valueOf(1).shiftLeft(30);
    // Full Damage vs. Infantry
    public static final BigInteger F_BURST_FIRE = BigInteger.valueOf(1).shiftLeft(31);
    //Machine Gun Array
    public static final BigInteger F_MGA = BigInteger.valueOf(1).shiftLeft(32);
    public static final BigInteger F_NO_AIM = BigInteger.valueOf(1).shiftLeft(33);
    public static final BigInteger F_BOMBAST_LASER = BigInteger.valueOf(1).shiftLeft(34);
    public static final BigInteger F_CRUISE_MISSILE = BigInteger.valueOf(1).shiftLeft(35);
    public static final BigInteger F_B_POD = BigInteger.valueOf(1).shiftLeft(36);
    public static final BigInteger F_TASER = BigInteger.valueOf(1).shiftLeft(37);

    //Anti-ship missiles
    public static final BigInteger F_ANTI_SHIP = BigInteger.valueOf(1).shiftLeft(38);
    public static final BigInteger F_SPACE_BOMB = BigInteger.valueOf(1).shiftLeft(39);
    public static final BigInteger F_M_POD = BigInteger.valueOf(1).shiftLeft(40);
    public static final BigInteger F_DIVE_BOMB = BigInteger.valueOf(1).shiftLeft(41);
    public static final BigInteger F_ALT_BOMB = BigInteger.valueOf(1).shiftLeft(42);

    // Currently only used by MML
    public static final BigInteger F_BA_WEAPON = BigInteger.valueOf(1).shiftLeft(43);
    public static final BigInteger F_MECH_WEAPON = BigInteger.valueOf(1).shiftLeft(44);
    public static final BigInteger F_AERO_WEAPON = BigInteger.valueOf(1).shiftLeft(45);
    public static final BigInteger F_PROTO_WEAPON = BigInteger.valueOf(1).shiftLeft(46);
    public static final BigInteger F_TANK_WEAPON = BigInteger.valueOf(1).shiftLeft(47);
    

    public static final BigInteger F_INFANTRY_ATTACK = BigInteger.valueOf(1).shiftLeft(48);
    public static final BigInteger F_INF_BURST = BigInteger.valueOf(1).shiftLeft(49);
    public static final BigInteger F_INF_AA = BigInteger.valueOf(1).shiftLeft(50);
    public static final BigInteger F_INF_NONPENETRATING = BigInteger.valueOf(1).shiftLeft(51);
    public static final BigInteger F_INF_POINT_BLANK = BigInteger.valueOf(1).shiftLeft(52);
    public static final BigInteger F_INF_SUPPORT = BigInteger.valueOf(1).shiftLeft(53);
    public static final BigInteger F_INF_ENCUMBER = BigInteger.valueOf(1).shiftLeft(54);
    public static final BigInteger F_INF_ARCHAIC = BigInteger.valueOf(1).shiftLeft(55);
    public static final BigInteger F_INF_CLIMBINGCLAWS = BigInteger.valueOf(1).shiftLeft(63);   //TODO Add game rules IO pg 84

    // C3 Master Booster System
    public static final BigInteger F_C3MBS = BigInteger.valueOf(1).shiftLeft(56);
    
    //Used for TSEMP Weapons.
    public static final BigInteger F_TSEMP = BigInteger.valueOf(1).shiftLeft(57);
    public static final BigInteger F_REPEATING = BigInteger.valueOf(1).shiftLeft(61);
    
    //Naval Mass Drivers
    public static final BigInteger F_MASS_DRIVER = BigInteger.valueOf(1).shiftLeft(58);

    public static final BigInteger F_CWS = BigInteger.valueOf(1).shiftLeft(59);
    
    public static final BigInteger F_MEK_MORTAR = BigInteger.valueOf(1).shiftLeft(60);
    
    // Weapon required to make a bomb type function
    public static final BigInteger F_BOMB_WEAPON = BigInteger.valueOf(1).shiftLeft(61);
    
    public static final BigInteger F_BA_INDIVIDUAL = BigInteger.valueOf(1).shiftLeft(62);
    //Next one's out of order. See F_INF_CLIMBINGCLAWS
    
    //AMS and Point Defense Bays - Have to work differently from code using the F_AMS flag
    public static final BigInteger F_PDBAY = BigInteger.valueOf(1).shiftLeft(64);
    public static final BigInteger F_AMSBAY = BigInteger.valueOf(1).shiftLeft(65);
    
    //Thunderbolt and similar large missiles, for use with AMS resolution
    public static final BigInteger F_LARGEMISSILE = BigInteger.valueOf(1).shiftLeft(66);
    
    //Hyper-Laser
    public static final BigInteger F_HYPER = BigInteger.valueOf(1).shiftLeft(67);
    
    // Fusillade works like a one-shot weapon but has a second round.
    public static final BigInteger F_DOUBLE_ONESHOT = BigInteger.valueOf(1).shiftLeft(68);
    // ER flamers do half damage in heat mode
    public static final BigInteger F_ER_FLAMER = BigInteger.valueOf(1).shiftLeft(69);
    /** Missile weapon that can be linked to an Artemis fire control system */
    public static final BigInteger F_ARTEMIS_COMPATIBLE = BigInteger.valueOf(1).shiftLeft(70);

    // add maximum range for AT2
    public static final int RANGE_SHORT = RangeType.RANGE_SHORT;
    public static final int RANGE_MED = RangeType.RANGE_MEDIUM;
    public static final int RANGE_LONG = RangeType.RANGE_LONG;
    public static final int RANGE_EXT = RangeType.RANGE_EXTREME;
    
    // weapons for airborne units all have fixed weapon ranges:
    // no minimum, 6 short, 12 medium, 20 long, 25 extreme
    public static final int[] AIRBORNE_WEAPON_RANGES = { 0, 6, 12, 20, 25 };

    // add weapon classes for AT2
    public static final int CLASS_NONE = 0;
    public static final int CLASS_LASER = 1;
    public static final int CLASS_POINT_DEFENSE = 2;
    public static final int CLASS_PPC = 3;
    public static final int CLASS_PULSE_LASER = 4;
    public static final int CLASS_ARTILLERY = 5;
    public static final int CLASS_PLASMA = 6;
    public static final int CLASS_AC = 7;
    public static final int CLASS_LBX_AC = 8;
    public static final int CLASS_LRM = 9;
    public static final int CLASS_SRM = 10;
    public static final int CLASS_MRM = 11;
    public static final int CLASS_MML = 12;
    public static final int CLASS_ATM = 13;
    public static final int CLASS_ROCKET_LAUNCHER = 14;
    public static final int CLASS_CAPITAL_LASER = 15;
    public static final int CLASS_CAPITAL_PPC = 16;
    public static final int CLASS_CAPITAL_AC = 17;
    public static final int CLASS_CAPITAL_GAUSS = 18;
    public static final int CLASS_CAPITAL_MISSILE = 19;
    public static final int CLASS_AR10 = 20;
    public static final int CLASS_SCREEN = 21;
    public static final int CLASS_SUB_CAPITAL_CANNON = 22;
    public static final int CLASS_CAPITAL_MD = 23;
    public static final int CLASS_AMS = 24;
    public static final int CLASS_TELE_MISSILE = 25;
    public static final int CLASS_GAUSS = 26;
    public static final int CLASS_THUNDERBOLT = 27;
    public static final int NUM_CLASSES = 28;

    public static final int WEAPON_DIRECT_FIRE = 0;
    public static final int WEAPON_CLUSTER_BALLISTIC = 1;
    public static final int WEAPON_PULSE = 2;
    public static final int WEAPON_CLUSTER_MISSILE = 3;
    public static final int WEAPON_CLUSTER_MISSILE_1D6 = 4;
    public static final int WEAPON_CLUSTER_MISSILE_2D6 = 5;
    public static final int WEAPON_CLUSTER_MISSILE_3D6 = 6;
    public static final int WEAPON_BURST_HALFD6 = 7;
    public static final int WEAPON_BURST_1D6 = 8;
    public static final int WEAPON_BURST_2D6 = 9;
    public static final int WEAPON_BURST_3D6 = 10;
    public static final int WEAPON_BURST_4D6 = 11;
    public static final int WEAPON_BURST_5D6 = 12;
    public static final int WEAPON_BURST_6D6 = 13;
    public static final int WEAPON_BURST_7D6 = 14;
    // Used for BA vs BA damage for BA Plasma Rifle
    public static final int WEAPON_PLASMA = 15;
    
    public static String[] classNames = { "Unknown", "Laser", "Point Defense", "PPC", "Pulse Laser", "Artilery", "AMS",
            "AC", "LBX", "LRM", "SRM", "MRM", "ATM", "Rocket Launcher", "Capital Laser", "Capital PPC", "Capital AC",
            "Capital Gauss", "Capital Missile", "AR10", "Screen", "Sub Capital Cannon", "Capital Mass Driver", "AMS" };

    public static final int BFCLASS_STANDARD = 0;
    public static final int BFCLASS_LRM = 1;
    public static final int BFCLASS_SRM = 2;
    public static final int BFCLASS_MML = 3; //Not a separate category, but adds to both SRM and LRM
    public static final int BFCLASS_TORP = 4;
    public static final int BFCLASS_AC = 5;
    public static final int BFCLASS_FLAK = 6;
    public static final int BFCLASS_IATM = 7;
    public static final int BFCLASS_REL = 8;
    public static final int BFCLASS_CAPITAL = 9;
    public static final int BFCLASS_SUBCAPITAL = 10;
    public static final int BFCLASS_CAPITAL_MISSILE = 11;
    public static final int BFCLASS_NUM = 12;
    
    public static final String[] BF_CLASS_NAMES = {
        "", "LRM", "SRM", "MML", "TORP", "AC", "FLAK", "iATM",
        "REL", "CAP", "SCAP", "CMISS"
    };

    // protected RangeType rangeL;
    protected int heat;
    protected int damage;
    protected int damageShort;
    protected int damageMedium;
    protected int damageLong;
    protected int explosionDamage = 0;

    public int rackSize; // or AC size, or whatever
    public int ammoType;

    public int minimumRange;
    public int shortRange;
    public int mediumRange;
    public int longRange;
    public int extremeRange;
    public int waterShortRange;
    public int waterMediumRange;
    public int waterLongRange;
    public int waterExtremeRange;

    //the class of weapon for infantry damage
    public int infDamageClass = WEAPON_DIRECT_FIRE;
    /**
     *  Used for the BA vs BA damage rules on TO pg 109.  Determines how much
     *  damage a weapon will inflict on BA, where the default WEAPON_DIRECT_FIRE
     *  indicates normal weapon damage. 
     */
    protected int baDamageClass = WEAPON_DIRECT_FIRE;

    // get stuff for AT2
    // separate attack value by range. It will make weapon bays easier
    protected double shortAV = 0.0;
    protected double medAV = 0;
    protected double longAV = 0;
    protected double extAV = 0;
    protected int missileArmor = 0;
    protected int maxRange = RANGE_SHORT;
    protected boolean capital = false;
    protected boolean subCapital = false;
    protected int atClass = CLASS_NONE;

    public void setDamage(int inD) {
        damage = inD;
    }

    public void setName(String inN) {
        name = inN;
        setInternalName(inN);
    }

    public void setMinimumRange(int inMR) {
        minimumRange = inMR;
    }

    public void setRanges(int sho, int med, int lon, int ext) {
        shortRange = sho;
        mediumRange = med;
        longRange = lon;
        extremeRange = ext;
    }

    public void setWaterRanges(int sho, int med, int lon, int ext) {
        waterShortRange = sho;
        waterMediumRange = med;
        waterLongRange = lon;
        waterExtremeRange = ext;
    }

    public void setAmmoType(int inAT) {
        ammoType = inAT;
    }

    public void setRackSize(int inRS) {
        rackSize = inRS;
    }

    public WeaponType() {
    }

    @Override
    public int getHeat() {
        return heat;
    }

    public int getFireTN() {
        if (hasFlag(F_NO_FIRES)) {
            return TargetRoll.IMPOSSIBLE;
        } else if (hasFlag(F_FLAMER)) {
            return 4;
        } else if (hasFlag(F_PLASMA)) {
            return 2;
        } else if (hasFlag(F_PLASMA_MFUK)) {
            return 2;
        } else if (hasFlag(F_INFERNO)) {
            return 2;
        } else if (hasFlag(F_INCENDIARY_NEEDLES)) {
            return 6;
        } else if (hasFlag(F_PPC) || hasFlag(F_LASER)) {
            return 7;
        } else {
            return 9;
        }
    }

    public int getDamage(int range) {
        return damage;
    }

    public int getDamage() {
        return damage;
    }

    public int getRackSize() {
        return rackSize;
    }

    public int getAmmoType() {
        return ammoType;
    }

    public int[] getRanges(Mounted weapon) {
        // modify the ranges for ATM missile systems based on the ammo selected
        // TODO: this is not the right place to hardcode these
        int minRange = getMinimumRange();
        int sRange = getShortRange();
        int mRange = getMediumRange();
        int lRange = getLongRange();
        int eRange = getExtremeRange();
        boolean hasLoadedAmmo = (weapon.getLinked() != null);
        if ((getAmmoType() == AmmoType.T_ATM) && hasLoadedAmmo) {
            AmmoType atype = (AmmoType) weapon.getLinked().getType();
            if ((atype.getAmmoType() == AmmoType.T_ATM) && (atype.getMunitionType() == AmmoType.M_EXTENDED_RANGE)) {
                minRange = 4;
                sRange = 9;
                mRange = 18;
                lRange = 27;
                eRange = 36;
            } else if ((atype.getAmmoType() == AmmoType.T_ATM) && (atype.getMunitionType() == AmmoType.M_HIGH_EXPLOSIVE)) {
                minRange = 0;
                sRange = 3;
                mRange = 6;
                lRange = 9;
                eRange = 12;
            }
        }
        if ((getAmmoType() == AmmoType.T_IATM) && hasLoadedAmmo) {
            AmmoType atype = (AmmoType) weapon.getLinked().getType();
            if ((atype.getAmmoType() == AmmoType.T_IATM) && (atype.getMunitionType() == AmmoType.M_EXTENDED_RANGE)) {
                minRange = 4;
                sRange = 9;
                mRange = 18;
                lRange = 27;
                eRange = 36;
            } else if ((atype.getAmmoType() == AmmoType.T_IATM) && ((atype.getMunitionType() == AmmoType.M_HIGH_EXPLOSIVE)||(atype.getMunitionType() == AmmoType.M_IATM_IMP))) {
                minRange = 0;
                sRange = 3;
                mRange = 6;
                lRange = 9;
                eRange = 12;
            }
        }
        if ((getAmmoType() == AmmoType.T_MML) && hasLoadedAmmo) {
            AmmoType atype = (AmmoType) weapon.getLinked().getType();
            if (atype.hasFlag(AmmoType.F_MML_LRM) || (getAmmoType() == AmmoType.T_LRM_TORPEDO)) {
                minRange = 6;
                sRange = 7;
                mRange = 14;
                lRange = 21;
                eRange = 28;
            } else {
                minRange = 0;
                sRange = 3;
                mRange = 6;
                lRange = 9;
                eRange = 12;
            }
        }
        if (hasFlag(WeaponType.F_PDBAY)) {
            if (hasModes() && weapon.curMode().equals("Point Defense")) {
                sRange = 1;
            } else {
                sRange = 6;
            }
        }
        //Allow extremely long-range shots for bearings-only capital missiles
        if (weapon.isInBearingsOnlyMode()) {
            eRange = RangeType.RANGE_BEARINGS_ONLY_OUT;
        }
        int[] weaponRanges =
            { minRange, sRange, mRange, lRange, eRange };
        return weaponRanges;
    }

    public int getMinimumRange() {
        return minimumRange;
    }

    public int getShortRange() {
        return shortRange;
    }

    public int getMediumRange() {
        return mediumRange;
    }

    public int getLongRange() {
        return longRange;
    }

    public int getExtremeRange() {
        return extremeRange;
    }
    
    public int[] getWRanges() {
        return new int[]
            { minimumRange, waterShortRange, waterMediumRange, waterLongRange, waterExtremeRange };
    }

    public int getWShortRange() {
        return waterShortRange;
    }

    public int getWMediumRange() {
        return waterMediumRange;
    }

    public int getWLongRange() {
        return waterLongRange;
    }

    public int getWExtremeRange() {
        return waterExtremeRange;
    }

    public int getMaxRange(Mounted weapon) {
        if (null != weapon) {
            if (getAmmoType() == AmmoType.T_ATM) {
                AmmoType atype = (AmmoType) weapon.getLinked().getType();
                if ((atype.getAmmoType() == AmmoType.T_ATM) && (atype.getMunitionType() == AmmoType.M_EXTENDED_RANGE)) {
                    return RANGE_EXT;
                } else if ((atype.getAmmoType() == AmmoType.T_ATM) && (atype.getMunitionType() == AmmoType.M_HIGH_EXPLOSIVE)) {
                    return RANGE_SHORT;
                }
            }
            if (getAmmoType() == AmmoType.T_MML) {
                AmmoType atype = (AmmoType) weapon.getLinked().getType();
                if (atype.hasFlag(AmmoType.F_MML_LRM) || (getAmmoType() == AmmoType.T_LRM_TORPEDO)) {
                    return RANGE_LONG;
                } else {
                    return RANGE_SHORT;
                }
            }
        }
        return maxRange;
    }

    public int getInfantryDamageClass() {
        return infDamageClass;
    }
    
    public int getBADamageClass() {
        return baDamageClass;
    }

    public int[] getATRanges() {
        if (isCapital()) {
            return new int[]
                { Integer.MIN_VALUE, 12, 24, 40, 50 };
        }
        return new int[]
            { Integer.MIN_VALUE, 6, 12, 20, 25 };
    }
    public int getMissileArmor() {
        return missileArmor;
    }

    public double getShortAV() {
        return shortAV;
    }

    public int getRoundShortAV() {
        return (int) Math.ceil(shortAV);
    }

    public double getMedAV() {
        return medAV;
    }

    public int getRoundMedAV() {
        return (int) Math.ceil(medAV);
    }

    public double getLongAV() {
        return longAV;
    }

    public int getRoundLongAV() {
        return (int) Math.ceil(longAV);
    }

    public double getExtAV() {
        return extAV;
    }

    public int getRoundExtAV() {
        return (int) Math.ceil(extAV);
    }

    public boolean isCapital() {
        return capital;
    }

    public boolean isSubCapital() {
        return subCapital;
    }

    public int getAtClass() {
        return atClass;
    }

    // Probably not the best place for this
    public EquipmentType getBayType() {
        // Return the correct weapons bay for the given type of weapon
        switch (getAtClass()) {
            case CLASS_LASER:
                return EquipmentType.get(EquipmentTypeLookup.LASER_BAY);
            case CLASS_AMS:
                return EquipmentType.get(EquipmentTypeLookup.AMS_BAY);
            case CLASS_POINT_DEFENSE:
                return EquipmentType.get(EquipmentTypeLookup.POINT_DEFENSE_BAY);
            case CLASS_PPC:
                return EquipmentType.get(EquipmentTypeLookup.PPC_BAY);
            case CLASS_PULSE_LASER:
                return EquipmentType.get(EquipmentTypeLookup.PULSE_LASER_BAY);
            case CLASS_ARTILLERY:
                return EquipmentType.get(EquipmentTypeLookup.ARTILLERY_BAY);
            case CLASS_PLASMA:
                return EquipmentType.get(EquipmentTypeLookup.PLASMA_BAY);
            case CLASS_AC:
                return EquipmentType.get(EquipmentTypeLookup.AC_BAY);
            case CLASS_LBX_AC:
                return EquipmentType.get(EquipmentTypeLookup.LBX_AC_BAY);
            case CLASS_LRM:
                return EquipmentType.get(EquipmentTypeLookup.LRM_BAY);
            case CLASS_SRM:
                return EquipmentType.get(EquipmentTypeLookup.SRM_BAY);
            case CLASS_MRM:
                return EquipmentType.get(EquipmentTypeLookup.MRM_BAY);
            case CLASS_MML:
                return EquipmentType.get(EquipmentTypeLookup.MML_BAY);
            case CLASS_THUNDERBOLT:
                return EquipmentType.get(EquipmentTypeLookup.THUNDERBOLT_BAY);
            case CLASS_ATM:
                return EquipmentType.get(EquipmentTypeLookup.ATM_BAY);
            case CLASS_ROCKET_LAUNCHER:
                return EquipmentType.get(EquipmentTypeLookup.ROCKET_LAUNCHER_BAY);
            case CLASS_CAPITAL_LASER:
                return isSubCapital() ? EquipmentType.get(EquipmentTypeLookup.SCL_BAY)
                        : EquipmentType.get(EquipmentTypeLookup.CAPITAL_LASER_BAY);
            case CLASS_CAPITAL_PPC:
                return EquipmentType.get(EquipmentTypeLookup.CAPITAL_PPC_BAY);
            case CLASS_CAPITAL_AC:
                return isSubCapital() ? EquipmentType.get(EquipmentTypeLookup.SCC_BAY)
                        : EquipmentType.get(EquipmentTypeLookup.CAPITAL_AC_BAY);
            case CLASS_CAPITAL_GAUSS:
                return EquipmentType.get(EquipmentTypeLookup.CAPITAL_GAUSS_BAY);
            case CLASS_CAPITAL_MD:
                return EquipmentType.get(EquipmentTypeLookup.CAPITAL_MASS_DRIVER_BAY);
            case CLASS_CAPITAL_MISSILE:
                return isSubCapital() ? EquipmentType.get(EquipmentTypeLookup.SC_MISSILE_BAY)
                        : EquipmentType.get(EquipmentTypeLookup.CAPITAL_MISSILE_BAY);
            case CLASS_TELE_MISSILE:
                return EquipmentType.get(EquipmentTypeLookup.TELE_CAPITAL_MISSILE_BAY);
            case CLASS_AR10:
                return EquipmentType.get(EquipmentTypeLookup.AR10_BAY);
            case CLASS_SCREEN:
                return EquipmentType.get(EquipmentTypeLookup.SCREEN_LAUNCHER_BAY);
            default:
                return EquipmentType.get(EquipmentTypeLookup.MISC_BAY);
        }
    }

    /**
     * Damage calculation for BattleForce and AlphaStrike
     * @param range The range in hexes
     * @return Damage in BattleForce scale
     */
    public double getBattleForceDamage(int range) {
        double damage = 0;
        if (range <= getLongRange()) {
<<<<<<< HEAD
            //Variable damage weapons that cannot reach into the BF long range band use LR damage for the MR band
            if (getDamage() == DAMAGE_VARIABLE
                    && range == AlphaStrikeElement.MEDIUM_RANGE
                    && getLongRange() < AlphaStrikeElement.LONG_RANGE) {
                damage = getDamage(AlphaStrikeElement.LONG_RANGE);
            } else {
                damage = getDamage(range);
            }
            if (range == AlphaStrikeElement.SHORT_RANGE && getMinimumRange() > 0) {
=======
            // Variable damage weapons that cannot reach into the BF long range band use LR damage
            // for the MR band
            if ((getDamage() == DAMAGE_VARIABLE)
                    && (range == BattleForceElement.MEDIUM_RANGE)
                    && (getLongRange() < BattleForceElement.LONG_RANGE)) {
                damage = getDamage(BattleForceElement.LONG_RANGE);
            } else {
                damage = getDamage(range);
            }

            if ((range == BattleForceElement.SHORT_RANGE) && (getMinimumRange() > 0)) {
>>>>>>> f3d4c0ca
                damage = adjustBattleForceDamageForMinRange(damage);
            }

            if (getToHitModifier() != 0) {
                damage -= damage * getToHitModifier() * 0.05; 
            }
        }

        return damage / 10.0;
    }
    
    /**
     * Damage calculation for BattleForce and AlphaStrike for missile weapons that may have advanced fire control
     * @param range - the range in hexes
     * @param fcs   - linked Artemis or Apollo FCS (null for none)
     * @return - damage in BattleForce scale
     */
    public double getBattleForceDamage (int range, Mounted fcs) {
        return getBattleForceDamage(range);
    }
    
    public double adjustBattleForceDamageForMinRange(double damage) {
        return damage * (12 - getMinimumRange()) / 12.0;
    }

    /**
     * BattleForce-scale damage for BattleArmor, using cluster hits table based on squad size.
     * AlphaStrike uses a different method.
     * @param range - the range in hexes
     * @param baSquadSize - the number of suits in the squad/point/level i
     * @return - damage in BattleForce scale
     */
    public double getBattleForceDamage(int range, int baSquadSize) {
        return Compute.calculateClusterHitTableAmount(7, baSquadSize) * getBattleForceDamage(range);
    }
    
    /**
     * Reports the class of weapons for those that are tracked separately from standard damage
     * @return
     */
    public int getBattleForceClass() {
        return BFCLASS_STANDARD;
    }
    
    /**
     * 
     * @return - BattleForce scale damage for weapons that have the HEAT special ability
     */
    public int getBattleForceHeatDamage(int range) {
        return 0;
    }
    
    /** Returns the weapon's heat for AlphaStrike conversion. Overridden where it differs from TW heat. */
    public int getAlphaStrikeHeat() {
        return getHeat();
    }

    /**
     * Returns the AlphaStrike conversion damage value of the weapon for the given range.
     * See AlphaStrike Companion pp.104-114.
     *
     * @param range the range band
     * @return The AlphaStrike conversion damage
     */
    public BigDecimal getAlphaStrikeDamage(ASRange range) {
        return BigDecimal.ZERO;
    }

    /**
     * Returns the AlphaStrike conversion damage value of the weapon for the given range.
     * May take into account a given linked equipment such as Artemis IV if applicable -
     * this depends on individual weapon types overriding this method. If not overridden,
     * will return the value of {@link #getAlphaStrikeDamage(ASRange)}.
     * See AlphaStrike Companion pp.104-114.
     *
     * @param range the range band
     * @param linkedEquipment a linked equipment influencing the damage (Artemis, PPC Cap)
     * @return The AlphaStrike conversion damage
     */
    public BigDecimal getAlphaStrikeDamage(ASRange range, Mounted linkedEquipment) {
        return getAlphaStrikeDamage(range);
    }
    
    /** Returns true if this weapon type can be used for LRM-type indirect fire. */
    public boolean hasIndirectFire() {
        return false;
    }
    
    /** 
     * Returns true if this weapon type contributes to the AlphaStrike IF ability. This
     * is identical to TW indirect fire for most but not all weapons (see e.g. IATMS) 
     */
    public boolean hasAlphaStrikeIndirectFire() {
        return hasIndirectFire();
    }
    
    /** 
     * Returns true if this weapon type contributes to the AlphaStrike PNT ability. This
     * is not identical to TW point defense, therefore implemented separately.
     */
    public boolean isAlphaStrikePointDefense() {
        return false;
    }

    /**
     * Add all the types of weapons we can create to the list
     *
     * When a weapon class extends another, the subclass must be listed first to avoid
     * clobbering the name lookup when calling the contructor of the superclass.
     */
    public static void initializeTypes() {
        // Laser types
        EquipmentType.addType(new ISLaserMedium());
        EquipmentType.addType(new ISLaserPrimitiveMedium());
        EquipmentType.addType(new ISLaserLarge());
        EquipmentType.addType(new ISLaserPrimitiveLarge());
        EquipmentType.addType(new ISLaserSmall());
        EquipmentType.addType(new ISLaserPrimitiveSmall());
        EquipmentType.addType(new ISPulseLaserLarge());
        EquipmentType.addType(new ISPulseLaserLargePrototype());
        EquipmentType.addType(new ISXPulseLaserLarge());
        EquipmentType.addType(new ISERLaserLarge());
        EquipmentType.addType(new ISERLaserLargePrototype());
        EquipmentType.addType(new ISERLaserMedium());
        EquipmentType.addType(new ISPulseLaserMedium());
        EquipmentType.addType(new ISPulseLaserMediumPrototype());
        EquipmentType.addType(new ISPulseLaserMediumRecovered());
        EquipmentType.addType(new ISXPulseLaserMedium());
        EquipmentType.addType(new ISPulseLaserSmall());
        EquipmentType.addType(new ISXPulseLaserSmall());
        EquipmentType.addType(new ISPulseLaserSmallPrototype());
        EquipmentType.addType(new ISERLaserSmall());
        EquipmentType.addType(new ISVariableSpeedPulseLaserMedium());
        EquipmentType.addType(new ISVariableSpeedPulseLaserSmall());
        EquipmentType.addType(new ISVariableSpeedPulseLaserLarge());
        EquipmentType.addType(new ISBinaryLaserCannon());
        EquipmentType.addType(new ISBombastLaser());
        EquipmentType.addType(new CLERLaserLarge());
        EquipmentType.addType(new CLHeavyLaserLarge());
        EquipmentType.addType(new CLPulseLaserLarge());
        EquipmentType.addType(new CLERPulseLaserLarge());
        EquipmentType.addType(new CLERLaserMedium());
        EquipmentType.addType(new CLERLaserMediumPrototype());
        EquipmentType.addType(new CLHeavyLaserMedium());
        EquipmentType.addType(new CLPulseLaserMedium());
        EquipmentType.addType(new CLERPulseLaserMedium());
        EquipmentType.addType(new CLERLaserSmall());
        EquipmentType.addType(new CLERLaserSmallPrototype());
        EquipmentType.addType(new CLPulseLaserSmall());
        EquipmentType.addType(new CLERPulseLaserSmall());
        EquipmentType.addType(new CLHeavyLaserSmall());
        EquipmentType.addType(new CLERLaserMicro());
        EquipmentType.addType(new CLPulseLaserMicro());
        EquipmentType.addType(new CLImprovedHeavyLaserLarge());
        EquipmentType.addType(new CLImprovedHeavyLaserMedium());
        EquipmentType.addType(new CLImprovedHeavyLaserSmall());
        EquipmentType.addType(new CLChemicalLaserLarge());
        EquipmentType.addType(new CLChemicalLaserMedium());
        EquipmentType.addType(new CLChemicalLaserSmall());
        // PPC types
        EquipmentType.addType(new ISPPC());
        EquipmentType.addType(new ISPPCPrimitive());
        EquipmentType.addType(new ISERPPC());
//        EquipmentType.addType(new ISEHERPPC());
        EquipmentType.addType(new CLERPPC());
        EquipmentType.addType(new ISSnubNosePPC());
        EquipmentType.addType(new ISLightPPC());
        EquipmentType.addType(new ISHeavyPPC());
        EquipmentType.addType(new ISKinsSlaughterPPC());
        EquipmentType.addType(new ISBASupportPPC());
        EquipmentType.addType(new CLBASupportPPC());
        // Flamers
        EquipmentType.addType(new CLFlamer());
        EquipmentType.addType(new ISFlamer());
        EquipmentType.addType(new ISVehicleFlamer());
        EquipmentType.addType(new CLHeavyFlamer());
        EquipmentType.addType(new ISHeavyFlamer());
        EquipmentType.addType(new ISERFlamer());
        EquipmentType.addType(new CLERFlamer());
        // Autocannons
        EquipmentType.addType(new ISAC2());
        EquipmentType.addType(new ISAC5());
        EquipmentType.addType(new ISAC10());
        EquipmentType.addType(new ISAC20());
        EquipmentType.addType(new CLProtoMechAC2());
        EquipmentType.addType(new CLProtoMechAC4());
        EquipmentType.addType(new CLProtoMechAC8());
        EquipmentType.addType(new ISAC2Primitive());
        EquipmentType.addType(new ISAC5Primitive());
        EquipmentType.addType(new ISAC10Primitive());
        EquipmentType.addType(new ISAC20Primitive());
        // Ultras
        EquipmentType.addType(new ISUAC2());
        EquipmentType.addType(new ISUAC5());
        EquipmentType.addType(new ISUAC5Prototype());
        EquipmentType.addType(new ISUAC10());
        EquipmentType.addType(new ISUAC20());
        EquipmentType.addType(new ISTHBUAC2());
        EquipmentType.addType(new ISTHBUAC10());
        EquipmentType.addType(new ISTHBUAC20());
        EquipmentType.addType(new CLUAC2());
        EquipmentType.addType(new CLUAC2Prototype());
        EquipmentType.addType(new CLUAC5());
        EquipmentType.addType(new CLUAC10());
        EquipmentType.addType(new CLUAC10Prototype());
        EquipmentType.addType(new CLUAC20());
        EquipmentType.addType(new CLUAC20Prototype());
        // LBXs
        EquipmentType.addType(new ISLB2XAC());
        EquipmentType.addType(new ISLB5XAC());
        EquipmentType.addType(new ISLB10XAC());
        EquipmentType.addType(new ISLB10XACPrototype());
        EquipmentType.addType(new ISLB20XAC());
        EquipmentType.addType(new CLLB2XAC());
        EquipmentType.addType(new CLLB2XACPrototype());
        EquipmentType.addType(new CLLB5XAC());
        EquipmentType.addType(new CLLB5XACPrototype());
        EquipmentType.addType(new CLLB10XAC());
        EquipmentType.addType(new CLLB20XAC());
        EquipmentType.addType(new CLLB20XACPrototype());
        EquipmentType.addType(new ISTHBLB2XAC());
        EquipmentType.addType(new ISTHBLB5XAC());
        EquipmentType.addType(new ISTHBLB20XAC());
        // RACs
        EquipmentType.addType(new ISRAC2());
        EquipmentType.addType(new ISRAC5());
        // LACs
        EquipmentType.addType(new ISLAC2());
        EquipmentType.addType(new ISLAC5());
        EquipmentType.addType(new ISLAC10());
        EquipmentType.addType(new ISLAC20());
        // HVACs
        EquipmentType.addType(new ISHVAC2());
        EquipmentType.addType(new ISHVAC5());
        EquipmentType.addType(new ISHVAC10());
        // Gausses
        EquipmentType.addType(new ISGaussRifle());
        EquipmentType.addType(new ISGaussRiflePrototype());
        EquipmentType.addType(new ISSilverBulletGauss());
        EquipmentType.addType(new CLGaussRifle());
        EquipmentType.addType(new ISLGaussRifle());
        EquipmentType.addType(new ISHGaussRifle());
        EquipmentType.addType(new ISImpHGaussRifle());
        EquipmentType.addType(new CLHAG20());
        EquipmentType.addType(new CLHAG30());
        EquipmentType.addType(new CLHAG40());
        EquipmentType.addType(new CLAPGaussRifle());
        // MGs
        EquipmentType.addType(new ISMG());
        EquipmentType.addType(new ISLightMG());
        EquipmentType.addType(new ISHeavyMG());
        EquipmentType.addType(new ISMGA());
        EquipmentType.addType(new ISLightMGA());
        EquipmentType.addType(new ISHeavyMGA());
        EquipmentType.addType(new CLMG());
        EquipmentType.addType(new CLLightMG());
        EquipmentType.addType(new CLHeavyMG());
        EquipmentType.addType(new CLMGA());
        EquipmentType.addType(new CLLightMGA());
        EquipmentType.addType(new CLHeavyMGA());
        // LRMs
/*        These were BA versions and there are currently BA
         versions of these weapons. So they've been commented out.
         EquipmentType.addType(new ISLRM1());
         EquipmentType.addType(new ISLRM1OS());
         EquipmentType.addType(new ISLRM2());
         EquipmentType.addType(new ISLRM2OS());
         EquipmentType.addType(new ISLRM3());
         EquipmentType.addType(new ISLRM3OS());
         EquipmentType.addType(new ISLRM4());
         EquipmentType.addType(new ISLRM4OS());*/
        EquipmentType.addType(new ISLRM5());
        EquipmentType.addType(new ISLRM10());
        EquipmentType.addType(new ISLRM15());
        EquipmentType.addType(new ISLRM20());
        EquipmentType.addType(new ISLRM5OS());
        EquipmentType.addType(new ISLRM10OS());
        EquipmentType.addType(new ISLRM15OS());
        EquipmentType.addType(new ISLRM20OS());
        EquipmentType.addType(new CLLRM1());
        EquipmentType.addType(new CLLRM1OS());
        EquipmentType.addType(new CLLRM2());
        EquipmentType.addType(new CLLRM2OS());
        EquipmentType.addType(new CLLRM3());
        EquipmentType.addType(new CLLRM3OS());
        EquipmentType.addType(new CLLRM4());
        EquipmentType.addType(new CLLRM4OS());
        EquipmentType.addType(new CLLRM5());
        EquipmentType.addType(new CLLRM6());
        EquipmentType.addType(new CLLRM7());
        EquipmentType.addType(new CLLRM8());
        EquipmentType.addType(new CLLRM9());
        EquipmentType.addType(new CLLRM10());
        EquipmentType.addType(new CLLRM11());
        EquipmentType.addType(new CLLRM12());
        EquipmentType.addType(new CLLRM13());
        EquipmentType.addType(new CLLRM14());
        EquipmentType.addType(new CLLRM15());
        EquipmentType.addType(new CLLRM16());
        EquipmentType.addType(new CLLRM17());
        EquipmentType.addType(new CLLRM18());
        EquipmentType.addType(new CLLRM19());
        EquipmentType.addType(new CLLRM20());
        EquipmentType.addType(new CLLRM5OS());
        EquipmentType.addType(new CLLRM10OS());
        EquipmentType.addType(new CLLRM15OS());
        EquipmentType.addType(new CLLRM20OS());
        
        EquipmentType.addType(new CLStreakLRM1());
        EquipmentType.addType(new CLStreakLRM2());
        EquipmentType.addType(new CLStreakLRM3());
        EquipmentType.addType(new CLStreakLRM4());
        EquipmentType.addType(new CLStreakLRM5());
        EquipmentType.addType(new CLStreakLRM6());
        EquipmentType.addType(new CLStreakLRM7());
        EquipmentType.addType(new CLStreakLRM8());
        EquipmentType.addType(new CLStreakLRM9());
        EquipmentType.addType(new CLStreakLRM10());
        EquipmentType.addType(new CLStreakLRM11());
        EquipmentType.addType(new CLStreakLRM12());
        EquipmentType.addType(new CLStreakLRM13());
        EquipmentType.addType(new CLStreakLRM14());
        EquipmentType.addType(new CLStreakLRM15());
        EquipmentType.addType(new CLStreakLRM16());
        EquipmentType.addType(new CLStreakLRM17());
        EquipmentType.addType(new CLStreakLRM18());
        EquipmentType.addType(new CLStreakLRM19());
        EquipmentType.addType(new CLStreakLRM20());
        EquipmentType.addType(new CLStreakLRM1OS());
        EquipmentType.addType(new CLStreakLRM2OS());
        EquipmentType.addType(new CLStreakLRM3OS());
        EquipmentType.addType(new CLStreakLRM4OS());
        EquipmentType.addType(new CLStreakLRM5OS());
        EquipmentType.addType(new CLStreakLRM6OS());
        EquipmentType.addType(new CLStreakLRM7OS());
        EquipmentType.addType(new CLStreakLRM8OS());
        EquipmentType.addType(new CLStreakLRM9OS());
        EquipmentType.addType(new CLStreakLRM10OS());
        EquipmentType.addType(new CLStreakLRM11OS());
        EquipmentType.addType(new CLStreakLRM12OS());
        EquipmentType.addType(new CLStreakLRM13OS());
        EquipmentType.addType(new CLStreakLRM14OS());
        EquipmentType.addType(new CLStreakLRM15OS());
        EquipmentType.addType(new CLStreakLRM16OS());
        EquipmentType.addType(new CLStreakLRM17OS());
        EquipmentType.addType(new CLStreakLRM18OS());
        EquipmentType.addType(new CLStreakLRM19OS());
        EquipmentType.addType(new CLStreakLRM20OS());
        EquipmentType.addType(new ISExtendedLRM5());
        EquipmentType.addType(new ISExtendedLRM10());
        EquipmentType.addType(new ISExtendedLRM15());
        EquipmentType.addType(new ISExtendedLRM20());
        EquipmentType.addType(new ISEnhancedLRM5());
        EquipmentType.addType(new ISEnhancedLRM10());
        EquipmentType.addType(new ISEnhancedLRM15());
        EquipmentType.addType(new ISEnhancedLRM20());
        EquipmentType.addType(new ISLRM5Primitive());
        EquipmentType.addType(new ISLRM10Primitive());
        EquipmentType.addType(new ISLRM15Primitive());
        EquipmentType.addType(new ISLRM20Primitive());
        // LRTs
        EquipmentType.addType(new ISLRT5());
        EquipmentType.addType(new ISLRT10());
        EquipmentType.addType(new ISLRT15());
        EquipmentType.addType(new ISLRT20());
        EquipmentType.addType(new ISLRT5OS());
        EquipmentType.addType(new ISLRT10OS());
        EquipmentType.addType(new ISLRT15OS());
        EquipmentType.addType(new ISLRT20OS());

        EquipmentType.addType(new CLLRT1());
        EquipmentType.addType(new CLLRT2());
        EquipmentType.addType(new CLLRT3());
        EquipmentType.addType(new CLLRT4());
        EquipmentType.addType(new CLLRT5());
        EquipmentType.addType(new CLLRT6());
        EquipmentType.addType(new CLLRT7());
        EquipmentType.addType(new CLLRT8());
        EquipmentType.addType(new CLLRT9());
        EquipmentType.addType(new CLLRT10());
        EquipmentType.addType(new CLLRT11());
        EquipmentType.addType(new CLLRT12());
        EquipmentType.addType(new CLLRT13());
        EquipmentType.addType(new CLLRT14());
        EquipmentType.addType(new CLLRT15());
        EquipmentType.addType(new CLLRT16());
        EquipmentType.addType(new CLLRT17());
        EquipmentType.addType(new CLLRT18());
        EquipmentType.addType(new CLLRT19());
        EquipmentType.addType(new CLLRT20());
        EquipmentType.addType(new CLLRT5OS());
        EquipmentType.addType(new CLLRT10OS());
        EquipmentType.addType(new CLLRT15OS());
        EquipmentType.addType(new CLLRT20OS());
        // SRMs
//        EquipmentType.addType(new ISSRM1());
        EquipmentType.addType(new ISSRM2());
//        EquipmentType.addType(new ISSRM3());
        EquipmentType.addType(new ISSRM4());
//        EquipmentType.addType(new ISSRM5());
        EquipmentType.addType(new ISSRM6());
//        EquipmentType.addType(new ISSRM1OS());
        EquipmentType.addType(new ISSRM2OS());
//        EquipmentType.addType(new ISSRM3OS());
        EquipmentType.addType(new ISSRM4OS());
//        EquipmentType.addType(new ISSRM5OS());
        EquipmentType.addType(new ISSRM6OS());
        EquipmentType.addType(new CLSRM1());
        EquipmentType.addType(new CLSRM1OS());
        EquipmentType.addType(new CLSRM2());
        EquipmentType.addType(new CLSRM3());
        EquipmentType.addType(new CLSRM3OS());
        EquipmentType.addType(new CLSRM4());
        EquipmentType.addType(new CLSRM5());
        EquipmentType.addType(new CLSRM5OS());
        EquipmentType.addType(new CLSRM6());
        EquipmentType.addType(new CLSRM2OS());
        EquipmentType.addType(new CLSRM4OS());
        EquipmentType.addType(new CLSRM6OS());
        EquipmentType.addType(new ISStreakSRM2());
        EquipmentType.addType(new ISStreakSRM4());
        EquipmentType.addType(new ISStreakSRM6());
        EquipmentType.addType(new ISStreakSRM2OS());
        EquipmentType.addType(new ISStreakSRM4OS());
        EquipmentType.addType(new ISStreakSRM6OS());
        EquipmentType.addType(new CLStreakSRM1());
        EquipmentType.addType(new CLStreakSRM2());
        EquipmentType.addType(new CLStreakSRM3());
        EquipmentType.addType(new CLStreakSRM4());
        EquipmentType.addType(new CLStreakSRM4Prototype());
        EquipmentType.addType(new CLStreakSRM5());
        EquipmentType.addType(new CLStreakSRM6());
        EquipmentType.addType(new CLStreakSRM6Prototype());
        EquipmentType.addType(new CLStreakSRM2OS());
        EquipmentType.addType(new CLStreakSRM4OS());
        EquipmentType.addType(new CLStreakSRM6OS());
        EquipmentType.addType(new ISSRM2Primitive());
        EquipmentType.addType(new ISSRM4Primitive());
        EquipmentType.addType(new ISSRM6Primitive());
        // SRTs
        EquipmentType.addType(new ISSRT2());
        EquipmentType.addType(new ISSRT4());
        EquipmentType.addType(new ISSRT6());
        EquipmentType.addType(new ISSRT2OS());
        EquipmentType.addType(new ISSRT4OS());
        EquipmentType.addType(new ISSRT6OS());
        EquipmentType.addType(new CLSRT1());
        EquipmentType.addType(new CLSRT2());
        EquipmentType.addType(new CLSRT3());
        EquipmentType.addType(new CLSRT4());
        EquipmentType.addType(new CLSRT5());
        EquipmentType.addType(new CLSRT6());
        EquipmentType.addType(new CLSRT1OS());        
        EquipmentType.addType(new CLSRT2OS());
        EquipmentType.addType(new CLSRT3OS());
        EquipmentType.addType(new CLSRT4OS());
        EquipmentType.addType(new CLSRT5OS());
        EquipmentType.addType(new CLSRT6OS());
        // RLs
        /*
         * This is a duplicate of the ISBARL, and not available for mechs.
        EquipmentType.addType(new ISRL1());
        EquipmentType.addType(new ISRL2());
        EquipmentType.addType(new ISRL3());
        EquipmentType.addType(new ISRL4());
        EquipmentType.addType(new ISRL5());
        */
        EquipmentType.addType(new RocketLauncher10());
        EquipmentType.addType(new RocketLauncher15());
        EquipmentType.addType(new RocketLauncher20());
        EquipmentType.addType(new PrototypeRL10());
        EquipmentType.addType(new PrototypeRL15());
        EquipmentType.addType(new PrototypeRL20());

        // ATMs
        EquipmentType.addType(new CLATM3());
        EquipmentType.addType(new CLATM6());
        EquipmentType.addType(new CLATM9());
        EquipmentType.addType(new CLATM12());
        // iATMs
        EquipmentType.addType(new CLIATM3());
        EquipmentType.addType(new CLIATM6());
        EquipmentType.addType(new CLIATM9());
        EquipmentType.addType(new CLIATM12());
        EquipmentType.addType(new CLFussilade());
        // MRMs
        EquipmentType.addType(new ISMRM1());
        EquipmentType.addType(new ISMRM2());
        EquipmentType.addType(new ISMRM3());
        EquipmentType.addType(new ISMRM4());
        EquipmentType.addType(new ISMRM5());
        EquipmentType.addType(new ISMRM1OS());
        EquipmentType.addType(new ISMRM2OS());
        EquipmentType.addType(new ISMRM3OS());
        EquipmentType.addType(new ISMRM4OS());
        EquipmentType.addType(new ISMRM5OS());
        EquipmentType.addType(new ISMRM10());
        EquipmentType.addType(new ISMRM20());
        EquipmentType.addType(new ISMRM30());
        EquipmentType.addType(new ISMRM40());
        EquipmentType.addType(new ISMRM10OS());
        EquipmentType.addType(new ISMRM20OS());
        EquipmentType.addType(new ISMRM30OS());
        EquipmentType.addType(new ISMRM40OS());
        // NARCs
        EquipmentType.addType(new ISNarc());
        EquipmentType.addType(new ISNarcPrototype());
        EquipmentType.addType(new ISNarcOS());
        EquipmentType.addType(new ISNarcIOS());
        EquipmentType.addType(new CLNarc());
        EquipmentType.addType(new CLNarcOS());
        EquipmentType.addType(new CLNarcIOS());
        EquipmentType.addType(new ISImprovedNarc());
        EquipmentType.addType(new ISImprovedNarcOS());
        // AMSs
        EquipmentType.addType(new ISAMS());
        EquipmentType.addType(new ISLaserAMS());
        EquipmentType.addType(new ISLaserAMSTHB());
        EquipmentType.addType(new CLAMS());
        EquipmentType.addType(new CLLaserAMS());
        // TAGs
        EquipmentType.addType(new ISTAG());
        EquipmentType.addType(new ISC3M());
        EquipmentType.addType(new ISC3MBS());
        EquipmentType.addType(new CLLightTAG());
        EquipmentType.addType(new CLTAG());
//        EquipmentType.addType(new ISBALightTAG());
        EquipmentType.addType(new CLBALightTAG());
        EquipmentType.addType(new ISPrototypeTAG());
        // MMLs
        EquipmentType.addType(new ISMML3());
        EquipmentType.addType(new ISMML5());
        EquipmentType.addType(new ISMML7());
        EquipmentType.addType(new ISMML9());
        // Arty
        EquipmentType.addType(new LongTom());
        EquipmentType.addType(new Thumper());
        EquipmentType.addType(new Sniper());
        EquipmentType.addType(new ISArrowIV());
        EquipmentType.addType(new CLArrowIV());
        EquipmentType.addType(new ISBATubeArtillery());
        EquipmentType.addType(new PrototypeArrowIV());
        // Arty Cannons
        EquipmentType.addType(new LongTomCannon());
        EquipmentType.addType(new ThumperCannon());
        EquipmentType.addType(new SniperCannon());
        // MFUK weapons
        EquipmentType.addType(new CLPlasmaRifle());
        EquipmentType.addType(new CLRAC2());
        EquipmentType.addType(new CLRAC5());
        EquipmentType.addType(new CLRAC10());
        EquipmentType.addType(new CLRAC20());
        // misc lvl3 stuff
        EquipmentType.addType(new ISRailGun());
        EquipmentType.addType(new ISFluidGun());
        EquipmentType.addType(new CLFluidGun());
        EquipmentType.addType(new ISCenturionWeaponSystem());
        // MapPack Solaris VII
        EquipmentType.addType(new ISMagshotGaussRifle());
        EquipmentType.addType(new ISMPod());
//        EquipmentType.addType(new CLMPod());
        EquipmentType.addType(new ISBPod());
//        EquipmentType.addType(new CLBPod());
        // Thunderbolts
        EquipmentType.addType(new ISThunderBolt5());
        EquipmentType.addType(new ISThunderBolt10());
        EquipmentType.addType(new ISThunderBolt15());
        EquipmentType.addType(new ISThunderBolt20());
        // Taser
        EquipmentType.addType(new ISMekTaser());

        EquipmentType.addType(new ISNailandRivetGun());
//        EquipmentType.addType(new ISRivetGun());
//        EquipmentType.addType(new CLNailGun());
//        EquipmentType.addType(new CLRivetGun());

        // rifles
        EquipmentType.addType(new ISRifleLight());
        EquipmentType.addType(new ISRifleMedium());
        EquipmentType.addType(new ISRifleHeavy());

        // VGLs
        EquipmentType.addType(new ISVehicularGrenadeLauncher());
//        EquipmentType.addType(new CLVehicularGrenadeLauncher());
        EquipmentType.addType(new ISC3RemoteSensorLauncher());

        //IO Weapons
        EquipmentType.addType(new CLImprovedAC2());
        EquipmentType.addType(new CLImprovedAC5());
        EquipmentType.addType(new CLImprovedAC10());
        EquipmentType.addType(new CLImprovedAC20());
        EquipmentType.addType(new CLImprovedSRM2());
        EquipmentType.addType(new CLImprovedSRM4());
        EquipmentType.addType(new CLImprovedSRM6());
        EquipmentType.addType(new CLImprovedLRM5());
        EquipmentType.addType(new CLImprovedLRM10());
        EquipmentType.addType(new CLImprovedLRM15());
        EquipmentType.addType(new CLImprovedLRM20());
        EquipmentType.addType(new CLImprovedGaussRifle());
        EquipmentType.addType(new ISLongTomPrimitive());
        EquipmentType.addType(new CLImprovedLaserLarge());
        EquipmentType.addType(new CLImprovedPulseLaserLarge());
        EquipmentType.addType(new CLImprovedPPC());
      
        // Infantry Attacks
        EquipmentType.addType(new LegAttack());
        EquipmentType.addType(new SwarmAttack());
        EquipmentType.addType(new SwarmWeaponAttack());
        EquipmentType.addType(new StopSwarmAttack());

        // Infantry Level 1 Weapons
        EquipmentType.addType(new InfantryRifleLaserWeapon());
        EquipmentType.addType(new InfantrySupportLRMWeapon());
        EquipmentType.addType(new InfantrySupportLRMInfernoWeapon());
        EquipmentType.addType(new InfantrySupportSRMLightInfernoWeapon());
        EquipmentType.addType(new InfantrySupportPortableFlamerWeapon());
        EquipmentType.addType(new InfantryTWFlamerWeapon());
        
        // Infantry Archaic Weapons
        EquipmentType.addType(new InfantryArchaicAxeWeapon());
        EquipmentType.addType(new InfantryArchaicBasicCrossbowWeapon());
        EquipmentType.addType(new InfantryArchaicBlackjackWeapon());
        EquipmentType.addType(new InfantryArchaicBokkenWeapon());
        EquipmentType.addType(new InfantryArchaicCarbonReinforcedNailsWeapon());
        EquipmentType.addType(new InfantryArchaicCompoundBowWeapon());
        EquipmentType.addType(new InfantryArchaicDaggerWeapon());
        EquipmentType.addType(new InfantryArchaicDaikyuBowWeapon());
        EquipmentType.addType(new InfantryArchaicDaoWeapon());
        EquipmentType.addType(new InfantryArchaicDoubleStunStaffWeapon());
        EquipmentType.addType(new InfantryArchaicHankyuBowWeapon());
        EquipmentType.addType(new InfantryArchaicHatchetWeapon());
        EquipmentType.addType(new InfantryArchaicHeavyCrossbowWeapon());
        EquipmentType.addType(new InfantryArchaicImprovisedClubWeapon());
        EquipmentType.addType(new InfantryArchaicKatanaWeapon());
        EquipmentType.addType(new InfantryArchaicLongBowWeapon());
        EquipmentType.addType(new InfantryArchaicMedusaWhipWeapon());
        EquipmentType.addType(new InfantryArchaicMiniStunstickWeapon());
        EquipmentType.addType(new InfantryArchaicMonowireWeapon());
        EquipmentType.addType(new InfantryArchaicNeuralLashWeapon());
        EquipmentType.addType(new InfantryArchaicNeuralWhipWeapon());
        EquipmentType.addType(new InfantryArchaicNoDachiWeapon());
        EquipmentType.addType(new InfantryArchaicNunchakuWeapon());
        EquipmentType.addType(new InfantryArchaicPolearmWeapon());
        EquipmentType.addType(new InfantryArchaicShortBowWeapon());
        EquipmentType.addType(new InfantryArchaicShurikenWeapon());
        EquipmentType.addType(new InfantryArchaicSingleStunStaffWeapon());
        EquipmentType.addType(new InfantryArchaicStaffWeapon());
        EquipmentType.addType(new InfantryArchaicStunstickWeapon());
        EquipmentType.addType(new InfantryArchaicSwordWeapon());
        EquipmentType.addType(new InfantryArchaicVibroAxeWeapon());
        EquipmentType.addType(new InfantryArchaicVibroBladeWeapon());
        EquipmentType.addType(new InfantryArchaicVibroKatanaWeapon());
        EquipmentType.addType(new InfantryArchaicISVibroSwordWeapon());
        EquipmentType.addType(new InfantryArchaicVibroMaceWeapon());
        EquipmentType.addType(new InfantryArchaicWakizashiWeapon());
        EquipmentType.addType(new InfantryArchaicWhipWeapon());
        EquipmentType.addType(new InfantryArchaicYumiBowWeapon());
        EquipmentType.addType(new InfantryArchaicPrimitiveBowWeapon());
        EquipmentType.addType(new InfantryArchaicBladeArchaicSwordWeapon());
        EquipmentType.addType(new InfantryArchaicBladeZweihanderSwordWeapon());
        EquipmentType.addType(new InfantryArchaicBladeJoustingLanceWeapon());
        EquipmentType.addType(new InfantryArchaicWhipWeapon());
        EquipmentType.addType(new InfantryArchaicShockStaffWeapon());
        
        //Clan Archaic - Commented out can be considered Obsolete
        EquipmentType.addType(new InfantryArchaicClanVibroSwordWeapon());
             
        // Infantry Pistols
        EquipmentType.addType(new InfantryPistolAutoPistolWeapon());
        EquipmentType.addType(new InfantryPistolAutoPistolNissanWeapon());
        EquipmentType.addType(new InfantryPistolBlazerPistolWeapon());
        EquipmentType.addType(new InfantryPistolCoventryHandrocketGyrojetPistolWeapon());
        EquipmentType.addType(new InfantryPistolDartGunWeapon());
        EquipmentType.addType(new InfantryPistolFlamerPistolWeapon());
        EquipmentType.addType(new InfantryPistolFlarePistolWeapon());
        EquipmentType.addType(new InfantryPistolGyrojetPistolWeapon());
        EquipmentType.addType(new InfantryPistolHawkEagleAutoPistolWeapon());
        EquipmentType.addType(new InfantryPistolHoldoutGyrojetPistolWeapon());
        EquipmentType.addType(new InfantryPistolHoldOutLaserPistolWeapon());
        EquipmentType.addType(new InfantryPistolHoldoutNeedlerPistolWeapon());
        EquipmentType.addType(new InfantryPistolHoldoutPistolWeapon());
        EquipmentType.addType(new InfantryPistolLaserPistolWeapon());
        EquipmentType.addType(new InfantryPistolMagnumRevolverWeapon());
        EquipmentType.addType(new InfantryPistolMakeshiftPistolWeapon());
        EquipmentType.addType(new InfantryPistolMandrakeGaussPistolWeapon());
        EquipmentType.addType(new InfantryPistolMartialEagleMachinePistolWeapon());
        EquipmentType.addType(new InfantryPistolMauserAutoPistolWeapon());
        EquipmentType.addType(new InfantryPistolMauserNeedlerPistolWeapon());
        EquipmentType.addType(new InfantryPistolMagnumAutoPistolWeapon());
        EquipmentType.addType(new InfantryPistolMydronAutoPistolWeapon());
        EquipmentType.addType(new InfantryPistolNakjimaLaserPistolWeapon());
        EquipmentType.addType(new InfantryPistolNambuAutoPistolWeapon());
        EquipmentType.addType(new InfantryPistolNeedlerPistolWeapon());
        EquipmentType.addType(new InfantryPistolPaintGunPistolWeapon());
        EquipmentType.addType(new InfantryPistolISPulseLaserPistolWeapon());
        EquipmentType.addType(new InfantryPistolRevolverWeapon());
        EquipmentType.addType(new InfantryPistolSeaEagleNeedlerPistolWeapon());
        EquipmentType.addType(new InfantryPistolSerrekAutoPistolWeapon());
        EquipmentType.addType(new InfantryPistolSonicStunnerWeapon());
        EquipmentType.addType(new InfantryPistolSpitballGasPistolWeapon());
        EquipmentType.addType(new InfantryPistolSternsnachtPistolWeapon());
        EquipmentType.addType(new InfantryPistolSternsnachtPythonAutoPistolWeapon());
        EquipmentType.addType(new InfantryPistolStettaAutoPistolWeapon());
        EquipmentType.addType(new InfantryPistolSunbeamLaserPistolWeapon());
        EquipmentType.addType(new InfantryPistolSunbeamNovaLaserPistolWeapon());
        EquipmentType.addType(new InfantryPistolTKEnforcerAutoPistolWeapon());
        EquipmentType.addType(new InfantryPistolTranqGunWeapon());
        EquipmentType.addType(new InfantryPistolWhiteDwarfLaserPistolWeapon());
        EquipmentType.addType(new InfantryPistolSMGGHTSpec7aWeapon());
        EquipmentType.addType(new InfantryPistolVintageWeapon());
        
        //Shrapnel Pistols
        EquipmentType.addType(new InfantryPistolAAGemini());
        EquipmentType.addType(new InfantryPistolAlamo17());
        EquipmentType.addType(new InfantryPistolCamdenHR7());
        EquipmentType.addType(new InfantryPistolDreamelDerringer());
        EquipmentType.addType(new InfantryPistolHCKP14());
        EquipmentType.addType(new InfantryPistolLemisonCombatRevolver());
        EquipmentType.addType(new InfantryPistolMomoDeBaoyingSpecial());
        EquipmentType.addType(new InfantryPistolMomoDeBaoyingStandard());
        EquipmentType.addType(new InfantryPistolMPH45());
        EquipmentType.addType(new InfantryPistolNambu380());
        EquipmentType.addType(new InfantryPistolNambu480());
        EquipmentType.addType(new InfantryPistolRFWgalahad());
        EquipmentType.addType(new InfantryPistolSerrek7994());
        EquipmentType.addType(new InfantryPistolSerrek7994SF());
        EquipmentType.addType(new InfantryPistolSturmEagleMK4M());
        EquipmentType.addType(new InfantryPistolSturmEagleMK4P());
        EquipmentType.addType(new InfantryPistolType74Dpistol());
        EquipmentType.addType(new InfantryPistolType74Ppistol());
        EquipmentType.addType(new InfantryPistolWhisper4Standard());
        EquipmentType.addType(new InfantryPistolWhisper4Subsonic());
        EquipmentType.addType(new InfantryPistolWolfM30());
        EquipmentType.addType(new InfantryPistolYanjingshe());

        //Clan Pistols - Commented out can be considered Obsolete
        EquipmentType.addType(new InfantryPistolClanERLaserPistolWeapon());
        EquipmentType.addType(new InfantryPistolClanGaussPistolWeapon());
        EquipmentType.addType(new InfantryPistolClanPulseLaserPistolWeapon());
        
        // Infantry Rifles
        EquipmentType.addType(new InfantryRifleAutoRifleWeapon());
        EquipmentType.addType(new InfantryRifleBlazerRifleWeapon());

        EquipmentType.addType(new InfantryRifleBoltActionWeapon());
        EquipmentType.addType(new InfantryRifleClanERLaserWeapon());
        EquipmentType.addType(new InfantryRifleClanMauserIICIASInfernoWeapon());
        EquipmentType.addType(new InfantryRifleClanMauserIICIASWeapon());
        EquipmentType.addType(new InfantryRifleClanPulseLaserWeapon());
        EquipmentType.addType(new InfantryRifleEbonyAssaultLaserWeapon());
        EquipmentType.addType(new InfantryRifleElephantGunWeapon());
        EquipmentType.addType(new InfantryRifleFederatedBarrettM42BInfernoWeapon());
        EquipmentType.addType(new InfantryRifleFederatedBarrettM42BWeapon());
        EquipmentType.addType(new InfantryRifleFederatedBarrettM61ALaserInfernoWeapon());
        EquipmentType.addType(new InfantryRifleFederatedBarrettM61ALaserWeapon());
        EquipmentType.addType(new InfantryRifleFederatedLongWeapon());
        EquipmentType.addType(new InfantryRifleGyrojetRifleWeapon());
        EquipmentType.addType(new InfantryRifleGyroslugCarbineWeapon());
        EquipmentType.addType(new InfantryRifleGyroslugRifleWeapon());
        EquipmentType.addType(new InfantryRifleHeavyGyrojetGunWeapon());
        EquipmentType.addType(new InfantryRifleImperatorAX22AssaultWeapon());
        EquipmentType.addType(new InfantryRifleIntekLaserWeapon());
        EquipmentType.addType(new InfantryRifleMagnaLaserWeapon());
        EquipmentType.addType(new InfantryRifleMakeshiftWeapon());
        EquipmentType.addType(new InfantryRifleMarxXXLaserWeapon());
        EquipmentType.addType(new InfantryRifleMauser1200LSSWeapon());
        EquipmentType.addType(new InfantryRifleMauser960LaserWeapon());
        EquipmentType.addType(new InfantryRifleMauserG150Weapon());
        EquipmentType.addType(new InfantryRifleMaxellPL10LaserWeapon());
        EquipmentType.addType(new InfantryRifleMGFlechetteNeedlerWeapon());
        EquipmentType.addType(new InfantryRifleNeedlerWeapon());
        EquipmentType.addType(new InfantryRiflePulseLaserWeapon());
        EquipmentType.addType(new InfantryRifleStrikerCarbineRifleWeapon());
        EquipmentType.addType(new InfantryRifleShredderHeavyNeedlerWeapon());
        EquipmentType.addType(new InfantryRifleStarKingGyroslugCarbineWeapon());
        EquipmentType.addType(new InfantryRifleSunbeamStarfireERLaserWeapon());
        EquipmentType.addType(new InfantryRifleThunderstrokeIIWeapon());
        EquipmentType.addType(new InfantryRifleThunderstrokeWeapon());
        EquipmentType.addType(new InfantryRifleTKAssaultWeapon());
        EquipmentType.addType(new InfantryRifleZeusHeavyWeapon());
        EquipmentType.addType(new InfantryRifleVintageWeapon());        
        EquipmentType.addType(new InfantryRifleVSPLaserWeapon());
        
        // Infantry Shotguns
        EquipmentType.addType(new InfantryShotgunAutomaticWeapon());
        EquipmentType.addType(new InfantryShotgunAvengerCCWWeapon());
        EquipmentType.addType(new InfantryShotgunBuccaneerGelGunWeapon());
        EquipmentType.addType(new InfantryShotgunCeresCrowdbusterWeapon());
        EquipmentType.addType(new InfantryShotgunCombatWeapon());
        EquipmentType.addType(new InfantryShotgunDoubleBarrelWeapon());
        EquipmentType.addType(new InfantryShotgunPumpActionWeapon());
        EquipmentType.addType(new InfantryShotgunSawnoffDoubleBarrelWeapon());
        EquipmentType.addType(new InfantryShotgunSawnoffPumpActionWeapon());
        EquipmentType.addType(new InfantryShotgunWakazashiWeapon());
        
        //Shrapnel Shotguns
        EquipmentType.addType(new InfantryShotgunAMIKeymaster15());
        EquipmentType.addType(new InfantryShotgunAWAAS105());
        EquipmentType.addType(new InfantryShotgunAWASS112());
        EquipmentType.addType(new InfantryShotgunByron15S());
        EquipmentType.addType(new InfantryShotgunCWIJianhuren());
        EquipmentType.addType(new InfantryShotgunDaystarIC());
        EquipmentType.addType(new InfantryShotgunDaystarIM());
        EquipmentType.addType(new InfantryShotgunDaystarIIC());
        EquipmentType.addType(new InfantryShotgunDaystarIIM());
        EquipmentType.addType(new InfantryShotgunDaystarIIIC());
        EquipmentType.addType(new InfantryShotgunDaystarIIIM());
        EquipmentType.addType(new InfantryShotgunDaystarIVC());
        EquipmentType.addType(new InfantryShotgunDaystarIVM());
        EquipmentType.addType(new InfantryShotgunDaystarVC());
        EquipmentType.addType(new InfantryShotgunDaystarVM());
        EquipmentType.addType(new InfantryShotgunDokuhebi());
        EquipmentType.addType(new InfantryShotgunDPS305());
        EquipmentType.addType(new InfantryShotgunDuckettA5());
        EquipmentType.addType(new InfantryShotgunHastariIII());
        EquipmentType.addType(new InfantryShotgunMarburg20());
        EquipmentType.addType(new InfantryShotgunMarburg20M());
        EquipmentType.addType(new InfantryShotgunMorriganStormsweeper());
        EquipmentType.addType(new InfantryShotgunRisen15());
        EquipmentType.addType(new InfantryShotgunSDType31());
        EquipmentType.addType(new InfantryShotgunSGM3());
        EquipmentType.addType(new InfantryShotgunSGS9());
        EquipmentType.addType(new InfantryShotgunSGS9E());
        EquipmentType.addType(new InfantryShotgunWranglemanTriBarrel());
        
        // Infantry SMG Weapons
        EquipmentType.addType(new InfantrySMGClanGaussWeapon());
        EquipmentType.addType(new InfantrySMGGuntherMP20Weapon());
        EquipmentType.addType(new InfantrySMGImperator2894A1Weapon());
        EquipmentType.addType(new InfantrySMGKA23SubgunWeapon());
        EquipmentType.addType(new InfantrySMGRorynexRM3XXIWeapon());
        EquipmentType.addType(new InfantrySMGRuganWeapon());
        EquipmentType.addType(new InfantrySMGWeapon());
        
        // Shrapnel SMGs
        EquipmentType.addType(new InfantrySMGAWAStarlingMk7());
        EquipmentType.addType(new InfantrySMGAWAStarlingMk7LB());
        EquipmentType.addType(new InfantrySMGAWAStarlingMk7SF());
        EquipmentType.addType(new InfantrySMGBlackfieldScorpionMk65());
        EquipmentType.addType(new InfantrySMGBoudicca4());
        EquipmentType.addType(new InfantrySMGBoudicca5());
        EquipmentType.addType(new InfantrySMGBoudicca7());
        EquipmentType.addType(new InfantrySMGDSKLargoSGA());
        EquipmentType.addType(new InfantrySMGDSKLargoSGB());
        EquipmentType.addType(new InfantrySMGHouwei());
        EquipmentType.addType(new InfantrySMGHunkleV());
        EquipmentType.addType(new InfantrySMGJ15Hagel());
        EquipmentType.addType(new InfantrySMGJ17Hagel());
        EquipmentType.addType(new InfantrySMGJinseYanjingsheAPRounds());
        EquipmentType.addType(new InfantrySMGJinseYanjingsheStandard());
        EquipmentType.addType(new InfantrySMGNambuTypeS124());
        EquipmentType.addType(new InfantrySMGRFWBedivere());
        EquipmentType.addType(new InfantrySMGSpartacus());
        EquipmentType.addType(new InfantrySMGSturmHornetMkIII());
        EquipmentType.addType(new InfantrySMGSupekuta());
        EquipmentType.addType(new InfantrySMGTiberius());
        EquipmentType.addType(new InfantrySMGWC2());
        EquipmentType.addType(new InfantrySMGWC6());
        EquipmentType.addType(new InfantrySMGWolfBarronA7());
        
        //Sniper Rifles
        EquipmentType.addType(new InfantrySniperRifleSniperWeapon());
        EquipmentType.addType(new InfantrySniperRifleRadiumLaserWeapon());
        EquipmentType.addType(new InfantrySniperStalkerWeapon());
        EquipmentType.addType(new InfantrySniperRifleMinolta9000Weapon());
        
        //Shrapnel Sniper Files
        EquipmentType.addType(new InfantrySniperRifleBartonAMRAntiArmor());
        EquipmentType.addType(new InfantrySniperRifleBartonAMRStandard());
        EquipmentType.addType(new InfantrySniperRifleFNFJ12DarkCaste());
        EquipmentType.addType(new InfantrySniperRifleFNFJ12SLDF());
        EquipmentType.addType(new InfantrySniperRifleHammelMarksman());
        EquipmentType.addType(new InfantrySniperRifleLancelotMkV());
        EquipmentType.addType(new InfantrySniperRifleLRS53SniperRifle());
        EquipmentType.addType(new InfantrySniperRiflePraetorianS3());
        EquipmentType.addType(new InfantrySniperRiflePraetorianS5());
        EquipmentType.addType(new InfantrySniperRifleSairentosutomu());
        EquipmentType.addType(new InfantrySniperRifleSR17SunsKiller());
        EquipmentType.addType(new InfantrySniperRifleThorshammer());
        EquipmentType.addType(new InfantrySniperRifleWilimtonRS14());
        EquipmentType.addType(new InfantrySniperRifleWilimtonRS17Stripped());
        EquipmentType.addType(new InfantrySniperRifleYuanLing());
       
         // Infantry Support Weapons
        EquipmentType.addType(new InfantrySupportMGPortableWeapon());
        EquipmentType.addType(new InfantrySupportMGSemiPortableWeapon());
        EquipmentType.addType(new InfantrySupportMk1LightAAWeapon());
        EquipmentType.addType(new InfantrySupportMk2PortableAAWeapon());
        EquipmentType.addType(new InfantrySupportClanBearhunterAutocannonWeapon());
        EquipmentType.addType(new InfantrySupportPortableAutocannonWeapon());
        EquipmentType.addType(new InfantrySupportHeavyFlamerWeapon());
        EquipmentType.addType(new InfantrySupportGrandMaulerGaussCannonWeapon());
        EquipmentType.addType(new InfantrySupportMagshotGaussRifleWeapon());
        EquipmentType.addType(new InfantrySupportTsunamiHeavyGaussRifleWeapon());
        EquipmentType.addType(new InfantrySupportDavidLightGaussRifleWeapon());
        EquipmentType.addType(new InfantrySupportKingDavidLightGaussRifleWeapon());
        EquipmentType.addType(new InfantrySupportGrenadeLauncherWeapon());
        EquipmentType.addType(new InfantrySupportGrenadeLauncherInfernoWeapon());
        EquipmentType.addType(new InfantrySupportGrenadeLauncherAutoWeapon());
        EquipmentType.addType(new InfantrySupportGrenadeLauncherAutoInfernoWeapon());
        EquipmentType.addType(new InfantrySupportGrenadeLauncherCompactWeapon());
        EquipmentType.addType(new InfantrySupportHeavyGrenadeLauncherWeapon());
        EquipmentType.addType(new InfantrySupportHeavyGrenadeLauncherInfernoWeapon());
        EquipmentType.addType(new InfantrySupportGrenadeLauncherHeavyAutoWeapon());
        EquipmentType.addType(new InfantrySupportGrenadeLauncherHeavyAutoInfernoWeapon());
        EquipmentType.addType(new InfantrySupportHellboreAssaultLaserWeapon());
        EquipmentType.addType(new InfantrySupportMGLightWeapon());
        EquipmentType.addType(new InfantrySupportMGSupportWeapon());
        EquipmentType.addType(new InfantrySupportMortarHeavyWeapon());
        EquipmentType.addType(new InfantrySupportMortarHeavyInfernoWeapon());
        EquipmentType.addType(new InfantrySupportMortarLightWeapon());
        EquipmentType.addType(new InfantrySupportMortarLightInfernoWeapon());
        EquipmentType.addType(new InfantrySupportOneShotMRMWeapon());
        EquipmentType.addType(new InfantrySupportOneShotMRMInfernoWeapon());
        EquipmentType.addType(new InfantrySupportFiredrakeNeedlerWeapon());
        EquipmentType.addType(new InfantrySupportSemiPortablePPCWeapon());
        EquipmentType.addType(new InfantrySupportHeavyPPCWeapon());
        EquipmentType.addType(new InfantrySupportPortablePlasmaWeapon());
        EquipmentType.addType(new InfantrySupportDragonsbaneDisposablePulseLaserWeapon());
        EquipmentType.addType(new InfantrySupportRecoillessRifleHeavyWeapon());
        EquipmentType.addType(new InfantrySupportRecoillessRifleHeavyInfernoWeapon());
        EquipmentType.addType(new InfantrySupportRecoillessRifleLightWeapon());
        EquipmentType.addType(new InfantrySupportRecoillessRifleLightInfernoWeapon());
        EquipmentType.addType(new InfantrySupportRecoillessRifleMediumWeapon());
        EquipmentType.addType(new InfantrySupportRecoillessRifleMediumInfernoWeapon());
        EquipmentType.addType(new InfantrySupportRocketLauncherLAWWeapon());
        EquipmentType.addType(new InfantrySupportRocketLauncherVLAWWeapon());
        EquipmentType.addType(new InfantrySupportSRMStandardWeapon());
        EquipmentType.addType(new InfantrySupportSRMStandardInfernoWeapon());
        EquipmentType.addType(new InfantrySupportSRMHeavyWeapon());
        EquipmentType.addType(new InfantrySupportSRMHeavyInfernoWeapon());
        EquipmentType.addType(new InfantrySupportSRMLightWeapon());
        EquipmentType.addType(new InfantrySupportLaserWeapon());
        EquipmentType.addType(new InfantrySupportERLaserWeapon());
        EquipmentType.addType(new InfantrySupportClanERLaserWeapon());
        EquipmentType.addType(new InfantrySupportHeavyLaserWeapon());
        EquipmentType.addType(new InfantrySupportERHeavyLaserWeapon());
        EquipmentType.addType(new InfantrySupportClanERHeavyLaserWeapon());
        EquipmentType.addType(new InfantrySupportClanSemiPortableHeavyLaserWeapon());
        EquipmentType.addType(new InfantrySupportClanSemiPortableERLaserWeapon());
        EquipmentType.addType(new InfantrySupportSemiPortableLaserWeapon());
        EquipmentType.addType(new InfantrySupportPulseLaserWeapon());
        EquipmentType.addType(new InfantrySupportHeavyPulseLaserWeapon());
        EquipmentType.addType(new InfantrySupportClanSemiPortablePulseLaserWeapon());
        EquipmentType.addType(new InfantrySupportLaserUltraHeavyWeapon());
        EquipmentType.addType(new InfantrySupportMGVintageWeapon());
        EquipmentType.addType(new InfantrySupportVintageMiniGunWeapon());
        EquipmentType.addType(new InfantrySupportVintageGatlingGunWeapon());
        EquipmentType.addType(new InfantrySupportWireGuidedMissileWeapon());
        EquipmentType.addType(new InfantrySupportGungnirHeavyGaussWeapon());
        EquipmentType.addType(new InfantrySupportMagPulseHarpoonWeapon());
        EquipmentType.addType(new InfantrySupportSnubNoseSupportPPCWeapon());
        
        // Infantry Grenade Weapons
        EquipmentType.addType(new InfantryGrenadeInfernoWeapon());
        EquipmentType.addType(new InfantryGrenadeMicroWeapon());
        EquipmentType.addType(new InfantryGrenadeMiniInfernoWeapon());
        EquipmentType.addType(new InfantryGrenadeRAGWeapon());
        EquipmentType.addType(new InfantryGrenadeStandardWeapon());
                
        //Infantry TAG
        EquipmentType.addType(new InfantrySupportTAGWeapon());

        // Prosthetic Weapon from ATOW Companion
        EquipmentType.addType(new InfantryProstheticLaserWeapon());
        EquipmentType.addType(new InfantryProstheticBallisticWeapon());
        EquipmentType.addType(new InfantryProstheticDartgunWeapon());
        EquipmentType.addType(new InfantryProstheticNeedlerWeapon());
        EquipmentType.addType(new InfantryProstheticShotgunWeapon());
        EquipmentType.addType(new InfantryProstheticSonicStunnerWeapon());
        EquipmentType.addType(new InfantryProstheticSMGWeapon());
        EquipmentType.addType(new InfantryProstheticBladeWeapon());
        EquipmentType.addType(new InfantryProstheticNeedleWeapon());
        EquipmentType.addType(new InfantryProstheticShockerWeapon());
        EquipmentType.addType(new InfantryProstheticVibroBladeWeapon());
        EquipmentType.addType(new InfantryProstheticClimbingClawsWeapon());    

        EquipmentType.addType(new ISFireExtinguisher());
        EquipmentType.addType(new CLFireExtinguisher());

        // Plasma Weapons
        EquipmentType.addType(new ISPlasmaRifle());
        EquipmentType.addType(new CLPlasmaCannon());

        // MekMortarWeapons
        EquipmentType.addType(new ISMekMortar1());
        EquipmentType.addType(new ISMekMortar2());
        EquipmentType.addType(new ISMekMortar4());
        EquipmentType.addType(new ISMekMortar8());
        EquipmentType.addType(new CLMekMortar1());
        EquipmentType.addType(new CLMekMortar2());
        EquipmentType.addType(new CLMekMortar4());
        EquipmentType.addType(new CLMekMortar8());

        // BA weapons
        EquipmentType.addType(new CLAdvancedSRM1());
        EquipmentType.addType(new CLAdvancedSRM1OS());
        EquipmentType.addType(new CLAdvancedSRM2());
        EquipmentType.addType(new CLAdvancedSRM2OS());
        EquipmentType.addType(new CLAdvancedSRM3());
        EquipmentType.addType(new CLAdvancedSRM3OS());
        EquipmentType.addType(new CLAdvancedSRM4());
        EquipmentType.addType(new CLAdvancedSRM4OS());
        EquipmentType.addType(new CLAdvancedSRM5());
        EquipmentType.addType(new CLAdvancedSRM5OS());
        EquipmentType.addType(new CLAdvancedSRM6());
        EquipmentType.addType(new CLAdvancedSRM6OS());
        EquipmentType.addType(new CLBAAPGaussRifle());
        EquipmentType.addType(new CLBAMGBearhunterSuperheavy());
        EquipmentType.addType(new CLBALaserERMedium());
        EquipmentType.addType(new CLBAERPulseLaserMedium());
        EquipmentType.addType(new CLBALaserERMicro());
        EquipmentType.addType(new CLBALaserERSmall());
        EquipmentType.addType(new CLBAERPulseLaserSmall());
        EquipmentType.addType(new CLBAFlamer());
        EquipmentType.addType(new CLBAFlamerHeavy());
        EquipmentType.addType(new CLBAGrenadeLauncherHeavy());
        EquipmentType.addType(new CLBALaserHeavyMedium());
        EquipmentType.addType(new CLBAMGHeavy());
        EquipmentType.addType(new CLBAMortarHeavy());  // added per IO Pg 53
        EquipmentType.addType(new CLBARecoillessRifleHeavy());
        EquipmentType.addType(new CLBALaserHeavySmall());
        EquipmentType.addType(new CLBALBX());
        EquipmentType.addType(new CLBAMGLight());
        EquipmentType.addType(new CLBAMortarLight()); // added per IO Pg 53
        EquipmentType.addType(new CLBARecoillessRifleLight());
        EquipmentType.addType(new CLBALRM1());
        EquipmentType.addType(new CLBALRM1OS());
        EquipmentType.addType(new CLBALRM2());
        EquipmentType.addType(new CLBALRM2OS());
        EquipmentType.addType(new CLBALRM3());
        EquipmentType.addType(new CLBALRM3OS());
        EquipmentType.addType(new CLBALRM4());
        EquipmentType.addType(new CLBALRM4OS());
        EquipmentType.addType(new CLBALRM5());
        EquipmentType.addType(new CLBALRM5OS());
        EquipmentType.addType(new CLBAPulseLaserMedium());
        EquipmentType.addType(new CLBARecoillessRifleMedium());
        EquipmentType.addType(new CLBAMG());
        EquipmentType.addType(new CLBAPulseLaserMicro());
        EquipmentType.addType(new CLBALaserSmall());
        EquipmentType.addType(new CLBAPulseLaserSmall());
        EquipmentType.addType(new CLBASRM1());
        EquipmentType.addType(new CLBASRM1OS());
        EquipmentType.addType(new CLBASRM2());
        EquipmentType.addType(new CLBASRM2OS());
        EquipmentType.addType(new CLBASRM3());
        EquipmentType.addType(new CLBASRM3OS());
        EquipmentType.addType(new CLBASRM4());
        EquipmentType.addType(new CLBASRM4OS());
        EquipmentType.addType(new CLBASRM5());
        EquipmentType.addType(new CLBASRM5OS());
        EquipmentType.addType(new CLBASRM6());
        EquipmentType.addType(new CLBASRM6OS());
        EquipmentType.addType(new CLBAMicroBomb());
        EquipmentType.addType(new CLBACompactNarc());
        EquipmentType.addType(new ISBALaserERMedium());
        EquipmentType.addType(new ISBALaserERSmall());
//        EquipmentType.addType(new ISBAHeavyFlamer());
        EquipmentType.addType(new ISBAMGHeavy());
//        EquipmentType.addType(new ISBAMGLight());
        EquipmentType.addType(new ISBAGaussRifleMagshot());
        EquipmentType.addType(new ISBALaserMedium());
        EquipmentType.addType(new ISBALaserPulseMedium());
//        EquipmentType.addType(new ISBAMG());
        EquipmentType.addType(new ISBAPlasmaRifle());
        EquipmentType.addType(new ISBALaserSmall());
        EquipmentType.addType(new ISBALaserPulseSmall());
        EquipmentType.addType(new ISBALaserVSPSmall());
        EquipmentType.addType(new ISBALaserVSPMedium());
        EquipmentType.addType(new ISBATaser());
//        EquipmentType.addType(new ISBACompactNarc());
        EquipmentType.addType(new ISBAGaussRifleDavidLight());
        EquipmentType.addType(new ISBAFiredrakeNeedler());
        EquipmentType.addType(new ISBAGaussRifleGrandMauler());
//        EquipmentType.addType(new ISBAGrenadeLauncherHeavy());
//        EquipmentType.addType(new ISBAMortarHeavy());
        EquipmentType.addType(new ISBAGaussRifleKingDavidLight());
//        EquipmentType.addType(new ISBAMortarLight());
        EquipmentType.addType(new ISBAGrenadeLauncherMicro());
//        EquipmentType.addType(new ISBAGrenadeLauncher()); //See note in ISBAGrenadeLauncher File.
        EquipmentType.addType(new ISBAPopUpMineLauncher());
        EquipmentType.addType(new ISBAGaussRifleTsunami());
        EquipmentType.addType(new ISBASRM1());
        EquipmentType.addType(new ISBASRM2());
        EquipmentType.addType(new ISBASRM3());
        EquipmentType.addType(new ISBASRM4());
        EquipmentType.addType(new ISBASRM5());
        EquipmentType.addType(new ISBASRM6());
        EquipmentType.addType(new ISBALRM1());
        EquipmentType.addType(new ISBALRM2());
        EquipmentType.addType(new ISBALRM3());
        EquipmentType.addType(new ISBALRM4());
        EquipmentType.addType(new ISBALRM5());
        EquipmentType.addType(new ISBAMRM1());
        EquipmentType.addType(new ISBAMRM2());
        EquipmentType.addType(new ISBAMRM3());
        EquipmentType.addType(new ISBAMRM4());
        EquipmentType.addType(new ISBAMRM5());
        EquipmentType.addType(new ISBASRM1OS());
        EquipmentType.addType(new ISBASRM2OS());
        EquipmentType.addType(new ISBASRM3OS());
        EquipmentType.addType(new ISBASRM4OS());
        EquipmentType.addType(new ISBASRM5OS());
        EquipmentType.addType(new ISBASRM6OS());
        EquipmentType.addType(new ISBALRM1OS());
        EquipmentType.addType(new ISBALRM2OS());
        EquipmentType.addType(new ISBALRM3OS());
        EquipmentType.addType(new ISBALRM4OS());
        EquipmentType.addType(new ISBALRM5OS());
        EquipmentType.addType(new ISBAMRM1OS());
        EquipmentType.addType(new ISBAMRM2OS());
        EquipmentType.addType(new ISBAMRM3OS());
        EquipmentType.addType(new ISBAMRM4OS());
        EquipmentType.addType(new ISBAMRM5OS());
        EquipmentType.addType(new ISBARL1());
        EquipmentType.addType(new ISBARL2());
        EquipmentType.addType(new ISBARL3());
        EquipmentType.addType(new ISBARL4());
        EquipmentType.addType(new ISBARL5());

        // Unofficial BA Weapons
        EquipmentType.addType(new CLBAMGBearhunterSuperheavyACi());

        // Cruise Missiles
        EquipmentType.addType(new ISCruiseMissile50());
        EquipmentType.addType(new ISCruiseMissile70());
        EquipmentType.addType(new ISCruiseMissile90());
        EquipmentType.addType(new ISCruiseMissile120());

        // Unofficial Weapons
        EquipmentType.addType(new ISAC10i());
        EquipmentType.addType(new ISAC15());
        EquipmentType.addType(new ISGAC2());
        EquipmentType.addType(new ISGAC4());
        EquipmentType.addType(new ISGAC6());
        EquipmentType.addType(new ISGAC8());
        EquipmentType.addType(new CLEnhancedPPC());

        // Naval weapons
        EquipmentType.addType(new NL35Weapon());
        EquipmentType.addType(new NL45Weapon());
        EquipmentType.addType(new NL55Weapon());
//        EquipmentType.addType(new CLNL35Weapon());
//        EquipmentType.addType(new CLNL45Weapon());
//        EquipmentType.addType(new CLNL55Weapon());
        EquipmentType.addType(new NPPCWeaponLight());
        EquipmentType.addType(new NPPCWeaponMedium());
        EquipmentType.addType(new NPPCWeaponHeavy());
//        EquipmentType.addType(new CLNPPCWeaponLight());
//        EquipmentType.addType(new CLNPPCWeaponMedium());
//        EquipmentType.addType(new CLNPPCWeaponHeavy());
        EquipmentType.addType(new NAC10Weapon());
        EquipmentType.addType(new NAC20Weapon());
        EquipmentType.addType(new NAC25Weapon());
        EquipmentType.addType(new NAC30Weapon());
        EquipmentType.addType(new NAC35Weapon());
        EquipmentType.addType(new NAC40Weapon());
        EquipmentType.addType(new NGaussWeaponLight());
        EquipmentType.addType(new NGaussWeaponMedium());
        EquipmentType.addType(new NGaussWeaponHeavy());
//        EquipmentType.addType(new CLNGaussWeaponLight());
//        EquipmentType.addType(new CLNGaussWeaponMedium());
//        EquipmentType.addType(new CLNGaussWeaponHeavy());
        EquipmentType.addType(new CapMissBarracudaWeapon());
        EquipmentType.addType(new CapMissWhiteSharkWeapon());
        EquipmentType.addType(new CapMissKillerWhaleWeapon());
        EquipmentType.addType(new CapMissTeleBarracudaWeapon());
        EquipmentType.addType(new CapMissTeleWhiteSharkWeapon());
        EquipmentType.addType(new CapMissTeleKillerWhaleWeapon());
        EquipmentType.addType(new CapMissTeleKrakenWeapon());
        EquipmentType.addType(new CapMissKrakenWeapon());
        EquipmentType.addType(new AR10Weapon());
//        EquipmentType.addType(new CLAR10Weapon());
        EquipmentType.addType(new ScreenLauncherWeapon());
        EquipmentType.addType(new SubCapCannonWeaponLight());
        EquipmentType.addType(new SubCapCannonWeaponMedium());
        EquipmentType.addType(new SubCapCannonWeaponHeavy());
        EquipmentType.addType(new SubCapLaserWeapon1());
        EquipmentType.addType(new SubCapLaserWeapon2());
        EquipmentType.addType(new SubCapLaserWeapon3());
        EquipmentType.addType(new SubCapMissilePiranhaWeapon());
        EquipmentType.addType(new SubCapMissileStingrayWeapon());
        EquipmentType.addType(new SubCapMissileSwordfishWeapon());
        EquipmentType.addType(new SubCapMissileMantaRayWeapon());
        EquipmentType.addType(new MassDriverHeavy());
        EquipmentType.addType(new MassDriverMedium());
        EquipmentType.addType(new MassDriverLight());
        
        // bomb-related weapons
        EquipmentType.addType(new ISAAAMissileWeapon());
        EquipmentType.addType(new CLAAAMissileWeapon());
        EquipmentType.addType(new ISASMissileWeapon());
        EquipmentType.addType(new CLASMissileWeapon());
        EquipmentType.addType(new ISASEWMissileWeapon());
        EquipmentType.addType(new CLASEWMissileWeapon());
        EquipmentType.addType(new ISLAAMissileWeapon());
        EquipmentType.addType(new CLLAAMissileWeapon());
        EquipmentType.addType(new BombArrowIV());
        //EquipmentType.addType(new CLBombArrowIV());
        EquipmentType.addType(new ISBombTAG());
        EquipmentType.addType(new CLBombTAG());
        EquipmentType.addType(new BombISRL10());
        EquipmentType.addType(new AlamoMissileWeapon());
        EquipmentType.addType(new SpaceBombAttack());
        EquipmentType.addType(new DiveBombAttack());
        EquipmentType.addType(new AltitudeBombAttack());

        // Weapon Bays
        EquipmentType.addType(new LaserBayWeapon());
        EquipmentType.addType(new PointDefenseBayWeapon());
        EquipmentType.addType(new PPCBayWeapon());
        EquipmentType.addType(new PulseLaserBayWeapon());
        EquipmentType.addType(new ArtilleryBayWeapon());
        EquipmentType.addType(new PlasmaBayWeapon());
        EquipmentType.addType(new ACBayWeapon());
        EquipmentType.addType(new GaussBayWeapon());
        EquipmentType.addType(new ThunderboltBayWeapon());
        EquipmentType.addType(new LBXBayWeapon());
        EquipmentType.addType(new LRMBayWeapon());
        EquipmentType.addType(new SRMBayWeapon());
        EquipmentType.addType(new MRMBayWeapon());
        EquipmentType.addType(new MMLBayWeapon());
        EquipmentType.addType(new ATMBayWeapon());
        EquipmentType.addType(new RLBayWeapon());
        EquipmentType.addType(new CapitalLaserBayWeapon());
        EquipmentType.addType(new CapitalACBayWeapon());
        EquipmentType.addType(new CapitalGaussBayWeapon());
        EquipmentType.addType(new CapitalPPCBayWeapon());
        EquipmentType.addType(new TeleOperatedMissileBayWeapon());
        EquipmentType.addType(new CapitalMissileBayWeapon());
        EquipmentType.addType(new CapitalMDBayWeapon());
        EquipmentType.addType(new AR10BayWeapon());
//        EquipmentType.addType(new CLAR10BayWeapon());
        EquipmentType.addType(new ScreenLauncherBayWeapon());
        EquipmentType.addType(new SubCapCannonBayWeapon());
        EquipmentType.addType(new SubCapLaserBayWeapon());
        EquipmentType.addType(new SubCapitalMissileBayWeapon());
        EquipmentType.addType(new MiscBayWeapon());
        EquipmentType.addType(new AMSBayWeapon());

        // Improved OS Weapons
        EquipmentType.addType(new ISLRM5IOS());
        EquipmentType.addType(new ISLRM10IOS());
        EquipmentType.addType(new ISLRM15IOS());
        EquipmentType.addType(new ISLRM20IOS());
        EquipmentType.addType(new CLLRM5IOS());
        EquipmentType.addType(new CLLRM10IOS());
        EquipmentType.addType(new CLLRM15IOS());
        EquipmentType.addType(new CLLRM20IOS());
        EquipmentType.addType(new CLStreakLRM5IOS());
        EquipmentType.addType(new CLStreakLRM10IOS());
        EquipmentType.addType(new CLStreakLRM15IOS());
        EquipmentType.addType(new CLStreakLRM20IOS());
        EquipmentType.addType(new ISLRT5IOS());
        EquipmentType.addType(new ISLRT10IOS());
        EquipmentType.addType(new ISLRT15IOS());
        EquipmentType.addType(new ISLRT20IOS());
        EquipmentType.addType(new CLLRT5IOS());
        EquipmentType.addType(new CLLRT10IOS());
        EquipmentType.addType(new CLLRT15IOS());
        EquipmentType.addType(new CLLRT20IOS());
        EquipmentType.addType(new ISSRM2IOS());
        EquipmentType.addType(new ISSRM4IOS());
        EquipmentType.addType(new ISSRM6IOS());
        EquipmentType.addType(new CLSRM2IOS());
        EquipmentType.addType(new CLSRM4IOS());
        EquipmentType.addType(new CLSRM6IOS());
        EquipmentType.addType(new ISStreakSRM2IOS());
        EquipmentType.addType(new ISStreakSRM4IOS());
        EquipmentType.addType(new ISStreakSRM6IOS());
        EquipmentType.addType(new CLStreakSRM2IOS());
        EquipmentType.addType(new CLStreakSRM4IOS());
        EquipmentType.addType(new CLStreakSRM6IOS());
        EquipmentType.addType(new ISSRT2IOS());
        EquipmentType.addType(new ISSRT4IOS());
        EquipmentType.addType(new ISSRT6IOS());
        EquipmentType.addType(new CLSRT2IOS());
        EquipmentType.addType(new CLSRT4IOS());
        EquipmentType.addType(new CLSRT6IOS());
        EquipmentType.addType(new ISMRM10IOS());
        EquipmentType.addType(new ISMRM20IOS());
        EquipmentType.addType(new ISMRM30IOS());
        EquipmentType.addType(new ISMRM40IOS());

        EquipmentType.addType(new ISReengineeredLaserSmall());
        EquipmentType.addType(new ISReengineeredLaserMedium());
        EquipmentType.addType(new ISReengineeredLaserLarge());

        EquipmentType.addType(new ISTSEMPCannon());
        EquipmentType.addType(new ISTSEMPOneShot());
        EquipmentType.addType(new ISTSEMPRepeatingCannon());

        EquipmentType.addType(new ISAPDS());
        EquipmentType.addType(new ISBAAPDS());
        EquipmentType.addType(new ISRISCHyperLaser());
    }

    public int getExplosionDamage() {
        return explosionDamage;
    }

    @Override
    public double getCost(Entity entity, boolean isArmored, int loc, double size) {
        if (isArmored) {
            double armoredCost = cost;
            armoredCost += 150000 * getCriticals(entity, size);

            return armoredCost;
        }

        return super.getCost(entity, isArmored, loc, size);
    }

    public boolean isSplitable() {
        return criticals >= 8;
    }

}<|MERGE_RESOLUTION|>--- conflicted
+++ resolved
@@ -663,8 +663,8 @@
     public double getBattleForceDamage(int range) {
         double damage = 0;
         if (range <= getLongRange()) {
-<<<<<<< HEAD
-            //Variable damage weapons that cannot reach into the BF long range band use LR damage for the MR band
+            // Variable damage weapons that cannot reach into the BF long range band use LR damage
+            // for the MR band
             if (getDamage() == DAMAGE_VARIABLE
                     && range == AlphaStrikeElement.MEDIUM_RANGE
                     && getLongRange() < AlphaStrikeElement.LONG_RANGE) {
@@ -672,20 +672,8 @@
             } else {
                 damage = getDamage(range);
             }
-            if (range == AlphaStrikeElement.SHORT_RANGE && getMinimumRange() > 0) {
-=======
-            // Variable damage weapons that cannot reach into the BF long range band use LR damage
-            // for the MR band
-            if ((getDamage() == DAMAGE_VARIABLE)
-                    && (range == BattleForceElement.MEDIUM_RANGE)
-                    && (getLongRange() < BattleForceElement.LONG_RANGE)) {
-                damage = getDamage(BattleForceElement.LONG_RANGE);
-            } else {
-                damage = getDamage(range);
-            }
-
-            if ((range == BattleForceElement.SHORT_RANGE) && (getMinimumRange() > 0)) {
->>>>>>> f3d4c0ca
+
+            if ((range == AlphaStrikeElement.SHORT_RANGE) && (getMinimumRange() > 0)) {
                 damage = adjustBattleForceDamageForMinRange(damage);
             }
 
@@ -768,21 +756,21 @@
     public BigDecimal getAlphaStrikeDamage(ASRange range, Mounted linkedEquipment) {
         return getAlphaStrikeDamage(range);
     }
-    
+
     /** Returns true if this weapon type can be used for LRM-type indirect fire. */
     public boolean hasIndirectFire() {
         return false;
     }
-    
-    /** 
+
+    /**
      * Returns true if this weapon type contributes to the AlphaStrike IF ability. This
-     * is identical to TW indirect fire for most but not all weapons (see e.g. IATMS) 
+     * is identical to TW indirect fire for most but not all weapons (see e.g. IATMS)
      */
     public boolean hasAlphaStrikeIndirectFire() {
         return hasIndirectFire();
     }
-    
-    /** 
+
+    /**
      * Returns true if this weapon type contributes to the AlphaStrike PNT ability. This
      * is not identical to TW point defense, therefore implemented separately.
      */
@@ -1396,7 +1384,7 @@
         EquipmentType.addType(new InfantryPistolWhiteDwarfLaserPistolWeapon());
         EquipmentType.addType(new InfantryPistolSMGGHTSpec7aWeapon());
         EquipmentType.addType(new InfantryPistolVintageWeapon());
-        
+
         //Shrapnel Pistols
         EquipmentType.addType(new InfantryPistolAAGemini());
         EquipmentType.addType(new InfantryPistolAlamo17());
@@ -1480,7 +1468,7 @@
         EquipmentType.addType(new InfantryShotgunSawnoffDoubleBarrelWeapon());
         EquipmentType.addType(new InfantryShotgunSawnoffPumpActionWeapon());
         EquipmentType.addType(new InfantryShotgunWakazashiWeapon());
-        
+
         //Shrapnel Shotguns
         EquipmentType.addType(new InfantryShotgunAMIKeymaster15());
         EquipmentType.addType(new InfantryShotgunAWAAS105());
@@ -1510,7 +1498,7 @@
         EquipmentType.addType(new InfantryShotgunSGS9());
         EquipmentType.addType(new InfantryShotgunSGS9E());
         EquipmentType.addType(new InfantryShotgunWranglemanTriBarrel());
-        
+
         // Infantry SMG Weapons
         EquipmentType.addType(new InfantrySMGClanGaussWeapon());
         EquipmentType.addType(new InfantrySMGGuntherMP20Weapon());
@@ -1519,7 +1507,7 @@
         EquipmentType.addType(new InfantrySMGRorynexRM3XXIWeapon());
         EquipmentType.addType(new InfantrySMGRuganWeapon());
         EquipmentType.addType(new InfantrySMGWeapon());
-        
+
         // Shrapnel SMGs
         EquipmentType.addType(new InfantrySMGAWAStarlingMk7());
         EquipmentType.addType(new InfantrySMGAWAStarlingMk7LB());
@@ -1545,13 +1533,13 @@
         EquipmentType.addType(new InfantrySMGWC2());
         EquipmentType.addType(new InfantrySMGWC6());
         EquipmentType.addType(new InfantrySMGWolfBarronA7());
-        
+
         //Sniper Rifles
         EquipmentType.addType(new InfantrySniperRifleSniperWeapon());
         EquipmentType.addType(new InfantrySniperRifleRadiumLaserWeapon());
         EquipmentType.addType(new InfantrySniperStalkerWeapon());
         EquipmentType.addType(new InfantrySniperRifleMinolta9000Weapon());
-        
+
         //Shrapnel Sniper Files
         EquipmentType.addType(new InfantrySniperRifleBartonAMRAntiArmor());
         EquipmentType.addType(new InfantrySniperRifleBartonAMRStandard());
@@ -1568,7 +1556,7 @@
         EquipmentType.addType(new InfantrySniperRifleWilimtonRS14());
         EquipmentType.addType(new InfantrySniperRifleWilimtonRS17Stripped());
         EquipmentType.addType(new InfantrySniperRifleYuanLing());
-       
+
          // Infantry Support Weapons
         EquipmentType.addType(new InfantrySupportMGPortableWeapon());
         EquipmentType.addType(new InfantrySupportMGSemiPortableWeapon());
@@ -1645,7 +1633,7 @@
         EquipmentType.addType(new InfantryGrenadeMiniInfernoWeapon());
         EquipmentType.addType(new InfantryGrenadeRAGWeapon());
         EquipmentType.addType(new InfantryGrenadeStandardWeapon());
-                
+
         //Infantry TAG
         EquipmentType.addType(new InfantrySupportTAGWeapon());
 
