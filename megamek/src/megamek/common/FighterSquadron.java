--- conflicted
+++ resolved
@@ -257,17 +257,6 @@
         return bv;
     }
 
-<<<<<<< HEAD
-    @Override
-    public int calculateBattleValue() {
-        if (useManualBV) {
-            return manualBV;
-        }
-        return calculateBattleValue(false, false);
-    }
-
-=======
->>>>>>> a31a3cfc
     @Override
     public int getHeatSinks() {
         return getActiveSubEntities().stream().mapToInt(ent -> ((IAero) ent).getHeatSinks()).sum();
