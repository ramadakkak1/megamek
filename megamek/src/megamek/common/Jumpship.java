/*
 * MegaAero - Copyright (C) 2007 Jay Lawson This program is free software; you
 * can redistribute it and/or modify it under the terms of the GNU General
 * Public License as published by the Free Software Foundation; either version 2
 * of the License, or (at your option) any later version.
 *
 * This program is distributed in the hope that it will be useful, but WITHOUT
 * ANY WARRANTY; without even the implied warranty of MERCHANTABILITY or FITNESS
 * FOR A PARTICULAR PURPOSE. See the GNU General Public License for more
 * details.
 */
/*
 * Created on Jun 17, 2007
 */
package megamek.common;

import java.util.ArrayList;
import java.util.HashMap;
import java.util.Iterator;
import java.util.List;
import java.util.Map;
import java.util.Set;
import java.util.TreeMap;

import megamek.common.options.OptionsConstants;
import megamek.common.weapons.BayWeapon;

/**
 * @author Jay Lawson
 */
public class Jumpship extends Aero {

    /**
     *
     */
    private static final long serialVersionUID = 9154398176617208384L;
    // Additional Jumpship locations (FLS, FRS and ALS override Aero locations)
    public static final int LOC_FLS = 1;
    public static final int LOC_FRS = 2;
    public static final int LOC_ALS = 4;
    public static final int LOC_ARS = 5;

    public static final int GRAV_DECK_STANDARD_MAX = 100;
    public static final int GRAV_DECK_LARGE_MAX = 250;

    private static String[] LOCATION_ABBRS = { "NOS", "FLS", "FRS", "AFT", "ALS", "ARS" };
    private static String[] LOCATION_NAMES = { "Nose", "Left Front Side", "Right Front Side", "Aft", "Aft Left Side",
            "Aft Right Side" };

    private int kf_integrity = 0;
    private int sail_integrity = 0;

    // crew and passengers
    private int nCrew = 0;
    private int nPassenger = 0;
    private int nMarines = 0;
    private int nBattleArmor = 0;
    private int nOtherCrew = 0;
    // lifeboats and escape pods
    private int lifeBoats = 0;
    private int escapePods = 0;

    // lithium fusion
    boolean hasLF = false;

    // Battlestation
    private boolean isBattleStation = false;

    // HPG
    private boolean hasHPG = false;

    /**
     * Keep track of all of the grav decks and their sizes.
     *
     * This is a new approach for storing grav decks, which allows the size of each deck to be stored.  Previously,
     * we just stored the number of standard, large and huge grav decks, and could not specify the exact size of the
     * deck.
     */
    private List<Integer> gravDecks = new ArrayList<>();

    // station-keeping thrust and accumulated thrust
    private double stationThrust = 0.2;
    private double accumulatedThrust = 0.0;

    public Jumpship() {
        super();
        damThresh = new int[] { 0, 0, 0, 0, 0, 0 };
    }

<<<<<<< HEAD
    protected static final TechAdvancement TA_JUMPSHIP = new TechAdvancement(TECH_BASE_ALL)
            .setAdvancement(DATE_NONE, 2300).setISApproximate(false, true)
            .setProductionFactions(F_TA).setTechRating(RATING_D)
            .setAvailability(RATING_D, RATING_E, RATING_D, RATING_F);
    protected static final TechAdvancement TA_JUMPSHIP_PRIMITIVE = new TechAdvancement(TECH_BASE_IS)
            .setISAdvancement(2100, 2200, DATE_NONE, 2500)
            .setISApproximate(true, true, false, false)
            .setProductionFactions(F_TA).setTechRating(RATING_D)
            .setAvailability(RATING_D, RATING_X, RATING_X, RATING_X);
    
    @Override
    protected TechAdvancement getConstructionTechAdvancement() {
        return isPrimitive()? TA_JUMPSHIP_PRIMITIVE : TA_JUMPSHIP;
    }
    
=======
    public CrewType defaultCrewType() {
        return CrewType.VESSEL;
    }

>>>>>>> 95d2518c
    @Override
    public int locations() {
        return 6;
    }

    /**
     * Get the number of grav decks on the ship.
     *
     * @return
     */
    public int getTotalGravDeck() {
        return gravDecks.size();
    }

    /**
     * Adds a grav deck whose size in meters is specified.
     *
     * @param size  The size in meters of the grav deck.
     */
    public void addGravDeck(int size) {
        gravDecks.add(size);
    }

    /**
     * Get a list of all grav decks mounted on this ship, where each value
     * represents the size in meters of the grav deck.
     *
     * @return
     */
    public List<Integer> getGravDecks() {
        return gravDecks;
    }

    /**
     * Old style for setting the number of grav decks.  This allows the user to specify N standard grav decks, which
     * will get added at a default value.
     *
     * @param n
     */
    public void setGravDeck(int n) {
        for (int i = 0; i < n; i++) {
            gravDecks.add(GRAV_DECK_STANDARD_MAX / 2);
        }
    }

    /**
     * Get the number of standard grav decks
     * @return
     */
    public int getGravDeck() {
        int count = 0;
        for (int size : gravDecks) {
            if (size < GRAV_DECK_STANDARD_MAX) {
                count++;
            }
        }
        return count;
    }

    /**
     * Old style method for adding N large grav decks.  A default value is chosen that is half-way between the standard
     * and huge sizes.
     *
     * @param n
     */
    public void setGravDeckLarge(int n) {
        for (int i = 0; i < n; i++) {
            gravDecks.add(GRAV_DECK_STANDARD_MAX + (GRAV_DECK_LARGE_MAX - GRAV_DECK_STANDARD_MAX) / 2);
        }
    }

    /**
     * Get the number of large grav decks.
     *
     * @return
     */
    public int getGravDeckLarge() {
        int count = 0;
        for (int size : gravDecks) {
            if (size >= GRAV_DECK_STANDARD_MAX && size < GRAV_DECK_LARGE_MAX) {
                count++;
            }
        }
        return count;
    }

    /**
     * Old style method for adding N huge grav decks.  A default value is chosen that is the current large maximum plus
     * half that value.
     *
     * @param n
     */
    public void setGravDeckHuge(int n) {
        for (int i = 0; i < n; i++) {
            gravDecks.add(GRAV_DECK_LARGE_MAX + (GRAV_DECK_LARGE_MAX) / 2);
        }
    }

    /**
     * Get the number of huge grav decks.
     *
     * @return
     */
    public int getGravDeckHuge() {
        int count = 0;
        for (int size : gravDecks) {
            if (size >= GRAV_DECK_LARGE_MAX) {
                count++;
            }
        }
        return count;
    }

    public void setHPG(boolean b) {
        hasHPG = b;
    }

    public boolean hasHPG() {
        return hasHPG;
    }

    public void setBattleStation(boolean b) {
        isBattleStation = b;

    }

    public boolean isBattleStation() {
        return isBattleStation;
    }

    public void setLF(boolean b) {
        hasLF = b;
    }

    public boolean hasLF() {
        return hasLF;
    }

    public void setEscapePods(int n) {
        escapePods = n;
    }

    public int getEscapePods() {
        return escapePods;
    }

    public void setLifeBoats(int n) {
        lifeBoats = n;
    }

    public int getLifeBoats() {
        return lifeBoats;
    }

    public void setNCrew(int crew) {
        nCrew = crew;
    }

    @Override
    public int getNCrew() {
        return nCrew;
    }

    public void setNPassenger(int pass) {
        nPassenger = pass;
    }

    @Override
    public int getNPassenger() {
        return nPassenger;
    }

    public void setNMarines(int m) {
        nMarines = m;
    }

    public int getNMarines() {
        return nMarines;
    }

    public void setNBattleArmor(int m) {
        nBattleArmor = m;
    }

    public int getNBattleArmor() {
        return nBattleArmor;
    }

    public void setNOtherCrew(int m) {
        nOtherCrew = m;
    }

    public int getNOtherCrew() {
        return nOtherCrew;
    }

    @Override
    public String[] getLocationAbbrs() {
        return LOCATION_ABBRS;
    }

    @Override
    public String[] getLocationNames() {
        return LOCATION_NAMES;
    }

    public void setKFIntegrity(int kf) {
        kf_integrity = kf;
    }

    public int getKFIntegrity() {
        return kf_integrity;
    }

    public void setSailIntegrity(int sail) {
        sail_integrity = sail;
    }

    public int getSailIntegrity() {
        return sail_integrity;
    }

    public void initializeSailIntegrity() {
        int integrity = 1 + (int) Math.ceil((30.0 + (weight / 7500.0)) / 20.0);
        setSailIntegrity(integrity);
    }

    public void initializeKFIntegrity() {
        int integrity = (int) Math.ceil(1.2 + (((0.95) * weight) / 60000.0));
        setKFIntegrity(integrity);
    }

    public boolean canJump() {
        return kf_integrity > 0;
    }

    // different firing arcs
    // different firing arcs
    @Override
    public int getWeaponArc(int wn) {
        final Mounted mounted = getEquipment(wn);

        int arc = Compute.ARC_NOSE;
        switch (mounted.getLocation()) {
        case LOC_NOSE:
            arc = Compute.ARC_NOSE;
            break;
        case LOC_FRS:
            arc = Compute.ARC_RIGHTSIDE_SPHERE;
            break;
        case LOC_FLS:
            arc = Compute.ARC_LEFTSIDE_SPHERE;
            break;
        case LOC_ARS:
            arc = Compute.ARC_RIGHTSIDEA_SPHERE;
            break;
        case LOC_ALS:
            arc = Compute.ARC_LEFTSIDEA_SPHERE;
            break;
        case LOC_AFT:
            arc = Compute.ARC_AFT;
            break;
        default:
            arc = Compute.ARC_360;
        }
        return rollArcs(arc);
    }

    // different hit locations
    @Override
    public HitData rollHitLocation(int table, int side) {

        /*
         * Unlike other units, ASFs determine potential crits based on the
         * to-hit roll so I need to set this potential value as well as return
         * the to hit data
         */

        int roll = Compute.d6(2);
        if (side == ToHitData.SIDE_FRONT) {
            // normal front hits
            switch (roll) {
            case 2:
                setPotCrit(CRIT_LIFE_SUPPORT);
                return new HitData(LOC_NOSE, false, HitData.EFFECT_NONE);
            case 3:
                setPotCrit(CRIT_CONTROL);
                return new HitData(LOC_NOSE, false, HitData.EFFECT_NONE);
            case 4:
                setPotCrit(CRIT_WEAPON);
                return new HitData(LOC_FRS, false, HitData.EFFECT_NONE);
            case 5:
                setPotCrit(CRIT_RIGHT_THRUSTER);
                return new HitData(LOC_FRS, false, HitData.EFFECT_NONE);
            case 6:
                setPotCrit(CRIT_CIC);
                return new HitData(LOC_NOSE, false, HitData.EFFECT_NONE);
            case 7:
                setPotCrit(CRIT_WEAPON);
                return new HitData(LOC_NOSE, false, HitData.EFFECT_NONE);
            case 8:
                setPotCrit(CRIT_SENSOR);
                return new HitData(LOC_NOSE, false, HitData.EFFECT_NONE);
            case 9:
                setPotCrit(CRIT_LEFT_THRUSTER);
                return new HitData(LOC_FLS, false, HitData.EFFECT_NONE);
            case 10:
                setPotCrit(CRIT_WEAPON);
                return new HitData(LOC_FLS, false, HitData.EFFECT_NONE);
            case 11:
                setPotCrit(CRIT_CREW);
                return new HitData(LOC_NOSE, false, HitData.EFFECT_NONE);
            case 12:
                setPotCrit(CRIT_KF_DRIVE);
                return new HitData(LOC_NOSE, false, HitData.EFFECT_NONE);
            }
        } else if (side == ToHitData.SIDE_LEFT) {
            // normal left-side hits
            switch (roll) {
            case 2:
                setPotCrit(CRIT_AVIONICS);
                return new HitData(LOC_NOSE, false, HitData.EFFECT_NONE);
            case 3:
                setPotCrit(CRIT_SENSOR);
                return new HitData(LOC_FLS, false, HitData.EFFECT_NONE);
            case 4:
                setPotCrit(CRIT_WEAPON);
                return new HitData(LOC_FLS, false, HitData.EFFECT_NONE);
            case 5:
                setPotCrit(CRIT_DOCK_COLLAR);
                return new HitData(LOC_FLS, false, HitData.EFFECT_NONE);
            case 6:
                setPotCrit(CRIT_KF_DRIVE);
                return new HitData(LOC_FLS, false, HitData.EFFECT_NONE);
            case 7:
                setPotCrit(CRIT_WEAPON_BROAD);
                return new HitData(LOC_ALS, false, HitData.EFFECT_NONE);
            case 8:
                setPotCrit(CRIT_GRAV_DECK);
                return new HitData(LOC_ALS, false, HitData.EFFECT_NONE);
            case 9:
                setPotCrit(CRIT_DOOR);
                return new HitData(LOC_ALS, false, HitData.EFFECT_NONE);
            case 10:
                setPotCrit(CRIT_WEAPON);
                return new HitData(LOC_ALS, false, HitData.EFFECT_NONE);
            case 11:
                setPotCrit(CRIT_CARGO);
                return new HitData(LOC_AFT, false, HitData.EFFECT_NONE);
            case 12:
                setPotCrit(CRIT_ENGINE);
                return new HitData(LOC_AFT, false, HitData.EFFECT_NONE);
            }
        } else if (side == ToHitData.SIDE_RIGHT) {
            // normal left-side hits
            switch (roll) {
            case 2:
                setPotCrit(CRIT_AVIONICS);
                return new HitData(LOC_NOSE, false, HitData.EFFECT_NONE);
            case 3:
                setPotCrit(CRIT_SENSOR);
                return new HitData(LOC_FRS, false, HitData.EFFECT_NONE);
            case 4:
                setPotCrit(CRIT_WEAPON);
                return new HitData(LOC_FRS, false, HitData.EFFECT_NONE);
            case 5:
                setPotCrit(CRIT_DOCK_COLLAR);
                return new HitData(LOC_FRS, false, HitData.EFFECT_NONE);
            case 6:
                setPotCrit(CRIT_KF_DRIVE);
                return new HitData(LOC_FRS, false, HitData.EFFECT_NONE);
            case 7:
                setPotCrit(CRIT_WEAPON_BROAD);
                return new HitData(LOC_ARS, false, HitData.EFFECT_NONE);
            case 8:
                setPotCrit(CRIT_GRAV_DECK);
                return new HitData(LOC_ARS, false, HitData.EFFECT_NONE);
            case 9:
                setPotCrit(CRIT_DOOR);
                return new HitData(LOC_ARS, false, HitData.EFFECT_NONE);
            case 10:
                setPotCrit(CRIT_WEAPON);
                return new HitData(LOC_ARS, false, HitData.EFFECT_NONE);
            case 11:
                setPotCrit(CRIT_CARGO);
                return new HitData(LOC_AFT, false, HitData.EFFECT_NONE);
            case 12:
                setPotCrit(CRIT_ENGINE);
                return new HitData(LOC_AFT, false, HitData.EFFECT_NONE);
            }
        } else if (side == ToHitData.SIDE_REAR) {
            // normal aft hits
            switch (roll) {
            case 2:
                setPotCrit(CRIT_FUEL_TANK);
                return new HitData(LOC_AFT, false, HitData.EFFECT_NONE);
            case 3:
                setPotCrit(CRIT_AVIONICS);
                return new HitData(LOC_AFT, false, HitData.EFFECT_NONE);
            case 4:
                setPotCrit(CRIT_WEAPON);
                return new HitData(LOC_ARS, false, HitData.EFFECT_NONE);
            case 5:
                setPotCrit(CRIT_RIGHT_THRUSTER);
                return new HitData(LOC_ARS, false, HitData.EFFECT_NONE);
            case 6:
                setPotCrit(CRIT_ENGINE);
                return new HitData(LOC_AFT, false, HitData.EFFECT_NONE);
            case 7:
                setPotCrit(CRIT_WEAPON);
                return new HitData(LOC_AFT, false, HitData.EFFECT_NONE);
            case 8:
                setPotCrit(CRIT_ENGINE);
                return new HitData(LOC_AFT, false, HitData.EFFECT_NONE);
            case 9:
                setPotCrit(CRIT_LEFT_THRUSTER);
                return new HitData(LOC_ALS, false, HitData.EFFECT_NONE);
            case 10:
                setPotCrit(CRIT_WEAPON);
                return new HitData(LOC_ALS, false, HitData.EFFECT_NONE);
            case 11:
                setPotCrit(CRIT_CONTROL);
                return new HitData(LOC_AFT, false, HitData.EFFECT_NONE);
            case 12:
                setPotCrit(CRIT_KF_DRIVE);
                return new HitData(LOC_AFT, false, HitData.EFFECT_NONE);
            }
        }
        return new HitData(LOC_NOSE, false, HitData.EFFECT_NONE);
    }

    @Override
    public int getMaxEngineHits() {
        return 6;
    }

    @Override
    public int calculateBattleValue(boolean ignoreC3, boolean ignorePilot) {
        if (useManualBV) {
            return manualBV;
        }
        double dbv = 0; // defensive battle value
        double obv = 0; // offensive bv

        int modularArmor = 0;
        for (Mounted mounted : getEquipment()) {
            if ((mounted.getType() instanceof MiscType) && mounted.getType().hasFlag(MiscType.F_MODULAR_ARMOR)) {
                modularArmor += mounted.getBaseDamageCapacity() - mounted.getDamageTaken();
            }
        }

        dbv += (getTotalArmor() + modularArmor) * 25.0;

        dbv += getSI() * 20.0;

        // add defensive equipment
        double amsBV = 0;
        double amsAmmoBV = 0;
        double screenBV = 0;
        double screenAmmoBV = 0;
        double defEqBV = 0;
        for (Mounted mounted : getEquipment()) {
            EquipmentType etype = mounted.getType();

            // don't count destroyed equipment
            if (mounted.isDestroyed()) {
                continue;
            }
            if (((etype instanceof WeaponType) && (etype.hasFlag(WeaponType.F_AMS)))) {
                amsBV += etype.getBV(this);
            } else if ((etype instanceof AmmoType) && (((AmmoType) etype).getAmmoType() == AmmoType.T_AMS)) {
                amsAmmoBV += etype.getBV(this);
            } else if ((etype instanceof AmmoType)
                    && (((AmmoType) etype).getAmmoType() == AmmoType.T_SCREEN_LAUNCHER)) {
                screenAmmoBV += etype.getBV(this);
            } else if ((etype instanceof WeaponType)
                    && (((WeaponType) etype).getAtClass() == WeaponType.CLASS_SCREEN)) {
                screenBV += etype.getBV(this);
            } else if ((etype instanceof MiscType)
                    && (etype.hasFlag(MiscType.F_ECM) || etype.hasFlag(MiscType.F_BAP))) {
                defEqBV += etype.getBV(this);
            }
        }
        dbv += amsBV;
        dbv += screenBV;
        dbv += Math.min(amsBV, amsAmmoBV);
        dbv += Math.min(screenBV, screenAmmoBV);
        dbv += defEqBV;

        // unit type multiplier
        dbv *= getBVTypeModifier();

        // calculate heat efficiency
        int aeroHeatEfficiency = getHeatCapacity();

        // get arc BV and heat
        // and add up BVs for ammo-using weapon types for excessive ammo rule
        TreeMap<String, Double> weaponsForExcessiveAmmo = new TreeMap<String, Double>();
        TreeMap<Integer, Double> arcBVs = new TreeMap<Integer, Double>();
        TreeMap<Integer, Double> arcHeat = new TreeMap<Integer, Double>();
        for (Mounted mounted : getTotalWeaponList()) {
            WeaponType wtype = (WeaponType) mounted.getType();
            double weaponHeat = wtype.getHeat();
            int arc = getWeaponArc(getEquipmentNum(mounted));
            double dBV = wtype.getBV(this);
            // skip bays
            if (wtype instanceof BayWeapon) {
                continue;
            }
            // don't count defensive weapons
            if (wtype.hasFlag(WeaponType.F_AMS)) {
                continue;
            }
            // don't count screen launchers, they are defensive
            if (wtype.getAtClass() == WeaponType.CLASS_SCREEN) {
                continue;
            }
            // only count non-damaged equipment
            if (mounted.isMissing() || mounted.isHit() || mounted.isDestroyed() || mounted.isBreached()) {
                continue;
            }

            // double heat for ultras
            if ((wtype.getAmmoType() == AmmoType.T_AC_ULTRA) || (wtype.getAmmoType() == AmmoType.T_AC_ULTRA_THB)) {
                weaponHeat *= 2;
            }
            // Six times heat for RAC
            if (wtype.getAmmoType() == AmmoType.T_AC_ROTARY) {
                weaponHeat *= 6;
            }
            // add up BV of ammo-using weapons for each type of weapon,
            // to compare with ammo BV later for excessive ammo BV rule
            if (!((wtype.hasFlag(WeaponType.F_ENERGY) && !(wtype.getAmmoType() == AmmoType.T_PLASMA))
                    || wtype.hasFlag(WeaponType.F_ONESHOT) || wtype.hasFlag(WeaponType.F_INFANTRY)
                    || (wtype.getAmmoType() == AmmoType.T_NA))) {
                String key = wtype.getAmmoType() + ":" + wtype.getRackSize() + ";" + arc;
                if (!weaponsForExcessiveAmmo.containsKey(key)) {
                    weaponsForExcessiveAmmo.put(key, wtype.getBV(this));
                } else {
                    weaponsForExcessiveAmmo.put(key, wtype.getBV(this) + weaponsForExcessiveAmmo.get(key));
                }
            }
            // calc MG Array here:
            if (wtype.hasFlag(WeaponType.F_MGA)) {
                double mgaBV = 0;
                for (Mounted possibleMG : getTotalWeaponList()) {
                    if (possibleMG.getType().hasFlag(WeaponType.F_MG)
                            && (possibleMG.getLocation() == mounted.getLocation())) {
                        mgaBV += possibleMG.getType().getBV(this);
                    }
                }
                dBV = mgaBV * 0.67;
            }
            // and we'll add the tcomp here too
            if (wtype.hasFlag(WeaponType.F_DIRECT_FIRE)) {
                if (hasTargComp()) {
                    dBV *= 1.25;
                }
            }
            // artemis bumps up the value
            if (mounted.getLinkedBy() != null) {
                Mounted mLinker = mounted.getLinkedBy();
                if ((mLinker.getType() instanceof MiscType) && mLinker.getType().hasFlag(MiscType.F_ARTEMIS)) {
                    dBV *= 1.2;
                }
                if ((mLinker.getType() instanceof MiscType) && mLinker.getType().hasFlag(MiscType.F_ARTEMIS_V)) {
                    dBV *= 1.3;
                }
                if ((mLinker.getType() instanceof MiscType) && mLinker.getType().hasFlag(MiscType.F_APOLLO)) {
                    dBV *= 1.15;
                }
                if ((mLinker.getType() instanceof MiscType)
                        && mLinker.getType().hasFlag(MiscType.F_RISC_LASER_PULSE_MODULE)) {
                    dBV *= 1.25;
                }
            }

            double currentArcBV = 0.0;
            double currentArcHeat = 0.0;
            if (null != arcBVs.get(arc)) {
                currentArcBV = arcBVs.get(arc);
            }
            if (null != arcHeat.get(arc)) {
                currentArcHeat = arcHeat.get(arc);
            }
            arcBVs.put(arc, currentArcBV + dBV);
            arcHeat.put(arc, currentArcHeat + weaponHeat);
        }
        double weaponBV = 0.0;
        // lets traverse the hash and find the highest value BV arc
        int highArc = Integer.MIN_VALUE;
        int adjArc = Integer.MIN_VALUE;
        int oppArc = Integer.MIN_VALUE;
        double adjArcMult = 1.0;
        double oppArcMult = 0.5;
        double highBV = 0.0;
        double heatUsed = 0.0;
        Set<Integer> set = arcBVs.keySet();
        Iterator<Integer> iter = set.iterator();
        while (iter.hasNext()) {
            int key = iter.next();
            if ((arcBVs.get(key) > highBV) && ((key == Compute.ARC_NOSE) || (key == Compute.ARC_LEFT_BROADSIDE)
                    || (key == Compute.ARC_RIGHT_BROADSIDE) || (key == Compute.ARC_AFT))) {
                highArc = key;
                highBV = arcBVs.get(key);
            }
        }
        // now lets identify the adjacent and opposite arcs
        if (highArc > Integer.MIN_VALUE) {
            heatUsed += arcHeat.get(highArc);
            // now get the BV and heat for the two adjacent arcs
            int adjArcCW = getAdjacentArcCW(highArc);
            int adjArcCCW = getAdjacentArcCCW(highArc);
            double adjArcCWBV = 0.0;
            double adjArcCWHeat = 0.0;
            if ((adjArcCW > Integer.MIN_VALUE) && (null != arcBVs.get(adjArcCW))) {
                adjArcCWBV = arcBVs.get(adjArcCW);
                adjArcCWHeat = arcHeat.get(adjArcCW);
            }
            double adjArcCCWBV = 0.0;
            double adjArcCCWHeat = 0.0;
            if ((adjArcCCW > Integer.MIN_VALUE) && (null != arcBVs.get(adjArcCCW))) {
                adjArcCCWBV = arcBVs.get(adjArcCCW);
                adjArcCCWHeat = arcHeat.get(adjArcCCW);
            }
            if (adjArcCWBV > adjArcCCWBV) {
                adjArc = adjArcCW;
                if ((heatUsed + adjArcCWHeat) > aeroHeatEfficiency) {
                    adjArcMult = 0.5;
                }
                heatUsed += adjArcCWHeat;
                oppArc = adjArcCCW;
                if ((heatUsed + adjArcCCWHeat) > aeroHeatEfficiency) {
                    oppArcMult = 0.25;
                }
            } else {
                adjArc = adjArcCCW;
                if ((heatUsed + adjArcCCWHeat) > aeroHeatEfficiency) {
                    adjArcMult = 0.5;
                }
                heatUsed += adjArcCCWHeat;
                oppArc = adjArcCW;
                if ((heatUsed + adjArcCWHeat) > aeroHeatEfficiency) {
                    oppArcMult = 0.25;
                }
            }
        }
        // According to an email with Welshman, ammo should be now added into
        // each arc BV
        // for the final calculation of BV, including the excessive ammo rule
        Map<String, Double> ammo = new HashMap<String, Double>();
        ArrayList<String> keys = new ArrayList<String>();
        for (Mounted mounted : getAmmo()) {
            int arc = getWeaponArc(getEquipmentNum(mounted));
            AmmoType atype = (AmmoType) mounted.getType();

            // don't count depleted ammo
            if (mounted.getUsableShotsLeft() == 0) {
                continue;
            }

            // don't count AMS, it's defensive
            if (atype.getAmmoType() == AmmoType.T_AMS) {
                continue;
            }
            // don't count screen launchers, they are defensive
            if (atype.getAmmoType() == AmmoType.T_SCREEN_LAUNCHER) {
                continue;
            }
            // don't count oneshot ammo, it's considered part of the launcher.
            if (mounted.getLocation() == Entity.LOC_NONE) {
                // assumption: ammo without a location is for a oneshot weapon
                continue;
            }
            String key = atype.getAmmoType() + ":" + atype.getRackSize() + ";" + arc;
            double ammoWeight = mounted.getType().getTonnage(this);
            if (atype.isCapital()) {
                ammoWeight = mounted.getUsableShotsLeft() * atype.getAmmoRatio();
            }
            // new errata: round partial tons of ammo up to the full ton
            ammoWeight = Math.ceil(weight);
            if (atype.hasFlag(AmmoType.F_CAP_MISSILE)) {
                ammoWeight = mounted.getUsableShotsLeft();
            }
            if (!keys.contains(key)) {
                keys.add(key);
            }
            if (!ammo.containsKey(key)) {
                ammo.put(key, ammoWeight * atype.getBV(this));
            } else {
                ammo.put(key, (ammoWeight * atype.getBV(this)) + ammo.get(key));
            }
        }

        // Excessive ammo rule:
        // Only count BV for ammo for a weapontype until the BV of all weapons
        // in that arc is reached
        for (String key : keys) {
            double ammoBV = 0.0;
            int arc = Integer.parseInt(key.split(";")[1]);
            // get the arc
            if (weaponsForExcessiveAmmo.get(key) != null) {
                if (ammo.get(key) > weaponsForExcessiveAmmo.get(key)) {
                    ammoBV += weaponsForExcessiveAmmo.get(key);
                } else {
                    ammoBV += ammo.get(key);
                }
            }
            double currentArcBV = 0.0;
            if (null != arcBVs.get(arc)) {
                currentArcBV = arcBVs.get(arc);
            }
            arcBVs.put(arc, currentArcBV + ammoBV);
        }

        // ok now lets go in and add the arcs
        if (highArc > Integer.MIN_VALUE) {
            // ok now add the BV from this arc and reset to zero
            weaponBV += arcBVs.get(highArc);
            arcBVs.put(highArc, 0.0);
            if ((adjArc > Integer.MIN_VALUE) && (null != arcBVs.get(adjArc))) {
                weaponBV += adjArcMult * arcBVs.get(adjArc);
                arcBVs.put(adjArc, 0.0);
            }
            if ((oppArc > Integer.MIN_VALUE) && (null != arcBVs.get(oppArc))) {
                weaponBV += oppArcMult * arcBVs.get(oppArc);
                arcBVs.put(oppArc, 0.0);
            }
            // ok now we can cycle through the rest and add 25%
            set = arcBVs.keySet();
            iter = set.iterator();
            while (iter.hasNext()) {
                int key = iter.next();
                weaponBV += (0.25 * arcBVs.get(key));
            }
        }

        // add offensive misc. equipment BV (everything except AMS, A-Pod, ECM -
        // BMR p152)
        double oEquipmentBV = 0;
        for (Mounted mounted : getMisc()) {
            MiscType mtype = (MiscType) mounted.getType();

            // don't count destroyed equipment
            if (mounted.isDestroyed()) {
                continue;
            }

            if (mtype.hasFlag(MiscType.F_TARGCOMP)) {
                continue;
            }
            double bv = mtype.getBV(this);
            oEquipmentBV += bv;
        }
        weaponBV += oEquipmentBV;

        // adjust further for speed factor
        int runMp = getRunMP();
        if (!(this instanceof Warship) && !(this instanceof SpaceStation)) {
            runMp = 1;
        }
        double speedFactor = Math.pow(1 + (((double) runMp - 5) / 10), 1.2);
        speedFactor = Math.round(speedFactor * 100) / 100.0;

        obv = weaponBV * speedFactor;

        double finalBV;
        if (useGeometricMeanBV()) {
            finalBV = 2 * Math.sqrt(obv * dbv);
            if (finalBV == 0) {
                finalBV = dbv + obv;
            }
        } else {
            finalBV = dbv + obv;
        }

        // we get extra bv from some stuff
        double xbv = 0.0;
        // extra from c3 networks. a valid network requires at least 2 members
        // some hackery and magic numbers here. could be better
        // also, each 'has' loops through all equipment. inefficient to do it 3
        // times
        if (!ignoreC3 && (game != null)) {
            xbv += getExtraC3BV((int) Math.round(finalBV));
        }

        finalBV = Math.round(finalBV + xbv);

        // and then factor in pilot
        double pilotFactor = 1;
        if (!ignorePilot) {
            pilotFactor = getCrew().getBVSkillMultiplier(game);
        }

        int retVal = (int) Math.round((finalBV) * pilotFactor);

        return retVal;
    }

    public int getArcswGuns() {
        // return the number
        int nArcs = 0;
        for (int i = 0; i < locations(); i++) {
            if (hasWeaponInArc(i)) {
                nArcs++;
            }
        }
        return nArcs;
    }

    public boolean hasWeaponInArc(int loc) {
        boolean hasWeapons = false;
        for (Mounted weap : getWeaponList()) {
            if (weap.getLocation() == loc) {
                hasWeapons = true;
            }
        }
        return hasWeapons;
    }

    public double getFuelPerTon() {

        double points = 10.0;

        if (weight >= 250000) {
            points = 2.5;
            return points;
        } else if (weight >= 110000) {
            points = 5.0;
            return points;
        }

        return points;
    }

    @Override
    public double getArmorWeight(int loc) {
        // first I need to subtract SI bonus from total armor
        double armorPoints = getTotalOArmor();
        armorPoints -= Math.round((get0SI() * loc) / 10.0);
        // this roundabout method is actually necessary to avoid rounding
        // weirdness. Yeah, it's dumb.
        // now I need to determine base armor points by type and weight

        double baseArmor = 0.8;
        if (isClan()) {
            baseArmor = 1.0;
        }

        if (weight >= 250000) {
            baseArmor = 0.4;
            if (isClan()) {
                baseArmor = 0.5;
            }
        } else if (weight >= 150000) {
            baseArmor = 0.6;
            if (isClan()) {
                baseArmor = 0.7;
            }
        }

        if (armorType[0] == EquipmentType.T_ARMOR_FERRO_IMP) {
            baseArmor += 0.2;
        } else if (armorType[0] == EquipmentType.T_ARMOR_FERRO_CARBIDE) {
            baseArmor += 0.4;
        } else if (armorType[0] == EquipmentType.T_ARMOR_LAMELLOR_FERRO_CARBIDE) {
            baseArmor += 0.6;
        }

        double armorPerTon = baseArmor;
        double armWeight = 0.0;
        for (; (armWeight * armorPerTon) < armorPoints; armWeight += .5) {
            // add armor in discrete batches
        }
        return armWeight;
    }

    @Override
    public double getCost(boolean ignoreAmmo) {

        double cost = 0;

        // add in controls
        // bridge
        cost += 200000;
        // computer
        cost += 200000;
        // life support
        cost += 5000 * (getNCrew() + getNPassenger());
        // sensors
        cost += 80000;
        // fcs
        cost += 100000;
        // gunnery/control systems
        cost += 10000 * getArcswGuns();

        // structural integrity
        cost += 100000 * getSI();

        // additional flight systems (attitude thruster and landing gear)
        cost += 25000 + (10 * getWeight());

        // docking hard point
        cost += 100000 * getDocks();

        double engineWeight = weight * 0.012;
        cost += engineWeight * 1000;
        // drive unit
        cost += (500 * getOriginalWalkMP() * weight) / 100.0;
        // control
        cost += 1000;

        // HPG
        if (hasHPG()) {
            cost += 1000000000;
        }

        // fuel tanks
        cost += (200 * getFuel()) / getFuelPerTon();

        // armor
        cost += getArmorWeight(locations()) * EquipmentType.getArmorCost(armorType[0]);

        // heat sinks
        int sinkCost = 2000 + (4000 * getHeatType());// == HEAT_DOUBLE ? 6000:
                                                     // 2000;
        cost += sinkCost * getHeatSinks();

        // KF Drive
        double driveCost = 0;
        // coil
        driveCost += 60000000 + (75000000 * getDocks());
        // initiator
        driveCost += 25000000 + (5000000 * getDocks());
        // controller
        driveCost += 50000000;
        // tankage
        driveCost += 50000 * getKFIntegrity();
        // sail
        driveCost += 50000 * (30 + (weight / 7500));
        // charging system
        driveCost += 500000 + (200000 * getDocks());
        // is the core compact? (not for jumpships)
        // lithium fusion?
        if (hasLF()) {
            driveCost *= 3;
        }

        cost += driveCost;

        // grav deck
        cost += 5000000 * getGravDeck();
        cost += 10000000 * getGravDeckLarge();
        cost += 40000000 * getGravDeckHuge();

        // weapons
        cost += getWeaponsAndEquipmentCost(ignoreAmmo);

        // get bays
        int baydoors = 0;
        int bayCost = 0;
        for (Bay next : getTransportBays()) {
            baydoors += next.getDoors();
            if ((next instanceof MechBay) || (next instanceof ASFBay) || (next instanceof SmallCraftBay)) {
                bayCost += 20000 * next.totalSpace;
            }
            if ((next instanceof LightVehicleBay) || (next instanceof HeavyVehicleBay)) {
                bayCost += 20000 * next.totalSpace;
            }
        }

        cost += bayCost + (baydoors * 1000);

        // life boats and escape pods
        cost += 5000 * (getLifeBoats() + getEscapePods());

        double weightMultiplier = 1.25f;

        return Math.round(cost * weightMultiplier);

    }

    @Override
    public boolean doomedOnGround() {
        return true;
    }

    @Override
    public boolean doomedInAtmosphere() {
        return true;
    }

    @Override
    public boolean doomedInSpace() {
        return false;
    }

    /**
     * need to check bay location before loading ammo
     */
    @Override
    public boolean loadWeapon(Mounted mounted, Mounted mountedAmmo) {
        boolean success = false;
        WeaponType wtype = (WeaponType) mounted.getType();
        AmmoType atype = (AmmoType) mountedAmmo.getType();

        if (mounted.getLocation() != mountedAmmo.getLocation()) {
            return success;
        }

        // for large craft, ammo must be in the same ba
        Mounted bay = whichBay(getEquipmentNum(mounted));
        if ((bay != null) && !bay.ammoInBay(getEquipmentNum(mountedAmmo))) {
            return success;
        }

        if (mountedAmmo.isAmmoUsable() && !wtype.hasFlag(WeaponType.F_ONESHOT)
                && (atype.getAmmoType() == wtype.getAmmoType()) && (atype.getRackSize() == wtype.getRackSize())) {
            mounted.setLinked(mountedAmmo);
            success = true;
        }
        return success;
    }

    /*
     * (non-Javadoc)
     *
     * @see megamek.common.Entity#getIniBonus()
     */
    @Override
    public int getHQIniBonus() {
        // large craft are considered to have > 7 tons comm equipment
        // hence they get +2 ini bonus as a mobile hq
        return 2;
    }

    /**
     * what location is opposite the given one
     */
    @Override
    public int getOppositeLocation(int loc) {
        switch (loc) {
        case LOC_NOSE:
            return LOC_AFT;
        case LOC_FLS:
            return LOC_ARS;
        case LOC_FRS:
            return LOC_ALS;
        case LOC_ALS:
            return LOC_FRS;
        case LOC_ARS:
            return LOC_FLS;
        case LOC_AFT:
            return LOC_NOSE;
        default:
            return LOC_NOSE;
        }
    }

    /**
     * All military jumpships automatically have ECM if in space
     */
    @Override
    public boolean hasActiveECM() {
        if (!game.getOptions().booleanOption(OptionsConstants.ADVAERORULES_STRATOPS_ECM)
                || !game.getBoard().inSpace()) {
            return super.hasActiveECM();
        }
        return getECMRange() >= 0;
    }

    /**
     * What's the range of the ECM equipment?
     *
     * @return the <code>int</code> range of this unit's ECM. This value will be
     *         <code>Entity.NONE</code> if no ECM is active.
     */
    @Override
    public int getECMRange() {
        if (!game.getOptions().booleanOption(OptionsConstants.ADVAERORULES_STRATOPS_ECM)
                || !game.getBoard().inSpace()) {
            return super.getECMRange();
        }
        if (!isMilitary()) {
            return Entity.NONE;
        }
        int range = 1;
        // the range might be affected by sensor/FCS damage
        range = range - getSensorHits() - getCICHits();
        return range;
    }

    /**
     * @return is the crew of this vessel protected from gravitational effects,
     *         see StratOps, pg. 36
     */
    @Override
    public boolean isCrewProtected() {
        return isMilitary() && (getOriginalWalkMP() > 4);
    }

    public double getAccumulatedThrust() {
        return accumulatedThrust;
    }

    public void setAccumulatedThrust(double d) {
        accumulatedThrust = d;
    }

    public double getStationKeepingThrust() {
        return stationThrust;
    }

    @Override
    public void newRound(int roundNumber) {
        super.newRound(roundNumber);

        // accumulate some more 
        // We assume that  will be accumulated. If this is proven wrong by
        // the movement
        // then we make the proper adjustments in server#processMovement
        // until I hear from Welshman, I am assuming that you cannot "hold back"
        // thrust. So once you
        // get 1 thrust point, you have to spend it before you can accumulate
        // more
        if (isDeployed() && (isBattleStation() == true)) {
            setAccumulatedThrust(1);
        }

        if (isDeployed() && (getAccumulatedThrust() < 1.0)) {
            setAccumulatedThrust(getAccumulatedThrust() + stationThrust);
        }
    }

    @Override
    public int getRunMP(boolean gravity, boolean ignoreheat, boolean ignoremodulararmor) {
        if (this instanceof Warship) {
            return super.getRunMP(gravity, ignoreheat, ignoremodulararmor);
        }
        return (int) Math.floor(getAccumulatedThrust());
    }

    /**
     * find the adjacent firing arc on this vessel clockwise
     */
    public int getAdjacentArcCW(int arc) {
        switch (arc) {
        case Compute.ARC_NOSE:
            return Compute.ARC_RIGHTSIDE_SPHERE;
        case Compute.ARC_LEFTSIDE_SPHERE:
            return Compute.ARC_NOSE;
        case Compute.ARC_RIGHTSIDE_SPHERE:
            return Compute.ARC_RIGHTSIDEA_SPHERE;
        case Compute.ARC_LEFTSIDEA_SPHERE:
            return Compute.ARC_LEFTSIDE_SPHERE;
        case Compute.ARC_RIGHTSIDEA_SPHERE:
            return Compute.ARC_AFT;
        case Compute.ARC_AFT:
            return Compute.ARC_LEFTSIDEA_SPHERE;
        default:
            return Integer.MIN_VALUE;
        }
    }

    /**
     * find the adjacent firing arc on this vessel counter-clockwise
     */
    public int getAdjacentArcCCW(int arc) {
        switch (arc) {
        case Compute.ARC_NOSE:
            return Compute.ARC_LEFTSIDE_SPHERE;
        case Compute.ARC_RIGHTSIDE_SPHERE:
            return Compute.ARC_NOSE;
        case Compute.ARC_LEFTSIDE_SPHERE:
            return Compute.ARC_LEFTSIDEA_SPHERE;
        case Compute.ARC_LEFTSIDEA_SPHERE:
            return Compute.ARC_AFT;
        case Compute.ARC_RIGHTSIDEA_SPHERE:
            return Compute.ARC_RIGHTSIDE_SPHERE;
        case Compute.ARC_AFT:
            return Compute.ARC_RIGHTSIDEA_SPHERE;
        default:
            return Integer.MIN_VALUE;
        }
    }

    @Override
    public double getBVTypeModifier() {
        return 0.75;
    }

    @Override
    public boolean usesWeaponBays() {
        return true;
    }
    
    @Override
    public void setAlphaStrikeMovement(Map<String,Integer> moves) {
        moves.put("k", (int)(getStationKeepingThrust() * 10));
    }

    @Override
    public int getBattleForceSize() {
        // The tables are on page 356 of StartOps
        if (getWeight() < 100000) {
            return 1;
        }
        if (getWeight() < 300000) {
            return 2;
        }
        return 3;
    }

    @Override
    public int getBattleForceStructurePoints() {
        return 1;
    }
    
    @Override
    public int getNumBattleForceWeaponsLocations() {
        return 4;
    }
    
    @Override
    public String getBattleForceLocationName(int index) {
        // Remove leading F from FLS and FRS
        String retVal = getLocationAbbrs()[index];
        if (retVal.substring(0, 1).equals("F")) {
            return retVal.substring(1);
        }
        return retVal;
    }

    @Override
    public double getBattleForceLocationMultiplier(int index, int location, boolean rearMounted) {
        switch (index) {
        case LOC_NOSE:
            if (location == LOC_NOSE) {
                return 1.0;
            }
            if (isSpheroid() && (location == LOC_FLS || location == LOC_FRS)
                    && !rearMounted) {
                return 0.5;
            }
            break;
        case LOC_FRS:
            if (location == LOC_FRS || location == LOC_ARS) {
                return 0.5;
            }
            break;
        case LOC_FLS:
            if (location == LOC_FLS || location == LOC_ALS) {
                return 0.5;
            }
            break;
        case LOC_AFT:
            if (location == LOC_AFT) {
                return 1.0;
            }
            if (location == LOC_ALS || location == LOC_ARS) {
                return 0.5;
            }
            break;
        }
        return 0;
    }
    
    @Override
    public void addBattleForceSpecialAbilities(Map<BattleForceSPA,Integer> specialAbilities) {
        super.addBattleForceSpecialAbilities(specialAbilities);
        specialAbilities.put(BattleForceSPA.KF, null);
        if (hasLF()) {
            specialAbilities.put(BattleForceSPA.LF, null);
        }        
        if (getNCrew() >= 60) {
            specialAbilities.put(BattleForceSPA.CRW, (int)Math.round(getNCrew() / 120.0));
        }
    }
    
    @Override
    public long getEntityType() {
        return Entity.ETYPE_AERO | Entity.ETYPE_JUMPSHIP;
    }

    /**
     * Do not recalculate walkMP when adding engine.
     */
    @Override
    protected int calculateWalk() {
    	return walkMP;
    }
}<|MERGE_RESOLUTION|>--- conflicted
+++ resolved
@@ -87,7 +87,6 @@
         damThresh = new int[] { 0, 0, 0, 0, 0, 0 };
     }
 
-<<<<<<< HEAD
     protected static final TechAdvancement TA_JUMPSHIP = new TechAdvancement(TECH_BASE_ALL)
             .setAdvancement(DATE_NONE, 2300).setISApproximate(false, true)
             .setProductionFactions(F_TA).setTechRating(RATING_D)
@@ -102,13 +101,11 @@
     protected TechAdvancement getConstructionTechAdvancement() {
         return isPrimitive()? TA_JUMPSHIP_PRIMITIVE : TA_JUMPSHIP;
     }
-    
-=======
+
     public CrewType defaultCrewType() {
         return CrewType.VESSEL;
     }
-
->>>>>>> 95d2518c
+    
     @Override
     public int locations() {
         return 6;
