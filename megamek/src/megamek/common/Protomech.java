--- conflicted
+++ resolved
@@ -22,7 +22,6 @@
 import java.util.Vector;
 
 import megamek.common.preference.PreferenceManager;
-import megamek.common.verifier.TestEntity;
 
 /**
  * Protomechs. Level 2 Clan equipment.
@@ -35,19 +34,11 @@
 
     public static final int NUM_PMECH_LOCATIONS = 7;
 
-<<<<<<< HEAD
-    private static final String[] LOCATION_NAMES = { "Head", "Torso",
-            "Right Arm", "Left Arm", "Legs", "Main Gun", "Unallocated" };
-
-    private static final String[] LOCATION_ABBRS = { "HD", "T", "RA", "LA",
-            "L", "MG", "-" };
-=======
     private static final String[] LOCATION_NAMES = { "Body", "Head", "Torso",
             "Right Arm", "Left Arm", "Legs", "Main Gun" };
 
     private static final String[] LOCATION_ABBRS = { "BD", "HD", "T", "RA", "LA",
             "L", "MG" };
->>>>>>> 2d743830
 
     // weapon bools
     private boolean bHasMainGun;
@@ -94,7 +85,6 @@
     public static final int LOC_LEG = 5;
     public static final int LOC_MAINGUN = 6;
 
-    public static final int LOC_UNALLOCATED = 6;
     // Near miss reprs.
     public static final int LOC_NMISS = 7;
 
@@ -615,15 +605,6 @@
         return false;
     }
 
-    @Override
-    public double getArmorWeight() {
-        double weight = 0.0;
-        for (int loc = 0; loc < locations(); loc++) {
-            weight += getArmor(loc)
-                    * EquipmentType.getProtomechArmorWeightPerPoint(getArmorType(loc));
-        }
-        return TestEntity.round(weight, TestEntity.Ceil.KILO);
-    }
     /**
      * get this ProtoMech's run MP without factoring in a possible myomer
      * booster
