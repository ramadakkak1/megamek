/*
 * MegaMek - Copyright (C) 2000-2002 Ben Mazur (bmazur@sev.org)
 * MegaMek - Copyright (C) 2020 - The MegaMek Team  
 * 
 *  This program is free software; you can redistribute it and/or modify it 
 *  under the terms of the GNU General Public License as published by the Free 
 *  Software Foundation; either version 2 of the License, or (at your option) 
 *  any later version.
 * 
 *  This program is distributed in the hope that it will be useful, but 
 *  WITHOUT ANY WARRANTY; without even the implied warranty of MERCHANTABILITY 
 *  or FITNESS FOR A PARTICULAR PURPOSE. See the GNU General Public License 
 *  for more details.
 */

package megamek.common;

import java.io.Serializable;
import java.util.ArrayList;
import java.util.Objects;

<<<<<<< HEAD
import megamek.client.bot.princess.BotGeometry.HexLine;
=======
import javax.xml.bind.annotation.XmlElement;

import megamek.client.bot.princess.BotGeometry.HexLine;
import megamek.common.util.HashCodeUtil;
>>>>>>> 0749e73c

/**
 * Coords stores x and y values. Since these are hexes, coordinates with odd x
 * values are a half-hex down. Directions work clockwise around the hex,
 * starting with zero at the top. For a hex with an even x, the hexes in directions
 * 2 and 4 (left and right downward) have the same y.
 *      -y
 *       0
 *     _____
 *  5 /     \ 1
 *-x /       \ +x 
 *   \       / 
 *  4 \_____/ 2 
 *       3
 *      +y
 */
public class Coords implements Serializable {

    private static final long serialVersionUID = -4451256806040563030L;

    public static final double HEXSIDE = Math.PI / 3.0;
    public static final int [] ALL_DIRECTIONS = {0, 1, 2, 3, 4, 5};

    @XmlElement(name="x")
    private final int x;
    
    @XmlElement(name="y")
    private final int y;
<<<<<<< HEAD
    private int hash = 0; // assigned only when first called
=======
    
    @XmlElement(name="hash")
    private final int hash;
>>>>>>> 0749e73c

    /** Constructs a new coordinate pair at (x, y). Note: Coords are immutable. */
    public Coords(int x, int y) {
        this.x = x;
        this.y = y;
    }

    /**
     * Returns the coordinate 1 unit in the specified direction dir.
     */
    public Coords translated(int dir) {
        return translated(dir, 1);
    }

    /**
     * Returns the coordinate the given distance away in the
     * specified direction dir.
     */
    public Coords translated(int dir, int distance) {
        int newx = xInDir(dir, distance);
        int newy = yInDir(dir, distance);
        return new Coords(newx, newy);
    }

    public Coords translated(String dir) {
        int intDir = 0;

        try {
            intDir = Integer.parseInt(dir);
        } catch (NumberFormatException nfe) {
            if (dir.equalsIgnoreCase("N")) {
                intDir = 0;
            } else if (dir.equalsIgnoreCase("NE")) {
                intDir = 1;
            } else if (dir.equalsIgnoreCase("SE")) {
                intDir = 2;
            } else if (dir.equalsIgnoreCase("S")) {
                intDir = 3;
            } else if (dir.equalsIgnoreCase("SW")) {
                intDir = 4;
            } else if (dir.equalsIgnoreCase("NW")) {
                intDir = 5;
            }
        }

        return translated(intDir);
    }
    
    // The instance methods xInDir etc. make for convenient calls
    // while the static xInDir etc. can be called to avoid Coords construction

    /** Returns the x value of the adjacent Coords in the direction dir. */
    public static int xInDir(int x, int y, int dir) {
        return xInDir(x, y, dir, 1);
    }

    /** Returns the x value of the Coords the given distance in the direction dir. */
    public static int xInDir(int x, int y, int dir, int distance) {
        switch (dir) {
            case 1:
            case 2:
                return x + distance;
            case 4:
            case 5:
                return x - distance;
            default:
                return x;
        }
    }

    /** Returns the y value of the adjacent Coords in the direction dir. */
    public static int yInDir(int x, int y, int dir) {
        return yInDir(x, y, dir, 1);
    }

    /** Returns the x value of the Coords the given distance in the direction dir. */
    public static int yInDir(int x, int y, int dir, int distance) {
        switch (dir) {
            case 0:
                return y - distance;
            case 1:
            case 5:
                return y - ((distance + 1 - (x & 1)) / 2);
            case 2:
            case 4:
                return y + ((distance + (x & 1)) / 2);
            default:
                return y + distance;
        }
    }
    
    /** Returns the x value of the adjacent Coords in the direction dir. */
    public int xInDir(int dir) {
        return Coords.xInDir(x, y, dir, 1);
    }

    /** Returns the x value of the Coords the given distance in the direction dir. */
    public int xInDir(int dir, int distance) {
        return Coords.xInDir(x, y, dir, distance);
    }
    
    /** Returns the y value of the adjacent Coords in the direction dir. */
    public int yInDir(int dir) {
        return Coords.yInDir(x, y, dir, 1);
    }

    /** Returns the y value of the Coords the given distance in the direction dir. */
    public int yInDir(int dir, int distance) {
        return Coords.yInDir(x, y, dir, distance);    
    }

    /**
     * Returns true when the x coordinate of this Coords is odd. This is
     * significant in determining where this coordinate lies in relation to
     * other coordinates.
     */
    public boolean isXOdd() {
        return (x & 1) == 1;
    }

    /**
     * Returns the direction in which another coordinate lies; 0 if the
     * coordinates are equal.
     * 
     * @param d the destination coordinate.
     */
    public int direction(Coords d) {
        return (int) Math.round(radian(d) / HEXSIDE) % 6;
    }
    
    /**
     * Returns an approximate direction in which another coordinate lies; 
     * 0 if the coordinates are equal
     */
    public int approximateDirection(Coords second, int initialDirection, int previousDirection) {
        if(this.equals(second)) {
            return 0;
        }
        
        int direction = initialDirection;
        
        HexLine startLine = new HexLine(this, direction);
        int directionIncrement = 0;
        int pointJudgement = startLine.judgePoint(second);
        if(pointJudgement == 0) {
            // we are either directly above or below
            switch(direction) {
            case 0:
                direction = (getY() > second.getY()) ? 0 : 3;
                break;
            case 3:
                direction = (getY() < second.getY()) ? 0 : 3;
                break;
            }
            return direction;
        } else if(pointJudgement < 0) {
            directionIncrement = 5;
        } else if(pointJudgement > 0) {
            directionIncrement = 1;
        }
        
        int newDirection = (initialDirection + directionIncrement) % 6;
        if(newDirection == previousDirection) {
            return newDirection;
        } else {
            return approximateDirection(second, newDirection, initialDirection);
        }
        
        // draw hexline in "direction".
        // if dest is on hexline (judgePoint == 0), destDir = "direction"
        // if judgepoint < 0, repeat with hexline in (direction - 1) % 6
        // if judgepoint > 0, repeat with hexline in (direction + 1) % 6
    }

    /**
     * Returns the radian direction of another Coords.
     * 
     * @param d the destination coordinate.
     */
    public double radian(Coords d) {
        final IdealHex src = IdealHex.get(this);
        final IdealHex dst = IdealHex.get(d);

        // don't divide by 0
        if (src.cy == dst.cy) {
            return (src.cx < dst.cx) ? Math.PI / 2 : Math.PI * 1.5;
        }

        double r = Math.atan((dst.cx - src.cx) / (src.cy - dst.cy));
        // flip if we're upside down
        if (src.cy < dst.cy) {
            r = (r + Math.PI) % (Math.PI * 2);
        }
        // account for negative angles
        if (r < 0) {
            r += Math.PI * 2;
        }

        return r;
    }

    /**
     * Returns the degree direction of another Coords.
     * 
     * @param d the destination coordinate.
     */
    public int degree(Coords d) {
        return (int) Math.round((180 / Math.PI) * radian(d));
    }

    /** Returns the distance to the given Coords c. */
    public int distance(Coords c) {
        return distance(c.getX(), c.getY());
    }

    /** Returns the distance to the coordinate given as distx, disty. */
    public int distance(int distx, int disty) {
        // based on
        // http://www.rossmack.com/ab/RPG/traveller/AstroHexDistance.asp
        int xd = Math.abs(x - distx);
        int yo = (xd / 2) + (!isXOdd() && ((distx & 1) == 1) ? 1 : 0);
        int ymin = y - yo;
        int ymax = ymin + xd;
        int ym = 0;
        if (disty < ymin) {
            ym = ymin - disty;
        }
        if (disty > ymax) {
            ym = disty - ymax;
        }
        return xd + ym;
    }

    /**
     * Returns a string representing a coordinate in "board number" format.
     */
    public String getBoardNum() {
        StringBuilder num = new StringBuilder();

        num.append(getX() > -1 && getX() < 9 ? "0" : "").append(getX() + 1);
        num.append(getY() > -1 && getY() < 9 ? "0" : "").append(getY() + 1);

        return num.toString();
    }

    /**
     * Coords are equal if their x and y components are equal
     */
    @Override
    public boolean equals(Object object) {
        if (this == object) {
            return true;
        } else if (object == null || getClass() != object.getClass()) {
            return false;
        }
        Coords other = (Coords) object;
        return (other.getX() == x) && (other.getY() == y);
    }

    /** Returns the hash code for these coords. */
    @Override
    public int hashCode() {
        if (hash == 0) {
            hash = Objects.hash(x, y); 
        }
        return hash;
    }

    @Override
    public String toString() {
        return "Coords (" + getX() + ", " + getY() + "); " + getBoardNum();
    }

    /**
     * Returns an array of the Coords of hexes that are crossed by a straight
     * line from the center of src to the center of dest, including src & dest.
     * The returned coordinates are in line order, and if the line passes
     * directly between two hexes, it returns them both. Based on the degree of
     * the angle, the next hex is going to be one of three hexes. We check those
     * three hexes, sides first, add the first one that intersects and continue
     * from there. Based off of some of the formulas at Amit's game programming
     * site. (http://www-cs-students.stanford.edu/~amitp/gameprog.html)
     * 
     * Note: this function can return Coordinates that are not on the board.
     *
     * @param src Starting point.
     * @param dest Ending Point.
     * @return The list of intervening coordinates.
     */
    public static ArrayList<Coords> intervening(Coords src, Coords dest) {
        return intervening(src, dest, false);
    }

    /**
     * Returns an array of the Coords of hexes that are crossed by a straight
     * line from the center of src to the center of dest, including src & dest.
     * The returned coordinates are in line order, and if the line passes
     * directly between two hexes, it returns them both. Based on the degree of
     * the angle, the next hex is going to be one of three hexes. We check those
     * three hexes, sides first, add the first one that intersects and continue
     * from there. Based off of some of the formulas at Amit's game programming
     * site. (http://www-cs-students.stanford.edu/~amitp/gameprog.html)
     *
     * Note: this function can return Coordinates that are not on the board.
     *
     * @param src Starting point.
     * @param dest Ending Point.
     * @param split Set TRUE to make left appear before right in the sequence reliably
     * @return The list of intervening coordinates.
     */
    public static ArrayList<Coords> intervening(Coords src, Coords dest, boolean split) {
        IdealHex iSrc = IdealHex.get(src);
        IdealHex iDest = IdealHex.get(dest);

        int[] directions = new int[3];
        int centerDirection = src.direction(dest);
        if (split) {
            // HACK to make left appear before right in the sequence reliably
            centerDirection = (int) Math.round(src.radian(dest) + 0.0001
                    / HEXSIDE) % 6;
        }
        directions[2] = centerDirection; // center last
        directions[1] = (centerDirection + 5) % 6;
        directions[0] = (centerDirection + 1) % 6;

        ArrayList<Coords> hexes = new ArrayList<>();
        Coords current = src;

        hexes.add(current);
        while (!dest.equals(current)) {
            current = Coords.nextHex(current, iSrc, iDest, directions);
            hexes.add(current);
        }

        return hexes;
    }

    /**
     * Returns the first further hex found along the line from the centers of
     * src to dest. Checks the three directions given and returns the closest.
     * This relies on the side directions being given first. If it checked the
     * center first, it would end up missing the side hexes sometimes. Not the
     * most elegant solution, but it works.
     */
    public static Coords nextHex(Coords current, IdealHex iSrc, IdealHex iDest, int[] directions) {
        for (int direction : directions) {
            Coords testing = current.translated(direction);
            if (IdealHex.get(testing).isIntersectedBy(iSrc.cx, iSrc.cy,
                                                      iDest.cx, iDest.cy)) {
                return testing;
            }
        }
        // if we're here then something's fishy!
        throw new RuntimeException("Couldn't find the next hex!");
    }

    /**
     * Pass-thru version of the above that assumes current = iSrc.
     */
    public static Coords nextHex(Coords current, Coords destination) {
        if (current == destination)
            return current;
        int[] directions;
        if (current.getX() == destination.getX()) {
            if (current.getY() > destination.getY()) {
                directions = new int[1];
                directions[0] = 0;
            } else {
                directions = new int[1];
                directions[0] = 3;
            }
        } else if (current.getX() > destination.getX()) {
            if (current.getY() > destination.getY()) {
                directions = new int[3];
                directions[0] = 4;
                directions[1] = 5;
                directions[2] = 0;
            } else {
                directions = new int[3];
                directions[0] = 3;
                directions[1] = 4;
                directions[2] = 5;
            }
        } else {
            if (current.getY() > destination.getY()) {
                directions = new int[3];
                directions[0] = 0;
                directions[1] = 1;
                directions[2] = 2;
            } else {
                directions = new int[3];
                directions[0] = 1;
                directions[1] = 2;
                directions[2] = 3;
            }
        }
        return nextHex(current, new IdealHex(current),
                new IdealHex(destination), directions);
    }

    /**
     * Returns a list of all adjacent coordinates (distance = 1), 
     * regardless of whether they're on the board or not.
     */
    public ArrayList<Coords> allAdjacent() {
        return (allAtDistance(1));
    }
    
    /**
     * Returns a list of all coordinates at the given distance dist, 
     * regardless of whether they're on the board or not. Returns an 
     * empty Set for dist < 0 and the calling Coords itself for dist == 0.
     */
    public ArrayList<Coords> allAtDistance(int dist) { 
        ArrayList<Coords> retval = new ArrayList<>();
        
        if (dist == 0) {
            retval.add(this);
        } else if (dist > 0) {
            // algorithm outline: travel to the southwest a number of hexes equal to the radius
            // then, "draw" the hex sides in sequence, moving north first to draw the west side, 
            // then rotating clockwise and moving northeast to draw the northwest side and so on, 
            // until we circle around. The length of a hex side is equivalent to the radius
            Coords currentHex = translated(4, dist);

            for(int direction = 0; direction < 6; direction++) {
                for(int translation = 0; translation < dist; translation++) {
                    currentHex = currentHex.translated(direction);
                    retval.add(currentHex);
                }
            }
        }
        return retval;
    }
    
    /**
     * this makes the coordinates 1 based instead of 0 based to match the tiles
     * diaplayed on the grid.
     */
    public String toFriendlyString() {
        return "(" + (x + 1) + ", " + (y + 1) + ")";
    }

    public int getX() {
        return x;
    }

    public int getY() {
        return y;
    }
}<|MERGE_RESOLUTION|>--- conflicted
+++ resolved
@@ -18,15 +18,8 @@
 import java.io.Serializable;
 import java.util.ArrayList;
 import java.util.Objects;
-
-<<<<<<< HEAD
+import javax.xml.bind.annotation.XmlElement;
 import megamek.client.bot.princess.BotGeometry.HexLine;
-=======
-import javax.xml.bind.annotation.XmlElement;
-
-import megamek.client.bot.princess.BotGeometry.HexLine;
-import megamek.common.util.HashCodeUtil;
->>>>>>> 0749e73c
 
 /**
  * Coords stores x and y values. Since these are hexes, coordinates with odd x
@@ -55,13 +48,9 @@
     
     @XmlElement(name="y")
     private final int y;
-<<<<<<< HEAD
-    private int hash = 0; // assigned only when first called
-=======
-    
+
     @XmlElement(name="hash")
-    private final int hash;
->>>>>>> 0749e73c
+    private int hash;
 
     /** Constructs a new coordinate pair at (x, y). Note: Coords are immutable. */
     public Coords(int x, int y) {
