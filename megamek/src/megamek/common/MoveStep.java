--- conflicted
+++ resolved
@@ -375,17 +375,14 @@
                 return "Evade";
             case CONVERT_MODE:
                 return "ConvMode";
-<<<<<<< HEAD
             case TOW:
                 return "Tow";
             case DISCONNECT:
                 return "Disconnect";
-=======
             case THRUST:
                 return "Thrust";
             case YAW:
                 return "Yaw";
->>>>>>> 72d0ed4f
             default:
                 return "???";
         }
