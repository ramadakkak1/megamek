--- conflicted
+++ resolved
@@ -3772,13 +3772,8 @@
      * Should we treat this movement as if it is occuring for an aerodyne unit
      * flying in atmosphere?
      */
-<<<<<<< HEAD
 	public boolean useAeroAtmosphere(IGame game, Entity en) {
-        if (!(en instanceof Aero)) {
-=======
-    private boolean useAeroAtmosphere(IGame game, Entity en) {
         if (!en.isAero()) {
->>>>>>> fd9a01ca
             return false;
         }
         if (((IAero) en).isSpheroid()) {
