--- conflicted
+++ resolved
@@ -1,6 +1,6 @@
 /*
  * MegaMek -
- * Copyright (C) 2000-2005 Ben Mazur (bmazur@sev.org)
+ * Copyright (c) 2000-2005 Ben Mazur (bmazur@sev.org)
  *
  * This program is free software; you can redistribute it and/or modify it
  * under the terms of the GNU General Public License as published by the Free
@@ -80,7 +80,6 @@
     private boolean docking;
     private boolean isUsingMASC;
     private int targetNumberMASC; // psr
-    //
     private boolean firstStep; // check if no previous
     private boolean isTurning; // method
     private boolean isUnloaded;
@@ -3169,13 +3168,8 @@
             return true;
         }
 
-<<<<<<< HEAD
-        // super-easy
-        if (entity.isImmobile()) {
-=======
         // super-easy, but not any more
         if (entity.isImmobile() && !entity.isBracing()) {
->>>>>>> 6647de52
             return false;
         }
 
