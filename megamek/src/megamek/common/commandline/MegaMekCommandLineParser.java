--- conflicted
+++ resolved
@@ -17,11 +17,8 @@
 import megamek.MegaMek;
 import megamek.client.ui.Messages;
 import megamek.common.*;
-<<<<<<< HEAD
 import megamek.common.alphaStrike.ASConverter;
 import megamek.common.alphaStrike.AlphaStrikeElement;
-=======
->>>>>>> f3d4c0ca
 import megamek.common.util.fileUtils.MegaMekFile;
 import megamek.common.verifier.*;
 import org.apache.logging.log4j.LogManager;
@@ -253,48 +250,6 @@
         System.exit(0);
     }
 
-<<<<<<< HEAD
-=======
-    private void processUnitBattleForceConverter() {
-        String filename;
-        if (getTokenType() == TOK_LITERAL) {
-            filename = getTokenValue();
-            nextToken();
-
-            if (!new File("./docs").exists()) {
-                if (!new File("./docs").mkdir()) {
-                    LogManager.getLogger().error(
-                            "Error in creating directory ./docs. We know this is annoying, and apologise. "
-                                    + "Please submit a bug report at https://github.com/MegaMek/megamek/issues "
-                                    + " and we will try to resolve your issue.");
-                }
-            }
-            File file = new File("./docs/" + filename);
-            try (Writer w = new FileWriter(file); BufferedWriter fw = new BufferedWriter(w)) {
-                fw.write("MegaMek Unit BattleForce Converter");
-                fw.newLine();
-                fw.write("This file can be regenerated with java -jar MegaMek.jar -bfc filename");
-                fw.newLine();
-                fw.write("Element\tSize\tMP\tArmor\tStructure\tS/M/L\tOV\tPoint Cost\tAbilities");
-                fw.newLine();
-
-                MechSummary[] units = MechSummaryCache.getInstance().getAllMechs();
-                for (MechSummary unit : units) {
-                    Entity entity = new MechFileParser(unit.getSourceFile(),
-                            unit.getEntryName()).getEntity();
-
-                    BattleForceElement bfe = new BattleForceElement(entity);
-                    bfe.writeCsv(fw);
-                }
-            } catch (Exception e) {
-                LogManager.getLogger().error("", e);
-            }
-        }
-
-        System.exit(0);
-    }
-
->>>>>>> f3d4c0ca
     private void processUnitAlphaStrikeConverter() {
         String filename;
         if (getTokenType() == TOK_LITERAL) {
