/*
 * MegaMek - Copyright (C) 2000-2003 Ben Mazur (bmazur@sev.org)
 *
 * This program is free software; you can redistribute it and/or modify it
 * under the terms of the GNU General Public License as published by the Free
 * Software Foundation; either version 2 of the License, or (at your option)
 * any later version.
 *
 * This program is distributed in the hope that it will be useful, but
 * WITHOUT ANY WARRANTY; without even the implied warranty of MERCHANTABILITY
 * or FITNESS FOR A PARTICULAR PURPOSE. See the GNU General Public License
 * for more details.
 */
package megamek.common;

import java.util.Map;

/**
 * This is a support vehicle
 *
 * @author beerockxs
 */
public class SupportTank extends Tank {
    private static final long serialVersionUID = -9028127010133768714L;
    private int[] barRating;
    private double fuelTonnage = 0;

    public SupportTank() {
        super();
        barRating = new int[locations()];
    }

    public void setBARRating(int rating, int loc) {
        barRating[loc] = rating;
    }

    @Override
    public void setBARRating(int rating) {
        for (int i = 0; i < locations(); i++) {
            barRating[i] = rating;
        }
    }


    /*
     * (non-Javadoc)
     *
     * @see megamek.common.Entity#getBARRating()
     */
    @Override
    public int getBARRating(int loc) {
        return barRating[loc];
    }

    /*
     * (non-Javadoc)
     *
     * @see megamek.common.Entity#hasBARArmor()
     */
    @Override
    public boolean hasBARArmor(int loc) {
        return true;
    }

    /*
     * (non-Javadoc)
     *
     * @see megamek.common.Entity#hasArmoredChassis()
     */
    @Override
    public boolean hasArmoredChassis() {
        for (Mounted misc : miscList) {
            if (misc.getType().hasFlag(MiscType.F_ARMORED_CHASSIS)) {
                return true;
            }
        }
        return false;
    }
    
    private static final TechAdvancement TA_HOVER = new TechAdvancement(TECH_BASE_ALL)
            .setTechRating(RATING_C).setAdvancement(DATE_PS, DATE_ES, DATE_ES)
            .setAvailability(RATING_A, RATING_B, RATING_A, RATING_A)
            .setStaticTechLevel(SimpleTechLevel.STANDARD);
    private static final TechAdvancement TA_HOVER_LARGE = new TechAdvancement(TECH_BASE_ALL)
            .setTechRating(RATING_C).setAdvancement(DATE_PS, DATE_ES, DATE_ES)
            .setAvailability(RATING_B, RATING_C, RATING_B, RATING_B)
            .setStaticTechLevel(SimpleTechLevel.STANDARD);
    private static final TechAdvancement TA_NAVAL = new TechAdvancement(TECH_BASE_ALL)
            .setAdvancement(DATE_PS, DATE_PS, DATE_PS).setTechRating(RATING_A)
            .setAvailability(RATING_C, RATING_D, RATING_C, RATING_C)
            .setStaticTechLevel(SimpleTechLevel.STANDARD);
    private static final TechAdvancement TA_NAVAL_LARGE = new TechAdvancement(TECH_BASE_ALL)
            .setAdvancement(DATE_PS, DATE_PS, DATE_PS).setTechRating(RATING_A)
            .setAvailability(RATING_C, RATING_E, RATING_D, RATING_D)
            .setStaticTechLevel(SimpleTechLevel.ADVANCED);
    private static final TechAdvancement TA_TRACKED = new TechAdvancement(TECH_BASE_ALL)
            .setAdvancement(DATE_PS, DATE_PS, DATE_PS).setTechRating(RATING_B)
            .setAvailability(RATING_B, RATING_C, RATING_B, RATING_B)
            .setStaticTechLevel(SimpleTechLevel.STANDARD);
    private static final TechAdvancement TA_TRACKED_LARGE = new TechAdvancement(TECH_BASE_ALL)
            .setAdvancement(DATE_PS, DATE_PS, DATE_PS).setTechRating(RATING_B)
            .setAvailability(RATING_C, RATING_D, RATING_C, RATING_C)
            .setStaticTechLevel(SimpleTechLevel.STANDARD);
    private static final TechAdvancement TA_WHEELED_SMALL = new TechAdvancement(TECH_BASE_ALL)
            .setAdvancement(DATE_PS, DATE_PS, DATE_PS).setTechRating(RATING_A)
            .setAvailability(RATING_A, RATING_A, RATING_A, RATING_A)
            .setStaticTechLevel(SimpleTechLevel.STANDARD);
    private static final TechAdvancement TA_WHEELED_MEDIUM = new TechAdvancement(TECH_BASE_ALL)
            .setAdvancement(DATE_PS, DATE_PS, DATE_PS).setTechRating(RATING_A)
            .setAvailability(RATING_A, RATING_B, RATING_A, RATING_A)
            .setStaticTechLevel(SimpleTechLevel.STANDARD);
    private static final TechAdvancement TA_WHEELED_LARGE = new TechAdvancement(TECH_BASE_ALL)
            .setAdvancement(DATE_PS, DATE_PS, DATE_PS).setTechRating(RATING_A)
            .setAvailability(RATING_B, RATING_C, RATING_B, RATING_B)
            .setStaticTechLevel(SimpleTechLevel.STANDARD);
    private static final TechAdvancement TA_WIGE = new TechAdvancement(TECH_BASE_ALL)
            .setAdvancement(DATE_ES, DATE_ES, DATE_ES).setTechRating(RATING_C)
            .setAvailability(RATING_B, RATING_C, RATING_B, RATING_B)
            .setStaticTechLevel(SimpleTechLevel.STANDARD);
    private static final TechAdvancement TA_WIGE_LARGE = new TechAdvancement(TECH_BASE_ALL)
            .setAdvancement(DATE_ES, DATE_ES, DATE_ES).setTechRating(RATING_C)
            .setAvailability(RATING_C, RATING_D, RATING_C, RATING_C)
            .setStaticTechLevel(SimpleTechLevel.STANDARD);
    private static final TechAdvancement TA_RAIL = new TechAdvancement(TECH_BASE_ALL)
            .setAdvancement(DATE_PS, DATE_PS, DATE_PS).setTechRating(RATING_A)
            .setAvailability(RATING_C, RATING_C, RATING_C, RATING_C)
            .setStaticTechLevel(SimpleTechLevel.ADVANCED);
    private static final TechAdvancement TA_RAIL_LARGE = new TechAdvancement(TECH_BASE_ALL)
            .setAdvancement(DATE_PS, DATE_PS, DATE_PS).setTechRating(RATING_A)
            .setAvailability(RATING_C, RATING_D, RATING_D, RATING_D)
            .setStaticTechLevel(SimpleTechLevel.ADVANCED);

    @Override
    public TechAdvancement getConstructionTechAdvancement() {
        return getConstructionTechAdvancement(getMovementMode(), getWeightClass());
    }

    public static TechAdvancement getConstructionTechAdvancement(EntityMovementMode movementMode, int weightClass) {
        /* Support vehicle dates and tech ratings are found in TM 120, 122. DA availability is assumed to
         * be the same as Clan invasion era. */
        switch (movementMode) {
            case HOVER:
                if (weightClass == EntityWeightClass.WEIGHT_LARGE_SUPPORT) {
                    return TA_HOVER_LARGE;
                } else {
                    return TA_HOVER;
                }
            case NAVAL:
            case HYDROFOIL:
            case SUBMARINE:
                if (weightClass == EntityWeightClass.WEIGHT_LARGE_SUPPORT) {
                    return TA_NAVAL_LARGE;
                } else {
                    return TA_NAVAL;
                }
            case TRACKED:
                if (weightClass == EntityWeightClass.WEIGHT_LARGE_SUPPORT) {
                    return TA_TRACKED_LARGE;
                } else {
                    return TA_TRACKED;
                }
            case WHEELED:
                if (weightClass == EntityWeightClass.WEIGHT_LARGE_SUPPORT) {
                    return TA_WHEELED_LARGE;
                } else if (weightClass == EntityWeightClass.WEIGHT_MEDIUM_SUPPORT) {
                    return TA_WHEELED_MEDIUM;
                } else {
                    return TA_WHEELED_SMALL;
                }
            case WIGE:
                if (weightClass == EntityWeightClass.WEIGHT_LARGE_SUPPORT) {
                    return TA_WIGE_LARGE;
                } else {
                    return TA_WIGE;
                }
            case RAIL:
            case MAGLEV:
                if (weightClass == EntityWeightClass.WEIGHT_LARGE_SUPPORT) {
                    return TA_RAIL_LARGE;
                } else {
                    return TA_RAIL;
                }
            default:
                return TA_TRACKED; // average
        }
    }

    /**
     * Tanks have all sorts of prohibited terrain.
     */
    @Override
    public boolean isLocationProhibited(Coords c, int currElevation) {
        Hex hex = game.getBoard().getHex(c);
        if (hex.containsTerrain(Terrains.IMPASSABLE)) {
            return true;
        }

        // Additional restrictions for hidden units
        if (isHidden()) {
            // Can't deploy in paved hexes
            if (hex.containsTerrain(Terrains.PAVEMENT)
                    || hex.containsTerrain(Terrains.ROAD)) {
                return true;
            }
            // Can't deploy on a bridge
            if ((hex.terrainLevel(Terrains.BRIDGE_ELEV) == currElevation)
                    && hex.containsTerrain(Terrains.BRIDGE)) {
                return true;
            }
            // Can't deploy on the surface of water
            if (hex.containsTerrain(Terrains.WATER) && (currElevation == 0)) {
                return true;
            }
        }

        switch (movementMode) {
            case TRACKED:
                return (hex.terrainLevel(Terrains.WOODS) > 1)
                        || ((hex.terrainLevel(Terrains.WATER) > 0)
                                && !hex.containsTerrain(Terrains.ICE) 
                                && !hasEnvironmentalSealing())
                        || hex.containsTerrain(Terrains.JUNGLE)
                        || (hex.terrainLevel(Terrains.MAGMA) > 1)
                        || (hex.terrainLevel(Terrains.ROUGH) > 1)
                        || (hex.terrainLevel(Terrains.RUBBLE) > 5);
            case WHEELED:
                return hex.containsTerrain(Terrains.WOODS)
                        || hex.containsTerrain(Terrains.ROUGH)
                        || ((hex.terrainLevel(Terrains.WATER) > 0)
                                && !hex.containsTerrain(Terrains.ICE) 
                                && !hasEnvironmentalSealing())
                        || hex.containsTerrain(Terrains.RUBBLE)
                        || hex.containsTerrain(Terrains.MAGMA)
                        || hex.containsTerrain(Terrains.JUNGLE)
                        || (hex.terrainLevel(Terrains.SNOW) > 1)
                        || (hex.terrainLevel(Terrains.GEYSER) == 2);
            case HOVER:
                return hex.containsTerrain(Terrains.WOODS)
                        || hex.containsTerrain(Terrains.JUNGLE)
                        || (hex.terrainLevel(Terrains.MAGMA) > 1)
                        || (hex.terrainLevel(Terrains.ROUGH) > 1)
                        || (hex.terrainLevel(Terrains.RUBBLE) > 5);
            case NAVAL:
            case HYDROFOIL:
                return (hex.terrainLevel(Terrains.WATER) <= 0)
                        || hex.containsTerrain(Terrains.ICE);
            case SUBMARINE:
                return (hex.terrainLevel(Terrains.WATER) <= 0);
            case WIGE:
                return (hex.containsTerrain(Terrains.WOODS) || (hex
                        .containsTerrain(Terrains.BUILDING)))
                        && !(currElevation > hex
                                .maxTerrainFeatureElevation(game.getBoard()
                                        .inAtmosphere()));
            default:
                return false;
        }
    }

    /*
     * (non-Javadoc)
     *
     * @see megamek.common.Entity#getTotalCommGearTons()
     */
    @Override
    public int getTotalCommGearTons() {
        return getExtraCommGearTons();
    }

    @Override
    public int getWalkMP(boolean gravity, boolean ignoreheat,
                         boolean ignoremodulararmor) {
        int mp = getOriginalWalkMP();
        if (engineHit || isImmobile()) {
            return 0;
        }
        if (hasWorkingMisc(MiscType.F_HYDROFOIL)) {
            mp = (int) Math.round(mp * 1.25);
        }
        mp = Math.max(0, mp - motiveDamage);
        mp = Math.max(0, mp - getCargoMpReduction(this));
        if (null != game) {
            int weatherMod = game.getPlanetaryConditions()
                    .getMovementMods(this);
            if (weatherMod != 0) {
                mp = Math.max(mp + weatherMod, 0);
            }
        }

        if (!ignoremodulararmor && hasModularArmor()) {
            mp--;
        }
        if (hasWorkingMisc(MiscType.F_DUNE_BUGGY) && (game != null)) {
            mp--;
        }

        if (gravity) {
            mp = applyGravityEffectsOnMP(mp);
        }

        //If the unit is towing trailers, adjust its walkMP, TW p205
        if ((null != game) && !getAllTowedUnits().isEmpty()) {
            double trainWeight = getWeight();
            int lowestSuspensionFactor = getSuspensionFactor();
            //Add up the trailers
            for (int id : getAllTowedUnits()) {
                Entity tr = game.getEntity(id);
                if (tr == null) {
                    //this isn't supposed to happen, but it can in rare cases when tr is destroyed
                    continue;
                }
                if (tr instanceof Tank) {
                    Tank trailer = (Tank) tr;
                    if (trailer.getSuspensionFactor() < lowestSuspensionFactor) {
                        lowestSuspensionFactor = trailer.getSuspensionFactor();
                    }
                }
                trainWeight += tr.getWeight();
            }
            mp = (int) ((getEngine().getRating() + lowestSuspensionFactor) / trainWeight);
        }

        return mp;

    }
    
    // CONSTRUCTION INFORMATION
    //Support Vee Engine Information
    @Override
    public double getBaseChassisValue() {
        switch (movementMode) {
            case HOVER:
                if (getWeight() < 5) {
                    return 0.2;
                } else if (!isSuperHeavy()) {
                    return 0.25;
                } else {
                    return 0.3;
                }
            case NAVAL:
            case HYDROFOIL:
            case SUBMARINE:
                if (getWeight() < 5) {
                    return 0.12;
                } else {
                    return 0.15;
                }
            case TRACKED:
                if (getWeight() < 5) {
                    return 0.13;
                } else if (!isSuperHeavy()) {
                    return 0.15;
                } else {
                    return 0.25;
                }
            case WHEELED:
                if (getWeight() < 5) {
                    return 0.12;
                } else if (!isSuperHeavy()) {
                    return 0.15;
                } else {
                    return 0.18;
                }
            case WIGE:
                if (getWeight() < 5) {
                    return 0.12;
                } else if (!isSuperHeavy()) {
                    return 0.15;
                } else {
                    return 0.17;
                }
           default:
               return 0;
        }
    }

    //Support Vee Engine Information
    @Override
    public double getBaseEngineValue() {
        switch (movementMode) {
            case AIRSHIP:
                if (getWeight() < 5) {
                    return 0.005;
                } else {
                    return 0.008;
                }
            case HOVER:
                if (getWeight() < 5) {
                    return 0.0025;
                } else if (!isSuperHeavy()) {
                    return 0.004;
                } else {
                    return 0.008;
                }
            case NAVAL:
            case HYDROFOIL:
            case SUBMARINE:
                if (getWeight() < 5) {
                    return 0.004;
                } else {
                    return 0.007;
                }
            case TRACKED:
                if (getWeight() < 5) {
                    return 0.006;
                } else if (!isSuperHeavy()) {
                    return 0.013;
                } else {
                    return 0.025;
                }
            case WHEELED:
                if (getWeight() < 5) {
                    return 0.0025;
                } else if (!isSuperHeavy()) {
                    return 0.0075;
                } else {
                    return 0.015;
                }
            case WIGE:
                if (getWeight() < 5) {
                    return 0.003;
                } else if (!isSuperHeavy()) {
                    return 0.005;
                } else {
                    return 0.006;
                }
            case RAIL:
            case MAGLEV:
                if (getWeight() < 5) {
                    return 0.003;
                } else if (!isSuperHeavy()) {
                    return 0.004;
                } else {
                    return 0.005;
                }
           default:
               return 0;
        }
    }

    //FUEL CAPACITY TM 128
    @Override
    public double getFuelTonnage() {
        return fuelTonnage;
    }

    @Override
    public void setFuelTonnage(double fuel) {
        fuelTonnage = fuel;
    }

    //DETERMINE SI TM 130
    //ADD LIFT/DIVE EQUIPMENT TM 131
    //ADD CONTROL AND CREW STUFF TM 131
    //ADD HEAT SINKS TM 133
    //ADD ARMOR
    //ADD WEAPONS AMMO and EQUIPMENT
      
        
    @Override
    public int getTotalSlots() {
        return 5 + (int) Math.floor(getWeight() / 10);
    }

    @Override
    public long getEntityType() {
        return Entity.ETYPE_TANK | Entity.ETYPE_SUPPORT_TANK;
    }
    
    
    //START OF BATTLEFORCE STUFF.
    @Override
    public int getBattleForceSize() {
        //The tables are on page 356 of StartOps
        if (getWeight() < 5) {
            return 1;
        }
        int mediumCeil= 0;
        int largeCeil=0;
        int veryLargeCeil = 0;
        switch (movementMode) {
            case TRACKED:
                mediumCeil = 100;
                largeCeil = 200;
                break;
            case WHEELED:
                mediumCeil = 80;
                largeCeil = 160;
                break;
            case HOVER:
                mediumCeil = 50;
                largeCeil = 100;
                break;
            case NAVAL:
            case HYDROFOIL:
            case SUBMARINE:
                mediumCeil = 300;
                largeCeil = 6000;
                veryLargeCeil = 30000;
                break;
            case WIGE:
                mediumCeil = 80;
                largeCeil = 240;
                break;
            default:
                break;
        }
        if (getWeight() < mediumCeil) {
            return 2;
        }
        if (getWeight() < largeCeil) {
            return 3;
        }
        if ((getWeight() < veryLargeCeil) || (veryLargeCeil == 0)) {
            return 4;
        }
        return 5;
    }

    @Override
    /*
     * returns the battle force structure points for a mech
     */
    public int getBattleForceStructurePoints() {
        switch (movementMode) {
            case NAVAL:
            case HYDROFOIL:
            case SUBMARINE:
                if (getWeight() <= 300) {
                    return 10;
                }
                if (getWeight() <= 500) {
                    return 15;
                }
                if (getWeight() <= 6000) {
                    return 20;
                }
                if (getWeight() <= 12000) {
                    return 25;
                }
                if (getWeight() <= 30000) {
                    return 30;
                }
                if (getWeight() <= 100000) {
                    return 35;
                }
            default:
                //TODO add rail in here when ready
                return super.getBattleForceStructurePoints();
        }
    }
    
    @Override
    public void addBattleForceSpecialAbilities(Map<BattleForceSPA,Integer> specialAbilities) {
        super.addBattleForceSpecialAbilities(specialAbilities);
        switch (getBattleForceSize()) {
            case 3:
                specialAbilities.put(BattleForceSPA.LG, null);
                break;
            case 4:
                specialAbilities.put(BattleForceSPA.VLG, null);
                break;
            case 5:
                specialAbilities.put(BattleForceSPA.SLG, null);
                break;
        }
    }
    
    @Override
    public boolean isSupportVehicle() {
        return true;
    }

    @Override
    public boolean isTractor() {
        return hasWorkingMisc(MiscType.F_TRACTOR_MODIFICATION);
    }

    @Override
    public boolean isTrailer() {
        return hasWorkingMisc(MiscType.F_TRAILER_MODIFICATION);
    }
<<<<<<< HEAD
    
    /**
     * Separate turret weapons from body-mounted
     */
    @Override
    public int getNumBattleForceWeaponsLocations() {
        if (m_bHasNoTurret) {
            return 2;
        } else if  (m_bHasNoDualTurret) {
            return 3;
        } else {
            return 4;
        }
    }
    
    @Override
    public String getBattleForceLocationName(int index) {
        if (index == 1) {
            return "REAR";
        }
        if (index > 1) {
            if (m_bHasNoDualTurret) {
                return "TUR";
            } else {
                return "TUR" + index;
            }
        } else {
            return "";
        }
    }

    /**
     * index 0 (Front, Left, Right)
     * index 1+ (Turret(s))
     */
    @Override
    public double getBattleForceLocationMultiplier(int index, int location, boolean rearMounted) {
        if ((index == 0) && ((location == LOC_FRONT) || (location == LOC_LEFT) 
                 || (location == LOC_RIGHT)  
                 || (location == LOC_TURRET) || (location == LOC_TURRET_2))) {
            return 1;
        } else if (index == 1 && (location == LOC_REAR)) {
            return 1;
        } else if ((index == 2) && (location == LOC_TURRET)) {
            return 1;
        } else if ((index == 3) && (location == LOC_TURRET_2)) {
            return 1;
        }
        return 0;
    }

=======
>>>>>>> d90e92ab
}<|MERGE_RESOLUTION|>--- conflicted
+++ resolved
@@ -580,8 +580,7 @@
     public boolean isTrailer() {
         return hasWorkingMisc(MiscType.F_TRAILER_MODIFICATION);
     }
-<<<<<<< HEAD
-    
+
     /**
      * Separate turret weapons from body-mounted
      */
@@ -595,7 +594,7 @@
             return 4;
         }
     }
-    
+
     @Override
     public String getBattleForceLocationName(int index) {
         if (index == 1) {
@@ -618,8 +617,8 @@
      */
     @Override
     public double getBattleForceLocationMultiplier(int index, int location, boolean rearMounted) {
-        if ((index == 0) && ((location == LOC_FRONT) || (location == LOC_LEFT) 
-                 || (location == LOC_RIGHT)  
+        if ((index == 0) && ((location == LOC_FRONT) || (location == LOC_LEFT)
+                 || (location == LOC_RIGHT)
                  || (location == LOC_TURRET) || (location == LOC_TURRET_2))) {
             return 1;
         } else if (index == 1 && (location == LOC_REAR)) {
@@ -632,6 +631,4 @@
         return 0;
     }
 
-=======
->>>>>>> d90e92ab
 }