--- conflicted
+++ resolved
@@ -652,32 +652,6 @@
             return super.getMovementAbbr(mtype);
         }
     }
-<<<<<<< HEAD
-    
-    private final static TechAdvancement[] TA_LAM = {
-            new TechAdvancement(TECH_BASE_ALL).setISAdvancement(2683, 2688, DATE_NONE, 3085)
-                .setClanAdvancement(DATE_NONE, 2688, DATE_NONE, 2825)
-                .setPrototypeFactions(F_TH).setProductionFactions(F_TH)
-                .setTechRating(RATING_D).setAvailability(RATING_D, RATING_E, RATING_F, RATING_F), //standard
-            new TechAdvancement(TECH_BASE_ALL).setISAdvancement(2680, 2684, DATE_NONE, 2781)
-                .setClanAdvancement(DATE_NONE, 2684, DATE_NONE, 2801)
-                .setPrototypeFactions(F_TH).setProductionFactions(F_TH)
-                .setTechRating(RATING_E).setAvailability(RATING_E, RATING_F, RATING_X, RATING_X) //bimodal
-    };
-    
-    @Override
-    protected TechAdvancement getConstructionTechAdvancement() {
-        return TA_LAM[lamType];
-    }
-    
-    @Override
-    public void setBattleForceMovement(Map<String,Integer> movement) {
-    	super.setBattleForceMovement(movement);
-    	if (lamType != LAM_BIMODAL) {
-    	    movement.put("g", getAirMechWalkMP(true, false));
-    	}
-    	movement.put("a", getFighterModeWalkMP(true, false));
-=======
 
     /**
      * Add in any piloting skill mods
@@ -827,18 +801,9 @@
             roll.addModifier(TargetRoll.CHECK_FALSE, "Check not required for landing");
         }
         return roll;
->>>>>>> 3d20ccf1
-    }
-
-    @Override
-<<<<<<< HEAD
-    public void setAlphaStrikeMovement(Map<String,Integer> movement) {
-    	super.setBattleForceMovement(movement);
-    	if (lamType != LAM_BIMODAL) {
-    	    movement.put("g", getAirMechWalkMP(true, false) * 2);
-    	}
-    	movement.put("a", getFighterModeWalkMP(true, false));
-=======
+    }
+
+    @Override
     public int getMaxElevationDown(int currElevation) {
         // Cannot spend AirMech MP above altitude 3 (level 30) so we use that as
         // max descent.
@@ -846,7 +811,6 @@
             return 30;
         }
         return super.getMaxElevationDown(currElevation);
->>>>>>> 3d20ccf1
     }
 
     @Override
@@ -856,16 +820,6 @@
         } else {
             return false;
         }
-<<<<<<< HEAD
-        if (lamType == LAM_BIMODAL) {
-            specialAbilities.put(BattleForceSPA.BIM, null);
-        } else {
-            specialAbilities.put(BattleForceSPA.LAM, null);
-        }
-    }
-    
-    public long getEntityType(){
-=======
     }
 
     /**
@@ -1061,8 +1015,23 @@
     public boolean canFall(boolean gyroLegDamage) {
         return getConversionMode() != CONV_MODE_FIGHTER && !isAirborneVTOLorWIGE();
     }
-
-    @Override
+    
+    private final static TechAdvancement[] TA_LAM = {
+            new TechAdvancement(TECH_BASE_ALL).setISAdvancement(2683, 2688, DATE_NONE, 3085)
+                .setClanAdvancement(DATE_NONE, 2688, DATE_NONE, 2825)
+                .setPrototypeFactions(F_TH).setProductionFactions(F_TH)
+                .setTechRating(RATING_D).setAvailability(RATING_D, RATING_E, RATING_F, RATING_F), //standard
+            new TechAdvancement(TECH_BASE_ALL).setISAdvancement(2680, 2684, DATE_NONE, 2781)
+                .setClanAdvancement(DATE_NONE, 2684, DATE_NONE, 2801)
+                .setPrototypeFactions(F_TH).setProductionFactions(F_TH)
+                .setTechRating(RATING_E).setAvailability(RATING_E, RATING_F, RATING_X, RATING_X) //bimodal
+    };
+    
+    @Override
+    protected TechAdvancement getConstructionTechAdvancement() {
+        return TA_LAM[lamType];
+    }
+    
     public int height() {
         if (getConversionMode() == CONV_MODE_MECH) {
             return super.height();
@@ -1893,7 +1862,11 @@
         if (bombs > 0) {
             specialAbilities.put(BattleForceSPA.BOMB, bombs / 5);
         }
-        specialAbilities.put(BattleForceSPA.LAM, null);
+        if (lamType == LAM_BIMODAL) {
+            specialAbilities.put(BattleForceSPA.BIM, null);
+        } else {
+            specialAbilities.put(BattleForceSPA.LAM, null);
+        }
     }
 
     @Override
@@ -2032,7 +2005,6 @@
 
     @Override
     public long getEntityType() {
->>>>>>> 3d20ccf1
         return Entity.ETYPE_MECH | Entity.ETYPE_BIPED_MECH | Entity.ETYPE_LAND_AIR_MECH;
     }
 }