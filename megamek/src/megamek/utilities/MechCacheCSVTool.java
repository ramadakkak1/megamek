/*
 * MegaMek - Copyright (C) 2000-2004 Ben Mazur (bmazur@sev.org)
 * Copyright © 2013 Edward Cullen (eddy@obsessedcomputers.co.uk)
 * Copyright © 2013 Nicholas Walczak (walczak@cs.umn.edu)
 * Copyright (c) 2022 - The MegaMek Team. All Rights Reserved.
 *
 * This file is part of MegaMek.
 *
 * This program is free software; you can redistribute it and/or modify it
 * under the terms of the GNU General Public License as published by the Free
 * Software Foundation; either version 2 of the License, or (at your option)
 * any later version.
 *
 * This program is distributed in the hope that it will be useful, but
 * WITHOUT ANY WARRANTY; without even the implied warranty of MERCHANTABILITY
 * or FITNESS FOR A PARTICULAR PURPOSE. See the GNU General Public License
 * for more details.
 */
package megamek.utilities;

import java.io.*;
import java.util.ArrayList;
import java.util.List;
import java.util.Vector;

import megamek.codeUtilities.ObjectUtility;
import megamek.codeUtilities.StringUtility;
import megamek.common.*;
import megamek.common.annotations.Nullable;
import megamek.common.templates.TROView;

import java.util.stream.Stream;

/**
 * This class provides a utility to read in all the /data/mechfiles and print
 * that data out into a CSV format.
 *
 * @author arlith
 * @author Simon (Juliez)
 */
public final class MechCacheCSVTool {

    // Excel import works better with the .txt extension instead of .csv
    private static final String FILE_NAME = "Units.txt";
    private static final String DELIM = "|";

    private static final List<String> HEADERS = List.of("Chassis", "Model", "MUL ID", "Combined", "Clan",
            "Source", "File Location", "Weight", "Intro Date", "Experimental year", "Advanced year",
            "Standard year", "Extinct Year", "Unit Type", "Role", "BV", "Cost", "Rules", "Engine Name",
            "Internal Structure", "Myomer", "Cockpit Type", "Gyro Type", "Armor Types", "Equipment",
            "Manufacturer", "Factory", "Targeting", "Comms", "Armor", "JJ", "Engine", "Chassis", "Capabilities",
            "Overview", "History", "Deployment", "Notes");

    public static void main(String... args) {
        try (PrintWriter pw = new PrintWriter(FILE_NAME);
             BufferedWriter bw = new BufferedWriter(pw)) {
            MechSummaryCache cache = MechSummaryCache.getInstance(true);
            MechSummary[] units = cache.getAllMechs();

            StringBuilder csvLine = new StringBuilder();
            csvLine.append(String.join(DELIM, HEADERS)).append("\n");
            bw.write(csvLine.toString());

            for (MechSummary unit : units) {
                if (unit.getUnitType().equals("Gun Emplacement")) {
                    continue;
                }

                csvLine = new StringBuilder();
                csvLine.append(unit.getChassis()).append(DELIM);
                csvLine.append(unit.getModel()).append(DELIM);
                csvLine.append(unit.getMulId()).append(DELIM);
                csvLine.append(unit.getChassis()).append(" ").append(unit.getModel()).append(DELIM);
                csvLine.append(unit.isClan()).append(DELIM);
                csvLine.append(unit.getSource()).append(DELIM);
                csvLine.append(unit.getSourceFile()).append(DELIM);
                csvLine.append(unit.getTons()).append(DELIM);
                csvLine.append(unit.getYear()).append(DELIM);

                // Experimental Tech Year
                if (unit.getAdvancedTechYear() > unit.getYear()) {
                    csvLine.append(unit.getYear());
                }
                csvLine.append(DELIM);

                // Advanced Tech Year
                if (unit.getAdvancedTechYear() > 0) {
                    csvLine.append(unit.getAdvancedTechYear());
                }
                csvLine.append(DELIM);

                // Standard Tech Year
                if (unit.getStandardTechYear() > 0) {
                    csvLine.append(unit.getStandardTechYear());
                }
                csvLine.append(DELIM);

                // Extinct Tech Year
                csvLine.append(unit.getExtinctRange()).append(DELIM);
                // Unit Type.
                csvLine.append(unit.getFullAccurateUnitType()).append(DELIM);
                // Unit Role
<<<<<<< HEAD
                csvLine.append(unit.getRole()).append(",");
=======
                csvLine.append(UnitRoleHandler.getRoleFor(unit)).append(DELIM);
>>>>>>> 7ec5cd6d
                // Unit BV
                csvLine.append(unit.getBV()).append(DELIM);
                // Unit Dry Cost
                csvLine.append(unit.getDryCost()).append(DELIM);
                // Unit Tech Level
                csvLine.append(unit.getLevel()).append(DELIM);
                //Engine Type
                csvLine.append(unit.getEngineName()).append(DELIM);

                // Internals Type
                if (unit.getInternalsType() >= 0) {
                    String isString = unit.isClan() ? "Clan " : "IS ";
                    isString += EquipmentType.structureNames[unit.getInternalsType()] + DELIM;
                    csvLine.append(isString);
                } else if (unit.getInternalsType() < 0) {
                    csvLine.append("Not Applicable").append(DELIM);
                }

                // Myomer type
                csvLine.append(unit.getMyomerName()).append(DELIM);

                // Cockpit Type
                if ((unit.getCockpitType() >= 0) && (unit.getCockpitType() < Mech.COCKPIT_STRING.length)) {
                    if (unit.getUnitType().equals("Mek")) {
                        csvLine.append(Mech.COCKPIT_STRING[unit.getCockpitType()]).append(DELIM);
                    } else {
                        csvLine.append(Aero.COCKPIT_STRING[unit.getCockpitType()]).append(DELIM);
                    }
                } else {
                    csvLine.append("Not Applicable").append(DELIM);
                }

                // Gyro Type
                if (unit.getGyroType() >= 0) {
                    csvLine.append(Mech.GYRO_STRING[unit.getGyroType()]).append(DELIM);
                } else if (unit.getGyroType() < 0) {
                    csvLine.append("Not Applicable").append(DELIM);
                }

                // Armor type - prints different armor types on the unit
                Vector<Integer> armorType = new Vector<>();
                Vector<Integer> armorTech = new Vector<>();
                int[] at, att;
                at = unit.getArmorTypes();
                att = unit.getArmorTechTypes();
                for (int i = 0; i < at.length; i++) {
                    boolean contains = false;
                    for (int j = 0; j < armorType.size(); j++) {
                        if ((armorType.get(j) == at[i]) && (armorTech.get(j) == att[i])) {
                            contains = true;
                            break;
                        }
                    }

                    if (!contains) {
                        armorType.add(at[i]);
                        armorTech.add(att[i]);
                    }
                }
                for (int i = 0; i < armorType.size(); i++) {
                    csvLine.append(EquipmentType.getArmorTypeName(armorType.get(i),
                            TechConstants.isClan(armorTech.get(i)))).append(",");
                }
                csvLine.append(DELIM);

                // Equipment Names
                List<String> equipmentNames = new ArrayList<>();
                for (String name : unit.getEquipmentNames()) {
                    // Ignore armor critical
                    if (Stream.of(EquipmentType.armorNames).anyMatch(name::contains)) {
                        continue;
                    }

                    // Ignore internal structure critical
                    if (Stream.of(EquipmentType.structureNames).anyMatch(name::contains)) {
                        continue;
                    }

                    if (Stream.of("Bay", "Ammo", "Infantry Auto Rifle", Infantry.LEG_ATTACK,
                                    Infantry.SWARM_MEK, Infantry.SWARM_WEAPON_MEK, Infantry.STOP_SWARM)
                            .anyMatch(name::contains)) {
                        continue;
                    }
                    equipmentNames.add(name);
                }
                csvLine.append(String.join(",", equipmentNames)).append(DELIM);

                Entity entity = loadEntity(unit.getSourceFile(), unit.getEntryName());
                if ((entity != null)) {

                    if (!entity.getFluff().getManufacturer().isBlank()) {
                        csvLine.append(entity.getFluff().getManufacturer());
                    } else {
                        csvLine.append("--");
                    }
                    csvLine.append(DELIM);

                    if (!entity.getFluff().getPrimaryFactory().isBlank()) {
                        csvLine.append(entity.getFluff().getPrimaryFactory());
                    } else {
                        csvLine.append("--");
                    }
                    csvLine.append(DELIM);

                    csvLine.append(TROView.formatSystemFluff(EntityFluff.System.TARGETING, entity.getFluff(),
                            () -> "--")).append(DELIM);
                    csvLine.append(TROView.formatSystemFluff(EntityFluff.System.COMMUNICATIONS, entity.getFluff(),
                            () -> "--")).append(DELIM);
                    csvLine.append(TROView.formatSystemFluff(EntityFluff.System.ARMOR, entity.getFluff(),
                            () -> "--")).append(DELIM);
                    csvLine.append(TROView.formatSystemFluff(EntityFluff.System.JUMPJET, entity.getFluff(),
                            () -> "--")).append(DELIM);
                    csvLine.append(TROView.formatSystemFluff(EntityFluff.System.ENGINE, entity.getFluff(),
                            () -> "--")).append(DELIM);
                    csvLine.append(TROView.formatSystemFluff(EntityFluff.System.CHASSIS, entity.getFluff(),
                            () -> "--")).append(DELIM);

                    csvLine.append(entity.getFluff().getCapabilities().isBlank() ? "no" : "yes").append(DELIM);
                    csvLine.append(entity.getFluff().getOverview().isBlank() ? "no" : "yes").append(DELIM);
                    csvLine.append(entity.getFluff().getDeployment().isBlank() ? "no" : "yes").append(DELIM);
                    csvLine.append(entity.getFluff().getHistory().isBlank() ? "no" : "yes").append(DELIM);

                    String notes = entity.getFluff().getNotes();
                    if (!StringUtility.isNullOrBlank(notes)) {
                        csvLine.append(notes);
                    } else {
                        csvLine.append("--");
                    }
                }

                csvLine.append("\n");
                bw.write(csvLine.toString());
            }
        } catch (FileNotFoundException e) {
            System.out.println("Could not open file for output!");
        } catch (IOException e) {
            System.out.println("IOException: " + e.getMessage());
            e.printStackTrace();
        }
    }

    public static @Nullable Entity loadEntity(File f, String entityName) {
        try {
            return new MechFileParser(f, entityName).getEntity();
        } catch (megamek.common.loaders.EntityLoadingException e) {
            return null;
        }
    }

    private MechCacheCSVTool() {
    }
}<|MERGE_RESOLUTION|>--- conflicted
+++ resolved
@@ -100,11 +100,7 @@
                 // Unit Type.
                 csvLine.append(unit.getFullAccurateUnitType()).append(DELIM);
                 // Unit Role
-<<<<<<< HEAD
-                csvLine.append(unit.getRole()).append(",");
-=======
-                csvLine.append(UnitRoleHandler.getRoleFor(unit)).append(DELIM);
->>>>>>> 7ec5cd6d
+                csvLine.append(unit.getRole()).append(DELIM);
                 // Unit BV
                 csvLine.append(unit.getBV()).append(DELIM);
                 // Unit Dry Cost
