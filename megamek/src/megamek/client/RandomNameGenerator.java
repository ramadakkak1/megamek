--- conflicted
+++ resolved
@@ -97,13 +97,6 @@
 
     private static RandomNameGenerator rng;
 
-<<<<<<< HEAD
-    Map<String, Vector<String>> firstM;
-    Map<String, Vector<String>> firstF;
-    Map<String, Vector<String>> last;
-    Map<String, Vector<String>> factionLast;
-    Map<String, Map<String, Vector<String>>> factionFirst;
-=======
     /**
      * femaleGivenNames, maleGivenNames, and surnames contain values in the following format:
      * Map<Integer Ethnic Code, WeightedMap<String Name>>
@@ -136,7 +129,6 @@
 
     private static final String KEY_DEFAULT_FACTION = "General";
     private static final String KEY_DEFAULT_CLAN = "Clan";
->>>>>>> 361326c2
 
     private int percentFemale;
     private String chosenFaction;
@@ -151,175 +143,6 @@
         chosenFaction = KEY_DEFAULT_FACTION;
     }
 
-<<<<<<< HEAD
-    public void populateNames() {
-        // TODO: how do I weight name vectors by frequency, without making them gargantuan?
-        if (null == firstM) {
-            firstM = new HashMap<>();
-        }
-        if (null == firstF) {
-            firstF = new HashMap<>();
-        }
-        if (null == last) {
-            last = new HashMap<>();
-        }
-        if (null == factionLast) {
-            factionLast = new HashMap<>();
-        }
-        if (null == factionFirst) {
-            factionFirst = new HashMap<>();
-        }
-
-        // READ IN MALE FIRST NAMES
-        File male_firstnames_path = new MegaMekFile(Configuration.namesDir(), FILENAME_FIRSTNAMES_MALE).getFile();
-        try(Scanner input = new Scanner(new FileInputStream(male_firstnames_path), "UTF-8")) { //$NON-NLS-1$
-            int linen = 0;
-            while (input.hasNextLine()) {
-                String line = input.nextLine();
-                linen++;
-                String[] values = line.split(","); //$NON-NLS-1$
-                if (values.length < 3) {
-                    System.err.println(
-                            "Not enough fields in '" + male_firstnames_path.toString() + "' on " + linen //$NON-NLS-1$ //$NON-NLS-2$
-                    );
-                    continue;
-                }
-                String name = values[0];
-                int weight = Integer.parseInt(values[1]);
-                String key = values[2];
-                int i = 0;
-                if (!firstM.containsKey(key)) {
-                    Vector<String> v = new Vector<>();
-                    while (i < weight) {
-                        v.add(name);
-                        i++;
-                    }
-                    firstM.put(key, v);
-                } else {
-                    while (i < weight) {
-                        firstM.get(key).add(name);
-                        i++;
-                    }
-                }
-            }
-        } catch (IOException fne) {
-            System.err.println("RandomNameGenerator.populateNames(): Could not find '" + male_firstnames_path + "'"); //$NON-NLS-1$ //$NON-NLS-2$
-        }
-
-        // READ IN FEMALE FIRST NAMES
-        File female_firstnames_path = new MegaMekFile(Configuration.namesDir(), FILENAME_FIRSTNAMES_FEMALE).getFile();
-        try(Scanner input = new Scanner(new FileInputStream(female_firstnames_path), "UTF-8")) { //$NON-NLS-1$
-            int linen = 0;
-            while (input.hasNextLine()) {
-                String line = input.nextLine();
-                linen++;
-                String[] values = line.split(","); //$NON-NLS-1$
-                if (values.length < 3) {
-                    System.err.println(
-                            "RandomNameGenerator.populateNames(): Not enough fields in '" + female_firstnames_path.toString() + "' on " + linen //$NON-NLS-1$ //$NON-NLS-2$
-                    );
-                    continue;
-                }
-                String name = values[0];
-                int weight = Integer.parseInt(values[1]);
-                String key = values[2];
-                int i = 0;
-                if (!firstF.containsKey(key)) {
-                    Vector<String> v = new Vector<>();
-                    while (i < weight) {
-                        v.add(name);
-                        i++;
-                    }
-                    firstF.put(key, v);
-                } else {
-                    while (i < weight) {
-                        firstF.get(key).add(name);
-                        i++;
-                    }
-                }
-            }
-        } catch (IOException fne) {
-            System.err.println("RandomNameGenerator.populateNames(): Could not find '" + female_firstnames_path + "'"); //$NON-NLS-1$ //$NON-NLS-2$
-        }
-
-        // READ IN SURNAMES
-        File surnames_path = new MegaMekFile(Configuration.namesDir(), FILENAME_SURNAMES).getFile();
-        try(Scanner input = new Scanner(new FileInputStream(surnames_path), "UTF-8")) { //$NON-NLS-1$
-            int linen = 0;
-            while (input.hasNextLine()) {
-                String line = input.nextLine();
-                linen++;
-                String[] values = line.split(","); //$NON-NLS-1$
-                if (values.length < 3) {
-                    System.err.println(
-                            "Not enough fields in '" + surnames_path + "' on " + linen //$NON-NLS-1$ //$NON-NLS-2$
-                    );
-                    continue;
-                }
-                String name = values[0];
-                int weight = Integer.parseInt(values[1]);
-                String key = values[2];
-                int i = 0;
-                if (!last.containsKey(key)) {
-                    Vector<String> v = new Vector<>();
-                    while (i < weight) {
-                        v.add(name);
-                        i++;
-                    }
-                    last.put(key, v);
-                } else {
-                    while (i < weight) {
-                        last.get(key).add(name);
-                        i++;
-                    }
-                }
-            }
-        } catch (IOException fne) {
-            System.err.println("RandomNameGenerator.populateNames(): Could not find '" + surnames_path + "'"); //$NON-NLS-1$ //$NON-NLS-2$
-        }
-
-        // READ IN FACTION FILES
-        // all faction files should be in the faction directory
-        File factions_dir_path = new MegaMekFile(Configuration.namesDir(), DIR_NAME_FACTIONS).getFile();
-        String[] fileNames = factions_dir_path.list();
-        if (null == fileNames) {
-            return;
-        }
-        for (String filename : fileNames) {
-            String key = filename.split("\\.txt")[0]; //$NON-NLS-1$
-            if ((key.length() < 1) || factionLast.containsKey(key)) {
-                continue;
-            }
-            factionLast.put(key, new Vector<>());
-            factionFirst.put(key, new HashMap<>());
-            File ff = new MegaMekFile(factions_dir_path, filename).getFile();
-            try (Scanner factionInput = new Scanner(new FileInputStream(ff), "UTF-8")) { //$NON-NLS-1$
-                Map<String, Vector<String>> hash = new HashMap<>();
-                while (factionInput.hasNextLine()) {
-                    String line = factionInput.nextLine();
-                    String[] values = line.split(","); //$NON-NLS-1$
-                    String ethnicity = values[0];
-                    int freq = Integer.parseInt(values[2]);
-                    while (freq > 0) {
-                        factionLast.get(key).add(ethnicity);
-                        freq--;
-                    }
-                    Vector<String> v = new Vector<>();
-                    for (int i = 3; i < values.length; i++) {
-                        freq = Integer.parseInt(values[i]);
-                        // TODO: damn - I don't have the integer codes for ethnicity
-                        // TODO: here, for now just assume they are the same as i-2
-                        while (freq > 0) {
-                            v.add(Integer.toString(i - 2));
-                            freq--;
-                        }
-                    }
-                    hash.put(ethnicity, v);
-                }
-                factionFirst.put(key, hash);
-            } catch (IOException fne) {
-                System.err.println("RandomNameGenerator.populateNames(): Could not find '" + ff + "'"); //$NON-NLS-1$ //$NON-NLS-2$
-=======
     //region Name Generators
     /**
      * Generate a single random name
@@ -381,78 +204,11 @@
 
             if (!isClan) {
                 name += " " + surnames.get(ethnicCode).randomItem();
->>>>>>> 361326c2
             }
         }
         return name;
     }
 
-<<<<<<< HEAD
-    public synchronized void addInitializationListener(PropertyChangeListener listener) {
-        pcs.addPropertyChangeListener(listener);
-        if(initialized) {
-            // Fire and remove
-            pcs.firePropertyChange(PROP_INITIALIZED, false, true);
-            pcs.removePropertyChangeListener(listener);
-        }
-    }
-
-    protected void setInitialized(boolean initialized) {
-        pcs.firePropertyChange(PROP_INITIALIZED, this.initialized, this.initialized = initialized);
-    }
-
-    public boolean isInitialized() {
-        return initialized;
-    }
-
-    /**
-     * Generate a single random name
-     *
-     * @return - a string giving the name
-     */
-    @Deprecated //17-Feb-2020 as part of the addition of gender tracking to MegaMek
-    public String generate() {
-        return generate(isFemale());
-    }
-
-    /**
-     * Generate a single random name
-     *
-     * @return - a string giving the name
-     */
-    public String generate(boolean isFemale) {
-        if ((null != chosenFaction) && (null != factionLast)
-                && (null != factionFirst) && (null != firstM)
-                && (null != firstF) && (null != last)) {
-            // this is a total hack, but for now lets assume that
-            // if the chosenFaction name contains the word "clan"
-            // we should only spit out first names
-            boolean isClan = chosenFaction.toLowerCase().contains("clan");
-
-            Vector<String> ethnicities = factionLast.get(chosenFaction);
-            if ((null != ethnicities) && (ethnicities.size() > 0)) {
-                String eLast = ethnicities.get(Compute.randomInt(ethnicities.size()));
-                // ok now we need to decide on a first name list
-                ethnicities = factionFirst.get(chosenFaction).get(eLast);
-                if ((null != ethnicities) && (ethnicities.size() > 0)) {
-                    String eFirst = ethnicities.get(Compute.randomInt(ethnicities.size()));
-                    // ok now we can get the first and last name vectors
-                    if (isClan) {
-                        eFirst = eLast;
-                    }
-                    Vector<String> firstNames = isFemale ? firstF.get(eFirst) : firstM.get(eFirst);
-                    Vector<String> lastNames = last.get(eLast);
-                    if ((null != firstNames) && (null != lastNames)
-                            && (firstNames.size() > 0) && (lastNames.size() > 0)) {
-                        String first = firstNames.get(Compute.randomInt(firstNames.size()));
-                        String last = lastNames.get(Compute.randomInt(lastNames.size()));
-                        if (isClan) {
-                            return first;
-                        }
-                        return first + " " + last;
-                    }
-                }
-=======
     /**
      * Generate a single random name split between a given name and surname
      *
@@ -487,67 +243,13 @@
                 name[1] = "";
             } else {
                 name[1] = surnames.get(ethnicCode).randomItem();
->>>>>>> 361326c2
             }
         }
         return name;
     }
     //endregion Name Generators
 
-<<<<<<< HEAD
-    /**
-     * Generate a single random name split between a given name and surname
-     *
-     * @return - a String[] containing the name,
-     *              with the given name at String[0]
-     *              and the surname at String[1]
-     */
-    public String[] generateGivenNameSurnameSplit() {
-        return generateGivenNameSurnameSplit(isFemale());
-    }
-
-    public String[] generateGivenNameSurnameSplit(boolean isFemale) {
-        String[] name = {"", ""};
-        if ((chosenFaction != null) && (factionLast != null)
-                && (factionFirst != null) && (firstM != null)
-                && (firstF != null) && (last != null)) {
-            // this is a total hack, but for now lets assume that
-            // if the chosenFaction name contains the word "clan"
-            // we should only spit out first names
-            boolean isClan = chosenFaction.toLowerCase().contains("clan");
-
-            Vector<String> ethnicities = factionLast.get(chosenFaction);
-            if ((null != ethnicities) && (ethnicities.size() > 0)) {
-                String eLast = ethnicities.get(Compute.randomInt(ethnicities.size()));
-                // ok now we need to decide on a first name list
-                ethnicities = factionFirst.get(chosenFaction).get(eLast);
-                if ((null != ethnicities) && (ethnicities.size() > 0)) {
-                    String eFirst = ethnicities.get(Compute.randomInt(ethnicities.size()));
-                    // ok now we can get the first and last name vectors
-                    if (isClan) {
-                        eFirst = eLast;
-                    }
-                    Vector<String> firstNames = isFemale ? firstF.get(eFirst) : firstM.get(eFirst);
-                    Vector<String> lastNames = last.get(eLast);
-                    if ((null != firstNames) && (null != lastNames)
-                            && (firstNames.size() > 0) && (lastNames.size() > 0)) {
-                        name[0] = firstNames.get(Compute.randomInt(firstNames.size()));
-                        if (!isClan) {
-                            name[1] = lastNames.get(Compute.randomInt(lastNames.size()));
-                        }
-                    }
-                }
-            }
-        } else {
-            name[0] = "Unnamed";
-            name[1] = "Person";
-        }
-        return name;
-    }
-
-=======
     //region Getters and Setters
->>>>>>> 361326c2
     public Iterator<String> getFactions() {
         if (null == factionEthnicCodes) {
             return null;
@@ -649,14 +351,6 @@
             femaleGivenNames.put(i, new WeightedMap<>());
             surnames.put(i, new WeightedMap<>());
         }
-<<<<<<< HEAD
-        if (!rng.initialized && !rng.initializing) {
-            rng.loader = new Thread(() -> {
-                rng.initializing = true;
-                rng.populateNames();
-                if (rng != null) {
-                    rng.setInitialized(true);
-=======
         //endregion Map Instantiation
 
         //region Read Names
@@ -725,7 +419,6 @@
                 } catch (IOException fne) {
                     logger.error(RandomNameGenerator.class, "populateNames",
                             "Could not find " + factionFile + "!");
->>>>>>> 361326c2
                 }
             }
         }
