/*
 * MegaMek -
 * Copyright (C) 2000,2001,2002,2003,2004,2005 Ben Mazur (bmazur@sev.org)
 * Copyright © 2013 Edward Cullen (eddy@obsessedcomputers.co.uk)
 *
 *  This program is free software; you can redistribute it and/or modify it
 *  under the terms of the GNU General Public License as published by the Free
 *  Software Foundation; either version 2 of the License, or (at your option)
 *  any later version.
 *
 *  This program is distributed in the hope that it will be useful, but
 *  WITHOUT ANY WARRANTY; without even the implied warranty of MERCHANTABILITY
 *  or FITNESS FOR A PARTICULAR PURPOSE. See the GNU General Public License
 *  for more details.
 */

package megamek.client;

import java.awt.*;
import java.awt.image.RenderedImage;
import java.io.*;
import java.util.*;
import java.util.List;
import java.util.regex.Matcher;
import java.util.regex.Pattern;
import java.util.zip.GZIPInputStream;

import javax.imageio.ImageIO;
import javax.swing.*;


import com.thoughtworks.xstream.XStream;

import megamek.MegaMek;
import megamek.client.commands.AddBotCommand;
import megamek.client.commands.AssignNovaNetworkCommand;
import megamek.client.commands.ClientCommand;
import megamek.client.commands.DeployCommand;
import megamek.client.commands.FireCommand;
import megamek.client.commands.HelpCommand;
import megamek.client.commands.MoveCommand;
import megamek.client.commands.RulerCommand;
import megamek.client.commands.ShowEntityCommand;
import megamek.client.commands.ShowTileCommand;
import megamek.client.commands.SitrepCommand;
import megamek.client.generator.RandomSkillsGenerator;
import megamek.client.generator.RandomUnitGenerator;
import megamek.client.ui.IClientCommandHandler;
import megamek.client.ui.swing.boardview.BoardView1;
import megamek.client.ui.swing.util.PlayerColors;
import megamek.client.ui.swing.util.ScaledImageFileFactory;
import megamek.common.*;
import megamek.common.Building.DemolitionCharge;
import megamek.common.actions.ArtilleryAttackAction;
import megamek.common.actions.AttackAction;
import megamek.common.actions.ClubAttackAction;
import megamek.common.actions.DodgeAction;
import megamek.common.actions.EntityAction;
import megamek.common.actions.FlipArmsAction;
import megamek.common.actions.TorsoTwistAction;
import megamek.common.actions.WeaponAttackAction;
import megamek.common.event.GameBoardChangeEvent;
import megamek.common.event.GameCFREvent;
import megamek.common.event.GameEntityChangeEvent;
import megamek.common.event.GamePlayerChatEvent;
import megamek.common.event.GamePlayerDisconnectedEvent;
import megamek.common.event.GameReportEvent;
import megamek.common.event.GameSettingsChangeEvent;
import megamek.common.event.GameVictoryEvent;
import megamek.common.net.ConnectionFactory;
import megamek.common.net.ConnectionListenerAdapter;
import megamek.common.net.DisconnectedEvent;
import megamek.common.net.IConnection;
import megamek.common.net.Packet;
import megamek.common.net.PacketReceivedEvent;
import megamek.common.options.GameOptions;
import megamek.common.options.IBasicOption;
import megamek.common.preference.PreferenceManager;
import megamek.common.util.ImageUtil;
import megamek.common.util.SerializationHelper;
import megamek.common.util.StringUtil;
import megamek.common.util.fileUtils.DirectoryItems;
import megamek.server.SmokeCloud;

/**
 * This class is instanciated for each client and for each bot running on that
 * client. non-local clients are not also instantiated on the local server.
 */
public class Client implements IClientCommandHandler {
    public static final String CLIENT_COMMAND = "#";

    // we need these to communicate with the server
    private String name;

    private IConnection connection;

    // the hash table of client commands
    private Hashtable<String, ClientCommand> commandsHash = new Hashtable<String, ClientCommand>();

    // some info about us and the server
    private boolean connected = false;
    protected int localPlayerNumber = -1;
    private String host;
    private int port;

    // the game state object
    protected IGame game = new Game();

    // here's some game phase stuff
    private MapSettings mapSettings;
    public String phaseReport;
    public String roundReport;

    // random generatorsI
    private RandomSkillsGenerator rsg;
    // And close client events!
    private Vector<CloseClientListener> closeClientListeners = new Vector<CloseClientListener>();

    // we might want to keep a game log...
    private GameLog log;

    private Set<BoardDimensions> availableSizes = new TreeSet<BoardDimensions>();

    private Vector<Coords> artilleryAutoHitHexes = null;

    private boolean disconnectFlag = false;

    private Hashtable<String, Integer> duplicateNameHash = new Hashtable<String, Integer>();

    public Map<String, Client> bots = new TreeMap<String, Client>(StringUtil.stringComparator());

    //Hashtable for storing image tags containing base64Text src
    Hashtable<Integer, String> imgCache;

    ConnectionHandler packetUpdate;

    private class ConnectionHandler implements Runnable {

        boolean shouldStop = false;

        public void signalStop() {
            shouldStop = true;
        }

        public void run() {
            while (!shouldStop) {
                // Write any queued packets
                flushConn();
                // Wait for new input
                updateConnection();
                if ((connection == null) || connection.isClosed()) {
                    shouldStop = true;
                }
            }
        }
    }

    private Thread connThread;

    private ConnectionListenerAdapter connectionListener = new ConnectionListenerAdapter() {

        /**
         * Called when it is sensed that a connection has terminated.
         */
        @Override
        public void disconnected(DisconnectedEvent e) {
            // We can't just run this directly, otherwise we open up all sorts
            // of concurrency issues with the AWT event dispatch thread.
            // Instead, if we will have the event dispatch thread handle it,
            // by using SwingUtilities.invokeLater
            // Not running this on the AWT EDT can lead to dead-lock
            Runnable handlePacketEvent = new Runnable() {
                public void run() {
                    Client.this.disconnected();
                }
            };
            SwingUtilities.invokeLater(handlePacketEvent);
        }

        @Override
        public void packetReceived(final PacketReceivedEvent e) {
            // We can't just run this directly, otherwise we open up all sorts
            // of concurrency issues with the AWT event dispatch thread.
            // Instead, if we will have the event dispatch thread handle it,
            // by using SwingUtilities.invokeLater
            // TODO: I don't think this is really what we should do: ideally
            // Client.handlePacket should play well with the AWT event queue,
            // but nothing appears to really be designed to be thread safe, so
            // this is a reasonable hack for now
            Runnable handlePacketEvent = new Runnable() {
                public void run() {
                    handlePacket(e.getPacket());
                }
            };
            SwingUtilities.invokeLater(handlePacketEvent);
        }

    };

    /**
     * Construct a client which will try to connect. If the connection fails, it
     * will alert the player, free resources and hide the frame.
     *
     * @param name
     *            the player name for this client
     * @param host
     *            the hostname
     * @param port
     *            the host port
     */
    public Client(String name, String host, int port){
        // construct new client
        this.name = name;
        this.host = host;
        this.port = port;

        registerCommand(new HelpCommand(this));
        registerCommand(new MoveCommand(this));
        registerCommand(new RulerCommand(this));
        registerCommand(new ShowEntityCommand(this));
        registerCommand(new FireCommand(this));
        registerCommand(new DeployCommand(this));
        registerCommand(new ShowTileCommand(this));
        registerCommand(new AddBotCommand(this));
        registerCommand(new AssignNovaNetworkCommand(this));
        registerCommand(new SitrepCommand(this));

        rsg = new RandomSkillsGenerator();
    }

    public int getLocalPlayerNumber() {
        return localPlayerNumber;
    }

    public void setLocalPlayerNumber(int localPlayerNumber) {
        this.localPlayerNumber = localPlayerNumber;
    }

    /**
     * call this once to update the connection
     */
    protected void updateConnection() {
        if (connection != null && !connection.isClosed()) {
            connection.update();
        }
    }

    private BoardView1 bv;
    public void setBoardView(BoardView1 bv){
        this.bv = bv;
    }

    //public getBoardView(){

    //}
    /**
     * Attempt to connect to the specified host
     */
    public boolean connect() {
        connection = ConnectionFactory.getInstance().createClientConnection(host, port, 1);
        boolean result = connection.open();
        if (result) {
            connection.addConnectionListener(connectionListener);
            packetUpdate = new ConnectionHandler();
            connThread = new Thread(packetUpdate, "Client Connection, Player " + name);
            connThread.start();
        }
        return result;
    }

    /**
     * Shuts down threads and sockets
     */
    public synchronized void die() {
        // If we're still connected, tell the server that we're going down.
        if (connected) {
            // Stop listening for in coming packets, this should be done before
            // sending the close connection command
            packetUpdate.signalStop();
            connThread.interrupt();
            send(new Packet(Packet.COMMAND_CLOSE_CONNECTION));
            flushConn();
        }
        connected = false;

        if (connection != null) {
            connection.close();
        }

        for (int i = 0; i < closeClientListeners.size(); i++) {
            closeClientListeners.elementAt(i).clientClosed();
        }

        if (log != null) {
            try {
                log.close();
            } catch (IOException e) {
                System.err.print("Exception closing logfile: "); //$NON-NLS-1$
                e.printStackTrace();
            }
        }
        System.out.println("client: died"); //$NON-NLS-1$
        System.out.flush();
    }

    /**
     * The client has become disconnected from the server
     */
    protected void disconnected() {
        if (!disconnectFlag) {
            disconnectFlag = true;
            if (connected) {
                die();
            }
            if (!host.equals("localhost")) { //$NON-NLS-1$
                game.processGameEvent(new GamePlayerDisconnectedEvent(this, getLocalPlayer()));
            }
        }
    }

    /**
     * Get hexes designated for automatic artillery hits.
     */
    public Vector<Coords> getArtilleryAutoHit() {
        return artilleryAutoHitHexes;
    }

    private void initGameLog() {
        // log = new GameLog(
        // PreferenceManager.getClientPreferences().getGameLogFilename(),
        // false,
        // (new
        // Integer(PreferenceManager.getClientPreferences().getGameLogMaxSize()).longValue()
        // * 1024 * 1024) );
        log = new GameLog(PreferenceManager.getClientPreferences().getGameLogFilename());
        log.append("<html><body>");
    }

    /**
     * Called to determine whether the game log should be kept.
     * <p>
     * Default implementation delegates to {@code PreferenceManager.getClientPreferences()}.
     */
    protected boolean keepGameLog() {
        return PreferenceManager.getClientPreferences().keepGameLog();
    }

    /**
     * Return an enumeration of the players in the game
     */
    public Enumeration<IPlayer> getPlayers() {
        return game.getPlayers();
    }

    public Entity getEntity(int id) {
        return game.getEntity(id);
    }

    /**
     * Returns the individual player assigned the index parameter.
     */
    public IPlayer getPlayer(int idx) {
        return game.getPlayer(idx);
    }

    /**
     * Return the local player
     */
    public IPlayer getLocalPlayer() {
        return getPlayer(localPlayerNumber);
    }

    /**
     * Returns an <code>Enumeration</code> of the entities that match the
     * selection criteria.
     */
    public Iterator<Entity> getSelectedEntities(EntitySelector selector) {
        return game.getSelectedEntities(selector);
    }

    /**
     * Returns the number of first selectable entity
     */
    public int getFirstEntityNum() {
        return game.getFirstEntityNum(getMyTurn());
    }

    /**
     * Returns the number of the next selectable entity after the one given
     */
    public int getNextEntityNum(int entityId) {
        return game.getNextEntityNum(getMyTurn(), entityId);
    }

    /**
     * Returns the number of the previous selectable entity after the one given
     */
    public int getPrevEntityNum(int entityId) {
        return game.getPrevEntityNum(getMyTurn(), entityId);
    }

    /**
     * Returns the number of the first deployable entity
     */
    public int getFirstDeployableEntityNum() {
        return game.getFirstDeployableEntityNum(getMyTurn());
    }

    /**
     * Returns the number of the next deployable entity
     */
    public int getNextDeployableEntityNum(int entityId) {
        return game.getNextDeployableEntityNum(getMyTurn(), entityId);
    }

    /**
     * Shortcut to game.board
     */
    public IBoard getBoard() {
        return game.getBoard();
    }

    /**
     * Returns an enumeration of the entities in game.entities
     */
    public List<Entity> getEntitiesVector() {
        return game.getEntitiesVector();
    }

    public MapSettings getMapSettings() {
        return mapSettings;
    }

    /**
     * give the initiative to the next player on the team.
     */
    public void sendNextPlayer() {
        connection.send(new Packet(Packet.COMMAND_FORWARD_INITIATIVE));
    }

    /**
     * Changes the game phase, and the displays that go along with it.
     */
    public void changePhase(IGame.Phase phase) {
        game.setPhase(phase);
        // Handle phase-specific items.
        switch (phase) {
        case PHASE_STARTING_SCENARIO:
        case PHASE_EXCHANGE:
            sendDone(true);
            break;
        case PHASE_DEPLOYMENT:
            // free some memory thats only needed in lounge
            MechFileParser.dispose();
            // We must do this last, as the name and unit generators can create
            // a new instance if they are running
            MechSummaryCache.dispose();
            memDump("entering deployment phase"); //$NON-NLS-1$
            break;
        case PHASE_TARGETING:
            memDump("entering targeting phase"); //$NON-NLS-1$
            break;
        case PHASE_MOVEMENT:
            memDump("entering movement phase"); //$NON-NLS-1$
            break;
        case PHASE_OFFBOARD:
            memDump("entering offboard phase"); //$NON-NLS-1$
            break;
        case PHASE_FIRING:
            memDump("entering firing phase"); //$NON-NLS-1$
            break;
        case PHASE_PHYSICAL:
            memDump("entering physical phase"); //$NON-NLS-1$
            break;
        case PHASE_LOUNGE:
            try {
                QuirksHandler.initQuirksList();
            } catch (IOException e) {
                System.out.println(e);
                e.printStackTrace();
            }
            UnitRoleHandler.initialize();
            MechSummaryCache.getInstance().addListener(RandomUnitGenerator::getInstance);
            if (MechSummaryCache.getInstance().isInitialized()) {
                RandomUnitGenerator.getInstance();
            }
            duplicateNameHash.clear(); // reset this
            break;
        default:
        }
    }

    /**
     * Adds the specified close client listener to receive close client events.
     * This is used by external programs running megamek
     *
     * @param l
     *            the game listener.
     */
    public void addCloseClientListener(CloseClientListener l) {
        closeClientListeners.addElement(l);
    }

    /**
     * is it my turn?
     */
    public boolean isMyTurn() {
        if (game.isPhaseSimultaneous()) {
            return game.getTurnForPlayer(localPlayerNumber) != null;
        }
        return (game.getTurn() != null) && game.getTurn().isValid(localPlayerNumber, game);
    }

    public GameTurn getMyTurn() {
        if (game.isPhaseSimultaneous()) {
            return game.getTurnForPlayer(localPlayerNumber);
        }
        return game.getTurn();
    }

    /**
     * Can I unload entities stranded on immobile transports?
     */
    public boolean canUnloadStranded() {
        return (game.getTurn() instanceof GameTurn.UnloadStrandedTurn)
                && game.getTurn().isValid(localPlayerNumber, game);
    }

    /**
     * Send command to unload stranded entities to the server
     */
    public void sendUnloadStranded(int[] entityIds) {
        Object[] data = new Object[1];
        data[0] = entityIds;
        send(new Packet(Packet.COMMAND_UNLOAD_STRANDED, data));
    }

    /**
     * Change whose turn it is.
     */
    protected void changeTurnIndex(int index, int prevPlayerId) {
        game.setTurnIndex(index, prevPlayerId);
    }

    /**
     * Send mode-change data to the server
     */
    public void sendModeChange(int nEntity, int nEquip, int nMode) {
        Object[] data = { Integer.valueOf(nEntity), Integer.valueOf(nEquip), Integer.valueOf(nMode) };
        send(new Packet(Packet.COMMAND_ENTITY_MODECHANGE, data));
    }

    /**
     * Send mount-facing-change data to the server
     */
    public void sendMountFacingChange(int nEntity, int nEquip, int nFacing) {
        Object[] data = { Integer.valueOf(nEntity), Integer.valueOf(nEquip), Integer.valueOf(nFacing) };
        send(new Packet(Packet.COMMAND_ENTITY_MOUNTED_FACINGCHANGE, data));
    }

    /**
     * Send called shot change data to the server
     */
    public void sendCalledShotChange(int nEntity, int nEquip) {
        Object[] data = { Integer.valueOf(nEntity), Integer.valueOf(nEquip) };
        send(new Packet(Packet.COMMAND_ENTITY_CALLEDSHOTCHANGE, data));
    }

    /**
     * Send system mode-change data to the server
     */
    public void sendSystemModeChange(int nEntity, int nSystem, int nMode) {
        Object[] data = { Integer.valueOf(nEntity), Integer.valueOf(nSystem), Integer.valueOf(nMode) };
        send(new Packet(Packet.COMMAND_ENTITY_SYSTEMMODECHANGE, data));
    }

    /**
     * Send mode-change data to the server
     */
    public void sendAmmoChange(int nEntity, int nWeapon, int nAmmo) {
        Object[] data = { Integer.valueOf(nEntity), Integer.valueOf(nWeapon), Integer.valueOf(nAmmo) };
        send(new Packet(Packet.COMMAND_ENTITY_AMMOCHANGE, data));
    }

    /**
     * Send sensor-change data to the server
     */
    public void sendSensorChange(int nEntity, int nSensor) {
        Object[] data = { Integer.valueOf(nEntity), Integer.valueOf(nSensor) };
        send(new Packet(Packet.COMMAND_ENTITY_SENSORCHANGE, data));
    }

    /**
     * Send sinks-change data to the server
     */
    public void sendSinksChange(int nEntity, int activeSinks) {
        Object[] data = { Integer.valueOf(nEntity), Integer.valueOf(activeSinks) };
        send(new Packet(Packet.COMMAND_ENTITY_SINKSCHANGE, data));
    }

    /**
     * Send activate hidden data to the server
     */
    public void sendActivateHidden(int nEntity, IGame.Phase phase) {
        Object[] data = { Integer.valueOf(nEntity), phase };
        send(new Packet(Packet.COMMAND_ENTITY_ACTIVATE_HIDDEN, data));
    }

    /**
     * Send movement data for the given entity to the server.
     */
    public void moveEntity(int id, MovePath md) {
        Object[] data = new Object[2];

        data[0] = Integer.valueOf(id);
        data[1] = md;

        send(new Packet(Packet.COMMAND_ENTITY_MOVE, data));
    }

    /**
     * Maintain backwards compatability.
     *
     * @param id
     *            - the <code>int</code> ID of the deployed entity
     * @param c
     *            - the <code>Coords</code> where the entity should be deployed
     * @param nFacing
     *            - the <code>int</code> direction the entity should face
     */
    public void deploy(int id, Coords c, int nFacing, int elevation) {
        this.deploy(id, c, nFacing, elevation, new Vector<Entity>(), false);
    }

    /**
     * Deploy an entity at the given coordinates, with the given facing, and
     * starting with the given units already loaded.
     *
     * @param id
     *            - the <code>int</code> ID of the deployed entity
     * @param c
     *            - the <code>Coords</code> where the entity should be deployed
     * @param nFacing
     *            - the <code>int</code> direction the entity should face
     * @param loadedUnits
     *            - a <code>List</code> of units that start the game being
     *            transported byt the deployed entity.
     * @param assaultDrop
     *            - true if deployment is an assault drop
     */
    public void deploy(int id, Coords c, int nFacing, int elevation, List<Entity> loadedUnits, boolean assaultDrop) {
        int packetCount = 6 + loadedUnits.size();
        int index = 0;
        Object[] data = new Object[packetCount];
        data[index++] = Integer.valueOf(id);
        data[index++] = c;
        data[index++] = Integer.valueOf(nFacing);
        data[index++] = Integer.valueOf(elevation);
        data[index++] = Integer.valueOf(loadedUnits.size());
        data[index++] = Boolean.valueOf(assaultDrop);

        for (Entity ent : loadedUnits) {
            data[index++] = Integer.valueOf(ent.getId());
        }

        send(new Packet(Packet.COMMAND_ENTITY_DEPLOY, data));
        flushConn();
    }

    /**
     * For ground to air attacks, the ground unit targets the closest hex in the
     * air units flight path. In the case of several equidistant hexes, the
     * attacker gets to choose. This method updates the server with the users
     * choice.
     * 
     * @param targetId
     * @param attackerId
     * @param pos
     */
    public void sendPlayerPickedPassThrough(Integer targetId, Integer attackerId, Coords pos) {
        Object[] data = new Object[3];
        data[0] = targetId;
        data[1] = attackerId;
        data[2] = pos;

        send(new Packet(Packet.COMMAND_ENTITY_GTA_HEX_SELECT, data));
    }

    /**
     * Send a weapon fire command to the server.
     */
    public void sendAttackData(int aen, Vector<EntityAction> attacks) {
        Object[] data = new Object[2];

        data[0] = aen;
        data[1] = attacks;

        send(new Packet(Packet.COMMAND_ENTITY_ATTACK, data));
        flushConn();
    }

    /**
     * Send the game options to the server
     */
    public void sendGameOptions(String password, Vector<IBasicOption> options) {
        final Object[] data = new Object[2];
        data[0] = password;
        data[1] = options;
        send(new Packet(Packet.COMMAND_SENDING_GAME_SETTINGS, data));
    }

    /**
     * Send the new map selection to the server
     */
    public void sendMapSettings(MapSettings settings) {
        send(new Packet(Packet.COMMAND_SENDING_MAP_SETTINGS, settings));
    }

    /**
     * Send the new map dimensions to the server
     */
    public void sendMapDimensions(MapSettings settings) {
        send(new Packet(Packet.COMMAND_SENDING_MAP_DIMENSIONS, settings));
    }

    /**
     * Send the planetary Conditions to the server
     */
    public void sendPlanetaryConditions(PlanetaryConditions conditions) {
        send(new Packet(Packet.COMMAND_SENDING_PLANETARY_CONDITIONS, conditions));
    }

    /**
     * Broadcast a general chat message from the local player
     */
    public void sendChat(String message) {
        send(new Packet(Packet.COMMAND_CHAT, message));
        flushConn();
    }

    /**
     * Broadcast a general chat message from the local player
     */
    public void sendServerChat(int connId, String message) {
        Object[] data = { message, connId };
        send(new Packet(Packet.COMMAND_CHAT, data));
        flushConn();
    }

    /**
     * Sends a "player done" message to the server.
     */
    public synchronized void sendDone(boolean done) {
        send(new Packet(Packet.COMMAND_PLAYER_READY, Boolean.valueOf(done)));
        flushConn();
    }

    /**
     * Sends a "reroll initiative" message to the server.
     */
    public void sendRerollInitiativeRequest() {
        send(new Packet(Packet.COMMAND_REROLL_INITIATIVE));
    }

    /**
     * Sends the info associated with the local player.
     */
    public void sendPlayerInfo() {
        IPlayer player = game.getPlayer(localPlayerNumber);
        PreferenceManager.getClientPreferences().setLastPlayerColor(player.getColorIndex());
        PreferenceManager.getClientPreferences().setLastPlayerCategory(player.getCamoCategory());
        PreferenceManager.getClientPreferences().setLastPlayerCamoName(player.getCamoFileName());
        send(new Packet(Packet.COMMAND_PLAYER_UPDATE, player));
    }

    /**
     * Reset round deployment packet
     */
    public void sendResetRoundDeployment() {
        send(new Packet(Packet.COMMAND_RESET_ROUND_DEPLOYMENT));
    }

    public void sendEntityWeaponOrderUpdate(Entity entity) {
        Object data[];
        if (entity.getWeaponSortOrder() == Entity.WeaponSortOrder.CUSTOM) {
            data = new Object[3];
            data[2] = entity.getCustomWeaponOrder();
        } else {
            data = new Object[2];
        }
        data[0] = entity.getId();
        data[1] = entity.getWeaponSortOrder();
        send(new Packet(Packet.COMMAND_ENTITY_WORDER_UPDATE, data));
        entity.setWeapOrderChanged(false);
    }

    /**
     * Sends an "add entity" packet with only one Entity.
     *
     * @param entity
     *            The Entity to add.
     */
    public void sendAddEntity(Entity entity) {
        ArrayList<Entity> entities = new ArrayList<Entity>(1);
        entities.add(entity);
        sendAddEntity(entities);
    }

    /**
     * Sends an "add entity" packet that contains a collection of Entity
     * objections.
     *
     * @param entities
     *            The collection of Entity objects to add.
     */
    public void sendAddEntity(List<Entity> entities) {
        for (Entity entity : entities) {
            checkDuplicateNamesDuringAdd(entity);
        }
        send(new Packet(Packet.COMMAND_ENTITY_ADD, entities));
    }

    /**
     * Sends an "add squadron" packet
     */
    public void sendAddSquadron(FighterSquadron fs, Vector<Integer> fighterIds) {
        checkDuplicateNamesDuringAdd(fs);
        send(new Packet(Packet.COMMAND_SQUADRON_ADD, new Object[] { fs, fighterIds }));
    }

    /**
     * Sends an "deploy minefields" packet
     */
    public void sendDeployMinefields(Vector<Minefield> minefields) {
        send(new Packet(Packet.COMMAND_DEPLOY_MINEFIELDS, minefields));
    }

    /**
     * Sends a "set Artillery Autohit Hexes" packet
     */
    public void sendArtyAutoHitHexes(Vector<Coords> hexes) {
        artilleryAutoHitHexes = hexes; // save for minimap use
        send(new Packet(Packet.COMMAND_SET_ARTYAUTOHITHEXES, hexes));
    }

    /**
     * Sends an "update entity" packet
     */
    public void sendUpdateEntity(Entity entity) {
        send(new Packet(Packet.COMMAND_ENTITY_UPDATE, entity));
    }

    /**
     * Sends an "update entity" packet
     */
    public void sendDeploymentUnload(Entity loader, Entity loaded) {
        Object data[] = { loader.getId(), loaded.getId() };
        send(new Packet(Packet.COMMAND_ENTITY_DEPLOY_UNLOAD, data));
    }

    /**
     * Sends an "update custom initiative" packet
     */
    public void sendCustomInit(IPlayer player) {
        send(new Packet(Packet.COMMAND_CUSTOM_INITIATIVE, player));
    }

    /**
     * Sends a "delete entity" packet
     */
    public void sendDeleteEntity(int id) {
        ArrayList<Integer> ids = new ArrayList<Integer>(1);
        ids.add(id);
        sendDeleteEntities(ids);
    }

    public void sendDeleteEntities(List<Integer> ids) {
        checkDuplicateNamesDuringDelete(ids);
        send(new Packet(Packet.COMMAND_ENTITY_REMOVE, ids));
    }

    /**
     * Sends a "load entity" packet
     */
    public void sendLoadEntity(int id, int loaderId, int bayNumber) {
        send(new Packet(Packet.COMMAND_ENTITY_LOAD, new Object[] { id, loaderId, bayNumber }));
    }

    /**
     * sends a load game file to the server
     */
    public void sendLoadGame(File f) {
        try (InputStream is = new GZIPInputStream(new FileInputStream(f))) {
            game.reset();
            
            XStream xstream = SerializationHelper.getXStream();            
            IGame newGame = (IGame) xstream.fromXML(is);

            send(new Packet(Packet.COMMAND_LOAD_GAME, new Object[] { newGame }));
        } catch (Exception e) {
            e.printStackTrace();
            System.out.println("Can't find local savegame " + f); //$NON-NLS-1$
        }
    }

    public void sendExplodeBuilding(DemolitionCharge charge) {
        Object data[] = new Object[1];
        data[0] = charge;
        send(new Packet(Packet.COMMAND_BLDG_EXPLODE, data));
    }

    /**
     * Receives player information from the message packet.
     */
    protected void receivePlayerInfo(Packet c) {
        int pindex = c.getIntValue(0);
        IPlayer newPlayer = (IPlayer) c.getObject(1);
        if (getPlayer(newPlayer.getId()) == null) {
            game.addPlayer(pindex, newPlayer);
        } else {
            game.setPlayer(pindex, newPlayer);
        }

        PreferenceManager.getClientPreferences().setLastPlayerColor(newPlayer.getColorIndex());
        PreferenceManager.getClientPreferences().setLastPlayerCategory(newPlayer.getCamoCategory());
        PreferenceManager.getClientPreferences().setLastPlayerCamoName(newPlayer.getCamoFileName());
    }

    /**
     * Loads the turn list from the data in the packet
     */
    @SuppressWarnings("unchecked")
    protected void receiveTurns(Packet packet) {
        game.setTurnVector((List<GameTurn>) packet.getObject(0));
    }

    /**
     * Loads the board from the data in the net command.
     */
    protected void receiveBoard(Packet c) {
        Board newBoard = (Board) c.getObject(0);
        game.setBoard(newBoard);
    }

    /**
     * Loads the entities from the data in the net command.
     */
    @SuppressWarnings("unchecked")
    protected void receiveEntities(Packet c) {
        List<Entity> newEntities = (List<Entity>) c.getObject(0);
        List<Entity> newOutOfGame = (List<Entity>) c.getObject(1);
        // Replace the entities in the game.
        game.setEntitiesVector(newEntities);
        if (newOutOfGame != null) {
            game.setOutOfGameEntitiesVector(newOutOfGame);
            for(Entity e: newOutOfGame) {
                cacheImageData(e);
            }
        }
        //cache the image data for the entities
        for(Entity e: newEntities) {
            cacheImageData(e);
        }
    }

    /**
     * Loads entity update data from the data in the net command.
     */
    @SuppressWarnings("unchecked")
    protected void receiveEntityUpdate(Packet c) {
        int eindex = c.getIntValue(0);
        Entity entity = (Entity) c.getObject(1);
        Vector<UnitLocation> movePath = (Vector<UnitLocation>) c.getObject(2);
        // Replace this entity in the game.
        game.setEntity(eindex, entity, movePath);
    }

    protected void receiveEntityAdd(Packet packet) {
        @SuppressWarnings("unchecked")
        List<Integer> entityIds = (List<Integer>) packet.getObject(0);
        @SuppressWarnings("unchecked")
        List<Entity> entities = (List<Entity>) packet.getObject(1);

        assert(entityIds.size() == entities.size());
        for (int i = 0; i < entityIds.size(); i++) {
            assert(entityIds.get(i) == entities.get(i).getId());
        }
        game.addEntities(entities);
    }

    protected void receiveEntityRemove(Packet packet) {
        @SuppressWarnings("unchecked")
        List<Integer> entityIds = (List<Integer>) packet.getObject(0);
        int condition = packet.getIntValue(1);
        //create a final image for the entity
        for(int id: entityIds) {
            cacheImageData(game.getEntity(id));
        }
        // Move the unit to its final resting place.
        game.removeEntities(entityIds, condition);
    }

    @SuppressWarnings("unchecked")
    protected void receiveEntityVisibilityIndicator(Packet packet) {
        Entity e = game.getEntity(packet.getIntValue(0));
        if (e != null) { // we may not have this entity due to double blind
            e.setEverSeenByEnemy(packet.getBooleanValue(1));
            e.setVisibleToEnemy(packet.getBooleanValue(2));
            e.setDetectedByEnemy(packet.getBooleanValue(3));
            e.setWhoCanSee((Vector<IPlayer>) packet.getObject(4));
            e.setWhoCanDetect((Vector<IPlayer>) packet.getObject(5));
            // this next call is only needed sometimes, but we'll just
            // call it everytime
            game.processGameEvent(new GameEntityChangeEvent(this, e));
        }
    }

    @SuppressWarnings("unchecked")
    protected void receiveDeployMinefields(Packet packet) {
        game.addMinefields((Vector<Minefield>) packet.getObject(0));
    }

    @SuppressWarnings("unchecked")
    protected void receiveSendingMinefields(Packet packet) {
        game.setMinefields((Vector<Minefield>) packet.getObject(0));
    }

    @SuppressWarnings("unchecked")
    protected void receiveIlluminatedHexes(Packet p) {
        game.setIlluminatedPositions((HashSet<Coords>) p.getObject(0));
    }

    protected void receiveRevealMinefield(Packet packet) {
        game.addMinefield((Minefield) packet.getObject(0));
    }

    protected void receiveRemoveMinefield(Packet packet) {
        game.removeMinefield((Minefield) packet.getObject(0));
    }

    @SuppressWarnings("unchecked")
    protected void receiveUpdateMinefields(Packet packet) {
        // only update information if you know about the minefield
        Vector<Minefield> newMines = new Vector<Minefield>();
        for (Minefield mf : (Vector<Minefield>) packet.getObject(0)) {
            if (getLocalPlayer().containsMinefield(mf)) {
                newMines.add(mf);
            }
        }
        if (newMines.size() > 0) {
            game.resetMinefieldDensity(newMines);
        }
    }

    @SuppressWarnings("unchecked")
    protected void receiveBuildingUpdate(Packet packet) {
        game.getBoard().updateBuildings((Vector<Building>) packet.getObject(0));
    }

    @SuppressWarnings("unchecked")
    protected void receiveBuildingCollapse(Packet packet) {
        game.getBoard().collapseBuilding((Vector<Coords>) packet.getObject(0));
    }

    /**
     * Loads entity firing data from the data in the net command
     */
    @SuppressWarnings("unchecked")
    protected void receiveAttack(Packet c) {
        List<EntityAction> vector = (List<EntityAction>) c.getObject(0);
        int charge = c.getIntValue(1);
        boolean addAction = true;
        for (EntityAction ea : vector) {
            int entityId = ea.getEntityId();
            if ((ea instanceof TorsoTwistAction) && game.hasEntity(entityId)) {
                TorsoTwistAction tta = (TorsoTwistAction) ea;
                Entity entity = game.getEntity(entityId);
                entity.setSecondaryFacing(tta.getFacing());
            } else if ((ea instanceof FlipArmsAction) && game.hasEntity(entityId)) {
                FlipArmsAction faa = (FlipArmsAction) ea;
                Entity entity = game.getEntity(entityId);
                entity.setArmsFlipped(faa.getIsFlipped());
            } else if ((ea instanceof DodgeAction) && game.hasEntity(entityId)) {
                Entity entity = game.getEntity(entityId);
                entity.dodging = true;
                addAction = false;
            } else if (ea instanceof AttackAction) {
                // The equipment type of a club needs to be restored.
                if (ea instanceof ClubAttackAction) {
                    ClubAttackAction caa = (ClubAttackAction) ea;
                    Mounted club = caa.getClub();
                    club.restore();
                }
            }

            if (addAction) {
                // track in the appropriate list
                if (charge == 0) {
                    game.addAction(ea);
                } else if (charge == 1) {
                    game.addCharge((AttackAction) ea);
                }
            }
        }
    }


    // Should be private?
    public String receiveReport(Vector<Report> v) {
        if (v == null) {
            return "[null report vector]";
        }

        StringBuffer report = new StringBuffer();
        for (Report r : v) {
            report.append(r.getText());
        }

        Set<Integer> set = new HashSet<Integer>();
        //find id stored in spans and extract it
        Pattern p = Pattern.compile("<s(.*?)n>");
        Matcher m = p.matcher(report.toString());

        //add all instances to a hashset to prevent duplicates
        while(m.find()){
            String cleanedText = m.group(1).replaceAll("\\D", "");
            if(cleanedText.length() > 0) {
                set.add(Integer.parseInt(cleanedText));
            }
        }

        String updatedReport = report.toString();
        //loop through the hashset of unique ids and replace the ids with img tags
        for (int i : set) {
            if(getCachedImageData(i) != null) {
                updatedReport = updatedReport.replace("<span id='" +i + "'></span>", getCachedImageData(i));
            }
        }
        return updatedReport;
    }

    /**
     * get img tag for unit id
     */
    private String getCachedImageData(int id){
        if(imgCache == null || !imgCache.containsKey(id)) {
            return null;
        }
        return imgCache.get(id);
    }

    /**
     * Hashtable for storing image tags containing base64Text src
     */
    private void cacheImageData(Entity entity){

<<<<<<< HEAD
        if(entity == null) {
            System.out.println("Null entity reference");
            return;
        }

=======
>>>>>>> a1271d09
        if (imgCache == null) {
            imgCache = new Hashtable<>();
        }else if (imgCache.containsKey(entity.getId())) {
            //remove images that should be regenerated
            imgCache.remove(entity.getId());
        }

        if (entity != null && !imgCache.containsKey(entity.getId())) {
            Image image = ImageUtil.getScaledImage(getTargetImage(entity),  56, 48);
            if(image!=null) {
                try {
                    String base64Text;
                    ByteArrayOutputStream baos = new ByteArrayOutputStream();
                    ImageIO.write((RenderedImage) image, "png", baos);
                    baos.flush();
                    base64Text = Base64.getEncoder().encodeToString(baos.toByteArray());
                    baos.close();
                    String img = "<img class='test' src='data:image/png;base64," + base64Text + "'>";
                    imgCache.put(entity.getId(), img);
                } catch (final IOException ioe) {
                    throw new UncheckedIOException(ioe);
                }
            }
        }
    }

    /**
     * Gets the current mech image
     */
    private Image getTargetImage(Entity e){
        if(e.isDestroyed()) {
            return bv.getTilesetManager().wreckMarkerFor(e, -1);
        }else {
            return bv.getTilesetManager().imageFor(e);
        }
    }

    /**
     * Saves server entity status data to a local file
     */
    private void saveEntityStatus(String sStatus) {
        try {
            String sLogDir = PreferenceManager.getClientPreferences().getLogDirectory();
            File logDir = new File(sLogDir);
            if (!logDir.exists()) {
                logDir.mkdir();
            }
            String fileName = "entitystatus.txt";
            if (PreferenceManager.getClientPreferences().stampFilenames()) {
                fileName = StringUtil.addDateTimeStamp(fileName);
            }
            FileWriter fw = new FileWriter(sLogDir + File.separator + fileName);
            fw.write(sStatus);
            fw.flush();
            fw.close();
        } catch (Exception e) {
            e.printStackTrace();
        }
    }

    /**
     * send the message to the server
     */
    protected void send(Packet packet) {
        if (connection != null) {
            connection.send(packet);
        }
    }

    /**
     * Send a Nova CEWS update packet
     *
     * @param ID
     * @param net
     */
    public void sendNovaChange(int ID, String net) {
        Object[] data = { Integer.valueOf(ID), new String(net) };
        Packet packet = new Packet(Packet.COMMAND_ENTITY_NOVA_NETWORK_CHANGE, data);
        send(packet);
    }

    public void sendSpecialHexDisplayAppend(Coords c, SpecialHexDisplay shd) {
        Object[] data = { c, shd };
        Packet packet = new Packet(Packet.COMMAND_SPECIAL_HEX_DISPLAY_APPEND, data);
        send(packet);
    }

    public void sendSpecialHexDisplayDelete(Coords c, SpecialHexDisplay shd) {
        Object[] data = { c, shd };
        Packet packet = new Packet(Packet.COMMAND_SPECIAL_HEX_DISPLAY_DELETE, data);
        send(packet);
    }

    /**
     * send all buffered packets on their way this should be called after
     * everything which causes us to wait for a reply. For example "done" button
     * presses etc. to make stuff more efficient, this should only be called
     * after a batch of packets is sent,not separately for each packet
     */
    protected void flushConn() {
        if (connection != null) {
            connection.flush();
        }
    }

    @SuppressWarnings("unchecked")
    protected void handlePacket(Packet c) {
        if (c == null) {
            System.out.println("client: got null packet"); //$NON-NLS-1$
            return;
        }
        switch (c.getCommand()) {
        case Packet.COMMAND_CLOSE_CONNECTION:
            disconnected();
            break;
        case Packet.COMMAND_SERVER_GREETING:
            connected = true;
            send(new Packet(Packet.COMMAND_CLIENT_NAME, name));
            Object[] versionData = new Object[2];
            versionData[0] = MegaMek.VERSION;
            versionData[1] = MegaMek.getMegaMekSHA256();
            send(new Packet(Packet.COMMAND_CLIENT_VERSIONS, versionData));
            break;
        case Packet.COMMAND_SERVER_CORRECT_NAME:
            correctName(c);
            break;
        case Packet.COMMAND_LOCAL_PN:
            localPlayerNumber = c.getIntValue(0);
            break;
        case Packet.COMMAND_PLAYER_UPDATE:
            receivePlayerInfo(c);
            break;
        case Packet.COMMAND_PLAYER_READY:
            getPlayer(c.getIntValue(0)).setDone(c.getBooleanValue(1));
            break;
        case Packet.COMMAND_PLAYER_ADD:
            receivePlayerInfo(c);
            break;
        case Packet.COMMAND_PLAYER_REMOVE:
            for (Iterator<Client> botIterator = bots.values().iterator(); botIterator.hasNext();) {
                Client bot = botIterator.next();
                if (bot.localPlayerNumber == c.getIntValue(0)) {
                    botIterator.remove();
                }
            }
            game.removePlayer(c.getIntValue(0));
            break;
        case Packet.COMMAND_CHAT:
            if (log == null) {
                initGameLog();
            }
            if ((log != null) && keepGameLog()) {
                log.append((String) c.getObject(0));
            }
            game.processGameEvent(new GamePlayerChatEvent(this, null, (String) c.getObject(0)));
            break;
        case Packet.COMMAND_ENTITY_ADD:
            receiveEntityAdd(c);
            break;
        case Packet.COMMAND_ENTITY_UPDATE:
            receiveEntityUpdate(c);
            break;
        case Packet.COMMAND_ENTITY_REMOVE:
            receiveEntityRemove(c);
            break;
        case Packet.COMMAND_ENTITY_VISIBILITY_INDICATOR:
            receiveEntityVisibilityIndicator(c);
            break;
        case Packet.COMMAND_SENDING_MINEFIELDS:
            receiveSendingMinefields(c);
            break;
        case Packet.COMMAND_SENDING_ILLUM_HEXES:
            receiveIlluminatedHexes(c);
            break;
        case Packet.COMMAND_CLEAR_ILLUM_HEXES:
            game.clearIlluminatedPositions();
            break;
        case Packet.COMMAND_UPDATE_MINEFIELDS:
            receiveUpdateMinefields(c);
            break;
        case Packet.COMMAND_DEPLOY_MINEFIELDS:
            receiveDeployMinefields(c);
            break;
        case Packet.COMMAND_REVEAL_MINEFIELD:
            receiveRevealMinefield(c);
            break;
        case Packet.COMMAND_REMOVE_MINEFIELD:
            receiveRemoveMinefield(c);
            break;
        case Packet.COMMAND_ADD_SMOKE_CLOUD:
            SmokeCloud cloud = (SmokeCloud) c.getObject(0);
            game.addSmokeCloud(cloud);
            break;
        case Packet.COMMAND_CHANGE_HEX:
            game.getBoard().setHex((Coords) c.getObject(0), (IHex) c.getObject(1));
            break;
        case Packet.COMMAND_CHANGE_HEXES:
            List<Coords> coords = new ArrayList<Coords>((Set<Coords>) c.getObject(0));
            List<IHex> hexes = new ArrayList<IHex>((Set<IHex>) c.getObject(1));
            game.getBoard().setHexes(coords, hexes);
            break;
        case Packet.COMMAND_BLDG_UPDATE:
            receiveBuildingUpdate(c);
            break;
        case Packet.COMMAND_BLDG_COLLAPSE:
            receiveBuildingCollapse(c);
            break;
        case Packet.COMMAND_PHASE_CHANGE:
            changePhase((IGame.Phase) c.getObject(0));
            break;
        case Packet.COMMAND_TURN:
            changeTurnIndex(c.getIntValue(0), c.getIntValue(1));
            break;
        case Packet.COMMAND_ROUND_UPDATE:
            game.setRoundCount(c.getIntValue(0));
            break;
        case Packet.COMMAND_SENDING_TURNS:
            receiveTurns(c);
            break;
        case Packet.COMMAND_SENDING_BOARD:
            receiveBoard(c);
            break;
        case Packet.COMMAND_SENDING_ENTITIES:
            receiveEntities(c);
            break;
        case Packet.COMMAND_SENDING_REPORTS:
        case Packet.COMMAND_SENDING_REPORTS_TACTICAL_GENIUS:
            phaseReport = receiveReport((Vector<Report>) c.getObject(0));
            if (keepGameLog()) {
                if ((log == null) && (game.getRoundCount() == 1)) {
                    initGameLog();
                }
                if (log != null) {
                    log.append(phaseReport);
                }
            }
            game.addReports((Vector<Report>) c.getObject(0));
            roundReport = receiveReport(game.getReports(game.getRoundCount()));
            if (c.getCommand() == Packet.COMMAND_SENDING_REPORTS_TACTICAL_GENIUS) {
                game.processGameEvent(new GameReportEvent(this, roundReport));
            }
            break;
        case Packet.COMMAND_SENDING_REPORTS_SPECIAL:
            game.processGameEvent(new GameReportEvent(this, receiveReport((Vector<Report>) c.getObject(0))));
            break;
        case Packet.COMMAND_SENDING_REPORTS_ALL:
            Vector<Vector<Report>> allReports = (Vector<Vector<Report>>) c.getObject(0);
            game.setAllReports(allReports);
            if (keepGameLog()) {
                // Re-write gamelog.txt from scratch
                initGameLog();
                if (log != null) {
                    for (int i = 0; i < allReports.size(); i++) {
                        log.append(receiveReport(allReports.elementAt(i)));
                    }
                }
            }
            roundReport = receiveReport(game.getReports(game.getRoundCount()));
            // We don't really have a copy of the phase report at
            // this point, so I guess we'll just use the round report
            // until the next phase actually completes.
            phaseReport = roundReport;
            break;
        case Packet.COMMAND_ENTITY_ATTACK:
            receiveAttack(c);
            break;
        case Packet.COMMAND_SENDING_GAME_SETTINGS:
            game.setOptions((GameOptions) c.getObject(0));
            break;
        case Packet.COMMAND_SENDING_MAP_SETTINGS:
            mapSettings = (MapSettings) c.getObject(0);
            mapSettings.adjustPathSeparator();
            GameSettingsChangeEvent evt = new GameSettingsChangeEvent(this);
            evt.setMapSettingsOnlyChange(true);
            game.processGameEvent(evt);
            break;
        case Packet.COMMAND_SENDING_PLANETARY_CONDITIONS:
            game.setPlanetaryConditions((PlanetaryConditions) c.getObject(0));
            game.processGameEvent(new GameSettingsChangeEvent(this));
            break;
        case Packet.COMMAND_SENDING_TAGINFO:
            Vector<TagInfo> vti = (Vector<TagInfo>) c.getObject(0);
            for (TagInfo ti : vti) {
                game.addTagInfo(ti);
            }
            break;
        case Packet.COMMAND_RESET_TAGINFO:
            game.resetTagInfo();
            break;
        case Packet.COMMAND_END_OF_GAME:
            String sEntityStatus = (String) c.getObject(0);
            game.end(c.getIntValue(1), c.getIntValue(2));
            // save victory report
            saveEntityStatus(sEntityStatus);
            break;
        case Packet.COMMAND_SENDING_ARTILLERYATTACKS:
            Vector<ArtilleryAttackAction> v = (Vector<ArtilleryAttackAction>) c.getObject(0);
            game.setArtilleryVector(v);
            break;
        case Packet.COMMAND_SENDING_FLARES:
            Vector<Flare> v2 = (Vector<Flare>) c.getObject(0);
            game.setFlares(v2);
            break;
        case Packet.COMMAND_SEND_SAVEGAME:
            String sFinalFile = (String) c.getObject(0);
            String sLocalPath = (String) c.getObject(2);
            String localFile = sLocalPath + File.separator + sFinalFile;
            try {
                File sDir = new File(sLocalPath);
                if (!sDir.exists()) {
                    sDir.mkdir();
                }
            } catch (Exception e) {
                System.err.println("Unable to create savegames directory");
            }
            try {

                BufferedOutputStream fout = new BufferedOutputStream(new FileOutputStream(localFile));
                ArrayList<Integer> data = (ArrayList<Integer>) c.getObject(1);
                for (Integer d : data) {
                    fout.write(d);
                }
                fout.flush();
                fout.close();
            } catch (Exception e) {
                System.err.println("Unable to save file: " + sFinalFile);
                e.printStackTrace();
            }
            break;
        case Packet.COMMAND_LOAD_SAVEGAME:
            String loadFile = (String) c.getObject(0);
            try {
                File f = new File("savegames", loadFile);
                sendLoadGame(f);
            } catch (Exception e) {
                System.err.println("Unable to find the file: " + loadFile);
            }
            break;
        case Packet.COMMAND_SENDING_SPECIAL_HEX_DISPLAY:
            game.getBoard()
                    .setSpecialHexDisplayTable((Hashtable<Coords, Collection<SpecialHexDisplay>>) c.getObject(0));
            game.processGameEvent(new GameBoardChangeEvent(this));
            break;
        case Packet.COMMAND_SENDING_AVAILABLE_MAP_SIZES:
            availableSizes = (Set<BoardDimensions>) c.getObject(0);
            game.processGameEvent(new GameSettingsChangeEvent(this));
            break;
        case Packet.COMMAND_ENTITY_NOVA_NETWORK_CHANGE:
            receiveEntityNovaNetworkModeChange(c);
            break;
        case Packet.COMMAND_CLIENT_FEEDBACK_REQUEST:
            int cfrType = (int) c.getData()[0];
            GameCFREvent cfrEvt = new GameCFREvent(this, cfrType);
            switch (cfrType) {
            case (Packet.COMMAND_CFR_DOMINO_EFFECT):
                cfrEvt.setEntityId((int) c.getData()[1]);
                break;
            case Packet.COMMAND_CFR_AMS_ASSIGN:
                cfrEvt.setEntityId((int) c.getData()[1]);
                cfrEvt.setAmsEquipNum((int) c.getData()[2]);
                cfrEvt.setWAAs((List<WeaponAttackAction>) c.getData()[3]);
                break;
            case Packet.COMMAND_CFR_APDS_ASSIGN:
                cfrEvt.setEntityId((int) c.getData()[1]);
                cfrEvt.setApdsDists((List<Integer>) c.getData()[2]);
                cfrEvt.setWAAs((List<WeaponAttackAction>) c.getData()[3]);
                break;
            case Packet.COMMAND_CFR_HIDDEN_PBS:
                cfrEvt.setEntityId((int) c.getObject(1));
                cfrEvt.setTargetId((int) c.getObject(2));
                break;
            case Packet.COMMAND_CFR_TELEGUIDED_TARGET:
                cfrEvt.setTeleguidedMissileTargets((List<Integer>)c.getObject(1));
                cfrEvt.setTmToHitValues((List<Integer>)c.getObject(2));
                break;
            case Packet.COMMAND_CFR_TAG_TARGET:
                cfrEvt.setTAGTargets((List<Integer>)c.getObject(1));
                cfrEvt.setTAGTargetTypes((List<Integer>)c.getObject(2));
                break;
            }
            game.processGameEvent(cfrEvt);
            break;
        case Packet.COMMAND_GAME_VICTORY_EVENT:
            GameVictoryEvent gve = new GameVictoryEvent(this, game);
            game.processGameEvent(gve);
            break;
        }
    }

    /**
     * receive and process an entity nova network mode change packet
     *
     * @param c
     */
    private void receiveEntityNovaNetworkModeChange(Packet c) {
        try {
            int entityId = c.getIntValue(0);
            String networkID = c.getObject(1).toString();
            Entity e = game.getEntity(entityId);
            if (e != null) {
                e.setNewRoundNovaNetworkString(networkID);
            }
        } catch (Exception ex) {
            ex.printStackTrace();
        }

    }

    public void sendDominoCFRResponse(MovePath mp) {
        Object data[] = { Packet.COMMAND_CFR_DOMINO_EFFECT, mp };
        Packet packet = new Packet(Packet.COMMAND_CLIENT_FEEDBACK_REQUEST, data);
        send(packet);
    }

    public void sendAMSAssignCFRResponse(Integer waaIndex) {
        Object data[] = { Packet.COMMAND_CFR_AMS_ASSIGN, waaIndex };
        Packet packet = new Packet(Packet.COMMAND_CLIENT_FEEDBACK_REQUEST, data);
        send(packet);
    }

    public void sendAPDSAssignCFRResponse(Integer waaIndex) {
        Object data[] = { Packet.COMMAND_CFR_APDS_ASSIGN, waaIndex };
        Packet packet = new Packet(Packet.COMMAND_CLIENT_FEEDBACK_REQUEST, data);
        send(packet);
    }

    public void sendHiddenPBSCFRResponse(Vector<EntityAction> attacks) {
        Object data[] = { Packet.COMMAND_CFR_HIDDEN_PBS, attacks };
        Packet packet = new Packet(Packet.COMMAND_CLIENT_FEEDBACK_REQUEST, data);
        send(packet);
    }

    public void sendTelemissileTargetCFRResponse(int index) {
        Object data[] = { Packet.COMMAND_CFR_TELEGUIDED_TARGET, index };
        Packet packet = new Packet(Packet.COMMAND_CLIENT_FEEDBACK_REQUEST, data);
        send(packet);
    }
    
    public void sendTAGTargetCFRResponse(int index) {
        Object data[] = { Packet.COMMAND_CFR_TAG_TARGET, index };
        Packet packet = new Packet(Packet.COMMAND_CLIENT_FEEDBACK_REQUEST, data);
        send(packet);
    }

    /**
     * Perform a dump of the current memory usage.
     * <p/>
     * This method is useful in tracking performance issues on various player's
     * systems. You can activate it by changing the "memorydumpon" setting to
     * "true" in the clientsettings.xml file.
     *
     * @param where
     *            - a <code>String</code> indicating which part of the game is
     *            making this call.
     */
    private void memDump(String where) {
        if (PreferenceManager.getClientPreferences().memoryDumpOn()) {
            StringBuffer buf = new StringBuffer();
            final long total = Runtime.getRuntime().totalMemory();
            final long free = Runtime.getRuntime().freeMemory();
            final long used = total - free;
            buf.append("Memory dump ").append(where); //$NON-NLS-1$
            for (int loop = where.length(); loop < 25; loop++) {
                buf.append(' ');
            }
            buf.append(": used (").append(used).append(") + free (").append(free).append(") = ").append(total); //$NON-NLS-1$ //$NON-NLS-2$ //$NON-NLS-3$
            System.out.println(buf.toString());
        }
    }

    public String getName() {
        return name;
    }

    public int getPort() {
        return port;
    }

    public String getHost() {
        return host;
    }

    protected void correctName(Packet inP) {
        setName((String) (inP.getObject(0)));
    }

    public void setName(String newN) {
        name = newN;
    }

    /**
     * Before we officially "add" this unit to the game, check and see if this
     * client (player) already has a unit in the game with the same name. If so,
     * add an identifier to the units name.
     */
    private void checkDuplicateNamesDuringAdd(Entity entity) {
        if (duplicateNameHash.get(entity.getShortName()) == null) {
            duplicateNameHash.put(entity.getShortName(), Integer.valueOf(1));
        } else {
            int count = duplicateNameHash.get(entity.getShortName()).intValue();
            count++;
            duplicateNameHash.put(entity.getShortName(), Integer.valueOf(count));
            entity.duplicateMarker = count;
            entity.generateShortName();
            entity.generateDisplayName();

        }
    }

    /**
     * If we remove an entity, we may need to update the duplicate identifier.
     *
     * @param ids
     */
    private void checkDuplicateNamesDuringDelete(List<Integer> ids) {
        ArrayList<Entity> myEntities = game.getPlayerEntities(game.getPlayer(localPlayerNumber), false);
        Hashtable<String, ArrayList<Integer>> rawNameToId = new Hashtable<String, ArrayList<Integer>>(
                (int) (myEntities.size() * 1.26));

        for (Entity e : myEntities) {
            String rawName = e.getShortNameRaw();
            ArrayList<Integer> namedIds = rawNameToId.get(rawName);
            if (namedIds == null) {
                namedIds = new ArrayList<Integer>();
            }
            namedIds.add(e.getId());
            rawNameToId.put(rawName, namedIds);
        }

        for (int id : ids) {
            Entity removedEntity = game.getEntity(id);
            if (removedEntity == null) {
                continue;
            }

            String removedRawName = removedEntity.getShortNameRaw();
            Integer count = duplicateNameHash.get(removedEntity.getShortNameRaw());
            if ((count != null) && (count > 1)) {
                ArrayList<Integer> namedIds = rawNameToId.get(removedRawName);
                for (Integer i : namedIds) {
                    Entity e = game.getEntity(i);
                    String eRawName = e.getShortNameRaw();
                    if (eRawName.equals(removedRawName) && (e.duplicateMarker > removedEntity.duplicateMarker)) {
                        e.duplicateMarker--;
                        e.generateShortName();
                        e.generateDisplayName();
                        // Update the Entity, unless it's going to be deleted
                        if (!ids.contains(e.getId())) {
                            sendUpdateEntity(e);
                        }
                    }
                }
                duplicateNameHash.put(removedEntity.getShortNameRaw(), Integer.valueOf(count - 1));

            } else if (count != null) {
                duplicateNameHash.remove(removedEntity.getShortNameRaw());
            }
        }
    }

    /**
     * @param cmd
     *            a client command with CLIENT_COMMAND prepended.
     */
    public String runCommand(String cmd) {
        cmd = cmd.substring(CLIENT_COMMAND.length());

        return runCommand(cmd.split("\\s+"));
    }

    /**
     * Runs the command
     *
     * @param args
     *            the command and it's arguments with the CLIENT_COMMAND already
     *            removed, and the string tokenized.
     */
    public String runCommand(String[] args) {
        if ((args != null) && (args.length > 0) && commandsHash.containsKey(args[0])) {
            return commandsHash.get(args[0]).run(args);
        }
        return "Unknown Client Command.";
    }

    /**
     * Registers a new command in the client command table
     */
    public void registerCommand(ClientCommand command) {
        commandsHash.put(command.getName(), command);
    }

    /**
     * Returns the command associated with the specified name
     */
    public ClientCommand getCommand(String commandName) {
        return commandsHash.get(commandName);
    }

    /*
     * (non-Javadoc)
     *
     * @see megamek.client.ui.IClientCommandHandler#getAllCommandNames()
     */
    public Enumeration<String> getAllCommandNames() {
        return commandsHash.keys();
    }

    public RandomSkillsGenerator getRandomSkillsGenerator() {
        return rsg;
    }

    public Set<BoardDimensions> getAvailableMapSizes() {
        return availableSizes;
    }

    public IGame getGame() {
        return game;
    }
}<|MERGE_RESOLUTION|>--- conflicted
+++ resolved
@@ -1153,15 +1153,12 @@
      * Hashtable for storing image tags containing base64Text src
      */
     private void cacheImageData(Entity entity){
-
-<<<<<<< HEAD
+        
         if(entity == null) {
             System.out.println("Null entity reference");
             return;
         }
 
-=======
->>>>>>> a1271d09
         if (imgCache == null) {
             imgCache = new Hashtable<>();
         }else if (imgCache.containsKey(entity.getId())) {
