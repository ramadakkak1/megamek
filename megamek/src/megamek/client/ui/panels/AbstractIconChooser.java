--- conflicted
+++ resolved
@@ -185,41 +185,6 @@
         return panel;
     }
 
-<<<<<<< HEAD
-    /**
-     * Determines the category icons to use for the given category.
-     * Assumes that the root of the path (AbstractIcon.ROOT_CATEGORY) is passed as ""!
-     */
-    protected List<AbstractIcon> determineCategoryIcons(final String category) {
-        final List<AbstractIcon> icons = new ArrayList<>();
-        if (getChkIncludeSubdirectories().isSelected()) {
-            recursivelyDetermineCategoryIcons(getDirectory().getCategory(category), icons);
-        } else {
-            addCategoryIcons(category, icons);
-=======
-    private void addCategoryIcons(final String category, final List<AbstractIcon> icons) {
-        for (Iterator<String> iconNames = getDirectory().getItemNames(category); iconNames.hasNext(); ) {
-            icons.add(createIcon(category, iconNames.next()));
->>>>>>> 137ed26a
-        }
-        return icons;
-    }
-
-    private void recursivelyDetermineCategoryIcons(final @Nullable AbstractDirectory category,
-                                                   final List<AbstractIcon> icons) {
-        if (category == null) {
-            return;
-        }
-
-        for (final String filename : category.getItems().keySet()) {
-            icons.add(createIcon(category.getRootPath(), filename));
-        }
-
-        for (final AbstractDirectory child : category.getCategories().values()) {
-            recursivelyDetermineCategoryIcons(child, icons);
-        }
-    }
-
     private void addCategoryIcons(final String category, final List<AbstractIcon> icons) {
         for (Iterator<String> iconNames = getDirectory().getItemNames(category); iconNames.hasNext(); ) {
             icons.add(createIcon(category, iconNames.next()));
@@ -250,15 +215,10 @@
      * empty.
      */
     private void updateSearch(final String contents) {
-<<<<<<< HEAD
-        if (contents.isEmpty()) {
+        if (contents.length() > 2) {
+            getImageList().updateImages(getSearchedItems(contents));
+        } else {
             TreePath path = getTreeCategories().getSelectionPath();
-=======
-        if (contents.length() > 2) {
-            imageList.updateImages(getSearchedItems(contents));
-        } else {
-            TreePath path = treeCategories.getSelectionPath();
->>>>>>> 137ed26a
             if (path == null) {
                 return;
             }
@@ -272,13 +232,7 @@
             for (int i = 1; i < nodes.length; i++) {
                 category.append((String) ((DefaultMutableTreeNode) nodes[i]).getUserObject()).append("/");
             }
-<<<<<<< HEAD
             getImageList().updateImages(getIcons(category.toString()));
-        } else if (contents.length() > 2) {
-            getImageList().updateImages(getSearchedItems(contents));
-=======
-            imageList.updateImages(getIcons(category.toString()));
->>>>>>> 137ed26a
         }
     }
 
@@ -330,14 +284,11 @@
      * @return a list of items that should be shown for the category which is given as a TreePath.
      */
     protected List<AbstractIcon> getIcons(final String category) {
-<<<<<<< HEAD
-        return determineCategoryIcons(category);
-=======
         if (getDirectory() == null) {
             return new ArrayList<>();
         }
         final List<AbstractIcon> icons = new ArrayList<>();
-        if (includeSubDirs) {
+        if (getChkIncludeSubdirectories().isSelected()) {
             recursivelyDetermineCategoryIcons(getDirectory().getCategory(category), icons);
         } else {
             addCategoryIcons(category, icons);
@@ -353,7 +304,6 @@
 
         category.getItems().keySet().forEach(f -> icons.add(createIcon(category.getRootPath(), f)));
         category.getCategories().values().forEach(c -> recursivelyDetermineCategoryIcons(c, icons));
->>>>>>> 137ed26a
     }
 
     /**
@@ -373,16 +323,9 @@
         List<AbstractIcon> result = new ArrayList<>();
         String lowerSearched = searchString.toLowerCase();
 
-<<<<<<< HEAD
-        for (Iterator<String> catNames = getDirectory().getCategoryNames(); catNames.hasNext(); ) {
-            String tcat = catNames.next();
-            if (tcat.toLowerCase().contains(lowerSearched)) {
-                addCategoryIcons(tcat, result);
-=======
         for (final String category : getDirectory().getNonEmptyCategoryPaths()) {
             if (category.toLowerCase().contains(lowerSearched)) {
                 addCategoryIcons(category, result);
->>>>>>> 137ed26a
                 continue;
             }
 
@@ -453,11 +396,7 @@
             for (int i = 1; i < nodes.length; i++) {
                 category.append((String) ((DefaultMutableTreeNode) nodes[i]).getUserObject()).append("/");
             }
-<<<<<<< HEAD
             getImageList().updateImages(getIcons(category.toString()));
-=======
-            imageList.updateImages(getIcons(category.toString()));
->>>>>>> 137ed26a
         }
     }
 }