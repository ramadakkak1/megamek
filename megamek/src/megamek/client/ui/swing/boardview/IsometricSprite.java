--- conflicted
+++ resolved
@@ -5,25 +5,15 @@
 import megamek.common.Coords;
 import megamek.common.Entity;
 import megamek.common.GunEmplacement;
-<<<<<<< HEAD
 import megamek.common.Player;
-import megamek.common.options.IOptions;
-=======
-import megamek.common.IPlayer;
 import megamek.common.options.AbstractOptions;
->>>>>>> 8490d360
 import megamek.common.options.OptionsConstants;
 
 import java.awt.*;
 import java.awt.image.ImageObserver;
 
 /**
-<<<<<<< HEAD
  * Sprite used for isometric rendering to render an entity partially hidden behind a hill.
-=======
- * Sprite used for isometric rendering to render an entity partially hidden
- * behind a hill.
->>>>>>> 8490d360
  */
 class IsometricSprite extends Sprite {
 
@@ -76,9 +66,6 @@
         }
     }
 
-    /**
-     *
-     */
     @Override
     public void drawOnto(Graphics g, int x, int y, ImageObserver observer,
             boolean makeTranslucent) {
@@ -220,19 +207,12 @@
         if (localPlayer == null) {
             return false;
         }
-<<<<<<< HEAD
-        IOptions opts = this.bv.game.getOptions();
-        if (opts.booleanOption(OptionsConstants.ADVANCED_DOUBLE_BLIND)
-=======
+
         AbstractOptions opts = this.bv.game.getOptions();
-        if (opts.booleanOption(OptionsConstants.ADVANCED_DOUBLE_BLIND) //$NON-NLS-1$
->>>>>>> 8490d360
-                && ((e.getOwner().getId() == localPlayer.getId()) 
-                        || (opts.booleanOption(OptionsConstants.ADVANCED_TEAM_VISION)
-                && (e.getOwner().getTeam() == localPlayer.getTeam())))) {
-            return true;
-        }
-        return false;
+        return opts.booleanOption(OptionsConstants.ADVANCED_DOUBLE_BLIND)
+                && ((e.getOwner().getId() == localPlayer.getId())
+                || (opts.booleanOption(OptionsConstants.ADVANCED_TEAM_VISION)
+                && (e.getOwner().getTeam() == localPlayer.getTeam())));
     }
     
     /**
@@ -242,25 +222,18 @@
      * @return
      */
     private boolean onlyDetectedBySensors() {
-        boolean sensors = (bv.game.getOptions().booleanOption(
-                OptionsConstants.ADVANCED_TACOPS_SENSORS)
+        boolean sensors = (bv.game.getOptions().booleanOption(OptionsConstants.ADVANCED_TACOPS_SENSORS)
                 || bv.game.getOptions().booleanOption(OptionsConstants.ADVAERORULES_STRATOPS_ADVANCED_SENSORS));
-        boolean sensorsDetectAll = bv.game.getOptions().booleanOption(
-                OptionsConstants.ADVANCED_SENSORS_DETECT_ALL);
-        boolean doubleBlind = bv.game.getOptions().booleanOption(
-                OptionsConstants.ADVANCED_DOUBLE_BLIND);
+        boolean sensorsDetectAll = bv.game.getOptions().booleanOption(OptionsConstants.ADVANCED_SENSORS_DETECT_ALL);
+        boolean doubleBlind = bv.game.getOptions().booleanOption(OptionsConstants.ADVANCED_DOUBLE_BLIND);
         boolean hasVisual = entity.hasSeenEntity(bv.getLocalPlayer());
         boolean hasDetected = entity.hasDetectedEntity(bv.getLocalPlayer());
 
-        if (sensors && doubleBlind && !sensorsDetectAll
-                && !trackThisEntitiesVisibilityInfo(entity)
-                && hasDetected && !hasVisual) {
-            return true;
-        } else {
-            return false;
-        }
-    }
-
+        return sensors && doubleBlind && !sensorsDetectAll
+                && !trackThisEntitiesVisibilityInfo(entity) && hasDetected && !hasVisual;
+    }
+
+    @Override
     protected int getSpritePriority() {
         return entity.getSpriteDrawPriority();
     }
