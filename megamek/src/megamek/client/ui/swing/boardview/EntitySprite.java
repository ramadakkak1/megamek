--- conflicted
+++ resolved
@@ -120,19 +120,6 @@
         return bounds;
     }
 
-<<<<<<< HEAD
-    @Override
-    public void drawOnto(Graphics g, int x, int y, ImageObserver observer) {
-        boolean translucentHiddenUnits = GUIPreferences.getInstance()
-                .getBoolean(GUIPreferences.ADVANCED_TRANSLUCENT_HIDDEN_UNITS);
-
-        boolean shouldBeTranslucent = (trackThisEntitiesVisibilityInfo(entity)
-                && !entity.isVisibleToEnemy()) || entity.isHidden();
-        if ((shouldBeTranslucent && translucentHiddenUnits)
-                || (entity.relHeight() < 0)) {
-            // create final image with translucency
-            drawOnto(g, x, y, observer, true);
-=======
     private void updateLabel() {
         int face = (entity.isCommander() && !onlyDetectedBySensors()) ? 
                 Font.ITALIC : Font.PLAIN;
@@ -161,7 +148,6 @@
             labelRect.setLocation((int)(bv.hex_size.width*0.45)-labelRect.width, 
                     (int)(0.75*bv.hex_size.height));
             labelPos = Positioning.LEFT;
->>>>>>> dfc99bbf
         } else {
             labelRect.setLocation(bv.hex_size.width/2-labelRect.width/2, 
                     (int)(0.75*bv.hex_size.height));
@@ -299,8 +285,9 @@
                 // submerged
                 boolean translucentHiddenUnits = GUIPreferences.getInstance()
                         .getBoolean(GUIPreferences.ADVANCED_TRANSLUCENT_HIDDEN_UNITS);
-                if ((trackThisEntitiesVisibilityInfo(entity)
-                        && !entity.isVisibleToEnemy() && translucentHiddenUnits)
+                boolean shouldBeTranslucent = (trackThisEntitiesVisibilityInfo(entity)
+                        && !entity.isVisibleToEnemy()) || entity.isHidden();
+                if ((shouldBeTranslucent && translucentHiddenUnits)
                         || (entity.relHeight() < 0)) {
                     graph.setComposite(AlphaComposite.getInstance(
                             AlphaComposite.SRC_OVER, 0.5f));
@@ -361,6 +348,8 @@
             
             // Prone, Hulldown, Stuck, Immobile, Jammed
             if (entity.isProne()) stStr.add(new Status(Color.RED, "PRONE"));
+            if (entity.isHiddenActivating()) stStr.add(new Status(Color.RED, "ACTIVATING"));
+            if (entity.isHidden()) stStr.add(new Status(Color.RED, "HIDDEN"));
             if (entity.isHullDown()) stStr.add(new Status(Color.ORANGE, "HULLDOWN"));
             if ((entity.isStuck())) stStr.add(new Status(Color.ORANGE, "STUCK"));
             if (!ge && entity.isImmobile()) stStr.add(new Status(Color.RED, "IMMOBILE"));
@@ -376,87 +365,6 @@
                 } else {
                     stStr.add(new Status(Color.RED, "GRAPPLED"));
                 }
-<<<<<<< HEAD
-            } else if (entity.isHiddenActivating()) {
-                // draw "ACTIVATING"
-                graph.setColor(Color.darkGray);
-                graph.drawString(
-                        Messages.getString("BoardView1.ACTIVATING"), 18, 39); //$NON-NLS-1$
-                graph.setColor(Color.red);
-                graph.drawString(
-                        Messages.getString("BoardView1.ACTIVATING"), 17, 38); //$NON-NLS-1$
-            } else if (entity.isHidden()) {
-                // draw "HIDDEN"
-                graph.setColor(Color.darkGray);
-                graph.drawString(
-                        Messages.getString("BoardView1.HIDDEN"), 18, 39); //$NON-NLS-1$
-                graph.setColor(Color.red);
-                graph.drawString(
-                        Messages.getString("BoardView1.HIDDEN"), 17, 38); //$NON-NLS-1$
-            } else if (entity.isProne()) {
-                // draw "PRONE"
-                graph.setColor(Color.darkGray);
-                graph.drawString(
-                        Messages.getString("BoardView1.PRONE"), 26, 39); //$NON-NLS-1$
-                graph.setColor(Color.yellow);
-                graph.drawString(
-                        Messages.getString("BoardView1.PRONE"), 25, 38); //$NON-NLS-1$
-            } else if (crewStunned > 0) {
-                // draw STUNNED
-                graph.setColor(Color.darkGray);
-                graph.drawString(
-                        Messages.getString(
-                                "BoardView1.STUNNED", new Object[] { crewStunned }), 22, 48); //$NON-NLS-1$
-                graph.setColor(Color.yellow);
-                graph.drawString(
-                        Messages.getString(
-                                "BoardView1.STUNNED", new Object[] { crewStunned }), 21, 47); //$NON-NLS-1$
-            } else if (turretLocked) {
-                // draw "LOCKED"
-                graph.setColor(Color.darkGray);
-                graph.drawString(
-                        Messages.getString("BoardView1.LOCKED"), 22, 39); //$NON-NLS-1$
-                graph.setColor(Color.yellow);
-                graph.drawString(
-                        Messages.getString("BoardView1.LOCKED"), 21, 38); //$NON-NLS-1$
-            } else if ((entity.getGrappled() != Entity.NONE) 
-                    && entity.isGrappleAttacker()) {
-             // draw "GRAPPLED"
-                graph.setColor(Color.black);
-                graph.drawString(
-                        Messages.getString("BoardView1.GRAPPLER"), 22, 39); //$NON-NLS-1$
-                graph.setColor(Color.red);
-                graph.drawString(
-                        Messages.getString("BoardView1.GRAPPLER"), 21, 38); //$NON-NLS-1$
-            } else if ((entity.getGrappled() != Entity.NONE) ) {
-             // draw "GRAPPLED"
-                graph.setColor(Color.black);
-                graph.drawString(
-                        Messages.getString("BoardView1.GRAPPLED"), 22, 39); //$NON-NLS-1$
-                graph.setColor(Color.red);
-                graph.drawString(
-                        Messages.getString("BoardView1.GRAPPLED"), 21, 38); //$NON-NLS-1$
-            }
-
-            // If this unit is shutdown, say so.
-            if (entity.isManualShutdown()) {
-                // draw "SHUTDOWN" for manual
-                graph.setColor(Color.darkGray);
-                graph.drawString(
-                        Messages.getString("BoardView1.SHUTDOWN"), 50, 71); //$NON-NLS-1$
-                graph.setColor(Color.yellow);
-                graph.drawString(
-                        Messages.getString("BoardView1.SHUTDOWN"), 49, 70); //$NON-NLS-1$
-            } else if (entity.isShutDown()) {
-                // draw "SHUTDOWN" for manual
-                graph.setColor(Color.darkGray);
-                graph.drawString(
-                        Messages.getString("BoardView1.SHUTDOWN"), 50, 71); //$NON-NLS-1$
-                graph.setColor(Color.red);
-                graph.drawString(
-                        Messages.getString("BoardView1.SHUTDOWN"), 49, 70); //$NON-NLS-1$
-=======
->>>>>>> dfc99bbf
             }
             if (entity.getSwarmAttackerId() != Entity.NONE) {
                 stStr.add(new Status(Color.RED, "SWARMED"));
