/*
 * Copyright (c) 2014-2020 - The MegaMek Team. All Rights Reserved.
 *
 * This file is part of MegaMek.
 *
 * MegaMek is free software: you can redistribute it and/or modify
 * it under the terms of the GNU General Public License as published by
 * the Free Software Foundation, either version 3 of the License, or
 * (at your option) any later version.
 *
 * MegaMek is distributed in the hope that it will be useful,
 * but WITHOUT ANY WARRANTY; without even the implied warranty of
 * MERCHANTABILITY or FITNESS FOR A PARTICULAR PURPOSE. See the
 * GNU General Public License for more details.
 *
 * You should have received a copy of the GNU General Public License
 * along with MegaMek. If not, see <http://www.gnu.org/licenses/>.
 */
package megamek.client.ui.swing.boardview;

import java.awt.AlphaComposite;
import java.awt.BasicStroke;
import java.awt.Color;
import java.awt.Font;
import java.awt.Graphics2D;
import java.awt.GraphicsConfiguration;
import java.awt.GraphicsEnvironment;
import java.awt.Image;
import java.awt.Point;
import java.awt.Rectangle;
import java.awt.Stroke;
import java.awt.Transparency;
import java.util.ArrayList;
import megamek.client.ui.Messages;
import megamek.client.ui.swing.GUIPreferences;
import megamek.client.ui.swing.util.EntityWreckHelper;
import megamek.client.ui.swing.util.PlayerColors;
<<<<<<< HEAD
import megamek.common.*;
=======
import megamek.common.Aero;
import megamek.common.Compute;
import megamek.common.Configuration;
import megamek.common.Coords;
import megamek.common.Entity;
import megamek.common.EntityMovementType;
import megamek.common.EntityVisibilityUtils;
import megamek.common.GunEmplacement;
import megamek.common.IAero;
import megamek.common.IArmorState;
import megamek.common.IBoard;
import megamek.common.IGame;
import megamek.common.IGame.Phase;
import megamek.common.IPlayer;
import megamek.common.Infantry;
import megamek.common.Mech;
import megamek.common.Mounted;
import megamek.common.Protomech;
import megamek.common.QuadVee;
import megamek.common.RangeType;
import megamek.common.Tank;
import megamek.common.TechConstants;
import megamek.common.WeaponType;
import megamek.common.icons.AbstractIcon;
import megamek.common.options.OptionsConstants;
import megamek.common.options.PilotOptions;
>>>>>>> 6207f1fd

/**
 * Sprite for an entity. Changes whenever the entity changes. Consists of an
 * image, drawn from the Tile Manager; facing and possibly secondary facing
 * arrows; armor and internal bars; and an identification label.
 */
class EntitySprite extends Sprite {

    // Statics
    private static final int SMALL = 0;
    private static final boolean DIRECT = true;
    private static final Color LABEL_TEXT_COLOR = Color.WHITE;
    private static final Color LABEL_CRITICAL_BACK = new Color(200,0,0,200);
    private static final Color LABEL_SPACE_BACK = new Color(0,0,200,200);
    private static final Color LABEL_GROUND_BACK = new Color(50,50,50,200);
    private static Color LABEL_BACK;
    enum Positioning { LEFT, RIGHT }
    
    // Individuals
    final Entity entity;

    private final Image radarBlipImage;
    private final int secondaryPos;

    private Rectangle entityRect;
    private Rectangle labelRect;
    private Font labelFont;
    private Point hexOrigin;
    private boolean criticalStatus;
    private Positioning labelPos;
    /** Used to color the label when this unit is selected for movement etc. */
    private boolean isSelected;
    
    // Keep track of ECM state, as it's too expensive to compute on the fly.
    private boolean isAffectedByECM = false;

    public EntitySprite(BoardView1 boardView1, final Entity entity,
            int secondaryPos, Image radarBlipImage) {
        super(boardView1);
        this.entity = entity;
        this.radarBlipImage = radarBlipImage;
        this.secondaryPos = secondaryPos;
        if (bv.game.getBoard().inSpace()) {
            LABEL_BACK = LABEL_SPACE_BACK;
        } else {
            LABEL_BACK = LABEL_GROUND_BACK;
        }
        getBounds();
    }
    
    private String getAdjShortName() {
        if (onlyDetectedBySensors()) {
            return Messages.getString("BoardView1.sensorReturn"); //$NON-NLS-1$
        } else {
            String name = entity.getShortName();
            int firstApo = name.indexOf('\'');
            int secondApo = name.indexOf('\'', name.indexOf('\'')+1);
            if ((firstApo >= 0) && (secondApo >= 0)) {
                name = name
                        .substring(firstApo+1, secondApo)
                        .toUpperCase();
            }
            return name;
        }
    }

    @Override
    public Rectangle getBounds() {
        // Start with the hex and add the label
        bounds = new Rectangle(0,0,bv.hex_size.width, bv.hex_size.height);
        updateLabel();
        bounds.add(labelRect);
        // Add space for 4 little status boxes
        if (labelPos == Positioning.RIGHT) {
            bounds.add(-4*(labelRect.height+2)+labelRect.x, labelRect.y);
        } else {
            bounds.add(4*(labelRect.height+2)+labelRect.x+labelRect.width, labelRect.y);
        }

        // Move to board position, save this origin for correct drawing
        hexOrigin = bounds.getLocation();
        Point ePos;
        if (secondaryPos == -1) {
            ePos = bv.getHexLocation(entity.getPosition());
        } else {
            ePos = bv.getHexLocation(entity.getSecondaryPositions().get(secondaryPos));
        }
        bounds.setLocation(hexOrigin.x + ePos.x, hexOrigin.y + ePos.y);
        
        entityRect = new Rectangle(bounds.x + (int) (20 * bv.scale), bounds.y
                + (int) (14 * bv.scale), (int) (44 * bv.scale),
                (int) (44 * bv.scale));

        return bounds;
    }

    private void updateLabel() {
        Rectangle oldRect = new Rectangle();
        if (labelRect != null)
            oldRect = new Rectangle(labelRect);
        
        int face = (entity.isCommander() && !onlyDetectedBySensors()) ? 
                Font.ITALIC : Font.PLAIN;
        labelFont = new Font("SansSerif", face, (int)(10*Math.max(bv.scale,0.9))); //$NON-NLS-1$
        
        // Check the hexes in directions 2,5,1,4 if they are free of entities
        // and place the label in the direction of the first free hex
        // if none are free, the label will be centered in the current hex
        labelRect = new Rectangle(
                bv.getFontMetrics(labelFont).stringWidth(getAdjShortName())+4, 
                bv.getFontMetrics(labelFont).getAscent()+2);
        
        Coords position = entity.getPosition();
        if (bv.game.getEntitiesVector(position.translated("SE"), true).isEmpty()) {
            labelRect.setLocation((int)(bv.hex_size.width*0.55), (int)(0.75*bv.hex_size.height));
            labelPos = Positioning.RIGHT;
        } else if (bv.game.getEntitiesVector(position.translated("NW"), true).isEmpty()) {
            labelRect.setLocation((int)(bv.hex_size.width*0.45)-labelRect.width, 
                    (int)(0.25*bv.hex_size.height)-labelRect.height);
            labelPos = Positioning.LEFT;
        } else if (bv.game.getEntitiesVector(position.translated("NE"), true).isEmpty()) {
            labelRect.setLocation((int)(bv.hex_size.width*0.55), 
                    (int)(0.25*bv.hex_size.height)-labelRect.height);
            labelPos = Positioning.RIGHT;
        } else if (bv.game.getEntitiesVector(position.translated("SW"), true).isEmpty()) {
            labelRect.setLocation((int)(bv.hex_size.width*0.45)-labelRect.width, 
                    (int)(0.75*bv.hex_size.height));
            labelPos = Positioning.LEFT;
        } else {
            labelRect.setLocation(bv.hex_size.width/2-labelRect.width/2, 
                    (int)(0.75*bv.hex_size.height));
            labelPos = Positioning.RIGHT;
        } 

        // If multiple units are present in a hex, fan out the labels
        // In the deployment phase, indexOf returns -1 for the current unit
        int indexEntity = bv.game.getEntitiesVector(position).indexOf(entity);
        if (indexEntity != -1) {
            labelRect.y += (bv.getFontMetrics(labelFont).getAscent()+4) * 
                    indexEntity;
        } else {
            labelRect.y += (bv.getFontMetrics(labelFont).getAscent()+4) * 
                    bv.game.getEntitiesVector(position).size();
        }

        // If the label has changed, force a redraw (necessary
        // for the Deployment phase
        if (!labelRect.equals(oldRect)) image = null;
    }

    // Happy little class to hold status info until it gets drawn
    private class Status {
        final Color color;
        final String status;
        final boolean small;

        Status(Color c, String s) {
            color = c;
            status = Messages.getString("BoardView1."+s);
            small = false;
            if (color.equals(Color.RED)) criticalStatus = true;
        }

        Status(Color c, String s, Object objs[]) {
            color = c;
            status = Messages.getString("BoardView1."+s, objs);
            small = false;
            if (color.equals(Color.RED)) criticalStatus = true;
        }

        Status(Color c, String s, boolean direct) {
            color = c;
            status = s;
            small = false;
            if (color.equals(Color.RED)) criticalStatus = true;
        }

        Status(Color c, String s, int t) {
            color = c;
            status = s;
            small = true;
        }
        
        Status(Color c, int b, int t) {
            color = c;
            status = null;
            small = true;
        }

    }
    
    private void drawStatusStrings(Graphics2D g, ArrayList<Status> statusStrings) {
        if (statusStrings.isEmpty()) return;
        
        // The small info blobs
        g.setFont(labelFont);
        
        Rectangle stR = new Rectangle(labelRect.x, labelRect.y, labelRect.height, labelRect.height);
        if (labelPos == Positioning.LEFT) {
            stR.translate(labelRect.width-labelRect.height, 0);
        }
        
        for (Status curStatus: statusStrings) {
            if (curStatus.small) { 
                if (labelPos == Positioning.RIGHT) {
                    stR.translate(-labelRect.height-2,0);
                } else {
                    stR.translate(labelRect.height+2,0);
                }
                g.setColor(LABEL_BACK);
                g.fillRoundRect(stR.x, stR.y, stR.width, stR.height, 5, 5);
                if (curStatus.status == null) {
                    Color damageColor = getDamageColor();
                    if (damageColor != null) {
                        g.setColor(damageColor);
                        g.fillRoundRect(stR.x+2, stR.y+2, stR.width-4, stR.height-4, 5, 5);
                    }

                } else {
                    bv.drawCenteredText(g, curStatus.status, 
                            stR.x+stR.height*0.5f-0.5f, stR.y+stR.height*0.5f-2, curStatus.color, false);
                }
            }
        }

        // When zoomed far out, status wouldn't be readable, therefore
        // draw a big "!" (and the label is red)
        if (bv.scale < 0.55 && criticalStatus) {
            Font bigFont = new Font("SansSerif",Font.BOLD,(int)(42*bv.scale));
            g.setFont(bigFont);
            Point pos = new Point(bv.hex_size.width/2, bv.hex_size.height/2);
            bv.drawTextShadow(g, "!", pos, bigFont);
            bv.drawCenteredText(g, "!", pos, Color.RED, false);
            return;
        }
        
        // Critical status text
        Font boldFont = new Font("SansSerif",Font.BOLD,(int)(12*bv.scale));
        g.setFont(boldFont);
        int y = (int)(bv.hex_size.height * 0.6);
        for (Status curStatus: statusStrings) {
            if (!curStatus.small) { // Critical status
                bv.drawTextShadow(g, curStatus.status, new Point(bv.hex_size.width/2,y), boldFont);
                bv.drawCenteredText(g, curStatus.status, bv.hex_size.width/2, y, curStatus.color, false);
                y -= 14*bv.scale;
            }
        }
    }
    
    /**
     * Creates the sprite for this entity. Fortunately it is no longer
     * an extra pain to create transparent images in AWT.
     */
    @Override
    public void prepare() {
        final IBoard board = bv.game.getBoard();
        final GUIPreferences guip = GUIPreferences.getInstance();
        // recalculate bounds & label
        getBounds();
        
        // create image for buffer
        GraphicsConfiguration config = GraphicsEnvironment
                .getLocalGraphicsEnvironment().getDefaultScreenDevice()
                .getDefaultConfiguration();
        image = config.createCompatibleImage(bounds.width, bounds.height,
                Transparency.TRANSLUCENT);
        Graphics2D graph = (Graphics2D)image.getGraphics();
        GUIPreferences.AntiAliasifSet(graph);
        
        // translate everything (=correction for label placement)
        graph.translate(-hexOrigin.x, -hexOrigin.y);

        if (!bv.useIsometric()) {
            // The entity sprite is drawn when the hexes are rendered.
            // So do not include the sprite info here.
            if (onlyDetectedBySensors()) {
                graph.drawImage(bv.getScaledImage(radarBlipImage, true), 0, 0, this);
            } else {
                // draw the unit icon translucent if:
                // hidden from the enemy (and activated graphics setting); or
                // submerged
                boolean translucentHiddenUnits = guip
                        .getBoolean(GUIPreferences.ADVANCED_TRANSLUCENT_HIDDEN_UNITS);
                boolean shouldBeTranslucent = (trackThisEntitiesVisibilityInfo(entity)
                        && !entity.isVisibleToEnemy()) || entity.isHidden();
                if ((shouldBeTranslucent && translucentHiddenUnits)
                        || (entity.relHeight() < 0)) {
                    graph.setComposite(AlphaComposite.getInstance(
                            AlphaComposite.SRC_OVER, 0.5f));
                }
                
                // draw the 'fuel leak' decal where appropriate
                boolean drawFuelLeak = EntityWreckHelper.displayFuelLeak(entity);
                
                if(drawFuelLeak) {
                    Image fuelLeak = bv.getScaledImage(bv.tileManager.bottomLayerFuelLeakMarkerFor(entity), true);
                    if (null != fuelLeak) {
                        graph.drawImage(fuelLeak, 0, 0, this);
                    }
                }
                
                // draw the 'tires' or 'tracks' decal where appropriate
                boolean drawMotiveWreckage = EntityWreckHelper.displayMotiveDamage(entity);
                
                if(drawMotiveWreckage) {
                    Image motiveWreckage = bv.getScaledImage(bv.tileManager.bottomLayerMotiveMarkerFor(entity), true);
                    if (null != motiveWreckage) {
                        graph.drawImage(motiveWreckage, 0, 0, this);
                    }
                }
                
                graph.drawImage(bv.getScaledImage(bv.tileManager.imageFor(entity, secondaryPos), true),
                        0, 0, this);
                graph.setComposite(AlphaComposite.getInstance(
                        AlphaComposite.SRC_OVER, 1.0f));
            }
        }

        // scale the following draws according to board zoom
        graph.scale(bv.scale, bv.scale);
        
        boolean isInfantry = (entity instanceof Infantry);
        boolean isAero = entity.isAero();
        
        if ((isAero && ((IAero) entity).isSpheroid() && !board.inSpace())
                && (secondaryPos == 1)) {
            graph.setColor(Color.WHITE);
            graph.draw(bv.facingPolys[entity.getFacing()]);
        }

        if ((secondaryPos == -1) || (secondaryPos == 6)) {
            
            // Gather unit conditions
            ArrayList<Status> stStr = new ArrayList<Status>();
            criticalStatus = false;
            
            // Determine if the entity has a locked turret,
            // and if it is a gun emplacement
            boolean turretLocked = false;
            int crewStunned = 0;
            boolean ge = false;
            if (entity instanceof Tank) {
                turretLocked = !((Tank) entity).hasNoTurret()
                        && !entity.canChangeSecondaryFacing();
                crewStunned = ((Tank) entity).getStunnedTurns();
                ge = entity instanceof GunEmplacement;
            }
            
            // draw elevation/altitude if non-zero
            if (entity.isAirborne()) {
                if (!board.inSpace()) {
                    stStr.add(new Status(Color.CYAN, "A", SMALL));
                    stStr.add(new Status(Color.CYAN, Integer.toString(entity.getAltitude()), SMALL));
                }
            } else if (entity.getElevation() != 0) {
                stStr.add(new Status(Color.CYAN, Integer.toString(entity.getElevation()), SMALL));
            }
            
            // Shutdown
            if (entity.isManualShutdown()) {
                stStr.add(new Status(Color.YELLOW, "SHUTDOWN"));
            } else if (entity.isShutDown()) {
                stStr.add(new Status(Color.RED, "SHUTDOWN"));
            }
            
            // Prone, Hulldown, Stuck, Immobile, Jammed
            if (entity.isProne()) 
                stStr.add(new Status(Color.RED, "PRONE"));
            if (entity.isHiddenActivating())
                stStr.add(new Status(Color.RED, "ACTIVATING"));
            if (entity.isHidden())
                stStr.add(new Status(Color.RED, "HIDDEN"));
            if (entity.isGyroDestroyed())
                stStr.add(new Status(Color.RED, "NO_GYRO"));
            if (entity.isHullDown())
                stStr.add(new Status(Color.ORANGE, "HULLDOWN"));
            if ((entity.isStuck()))
                stStr.add(new Status(Color.ORANGE, "STUCK"));
            if (!ge && entity.isImmobile())
                stStr.add(new Status(Color.RED, "IMMOBILE"));
            if (isAffectedByECM())
                stStr.add(new Status(Color.YELLOW, "Jammed"));
            
            // Turret Lock 
            if (turretLocked) stStr.add(new Status(Color.YELLOW, "LOCKED"));
            
            // Grappling & Swarming
            if (entity.getGrappled() != Entity.NONE) {
                if (entity.isGrappleAttacker()) {
                    stStr.add(new Status(Color.YELLOW, "GRAPPLER"));
                } else {
                    stStr.add(new Status(Color.RED, "GRAPPLED"));
                }
            }
            if (entity.getSwarmAttackerId() != Entity.NONE) {
                stStr.add(new Status(Color.RED, "SWARMED"));
            }

            // Transporting
            if (entity.getLoadedUnits().size() > 0) {
                stStr.add(new Status(Color.YELLOW, "T", SMALL));
            }
            
            if (entity.getAllTowedUnits().size() > 0) {
                stStr.add(new Status(Color.YELLOW, "TOWING"));
            }

            // Hidden, Unseen Unit
            if (trackThisEntitiesVisibilityInfo(entity)) {
                if (!entity.isEverSeenByEnemy()) {
                    stStr.add(new Status(Color.GREEN, "U", SMALL));
                } else if (!entity.isVisibleToEnemy()) {
                    stStr.add(new Status(Color.GREEN, "H", SMALL));
                }
            }
            
            // Large Craft Ejecting
            if (entity instanceof Aero) {
                if (((Aero)entity).isEjecting()) {
                    stStr.add(new Status(Color.YELLOW, "EJECTING"));
                }
            }

            // Crew
            if (entity.getCrew().isDead()) stStr.add(new Status(Color.RED, "CrewDead"));
            if (crewStunned > 0)  {
                stStr.add(new Status(Color.YELLOW, "STUNNED", new Object[] { crewStunned }));
            }
            
            // Infantry
            if (isInfantry) {
                Infantry inf = ((Infantry) entity);
                int dig = inf.getDugIn();
                if (dig == Infantry.DUG_IN_COMPLETE) {
                    stStr.add(new Status(Color.PINK, "D", SMALL));
                } else if (dig != Infantry.DUG_IN_NONE) {
                    stStr.add(new Status(Color.YELLOW, "Working", DIRECT));
                    stStr.add(new Status(Color.PINK, "D", SMALL));
                } else if (inf.isTakingCover()) {
                    stStr.add(new Status(Color.YELLOW, "TakingCover"));
                }
                
                if (inf.turnsLayingExplosives >= 0) {
                    stStr.add(new Status(Color.YELLOW, "Working", DIRECT));
                    stStr.add(new Status(Color.PINK, "E", SMALL));
                }
            }
            
            // Aero
            if (isAero) {
                IAero a = (IAero) entity;
                if (a.isRolled()) stStr.add(new Status(Color.YELLOW, "ROLLED"));
                if (a.getCurrentFuel() <= 0) stStr.add(new Status(Color.RED, "FUEL"));
                if (entity.isEvading()) stStr.add(new Status(Color.GREEN, "EVADE"));
                
                if (a.isOutControlTotal() & a.isRandomMove()) {
                    stStr.add(new Status(Color.RED, "RANDOM"));
                } else if (a.isOutControlTotal()) {
                    stStr.add(new Status(Color.RED, "CONTROL"));
                }
            }
            
            if (guip.getShowDamageLevel()) {
                Color damageColor = getDamageColor();
                if (damageColor != null) {
                    stStr.add(new Status(damageColor, 0, SMALL));
                }
            }

            
            // Unit Label
            // no scaling for the label, its size is changed by varying
            // the font size directly => better control
            graph.scale(1/bv.scale, 1/bv.scale);
            
            // Label background
            if (guip.getBoolean(GUIPreferences.ADVANCED_DRAW_ENTITY_LABEL)) {
                if (criticalStatus) {
                    graph.setColor(LABEL_CRITICAL_BACK);
                } else {
                    graph.setColor(LABEL_BACK);
                }
                graph.fillRoundRect(labelRect.x, labelRect.y, labelRect.width,
                        labelRect.height, 5, 10);

                // Draw a label border with player colors or team coloring
                if (guip.getUnitLabelBorder()) {
                    if (guip.getTeamColoring()) {
                        boolean isLocalTeam = entity.getOwner().getTeam() == bv.clientgui.getClient().getLocalPlayer().getTeam();
                        boolean isLocalPlayer = entity.getOwner().equals(bv.clientgui.getClient().getLocalPlayer());
                        if (isLocalPlayer) {
                            graph.setColor(GUIPreferences.getInstance().getMyUnitColor());
                        } else if (isLocalTeam) {
                            graph.setColor(GUIPreferences.getInstance().getAllyUnitColor());
                        } else {
                            graph.setColor(GUIPreferences.getInstance().getEnemyUnitColor());
                        }
                    } else {
                        graph.setColor(PlayerColors.getColor(
                                entity.getOwner().getColorIndex(), false));
                    }
                    Stroke oldStroke = graph.getStroke();
                    graph.setStroke(new BasicStroke(3));
                    graph.drawRoundRect(labelRect.x - 1, labelRect.y - 1,
                            labelRect.width + 1, labelRect.height + 1, 5, 10);
                    graph.setStroke(oldStroke);
                }

                // Label text
                graph.setFont(labelFont);
                Color textColor = LABEL_TEXT_COLOR;
                if (!entity.isDone() && !onlyDetectedBySensors()) {
                    textColor = guip.getColor(
                            GUIPreferences.ADVANCED_UNITOVERVIEW_VALID_COLOR);
                }
                if (isSelected) {
                    textColor = guip.getColor(
                            GUIPreferences.ADVANCED_UNITOVERVIEW_SELECTED_COLOR);
                }
                bv.drawCenteredText(graph, getAdjShortName(),
                        labelRect.x + labelRect.width / 2,
                        labelRect.y + labelRect.height / 2 - 1, textColor,
                        (entity.isDone() && !onlyDetectedBySensors()));
            }

            // Past here, everything is drawing status that shouldn't be seen
            // on a sensor return, so we'll just quit here
            if (onlyDetectedBySensors()) {
                graph.dispose();
                return;
            }
            
            // Draw all the status information now
            drawStatusStrings(graph, stStr);
            
            // from here, scale the following draws according to board zoom
            graph.scale(bv.scale, bv.scale);
            
            // draw facing
            graph.setColor(Color.white);
            if ((entity.getFacing() != -1)
                    && !(isInfantry && !((Infantry) entity).hasFieldGun()
                            && !((Infantry) entity).isTakingCover())
                    && !(isAero && ((IAero) entity).isSpheroid() && !board
                            .inSpace())) {
                graph.draw(bv.facingPolys[entity.getFacing()]);
            }

            // determine secondary facing for non-mechs & flipped arms
            int secFacing = entity.getFacing();
            if (!((entity instanceof Mech) || (entity instanceof Protomech))
                    || (entity instanceof QuadVee)) {
                secFacing = entity.getSecondaryFacing();
            } else if (entity.getArmsFlipped()) {
                secFacing = (entity.getFacing() + 3) % 6;
            }
            // draw red secondary facing arrow if necessary
            if ((secFacing != -1) && (secFacing != entity.getFacing())) {
                graph.setColor(Color.red);
                graph.draw(bv.facingPolys[secFacing]);
            }
            if (entity.isAero() && this.bv.game.useVectorMove()) {
                for (int head : entity.getHeading()) {
                    graph.setColor(Color.red);
                    graph.draw(bv.facingPolys[head]);
                }
            }

            // armor and internal status bars
            int baseBarLength = 23;
            int barLength = 0;
            double percentRemaining = 0.00;

            percentRemaining = entity.getArmorRemainingPercent();
            barLength = (int) (baseBarLength * percentRemaining);

            graph.setColor(Color.darkGray);
            graph.fillRect(56, 7, 23, 3);
            graph.setColor(Color.lightGray);
            graph.fillRect(55, 6, 23, 3);
            graph.setColor(getStatusBarColor(percentRemaining));
            graph.fillRect(55, 6, barLength, 3);

            if (!ge) {
                // Gun emplacements don't have internal structure
                percentRemaining = entity.getInternalRemainingPercent();
                barLength = (int) (baseBarLength * percentRemaining);

                graph.setColor(Color.darkGray);
                graph.fillRect(56, 11, 23, 3);
                graph.setColor(Color.lightGray);
                graph.fillRect(55, 10, 23, 3);
                graph.setColor(getStatusBarColor(percentRemaining));
                graph.fillRect(55, 10, barLength, 3);
            }
        }

        graph.dispose();
    }

    private Color getDamageColor() {
        switch (entity.getDamageLevel()) {
            case Entity.DMG_CRIPPLED:
                return Color.black;
            case Entity.DMG_HEAVY:
                return Color.red;
            case Entity.DMG_MODERATE:
                return Color.yellow;
            case Entity.DMG_LIGHT:
                return Color.green;
        }
        return null;
    }

    /**
     * We only want to show double-blind visibility indicators on our own
     * mechs and teammates mechs (assuming team vision option).
     */
    private boolean trackThisEntitiesVisibilityInfo(Entity e) {
        return EntityVisibilityUtils.trackThisEntitiesVisibilityInfo(bv.getLocalPlayer(), e);
    }

    /**
     * Used to determine if this EntitySprite is only detected by an enemies
     * sensors and hence should only be a sensor return.
     *
     * @return
     */
    public boolean onlyDetectedBySensors() {
        return EntityVisibilityUtils.onlyDetectedBySensors(bv.getLocalPlayer(), entity);
    }

    private Color getStatusBarColor(double percentRemaining) {
        if (percentRemaining <= .25) {
            return Color.red;
        } else if (percentRemaining <= .75) {
            return Color.yellow;
        } else {
            return new Color(16, 196, 16);
        }
    }

    /**
     * Overrides to provide for a smaller sensitive area.
     */
    @Override
    public boolean isInside(Point point) {
        return entityRect.contains(point.x, point.y);
    }
    
    public Coords getPosition() {
        return entity.getPosition();
    }
    
<<<<<<< HEAD
=======
    private StringBuffer tooltipString;
    private final boolean BR = true;
    private final boolean NOBR = false;
    private boolean skipBRafterTable = false;

    /**
     * Builds a small table representing a unit's armor using visual block characters
     * and adds it to the current tooltipString.
     */
    private void addArmorMiniVisToTT() {
        String armorChar = GUIPreferences.getInstance().getString("AdvancedArmorMiniArmorChar");
        String internalChar = GUIPreferences.getInstance().getString("AdvancedArmorMiniISChar");
        String destroyedChar = GUIPreferences.getInstance().getString("AdvancedArmorMiniDestroyedChar");
        String fontSize = Integer.toString(GUIPreferences.getInstance().getInt("AdvancedArmorMiniFrontSizeMod"));
        // HTML color String from Preferences
        String colorIntact = Integer
                .toHexString(GUIPreferences.getInstance()
                        .getColor("AdvancedArmorMiniColorIntact").getRGB() & 0xFFFFFF);
        String colorPartialDmg = Integer
                .toHexString(GUIPreferences.getInstance()
                        .getColor("AdvancedArmorMiniColorPartialDmg").getRGB() & 0xFFFFFF);
        String colorDamaged = Integer
                .toHexString(GUIPreferences.getInstance()
                        .getColor("AdvancedArmorMiniColorDamaged").getRGB() & 0xFFFFFF);
        int visUnit = GUIPreferences.getInstance().getInt("AdvancedArmorMiniUnitsPerBlock");
        addToTT("ArmorMiniPanelStart", BR);
        for (int loc = 0 ; loc < entity.locations(); loc++) {
            // addToTT("ArmorMiniPanelPart", BR, entity.getLocationAbbr(loc));
            // If location is destroyed, mark it and move on
            if (entity.getInternal(loc) == IArmorState.ARMOR_DOOMED ||
                    entity.getInternal(loc) == IArmorState.ARMOR_DESTROYED) {
                // This is a really awkward way of making sure
                addToTT("ArmorMiniPanelPartNoRear", BR, entity.getLocationAbbr(loc), fontSize);
                for (int a = 0; a <= entity.getOInternal(loc)/visUnit; a++) {
                    addToTT("BlockColored", NOBR, destroyedChar, fontSize, colorDamaged);
                }

            } else {
                // Put rear armor blocks first, with some spacing, if unit has any.
                if (entity.hasRearArmor(loc)) {
                    addToTT("ArmorMiniPanelPartRear", BR, entity.getLocationAbbr(loc), fontSize);
                    for (int a = 0; a <= (entity.getOArmor(loc, true)/visUnit); a++) {
                        if (a < (entity.getArmor(loc, true)/visUnit)) {
                            addToTT("BlockColored", NOBR, armorChar, fontSize, colorIntact);
                        } else if (a == (entity.getArmor(loc, true)/visUnit) &&
                                (entity.getArmor(loc, true) % visUnit) > 0) {
                            // Fraction of a visUnit left, but still display a "full" if at starting max armor
                            if (entity.getArmor(loc, true) == entity.getOArmor(loc, true)) {
                                addToTT("BlockColored", NOBR, armorChar, fontSize, colorIntact);
                            } else {
                                addToTT("BlockColored", NOBR, armorChar, fontSize, colorPartialDmg);;
                            }
                        } else if ((entity.getOArmor(loc, true) % visUnit) > 0) {
                            addToTT("BlockColored", NOBR, armorChar, fontSize, colorDamaged);
                        }
                    }
                    tooltipString.append("&nbsp;&nbsp;");
                    addToTT("ArmorMiniPanelPart", BR, entity.getLocationAbbr(loc), fontSize);
                } else {
                    addToTT("ArmorMiniPanelPartNoRear", BR, entity.getLocationAbbr(loc), fontSize);
                }
                // Add IS shade blocks.
                for (int a = 0; a <= (entity.getOInternal(loc)/visUnit); a++) {
                    if (a < (entity.getInternal(loc)/visUnit)) {
                        addToTT("BlockColored", NOBR, internalChar, fontSize, colorIntact);
                    } else if (a == (entity.getInternal(loc)/visUnit) &&
                            (entity.getInternal(loc) % visUnit) > 0) {
                        // Fraction of a visUnit left, but still display a "full" if at starting max armor
                        if (entity.getInternal(loc) == entity.getOInternal(loc)) {
                            addToTT("BlockColored", NOBR, internalChar, fontSize, colorIntact);
                        } else {
                            addToTT("BlockColored", NOBR, internalChar, fontSize, colorPartialDmg);
                        }
                    } else if ((entity.getOInternal(loc) % visUnit) > 0) {
                        addToTT("BlockColored", NOBR, internalChar, fontSize, colorDamaged);
                    }
                }
                // Add main armor blocks.
                for (int a = 0; a <= (entity.getOArmor(loc)/visUnit); a++) {
                    if (a < (entity.getArmor(loc)/visUnit)) {
                        addToTT("BlockColored", NOBR, armorChar, fontSize, colorIntact);
                    } else if (a == (entity.getArmor(loc)/visUnit) &&
                            (entity.getArmor(loc) % visUnit) > 0) {
                        // Fraction of a visUnit left, but still display a "full" if at starting max armor
                        if (entity.getArmor(loc) == entity.getOArmor(loc)) {
                            addToTT("BlockColored", NOBR, armorChar, fontSize, colorIntact);
                        } else {
                            addToTT("BlockColored", NOBR, armorChar, fontSize, colorPartialDmg);
                        }
                    } else if ((entity.getOArmor(loc) % visUnit) > 0){
                        addToTT("BlockColored", NOBR, armorChar, fontSize, colorDamaged);
                    }
                }
            }

        }
        addToTT("ArmorMiniPanelEnd", NOBR);
    }

    /**
     * Adds a resource string to the entity tooltip
     * 
     * @param ttSName The resource string name. "BoardView1.Tooltip." will be added in front, so
     * "Pilot" will retrieve BoardView1.Tooltip.Pilot
     * @param startBR = true will start the string with a &lt;BR&gt;; The constants BR and NOBR can be used here. 
     * @param ttO a list of Objects to insert into the {x} places in the resource.
     */
    private void addToTT(String ttSName, boolean startBR, Object... ttO) {
        if (startBR == BR){
            if (skipBRafterTable) {
                skipBRafterTable = false;
            } else {
                tooltipString.append("<BR>");
            }
        }
        if (ttO != null) {
            tooltipString.append(Messages.getString("BoardView1.Tooltip."
                    + ttSName, ttO));
        } else {
            tooltipString.append(Messages.getString("BoardView1.Tooltip."
                    + ttSName));
        }
    }
    
    /**
     * Adds a resource string to the entity tooltip
     * 
     * @param ttSName The resource string name. "BoardView1.Tooltip." will be added in front, so
     * "Pilot" will retrieve BoardView1.Tooltip.Pilot
     * @param startBR = true will start the string with a &lt;BR&gt;; The constants BR and NOBR can be used here. 
     */
    private void addToTT(String ttSName, boolean startBR) {
        addToTT(ttSName, startBR, (Object[]) null);
    }
    
    @Override
    public StringBuffer getTooltip() {

        // Tooltip info for a sensor blip
        if (onlyDetectedBySensors())
            return new StringBuffer(Messages.getString("BoardView1.sensorReturn"));

        // No sensor blip...
        Infantry thisInfantry = null;
        if (entity instanceof Infantry) thisInfantry = (Infantry) entity;
        GunEmplacement thisGunEmp = null;
        if (entity instanceof GunEmplacement) thisGunEmp = (GunEmplacement) entity;
        IAero thisAero = null;
        if (entity.isAero()) thisAero = (IAero) entity;

        tooltipString = new StringBuffer();

        // Unit Chassis and Player
        addToTT("Unit", NOBR,
                Integer.toHexString(PlayerColors.getColorRGB(
                        entity.getOwner().getColorIndex())),
                entity.getChassis(),
                entity.getOwner().getName());

        // Pilot Info
        //put everything in table to allow for a pilot photo in second column
        addToTT("PilotStart", BR);

        // Nickname > Name > "Pilot"
        for (int i = 0; i < entity.getCrew().getSlotCount(); i++) {
            String pnameStr = "Pilot";

            if (entity.getCrew().isMissing(i)) {
                continue;
            }
            if ((entity.getCrew().getName(i) != null)
                    && !entity.getCrew().getName(i).equals(""))
                pnameStr = entity.getCrew().getName(i);

            if ((entity.getCrew().getNickname(i) != null)
                    && !entity.getCrew().getNickname(i).equals(""))
                pnameStr = "'" + entity.getCrew().getNickname(i) + "'";

            if (entity.getCrew().getSlotCount() > 1) {
                pnameStr += " (" + entity.getCrew().getCrewType().getRoleName(i) + ")";
            }

            addToTT("Pilot", NOBR, pnameStr, entity.getCrew().getSkillsAsString(
                    bv.game.getOptions().booleanOption(OptionsConstants.RPG_RPG_GUNNERY)));

            // Pilot Status
            if (!entity.getCrew().getStatusDesc(i).equals("")) {
                addToTT("PilotStatus", NOBR, entity.getCrew().getStatusDesc(i));
            }
        }

        // Pilot Advantages
        int numAdv = entity.getCrew().countOptions(PilotOptions.LVL3_ADVANTAGES);
        if (numAdv == 1) {
            addToTT("Adv1", NOBR, numAdv);
        } else if (numAdv > 1) {
            addToTT("Advs", NOBR, numAdv);
        }

        // Pilot Manei Domini
        if ((entity.getCrew().countOptions(PilotOptions.MD_ADVANTAGES) > 0)) {
            addToTT("MD", NOBR);
        }

        if (entity instanceof Infantry) {
            Infantry inf = (Infantry) entity;
            int spec = inf.getSpecializations();
            if (spec > 0) {
                addToTT("InfSpec", BR, Infantry.getSpecializationName(spec));
            }
        }
        
        //add portrait?
        if (null != entity.getCrew()) {
            AbstractIcon icon = entity.getCrew().getPortrait(0);
            if (GUIPreferences.getInstance().getBoolean(GUIPreferences.SHOW_PILOT_PORTRAIT_TT)
                    && (icon.getCategory() != null) && (icon.getFilename() != null)) {
                String imagePath = Configuration.portraitImagesDir() + "/" + icon.getCategory()
                        + icon.getFilename();
                File f = new File(imagePath);
                if (f.exists()) {
                    // HACK: Get the real portrait to find the size of the image
                    // and scale the tooltip HTML IMG accordingly
                    Image portrait = icon.getImage(0, 0);
                    if (portrait.getWidth(null) > portrait.getHeight(null)) {
                        float h = 60f * portrait.getHeight(null) / portrait.getWidth(null);
                        addToTT("PilotPortraitW", BR, imagePath, (int) h);
                    } else {
                        float w = 60f * portrait.getWidth(null) / portrait.getHeight(null);
                        addToTT("PilotPortraitH", BR, imagePath, (int) w);
                    }
                }
            }
        }
        
        addToTT("PilotEnd",NOBR);

        // Unit movement ability
        if (thisGunEmp == null) {
            addToTT("Movement", BR, entity.getWalkMP(), entity.getRunMPasString());
            if (entity.getJumpMP() > 0) {
                tooltipString.append("/").append(entity.getJumpMP());
            }
        }
        
        // Armor and Internals
        addToTT("ArmorInternals", BR, entity.getTotalArmor(), entity.getTotalInternal());

        // Build a "status bar" visual representation of each
        // component of the unit using block element characters.
        if (GUIPreferences.getInstance().getBoolean(GUIPreferences.SHOW_ARMOR_MINIVIS_TT)) {
            addArmorMiniVisToTT();
            skipBRafterTable = true;
        }


        // BV Info
        // Only show this if we aren't in double blind and hide enemy bv isn't selected.
        // Should always see this on your own Entities.
        boolean suppressEnemyBV = bv.game.getOptions().booleanOption(OptionsConstants.ADVANCED_SUPPRESS_DB_BV) &&
                bv.game.getOptions().booleanOption(OptionsConstants.ADVANCED_DOUBLE_BLIND);

        if (!(suppressEnemyBV && !trackThisEntitiesVisibilityInfo(entity))) {
            int currentBV = entity.calculateBattleValue(false, false);
            int initialBV = entity.getInitialBV();
            double percentage = (double) currentBV / initialBV;

            addToTT("BV", BR, currentBV, initialBV, percentage);
        }

        // Heat, not shown for units with 999 heat sinks (vehicles)
        if (entity.getHeatCapacity() != 999) {
            if (entity.heat == 0) 
                addToTT("Heat0", BR);
            else 
                addToTT("Heat", BR, entity.heat);
        }

        // Actual Movement
        if (thisGunEmp == null) {
            // In the Movement Phase, unit not done
            if (!entity.isDone() && this.bv.game.getPhase() == Phase.PHASE_MOVEMENT) {
                // "Has not yet moved" only during movement phase
                addToTT("NotYetMoved", BR);
                
            // In the Movement Phase, unit is done - or in the Firing Phase
            } else if (
                    (entity.isDone() && this.bv.game.getPhase() == Phase.PHASE_MOVEMENT) 
                    || this.bv.game.getPhase() == Phase.PHASE_FIRING) {
                int tmm = Compute.getTargetMovementModifier(bv.game,
                        entity.getId()).getValue();
                // Unit didn't move
                if (entity.moved == EntityMovementType.MOVE_NONE) {
                    addToTT("NoMove", BR, tmm);
                    
                // Unit did move
                } else {
                    // Actual movement and modifier
                    addToTT("MovementF", BR,
                            entity.getMovementString(entity.moved),
                            entity.delta_distance,
                            tmm);
                }
                // Special Moves
                if (entity.isEvading()) 
                    addToTT("Evade", NOBR);
                
                if ((thisInfantry != null) && (thisInfantry.isTakingCover())) 
                    addToTT("TakingCover", NOBR);

                if (entity.isCharging()) 
                    addToTT("Charging", NOBR);
                
                if (entity.isMakingDfa()) 
                    addToTT("DFA", NOBR);
            }
        }
        
        // ASF Velocity
        if (thisAero != null) {
            addToTT("AeroVelocity", BR, thisAero.getCurrentVelocity());
        }
            
        // Gun Emplacement Status
        if (thisGunEmp != null) {  
            if (thisGunEmp.isTurret() && thisGunEmp.isTurretLocked(thisGunEmp.getLocTurret())) 
                addToTT("TurretLocked", BR);
        }
       
        // Unit Immobile
        if ((thisGunEmp == null) && (entity.isImmobile()))
            addToTT("Immobile", BR);

        if (entity.isHiddenActivating()) {
            addToTT("HiddenActivating", BR,
                    IGame.Phase.getDisplayableName(entity
                            .getHiddenActivationPhase()));
        } else if (entity.isHidden()) {
            addToTT("Hidden", BR);
        }

        // Jammed by ECM
        if (isAffectedByECM()) {
            addToTT("Jammed", BR);
        }

        // Swarmed
        if (entity.getSwarmAttackerId() != Entity.NONE) {
            addToTT("Swarmed", BR,
                    bv.game.getEntity(entity.getSwarmAttackerId())
                            .getDisplayName());
        }

        // Spotting
        if (entity.isSpotting()) {
            addToTT("Spotting", BR, bv.game.getEntity(entity.getSpotTargetId()).getDisplayName());
        }

        // If DB, add information about who sees this Entity
        if (bv.game.getOptions().booleanOption(OptionsConstants.ADVANCED_DOUBLE_BLIND)) {
            StringBuffer playerList = new StringBuffer();
            boolean teamVision = bv.game.getOptions().booleanOption(
                    OptionsConstants.ADVANCED_TEAM_VISION);
            for (IPlayer player : entity.getWhoCanSee()) {
                if (player.isEnemyOf(entity.getOwner()) || !teamVision) {
                    playerList.append(player.getName());
                    playerList.append(", ");
                }
            }
            if (playerList.length() > 1) {
                playerList.delete(playerList.length() - 2, playerList.length());
                addToTT("SeenBy", BR, playerList.toString());
            }            
        }

        // If sensors, display what sensors this unit is using
        if (bv.game.getOptions().booleanOption(OptionsConstants.ADVANCED_TACOPS_SENSORS)
                || bv.game.getOptions().booleanOption(OptionsConstants.ADVAERORULES_STRATOPS_ADVANCED_SENSORS)) {
            addToTT("Sensors", BR, entity.getSensorDesc());
        }
        
        // Towing
        if (entity.getAllTowedUnits().size() > 0) {
            String unitList = entity.getAllTowedUnits().stream()
                    .map(id -> entity.getGame().getEntity(id).getDisplayName())
                    .collect(Collectors.joining(", "));
            if (unitList.length() > 1) {
                addToTT("Towing", BR, unitList);
            }
        }

        // Weapon List
        if (GUIPreferences.getInstance()
                .getBoolean(GUIPreferences.SHOW_WPS_IN_TT)) {

            ArrayList<Mounted> weapons = entity.getWeaponList();
            HashMap<String, Integer> wpNames = new HashMap<String,Integer>();

            // Gather names, counts, Clan/IS
            // When clan then the number will be stored as negative
            for (Mounted curWp: weapons) {
                String weapDesc = curWp.getDesc();
                // Append ranges
                WeaponType wtype = (WeaponType)curWp.getType();
                int ranges[];
                if (entity.isAero()) {
                    ranges = wtype.getATRanges();
                } else {
                    ranges = wtype.getRanges(curWp);
                }
                String rangeString = " \u22EF ";
                if ((ranges[RangeType.RANGE_MINIMUM] != WeaponType.WEAPON_NA) 
                        && (ranges[RangeType.RANGE_MINIMUM] != 0)) {
                    rangeString += "(" + ranges[RangeType.RANGE_MINIMUM] + ") ";
                }
                int maxRange = RangeType.RANGE_LONG;
                if (bv.game.getOptions().booleanOption(
                        OptionsConstants.ADVCOMBAT_TACOPS_RANGE)) {
                    maxRange = RangeType.RANGE_EXTREME;
                }
                for (int i = RangeType.RANGE_SHORT; i <= maxRange; i++) {
                    rangeString += ranges[i];
                    if (i != maxRange) {
                        rangeString += "\u2B1D";
                    }
                }
                weapDesc += rangeString;
                if (wpNames.containsKey(weapDesc)) {
                    int number = wpNames.get(weapDesc);
                    if (number > 0) 
                        wpNames.put(weapDesc, number + 1);
                    else 
                        wpNames.put(weapDesc, number - 1);
                } else {
                    WeaponType wpT = ((WeaponType)curWp.getType());

                    if (entity.isClan() && TechConstants.isClan(wpT.getTechLevel(entity.getYear()))) 
                        wpNames.put(weapDesc, -1);
                    else
                        wpNames.put(weapDesc, 1);
                }
            }

            // Print to Tooltip
            tooltipString.append("<FONT SIZE=\"-2\">");

            for (Entry<String, Integer> entry : wpNames.entrySet()) {
                // Check if weapon is destroyed, text gray and strikethrough if so, remove the "x "/"*"
                // Also remove "+", means currently selected for firing
                boolean wpDest = false;
                String nameStr = entry.getKey();
                if (entry.getKey().startsWith("x ")) { 
                    nameStr = entry.getKey().substring(2, entry.getKey().length());
                    wpDest = true;
                }

                if (entry.getKey().startsWith("*")) { 
                    nameStr = entry.getKey().substring(1, entry.getKey().length());
                    wpDest = true;
                }

                if (entry.getKey().startsWith("+")) { 
                    nameStr = entry.getKey().substring(1, entry.getKey().length());
                    nameStr = nameStr.concat(" <I>(Firing)</I>");
                }

                // normal coloring 
                tooltipString.append("<FONT COLOR=#8080FF>");
                // but: color gray and strikethrough when weapon destroyed
                if (wpDest) tooltipString.append("<FONT COLOR=#a0a0a0><S>");

                String clanStr = "";
                if (entry.getValue() < 0) clanStr = Messages.getString("BoardView1.Tooltip.Clan");

                // when more than 5 weapons are present, they will be grouped
                // and listed with a multiplier
                if (weapons.size() > 5) {
                    addToTT("WeaponN", BR, Math.abs(entry.getValue()), clanStr, nameStr);

                } else { // few weapons: list each weapon separately
                    for (int i = 0; i < Math.abs(entry.getValue()); i++) {
                        addToTT("Weapon", BR, Math.abs(entry.getValue()), clanStr, nameStr);
                    }
                }
                // Weapon destroyed? End strikethrough
                if (wpDest) tooltipString.append("</S>");
                tooltipString.append("</FONT>"); 
            }
            tooltipString.append("</FONT>");
        }
        return tooltipString;
    }
    
>>>>>>> 6207f1fd
    public String getPlayerColor() {
        if (onlyDetectedBySensors()) {
            return "C0C0C0";
        } else {
            return Integer.toHexString(PlayerColors.getColorRGB(entity
                    .getOwner().getColorIndex()));
        }
    }
    
    public boolean isAffectedByECM() {
        return isAffectedByECM;
    }

    public void setAffectedByECM(boolean isAffectedByECM) {
        boolean changed = isAffectedByECM != this.isAffectedByECM;
        this.isAffectedByECM = isAffectedByECM;
        // We need to prepare the icon again if the value changed
        if (changed) {
            prepare();
        }
    }
    
    /** Marks the entity as selected for movement etc., recoloring the label */
    public void setSelected(boolean status) {
        if (isSelected != status) {
            isSelected = status;
            prepare();
        }
    }
    
    /** Returns if the entity is marked as selected for movement etc., recoloring the label */
    public boolean getSelected() {
        return isSelected;
    }

    protected int getSpritePriority() {
        return entity.getSpriteDrawPriority();
    }
}<|MERGE_RESOLUTION|>--- conflicted
+++ resolved
@@ -35,36 +35,7 @@
 import megamek.client.ui.swing.GUIPreferences;
 import megamek.client.ui.swing.util.EntityWreckHelper;
 import megamek.client.ui.swing.util.PlayerColors;
-<<<<<<< HEAD
 import megamek.common.*;
-=======
-import megamek.common.Aero;
-import megamek.common.Compute;
-import megamek.common.Configuration;
-import megamek.common.Coords;
-import megamek.common.Entity;
-import megamek.common.EntityMovementType;
-import megamek.common.EntityVisibilityUtils;
-import megamek.common.GunEmplacement;
-import megamek.common.IAero;
-import megamek.common.IArmorState;
-import megamek.common.IBoard;
-import megamek.common.IGame;
-import megamek.common.IGame.Phase;
-import megamek.common.IPlayer;
-import megamek.common.Infantry;
-import megamek.common.Mech;
-import megamek.common.Mounted;
-import megamek.common.Protomech;
-import megamek.common.QuadVee;
-import megamek.common.RangeType;
-import megamek.common.Tank;
-import megamek.common.TechConstants;
-import megamek.common.WeaponType;
-import megamek.common.icons.AbstractIcon;
-import megamek.common.options.OptionsConstants;
-import megamek.common.options.PilotOptions;
->>>>>>> 6207f1fd
 
 /**
  * Sprite for an entity. Changes whenever the entity changes. Consists of an
@@ -719,502 +690,6 @@
         return entity.getPosition();
     }
     
-<<<<<<< HEAD
-=======
-    private StringBuffer tooltipString;
-    private final boolean BR = true;
-    private final boolean NOBR = false;
-    private boolean skipBRafterTable = false;
-
-    /**
-     * Builds a small table representing a unit's armor using visual block characters
-     * and adds it to the current tooltipString.
-     */
-    private void addArmorMiniVisToTT() {
-        String armorChar = GUIPreferences.getInstance().getString("AdvancedArmorMiniArmorChar");
-        String internalChar = GUIPreferences.getInstance().getString("AdvancedArmorMiniISChar");
-        String destroyedChar = GUIPreferences.getInstance().getString("AdvancedArmorMiniDestroyedChar");
-        String fontSize = Integer.toString(GUIPreferences.getInstance().getInt("AdvancedArmorMiniFrontSizeMod"));
-        // HTML color String from Preferences
-        String colorIntact = Integer
-                .toHexString(GUIPreferences.getInstance()
-                        .getColor("AdvancedArmorMiniColorIntact").getRGB() & 0xFFFFFF);
-        String colorPartialDmg = Integer
-                .toHexString(GUIPreferences.getInstance()
-                        .getColor("AdvancedArmorMiniColorPartialDmg").getRGB() & 0xFFFFFF);
-        String colorDamaged = Integer
-                .toHexString(GUIPreferences.getInstance()
-                        .getColor("AdvancedArmorMiniColorDamaged").getRGB() & 0xFFFFFF);
-        int visUnit = GUIPreferences.getInstance().getInt("AdvancedArmorMiniUnitsPerBlock");
-        addToTT("ArmorMiniPanelStart", BR);
-        for (int loc = 0 ; loc < entity.locations(); loc++) {
-            // addToTT("ArmorMiniPanelPart", BR, entity.getLocationAbbr(loc));
-            // If location is destroyed, mark it and move on
-            if (entity.getInternal(loc) == IArmorState.ARMOR_DOOMED ||
-                    entity.getInternal(loc) == IArmorState.ARMOR_DESTROYED) {
-                // This is a really awkward way of making sure
-                addToTT("ArmorMiniPanelPartNoRear", BR, entity.getLocationAbbr(loc), fontSize);
-                for (int a = 0; a <= entity.getOInternal(loc)/visUnit; a++) {
-                    addToTT("BlockColored", NOBR, destroyedChar, fontSize, colorDamaged);
-                }
-
-            } else {
-                // Put rear armor blocks first, with some spacing, if unit has any.
-                if (entity.hasRearArmor(loc)) {
-                    addToTT("ArmorMiniPanelPartRear", BR, entity.getLocationAbbr(loc), fontSize);
-                    for (int a = 0; a <= (entity.getOArmor(loc, true)/visUnit); a++) {
-                        if (a < (entity.getArmor(loc, true)/visUnit)) {
-                            addToTT("BlockColored", NOBR, armorChar, fontSize, colorIntact);
-                        } else if (a == (entity.getArmor(loc, true)/visUnit) &&
-                                (entity.getArmor(loc, true) % visUnit) > 0) {
-                            // Fraction of a visUnit left, but still display a "full" if at starting max armor
-                            if (entity.getArmor(loc, true) == entity.getOArmor(loc, true)) {
-                                addToTT("BlockColored", NOBR, armorChar, fontSize, colorIntact);
-                            } else {
-                                addToTT("BlockColored", NOBR, armorChar, fontSize, colorPartialDmg);;
-                            }
-                        } else if ((entity.getOArmor(loc, true) % visUnit) > 0) {
-                            addToTT("BlockColored", NOBR, armorChar, fontSize, colorDamaged);
-                        }
-                    }
-                    tooltipString.append("&nbsp;&nbsp;");
-                    addToTT("ArmorMiniPanelPart", BR, entity.getLocationAbbr(loc), fontSize);
-                } else {
-                    addToTT("ArmorMiniPanelPartNoRear", BR, entity.getLocationAbbr(loc), fontSize);
-                }
-                // Add IS shade blocks.
-                for (int a = 0; a <= (entity.getOInternal(loc)/visUnit); a++) {
-                    if (a < (entity.getInternal(loc)/visUnit)) {
-                        addToTT("BlockColored", NOBR, internalChar, fontSize, colorIntact);
-                    } else if (a == (entity.getInternal(loc)/visUnit) &&
-                            (entity.getInternal(loc) % visUnit) > 0) {
-                        // Fraction of a visUnit left, but still display a "full" if at starting max armor
-                        if (entity.getInternal(loc) == entity.getOInternal(loc)) {
-                            addToTT("BlockColored", NOBR, internalChar, fontSize, colorIntact);
-                        } else {
-                            addToTT("BlockColored", NOBR, internalChar, fontSize, colorPartialDmg);
-                        }
-                    } else if ((entity.getOInternal(loc) % visUnit) > 0) {
-                        addToTT("BlockColored", NOBR, internalChar, fontSize, colorDamaged);
-                    }
-                }
-                // Add main armor blocks.
-                for (int a = 0; a <= (entity.getOArmor(loc)/visUnit); a++) {
-                    if (a < (entity.getArmor(loc)/visUnit)) {
-                        addToTT("BlockColored", NOBR, armorChar, fontSize, colorIntact);
-                    } else if (a == (entity.getArmor(loc)/visUnit) &&
-                            (entity.getArmor(loc) % visUnit) > 0) {
-                        // Fraction of a visUnit left, but still display a "full" if at starting max armor
-                        if (entity.getArmor(loc) == entity.getOArmor(loc)) {
-                            addToTT("BlockColored", NOBR, armorChar, fontSize, colorIntact);
-                        } else {
-                            addToTT("BlockColored", NOBR, armorChar, fontSize, colorPartialDmg);
-                        }
-                    } else if ((entity.getOArmor(loc) % visUnit) > 0){
-                        addToTT("BlockColored", NOBR, armorChar, fontSize, colorDamaged);
-                    }
-                }
-            }
-
-        }
-        addToTT("ArmorMiniPanelEnd", NOBR);
-    }
-
-    /**
-     * Adds a resource string to the entity tooltip
-     * 
-     * @param ttSName The resource string name. "BoardView1.Tooltip." will be added in front, so
-     * "Pilot" will retrieve BoardView1.Tooltip.Pilot
-     * @param startBR = true will start the string with a &lt;BR&gt;; The constants BR and NOBR can be used here. 
-     * @param ttO a list of Objects to insert into the {x} places in the resource.
-     */
-    private void addToTT(String ttSName, boolean startBR, Object... ttO) {
-        if (startBR == BR){
-            if (skipBRafterTable) {
-                skipBRafterTable = false;
-            } else {
-                tooltipString.append("<BR>");
-            }
-        }
-        if (ttO != null) {
-            tooltipString.append(Messages.getString("BoardView1.Tooltip."
-                    + ttSName, ttO));
-        } else {
-            tooltipString.append(Messages.getString("BoardView1.Tooltip."
-                    + ttSName));
-        }
-    }
-    
-    /**
-     * Adds a resource string to the entity tooltip
-     * 
-     * @param ttSName The resource string name. "BoardView1.Tooltip." will be added in front, so
-     * "Pilot" will retrieve BoardView1.Tooltip.Pilot
-     * @param startBR = true will start the string with a &lt;BR&gt;; The constants BR and NOBR can be used here. 
-     */
-    private void addToTT(String ttSName, boolean startBR) {
-        addToTT(ttSName, startBR, (Object[]) null);
-    }
-    
-    @Override
-    public StringBuffer getTooltip() {
-
-        // Tooltip info for a sensor blip
-        if (onlyDetectedBySensors())
-            return new StringBuffer(Messages.getString("BoardView1.sensorReturn"));
-
-        // No sensor blip...
-        Infantry thisInfantry = null;
-        if (entity instanceof Infantry) thisInfantry = (Infantry) entity;
-        GunEmplacement thisGunEmp = null;
-        if (entity instanceof GunEmplacement) thisGunEmp = (GunEmplacement) entity;
-        IAero thisAero = null;
-        if (entity.isAero()) thisAero = (IAero) entity;
-
-        tooltipString = new StringBuffer();
-
-        // Unit Chassis and Player
-        addToTT("Unit", NOBR,
-                Integer.toHexString(PlayerColors.getColorRGB(
-                        entity.getOwner().getColorIndex())),
-                entity.getChassis(),
-                entity.getOwner().getName());
-
-        // Pilot Info
-        //put everything in table to allow for a pilot photo in second column
-        addToTT("PilotStart", BR);
-
-        // Nickname > Name > "Pilot"
-        for (int i = 0; i < entity.getCrew().getSlotCount(); i++) {
-            String pnameStr = "Pilot";
-
-            if (entity.getCrew().isMissing(i)) {
-                continue;
-            }
-            if ((entity.getCrew().getName(i) != null)
-                    && !entity.getCrew().getName(i).equals(""))
-                pnameStr = entity.getCrew().getName(i);
-
-            if ((entity.getCrew().getNickname(i) != null)
-                    && !entity.getCrew().getNickname(i).equals(""))
-                pnameStr = "'" + entity.getCrew().getNickname(i) + "'";
-
-            if (entity.getCrew().getSlotCount() > 1) {
-                pnameStr += " (" + entity.getCrew().getCrewType().getRoleName(i) + ")";
-            }
-
-            addToTT("Pilot", NOBR, pnameStr, entity.getCrew().getSkillsAsString(
-                    bv.game.getOptions().booleanOption(OptionsConstants.RPG_RPG_GUNNERY)));
-
-            // Pilot Status
-            if (!entity.getCrew().getStatusDesc(i).equals("")) {
-                addToTT("PilotStatus", NOBR, entity.getCrew().getStatusDesc(i));
-            }
-        }
-
-        // Pilot Advantages
-        int numAdv = entity.getCrew().countOptions(PilotOptions.LVL3_ADVANTAGES);
-        if (numAdv == 1) {
-            addToTT("Adv1", NOBR, numAdv);
-        } else if (numAdv > 1) {
-            addToTT("Advs", NOBR, numAdv);
-        }
-
-        // Pilot Manei Domini
-        if ((entity.getCrew().countOptions(PilotOptions.MD_ADVANTAGES) > 0)) {
-            addToTT("MD", NOBR);
-        }
-
-        if (entity instanceof Infantry) {
-            Infantry inf = (Infantry) entity;
-            int spec = inf.getSpecializations();
-            if (spec > 0) {
-                addToTT("InfSpec", BR, Infantry.getSpecializationName(spec));
-            }
-        }
-        
-        //add portrait?
-        if (null != entity.getCrew()) {
-            AbstractIcon icon = entity.getCrew().getPortrait(0);
-            if (GUIPreferences.getInstance().getBoolean(GUIPreferences.SHOW_PILOT_PORTRAIT_TT)
-                    && (icon.getCategory() != null) && (icon.getFilename() != null)) {
-                String imagePath = Configuration.portraitImagesDir() + "/" + icon.getCategory()
-                        + icon.getFilename();
-                File f = new File(imagePath);
-                if (f.exists()) {
-                    // HACK: Get the real portrait to find the size of the image
-                    // and scale the tooltip HTML IMG accordingly
-                    Image portrait = icon.getImage(0, 0);
-                    if (portrait.getWidth(null) > portrait.getHeight(null)) {
-                        float h = 60f * portrait.getHeight(null) / portrait.getWidth(null);
-                        addToTT("PilotPortraitW", BR, imagePath, (int) h);
-                    } else {
-                        float w = 60f * portrait.getWidth(null) / portrait.getHeight(null);
-                        addToTT("PilotPortraitH", BR, imagePath, (int) w);
-                    }
-                }
-            }
-        }
-        
-        addToTT("PilotEnd",NOBR);
-
-        // Unit movement ability
-        if (thisGunEmp == null) {
-            addToTT("Movement", BR, entity.getWalkMP(), entity.getRunMPasString());
-            if (entity.getJumpMP() > 0) {
-                tooltipString.append("/").append(entity.getJumpMP());
-            }
-        }
-        
-        // Armor and Internals
-        addToTT("ArmorInternals", BR, entity.getTotalArmor(), entity.getTotalInternal());
-
-        // Build a "status bar" visual representation of each
-        // component of the unit using block element characters.
-        if (GUIPreferences.getInstance().getBoolean(GUIPreferences.SHOW_ARMOR_MINIVIS_TT)) {
-            addArmorMiniVisToTT();
-            skipBRafterTable = true;
-        }
-
-
-        // BV Info
-        // Only show this if we aren't in double blind and hide enemy bv isn't selected.
-        // Should always see this on your own Entities.
-        boolean suppressEnemyBV = bv.game.getOptions().booleanOption(OptionsConstants.ADVANCED_SUPPRESS_DB_BV) &&
-                bv.game.getOptions().booleanOption(OptionsConstants.ADVANCED_DOUBLE_BLIND);
-
-        if (!(suppressEnemyBV && !trackThisEntitiesVisibilityInfo(entity))) {
-            int currentBV = entity.calculateBattleValue(false, false);
-            int initialBV = entity.getInitialBV();
-            double percentage = (double) currentBV / initialBV;
-
-            addToTT("BV", BR, currentBV, initialBV, percentage);
-        }
-
-        // Heat, not shown for units with 999 heat sinks (vehicles)
-        if (entity.getHeatCapacity() != 999) {
-            if (entity.heat == 0) 
-                addToTT("Heat0", BR);
-            else 
-                addToTT("Heat", BR, entity.heat);
-        }
-
-        // Actual Movement
-        if (thisGunEmp == null) {
-            // In the Movement Phase, unit not done
-            if (!entity.isDone() && this.bv.game.getPhase() == Phase.PHASE_MOVEMENT) {
-                // "Has not yet moved" only during movement phase
-                addToTT("NotYetMoved", BR);
-                
-            // In the Movement Phase, unit is done - or in the Firing Phase
-            } else if (
-                    (entity.isDone() && this.bv.game.getPhase() == Phase.PHASE_MOVEMENT) 
-                    || this.bv.game.getPhase() == Phase.PHASE_FIRING) {
-                int tmm = Compute.getTargetMovementModifier(bv.game,
-                        entity.getId()).getValue();
-                // Unit didn't move
-                if (entity.moved == EntityMovementType.MOVE_NONE) {
-                    addToTT("NoMove", BR, tmm);
-                    
-                // Unit did move
-                } else {
-                    // Actual movement and modifier
-                    addToTT("MovementF", BR,
-                            entity.getMovementString(entity.moved),
-                            entity.delta_distance,
-                            tmm);
-                }
-                // Special Moves
-                if (entity.isEvading()) 
-                    addToTT("Evade", NOBR);
-                
-                if ((thisInfantry != null) && (thisInfantry.isTakingCover())) 
-                    addToTT("TakingCover", NOBR);
-
-                if (entity.isCharging()) 
-                    addToTT("Charging", NOBR);
-                
-                if (entity.isMakingDfa()) 
-                    addToTT("DFA", NOBR);
-            }
-        }
-        
-        // ASF Velocity
-        if (thisAero != null) {
-            addToTT("AeroVelocity", BR, thisAero.getCurrentVelocity());
-        }
-            
-        // Gun Emplacement Status
-        if (thisGunEmp != null) {  
-            if (thisGunEmp.isTurret() && thisGunEmp.isTurretLocked(thisGunEmp.getLocTurret())) 
-                addToTT("TurretLocked", BR);
-        }
-       
-        // Unit Immobile
-        if ((thisGunEmp == null) && (entity.isImmobile()))
-            addToTT("Immobile", BR);
-
-        if (entity.isHiddenActivating()) {
-            addToTT("HiddenActivating", BR,
-                    IGame.Phase.getDisplayableName(entity
-                            .getHiddenActivationPhase()));
-        } else if (entity.isHidden()) {
-            addToTT("Hidden", BR);
-        }
-
-        // Jammed by ECM
-        if (isAffectedByECM()) {
-            addToTT("Jammed", BR);
-        }
-
-        // Swarmed
-        if (entity.getSwarmAttackerId() != Entity.NONE) {
-            addToTT("Swarmed", BR,
-                    bv.game.getEntity(entity.getSwarmAttackerId())
-                            .getDisplayName());
-        }
-
-        // Spotting
-        if (entity.isSpotting()) {
-            addToTT("Spotting", BR, bv.game.getEntity(entity.getSpotTargetId()).getDisplayName());
-        }
-
-        // If DB, add information about who sees this Entity
-        if (bv.game.getOptions().booleanOption(OptionsConstants.ADVANCED_DOUBLE_BLIND)) {
-            StringBuffer playerList = new StringBuffer();
-            boolean teamVision = bv.game.getOptions().booleanOption(
-                    OptionsConstants.ADVANCED_TEAM_VISION);
-            for (IPlayer player : entity.getWhoCanSee()) {
-                if (player.isEnemyOf(entity.getOwner()) || !teamVision) {
-                    playerList.append(player.getName());
-                    playerList.append(", ");
-                }
-            }
-            if (playerList.length() > 1) {
-                playerList.delete(playerList.length() - 2, playerList.length());
-                addToTT("SeenBy", BR, playerList.toString());
-            }            
-        }
-
-        // If sensors, display what sensors this unit is using
-        if (bv.game.getOptions().booleanOption(OptionsConstants.ADVANCED_TACOPS_SENSORS)
-                || bv.game.getOptions().booleanOption(OptionsConstants.ADVAERORULES_STRATOPS_ADVANCED_SENSORS)) {
-            addToTT("Sensors", BR, entity.getSensorDesc());
-        }
-        
-        // Towing
-        if (entity.getAllTowedUnits().size() > 0) {
-            String unitList = entity.getAllTowedUnits().stream()
-                    .map(id -> entity.getGame().getEntity(id).getDisplayName())
-                    .collect(Collectors.joining(", "));
-            if (unitList.length() > 1) {
-                addToTT("Towing", BR, unitList);
-            }
-        }
-
-        // Weapon List
-        if (GUIPreferences.getInstance()
-                .getBoolean(GUIPreferences.SHOW_WPS_IN_TT)) {
-
-            ArrayList<Mounted> weapons = entity.getWeaponList();
-            HashMap<String, Integer> wpNames = new HashMap<String,Integer>();
-
-            // Gather names, counts, Clan/IS
-            // When clan then the number will be stored as negative
-            for (Mounted curWp: weapons) {
-                String weapDesc = curWp.getDesc();
-                // Append ranges
-                WeaponType wtype = (WeaponType)curWp.getType();
-                int ranges[];
-                if (entity.isAero()) {
-                    ranges = wtype.getATRanges();
-                } else {
-                    ranges = wtype.getRanges(curWp);
-                }
-                String rangeString = " \u22EF ";
-                if ((ranges[RangeType.RANGE_MINIMUM] != WeaponType.WEAPON_NA) 
-                        && (ranges[RangeType.RANGE_MINIMUM] != 0)) {
-                    rangeString += "(" + ranges[RangeType.RANGE_MINIMUM] + ") ";
-                }
-                int maxRange = RangeType.RANGE_LONG;
-                if (bv.game.getOptions().booleanOption(
-                        OptionsConstants.ADVCOMBAT_TACOPS_RANGE)) {
-                    maxRange = RangeType.RANGE_EXTREME;
-                }
-                for (int i = RangeType.RANGE_SHORT; i <= maxRange; i++) {
-                    rangeString += ranges[i];
-                    if (i != maxRange) {
-                        rangeString += "\u2B1D";
-                    }
-                }
-                weapDesc += rangeString;
-                if (wpNames.containsKey(weapDesc)) {
-                    int number = wpNames.get(weapDesc);
-                    if (number > 0) 
-                        wpNames.put(weapDesc, number + 1);
-                    else 
-                        wpNames.put(weapDesc, number - 1);
-                } else {
-                    WeaponType wpT = ((WeaponType)curWp.getType());
-
-                    if (entity.isClan() && TechConstants.isClan(wpT.getTechLevel(entity.getYear()))) 
-                        wpNames.put(weapDesc, -1);
-                    else
-                        wpNames.put(weapDesc, 1);
-                }
-            }
-
-            // Print to Tooltip
-            tooltipString.append("<FONT SIZE=\"-2\">");
-
-            for (Entry<String, Integer> entry : wpNames.entrySet()) {
-                // Check if weapon is destroyed, text gray and strikethrough if so, remove the "x "/"*"
-                // Also remove "+", means currently selected for firing
-                boolean wpDest = false;
-                String nameStr = entry.getKey();
-                if (entry.getKey().startsWith("x ")) { 
-                    nameStr = entry.getKey().substring(2, entry.getKey().length());
-                    wpDest = true;
-                }
-
-                if (entry.getKey().startsWith("*")) { 
-                    nameStr = entry.getKey().substring(1, entry.getKey().length());
-                    wpDest = true;
-                }
-
-                if (entry.getKey().startsWith("+")) { 
-                    nameStr = entry.getKey().substring(1, entry.getKey().length());
-                    nameStr = nameStr.concat(" <I>(Firing)</I>");
-                }
-
-                // normal coloring 
-                tooltipString.append("<FONT COLOR=#8080FF>");
-                // but: color gray and strikethrough when weapon destroyed
-                if (wpDest) tooltipString.append("<FONT COLOR=#a0a0a0><S>");
-
-                String clanStr = "";
-                if (entry.getValue() < 0) clanStr = Messages.getString("BoardView1.Tooltip.Clan");
-
-                // when more than 5 weapons are present, they will be grouped
-                // and listed with a multiplier
-                if (weapons.size() > 5) {
-                    addToTT("WeaponN", BR, Math.abs(entry.getValue()), clanStr, nameStr);
-
-                } else { // few weapons: list each weapon separately
-                    for (int i = 0; i < Math.abs(entry.getValue()); i++) {
-                        addToTT("Weapon", BR, Math.abs(entry.getValue()), clanStr, nameStr);
-                    }
-                }
-                // Weapon destroyed? End strikethrough
-                if (wpDest) tooltipString.append("</S>");
-                tooltipString.append("</FONT>"); 
-            }
-            tooltipString.append("</FONT>");
-        }
-        return tooltipString;
-    }
-    
->>>>>>> 6207f1fd
     public String getPlayerColor() {
         if (onlyDetectedBySensors()) {
             return "C0C0C0";
