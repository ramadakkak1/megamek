/*
* Copyright (c) 2000-2008 - Ben Mazur (bmazur@sev.org).
* Copyright (c) 2018-2022- The MegaMek Team. All Rights Reserved.
*
* This program is free software; you can redistribute it and/or modify it under
* the terms of the GNU General Public License as published by the Free Software
* Foundation; either version 2 of the License, or (at your option) any later
* version.
*
* This program is distributed in the hope that it will be useful, but WITHOUT
* ANY WARRANTY; without even the implied warranty of MERCHANTABILITY or FITNESS
* FOR A PARTICULAR PURPOSE. See the GNU General Public License for more
* details.
*/
package megamek.client.ui.swing.boardview;

import megamek.MMConstants;
import megamek.client.TimerSingleton;
import megamek.client.bot.princess.BotGeometry.ConvexBoardArea;
import megamek.client.bot.princess.PathEnumerator;
import megamek.client.bot.princess.Princess;
import megamek.client.event.BoardViewEvent;
import megamek.client.event.BoardViewListener;
import megamek.client.event.MechDisplayEvent;
import megamek.client.event.MechDisplayListener;
import megamek.client.ui.IDisplayable;
import megamek.client.ui.Messages;
import megamek.client.ui.swing.*;
import megamek.client.ui.swing.tileset.HexTileset;
import megamek.client.ui.swing.tileset.TilesetManager;
import megamek.client.ui.swing.tooltip.HexTooltip;
import megamek.client.ui.swing.tooltip.PilotToolTip;
import megamek.client.ui.swing.tooltip.UnitToolTip;
import megamek.client.ui.swing.util.*;
import megamek.client.ui.swing.widget.MegamekBorder;
import megamek.client.ui.swing.widget.SkinSpecification;
import megamek.client.ui.swing.widget.SkinSpecification.UIComponents;
import megamek.client.ui.swing.widget.SkinXMLHandler;
import megamek.common.*;
import megamek.common.MovePath.MoveStepType;
import megamek.common.actions.*;
import megamek.common.annotations.Nullable;
import megamek.common.enums.IlluminationLevel;
import megamek.common.event.*;
import megamek.common.options.GameOptions;
import megamek.common.options.OptionsConstants;
import megamek.common.pathfinder.BoardClusterTracker;
import megamek.common.pathfinder.BoardClusterTracker.BoardCluster;
import megamek.common.preference.ClientPreferences;
import megamek.common.preference.IPreferenceChangeListener;
import megamek.common.preference.PreferenceChangeEvent;
import megamek.common.preference.PreferenceManager;
import megamek.common.util.FiringSolution;
import megamek.common.util.ImageUtil;
import megamek.common.util.fileUtils.MegaMekFile;
import org.apache.logging.log4j.LogManager;

import javax.imageio.ImageIO;
import javax.swing.*;
import javax.swing.plaf.metal.DefaultMetalTheme;
import javax.swing.plaf.metal.MetalTheme;
import java.awt.*;
import java.awt.event.*;
import java.awt.font.GlyphVector;
import java.awt.geom.AffineTransform;
import java.awt.geom.Path2D;
import java.awt.geom.Point2D;
import java.awt.image.*;
import java.io.File;
import java.util.List;
import java.util.Queue;
import java.util.*;
import java.util.stream.Collectors;

import static megamek.client.ui.swing.util.UIUtil.guiScaledFontHTML;
import static megamek.client.ui.swing.util.UIUtil.uiWhite;

/**
 * Displays the board; lets the user scroll around and select points on it.
 */
public class BoardView extends JPanel implements Scrollable, BoardListener, MouseListener,
        MechDisplayListener, IPreferenceChangeListener {

    private static final long serialVersionUID = -5582195884759007416L;

    private static final int BOARD_HEX_CLICK = 1;
    private static final int BOARD_HEX_DOUBLECLICK = 2;
    private static final int BOARD_HEX_DRAG = 3;
    private static final int BOARD_HEX_POPUP = 4;

    // the dimensions of megamek's hex images
    public static final int HEX_W = HexTileset.HEX_W;
    public static final int HEX_H = HexTileset.HEX_H;
    public static final int HEX_DIAG = (int) Math.round(Math.sqrt(HEX_W * HEX_W + HEX_H * HEX_H));

    private static final int HEX_WC = HEX_W - (HEX_W / 4);
    static final int HEX_ELEV = 12;

    private static final float[] ZOOM_FACTORS = { 0.30f, 0.41f, 0.50f, 0.60f,
            0.68f, 0.79f, 0.90f, 1.00f, 1.09f, 1.17f, 1.3f };

    private static final int[] ZOOM_SCALE_TYPES = {
            ImageUtil.IMAGE_SCALE_AVG_FILTER, ImageUtil.IMAGE_SCALE_AVG_FILTER,
            ImageUtil.IMAGE_SCALE_BICUBIC, ImageUtil.IMAGE_SCALE_BICUBIC,
            ImageUtil.IMAGE_SCALE_BICUBIC, ImageUtil.IMAGE_SCALE_BICUBIC,
            ImageUtil.IMAGE_SCALE_BICUBIC, ImageUtil.IMAGE_SCALE_BICUBIC,
            ImageUtil.IMAGE_SCALE_BICUBIC, ImageUtil.IMAGE_SCALE_BICUBIC,
            ImageUtil.IMAGE_SCALE_BICUBIC };

    public static final int[] allDirections = { 0, 1, 2, 3, 4, 5 };

    // Set to TRUE to draw hexes with isometric elevation.
    private boolean drawIsometric = GUIPreferences.getInstance().getIsometricEnabled();

    int DROPSHDW_DIST = 20;

    // the index of zoom factor 1.00f
    static final int BASE_ZOOM_INDEX = 7;

    // Initial zoom index
    public int zoomIndex = BASE_ZOOM_INDEX;

    // line width of the c3 network lines
    static final int C3_LINE_WIDTH = 1;

    // line width of the fly over lines
    static final int FLY_OVER_LINE_WIDTH = 3;
    private static Font FONT_7 = new Font(MMConstants.FONT_SANS_SERIF, Font.PLAIN, 7);
    private static Font FONT_8 = new Font(MMConstants.FONT_SANS_SERIF, Font.PLAIN, 8);
    private static Font FONT_9 = new Font(MMConstants.FONT_SANS_SERIF, Font.PLAIN, 9);
    private static Font FONT_10 = new Font(MMConstants.FONT_SANS_SERIF, Font.PLAIN, 10);
    private static Font FONT_12 = new Font(MMConstants.FONT_SANS_SERIF, Font.PLAIN, 12);

    Dimension hex_size;

    private Font font_note = FONT_10;
    private Font font_hexnum = FONT_10;
    private Font font_elev = FONT_9;
    private Font font_minefield = FONT_12;

    public final Game game;
    ClientGUI clientgui;

    private Dimension boardSize;
    private Dimension preferredSize = new Dimension(0, 0);

    // scrolly stuff:
    private JScrollPane scrollpane = null;
    private JScrollBar vbar;
    private JScrollBar hbar;
    private int scrollXDifference = 0;
    private int scrollYDifference = 0;
    // are we drag-scrolling?
    private boolean dragging = false;
    /** True when the right mouse button was pressed to start a drag */
    private boolean shouldScroll = false;

    // entity sprites
    private Queue<EntitySprite> entitySprites = new PriorityQueue<>();
    private Queue<IsometricSprite> isometricSprites = new PriorityQueue<>();

    private ArrayList<FlareSprite> flareSprites = new ArrayList<>();
    /**
     * A Map that maps an Entity ID and a secondary position to a Sprite. Note
     * that the key is a List where the first entry will be the Entity ID and
     * the second entry will be which secondary position the sprite belongs to;
     * if the Entity has no secondary positions, the first element will be the
     * ID and the second element will be -1.
     */
    private Map<List<Integer>, EntitySprite> entitySpriteIds = new HashMap<>();
    /**
     * A Map that maps an Entity ID and a secondary position to a Sprite. Note
     * that the key is a List where the first entry will be the Entity ID and
     * the second entry will be which secondary position the sprite belongs to;
     * if the Entity has no secondary positions, the first element will be the
     * ID and the second element will be -1.
     */
    private Map<List<Integer>, IsometricSprite> isometricSpriteIds = new HashMap<>();

    // sprites for the three selection cursors
    private CursorSprite cursorSprite;
    private CursorSprite highlightSprite;
    private CursorSprite selectedSprite;
    private CursorSprite firstLOSSprite;
    private CursorSprite secondLOSSprite;

    // sprite for current movement
    ArrayList<StepSprite> pathSprites = new ArrayList<>();

    private ArrayList<Coords> strafingCoords = new ArrayList<>(5);

    private ArrayList<FiringSolutionSprite> firingSprites = new ArrayList<>();

    private ArrayList<MovementEnvelopeSprite> moveEnvSprites = new ArrayList<>();
    private ArrayList<MovementModifierEnvelopeSprite> moveModEnvSprites = new ArrayList<>();

    // vector of sprites for all firing lines
    ArrayList<AttackSprite> attackSprites = new ArrayList<>();

    // vector of sprites for all movement paths (using vectored movement)
    private ArrayList<MovementSprite> movementSprites = new ArrayList<>();

    // vector of sprites for C3 network lines
    private ArrayList<C3Sprite> c3Sprites = new ArrayList<>();

    // list of sprites for declared VTOL/airmech bombing/strafing targets
    private ArrayList<VTOLAttackSprite> vtolAttackSprites = new ArrayList<>();

    // vector of sprites for aero flyover lines
    private ArrayList<FlyOverSprite> flyOverSprites = new ArrayList<>();

    // List of sprites for the weapon field of fire
    private ArrayList<HexSprite> fieldOfFireSprites = new ArrayList<>();
    public int[][] fieldOfFireRanges = { new int[5], new int[5] };
    public int fieldOfFireWpArc;
    public Entity fieldOfFireUnit;
    public int fieldOfFireWpLoc;
    // int because it acts as an array index
    public int fieldOfFireWpUnderwater = 0;
    private static final String[] rangeTexts = { "min", "S", "M", "L", "E" };

    private ArrayList<HexSprite> sensorRangeSprites = new ArrayList<>();

    TilesetManager tileManager;

    // polygons for a few things
    static Polygon hexPoly;
    static {
        // hex polygon
        hexPoly = new Polygon();
        hexPoly.addPoint(21, 0);
        hexPoly.addPoint(62, 0);
        hexPoly.addPoint(83, 35);
        hexPoly.addPoint(83, 36);
        hexPoly.addPoint(62, 71);
        hexPoly.addPoint(21, 71);
        hexPoly.addPoint(0, 36);
        hexPoly.addPoint(0, 35);
    }

    Shape[] movementPolys;
    Shape[] facingPolys;
    Shape[] finalFacingPolys;
    Shape upArrow;
    Shape downArrow;

    // Image to hold the complete board shadow map
    BufferedImage shadowMap;
    private static Kernel kernel = new Kernel(5, 5,
            new float[] {
                    1f / 25f, 1f / 25f, 1f / 25f, 1f / 25f, 1f / 25f,
                    1f / 25f, 1f / 25f, 1f / 25f, 1f / 25f, 1f / 25f,
                    1f / 25f, 1f / 25f, 1f / 25f, 1f / 25f, 1f / 25f,
                    1f / 25f, 1f / 25f, 1f / 25f, 1f / 25f, 1f / 25f,
                    1f / 25f, 1f / 25f, 1f / 25f, 1f / 25f, 1f / 25f });
    private static BufferedImageOp blurOp = new ConvolveOp(kernel);

    // the player who owns this BoardView's client
    private Player localPlayer = null;

    /**
     * Stores the currently deploying entity, used for highlighting deployment
     * hexes.
     */
    private Entity en_Deployer = null;

    // should be able to turn it off(board editor)
    private boolean useLOSTool = true;

    // Initial scale factor for sprites and map
    float scale = 1.00f;
    private ImageCache<Integer, Image> scaledImageCache = new ImageCache<>();
    private ImageCache<Integer, BufferedImage> shadowImageCache = new ImageCache<>();

    private Set<Integer> animatedImages = new HashSet<>();

    // Displayables (Chat box, etc.)
    ArrayList<IDisplayable> displayables = new ArrayList<>();

    // Move units step by step
    private ArrayList<MovingUnit> movingUnits = new ArrayList<>();

    private long moveWait = 0;

    // moving entity sprites
    private List<MovingEntitySprite> movingEntitySprites = new ArrayList<>();
    private HashMap<Integer, MovingEntitySprite> movingEntitySpriteIds = new HashMap<>();
    private ArrayList<GhostEntitySprite> ghostEntitySprites = new ArrayList<>();

    protected transient ArrayList<BoardViewListener> boardListeners = new ArrayList<>();

    // wreck sprites
    private ArrayList<WreckSprite> wreckSprites = new ArrayList<>();
    private ArrayList<IsometricWreckSprite> isometricWreckSprites = new ArrayList<>();

    private Coords rulerStart;
    private Coords rulerEnd;
    private Color rulerStartColor;
    private Color rulerEndColor;

    private Coords lastCursor;
    private Coords highlighted;
    Coords selected;
    private Coords firstLOS;

    /** stores the theme last selected to override all hex themes */
    private String selectedTheme = null;

    // selected entity and weapon for artillery display
    Entity selectedEntity = null;
    private Mounted selectedWeapon = null;

    // hexes with ECM effect
    private Map<Coords, Color> ecmHexes = null;
    // hexes that are teh centers of ECM effects
    private Map<Coords, Color> ecmCenters = null;
    // hexes with ECM effect
    private Map<Coords, Color> eccmHexes = null;
    // hexes that are teh centers of ECCM effects
    private Map<Coords, Color> eccmCenters = null;

    // reference to our timertask for redraw
    private TimerTask ourTask = null;

    BufferedImage bvBgImage = null;
    boolean bvBgShouldTile = false;
    BufferedImage scrollPaneBgBuffer = null;
    Image scrollPaneBgImg = null;

    List<Image> boardBackgrounds = new ArrayList<>();

    private static final int FRAMES = 24;
    private long totalTime;
    private long averageTime;
    private int frameCount;
    private Font fpsFont = new Font(MMConstants.FONT_SANS_SERIF, Font.PLAIN, 20);

    /**
     * Keeps track of whether we have an active ChatterBox2
     */
    private boolean chatterBoxActive = false;

    /**
     * Keeps track of whether an outside source tells the BoardView that it
     * should ignore keyboard commands.
     */
    private boolean shouldIgnoreKeys = false;

    FovHighlightingAndDarkening fovHighlightingAndDarkening;

    private String FILENAME_FLARE_IMAGE = "flare.png";

    private String FILENAME_RADAR_BLIP_IMAGE = "radarBlip.png";

    private Image flareImage;

    private Image radarBlipImage;

    /**
    * Cache that stores hex images for different coords
    */
    ImageCache<Coords, HexImageCacheEntry> hexImageCache;


    /**
     * Keeps track of whether all deployment zones should
     * be shown in the Arty Auto Hit Designation phase
     */
    public boolean showAllDeployment = false;

    private long paintCompsStartTime;

    private Rectangle displayablesRect = new Rectangle();

    // Soft Centering ---

    /** True when the board is in the process of centering to a spot. */
    private boolean isSoftCentering = false;
    /** The final position of a soft centering relative to board size (x, y = 0...1). */
    private Point2D softCenterTarget = new Point2D.Double();
    private Point2D oldCenter = new Point2D.Double();
    private long waitTimer;
    /** Speed of soft centering of the board, less is faster */
    private static final int SOFT_CENTER_SPEED = 8;

    // Tooltip Info ---
    /** Holds the final Coords for a planned movement. Set by MovementDisplay,
     *  used to display the distance in the board tooltip. */
    private Coords movementTarget;

    // Used to track the previous x/y for tooltip display
    int prevTipX = -1, prevTipY = -1;

    /**
     * Flag to indicate if we should display information about illegal terrain in hexes.
     */
    boolean displayInvalidHexInfo = false;

    /** Stores the correct tooltip dismiss delay so it can be restored when exiting the boardview */
    private int dismissDelay = ToolTipManager.sharedInstance().getDismissDelay();

    /** map overlays */
    KeyBindingsOverlay keybindOverlay;
    public PlanetaryConditionsOverlay planetaryConditionsOverlay;
    public TurnDetailsOverlay turnDetailsOverlay;

    /** The coords where the mouse was last. */
    Coords lastCoords;

    private GUIPreferences GUIP = GUIPreferences.getInstance();

    /**
     * Construct a new board view for the specified game
     */
    public BoardView(final Game game, final MegaMekController controller, ClientGUI clientgui)
            throws java.io.IOException {
        this.game = game;
        this.clientgui = clientgui;

        if (GUIP == null) {
            GUIP = GUIPreferences.getInstance();
        }

        hexImageCache = new ImageCache<>();

        tileManager = new TilesetManager(this);
        ToolTipManager.sharedInstance().registerComponent(this);

        game.addGameListener(gameListener);
        game.getBoard().addBoardListener(this);

        // Avoid showing the key binds when they can't be used (in the lobby map preview)
        if (controller != null) {
            keybindOverlay = new KeyBindingsOverlay(this);
            addDisplayable(keybindOverlay);
        }

        // Avoid showing the planetary Conditions when they can't be used (in the lobby map preview or board editor)
        if (controller != null) {
            planetaryConditionsOverlay = new PlanetaryConditionsOverlay(this);
            addDisplayable(planetaryConditionsOverlay);
        }

        // Avoid showing the planetary Conditions when they can't be used (in the lobby map preview)
        if (controller != null) {
            turnDetailsOverlay = new TurnDetailsOverlay(this);
            addDisplayable(turnDetailsOverlay);
        }

        ourTask = scheduleRedrawTimer(); // call only once
        clearSprites();
        addMouseListener(this);
        addMouseWheelListener(we -> {
            Point mousePoint = we.getPoint();
            Point dispPoint = new Point(mousePoint.x + getBounds().x, mousePoint.y + getBounds().y);

            // If the mouse is over an IDisplayable, have it react instead of the board
            // Currently only implemented for the ChatterBox
            for (IDisplayable disp : displayables) {
                if (!(disp instanceof ChatterBox2)) {
                    continue;
                }
                double width = scrollpane.getViewport().getSize().getWidth();
                double height = scrollpane.getViewport().getSize().getHeight();
                Dimension drawDimension = new Dimension();
                drawDimension.setSize(width, height);
                // we need to adjust the point, because it should be against
                // the displayable dimension
                if (disp.isMouseOver(dispPoint, drawDimension)) {
                    ChatterBox2 cb2 = (ChatterBox2) disp;
                    if (we.getWheelRotation() > 0) {
                        cb2.scrollDown();
                    } else {
                        cb2.scrollUp();
                    }
                    refreshDisplayables();
                    return;
                }
            }

            // calculate a few things to reposition the map
            Coords zoomCenter = getCoordsAt(we.getPoint());
            Point hexL = getCentreHexLocation(zoomCenter);
            Point inhexDelta = new Point(we.getPoint());
            inhexDelta.translate(-HEX_W, -HEX_H);
            inhexDelta.translate(-hexL.x, -hexL.y);
            double ihdx = ((double) inhexDelta.x) / ((double) HEX_W) / scale;
            double ihdy = ((double) inhexDelta.y) / ((double) HEX_H) / scale;
            int oldzoomIndex = zoomIndex;

            boolean ZoomNoCtrl = GUIP.getMouseWheelZoom();
            boolean wheelFlip = GUIP.getMouseWheelZoomFlip();
            boolean zoomIn = (we.getWheelRotation() > 0) ^ wheelFlip; // = XOR
            boolean doZoom = ZoomNoCtrl ^ we.isControlDown(); // = XOR
            boolean horizontalScroll = !doZoom && we.isShiftDown();

            if (doZoom) {
                if (zoomIn) {
                    zoomIn();
                } else {
                    zoomOut();
                }

                if (zoomIndex != oldzoomIndex) {
                    adjustVisiblePosition(zoomCenter, dispPoint, ihdx, ihdy);
                }
            } else {
                // SCROLL
                if (horizontalScroll) {
                    hbar.setValue((int) (hbar.getValue() + (HEX_H * scale * (we.getWheelRotation()))));
                } else {
                    vbar.setValue((int) (vbar.getValue() + (HEX_H * scale * (we.getWheelRotation()))));
                }
                stopSoftCentering();
            }

            pingMinimap();
        });

        MouseMotionListener mouseMotionListener = new MouseMotionAdapter() {
            @Override
            public void mouseMoved(MouseEvent e) {
                Point point = e.getPoint();
                for (IDisplayable disp: displayables) {
                    if (disp.isBeingDragged()) {
                        return;
                    }
                    double width = Math.min(boardSize.getWidth(), scrollpane.getViewport().getSize().getWidth());
                    double height = Math.min(boardSize.getHeight(), scrollpane.getViewport().getSize().getHeight());
                    Dimension drawDimension = new Dimension();
                    drawDimension.setSize(width, height);
                    disp.isMouseOver(point, drawDimension);
                }

                final Coords mcoords = getCoordsAt(point);
                if (!mcoords.equals(lastCoords) && game.getBoard().contains(mcoords)) {
                    lastCoords = mcoords;
                    setToolTipText(getHexTooltip(e));
                } else if (!game.getBoard().contains(mcoords)) {
                    setToolTipText(null);
                } else {
                    if (prevTipX > 0 && prevTipY > 0) {
                        int deltaX = point.x - prevTipX;
                        int deltaY = point.y - prevTipY;
                        double deltaMagnitude = Math.sqrt(deltaX * deltaX + deltaY * deltaY);
                        if (deltaMagnitude > GUIP.getTooltipDistSuppression()) {
                            prevTipX = -1; prevTipY = -1;
                            // Set the dismissal delay to 0 so that the tooltip
                            // goes away and does not reappear until the mouse
                            // has moved more than the suppression distance
                            ToolTipManager.sharedInstance().setDismissDelay(0);
                        }
                    }
                    prevTipX = point.x; prevTipY = point.y;
                }
            }

            @Override
            public void mouseDragged(MouseEvent e) {
                Point point = e.getPoint();
                for (IDisplayable disp : displayables) {
                    Point adjustPoint = new Point((int) Math.min(boardSize.getWidth(), -getBounds().getX()),
                            (int) Math.min(boardSize.getHeight(), -getBounds().getY()));
                    Point dispPoint = new Point();
                    dispPoint.x = point.x - adjustPoint.x;
                    dispPoint.y = point.y - adjustPoint.y;
                    double width = Math.min(boardSize.getWidth(), scrollpane.getViewport().getSize().getWidth());
                    double height = Math.min(boardSize.getHeight(), scrollpane.getViewport().getSize().getHeight());
                    Dimension drawDimension = new Dimension();
                    drawDimension.setSize(width, height);
                    if (disp.isDragged(dispPoint, drawDimension)) {
                        repaint();
                        return;
                    }
                }
                // only scroll when we should
                if (!shouldScroll) {
                    mouseAction(getCoordsAt(point), BOARD_HEX_DRAG, e.getModifiersEx(), e.getButton());
                    return;
                }
                // if we have not yet been dragging, set the var so popups don't
                // appear when we stop scrolling
                if (!dragging) {
                    dragging = true;
                    setCursor(Cursor.getPredefinedCursor(Cursor.HAND_CURSOR));
                }
                Point p = scrollpane.getViewport().getViewPosition();
                int newX = p.x - (e.getX() - scrollXDifference);
                int newY = p.y - (e.getY() - scrollYDifference);
                int maxX = getWidth() - scrollpane.getViewport().getWidth();
                int maxY = getHeight() - scrollpane.getViewport().getHeight();
                if (newX < 0) {
                    newX = 0;
                }

                if (newX > maxX) {
                    newX = maxX;
                }

                if (newY < 0) {
                    newY = 0;
                }

                if (newY > maxY) {
                    newY = maxY;
                }
                // don't scroll horizontally if the board fits into the window
                if (scrollpane.getViewport().getWidth() >= getWidth()) {
                    newX = scrollpane.getViewport().getViewPosition().x;
                }
                scrollpane.getViewport().setViewPosition(new Point(newX, newY));
                pingMinimap();
            }
        };
        addMouseMotionListener(mouseMotionListener);

        if (controller != null) {
            registerKeyboardCommands(this, controller);
        }

        updateBoardSize();

        hex_size = new Dimension((int) (HEX_W * scale), (int) (HEX_H * scale));

        initPolys();

        cursorSprite = new CursorSprite(this, Color.cyan);
        highlightSprite = new CursorSprite(this, Color.white);
        selectedSprite = new CursorSprite(this, Color.blue);
        firstLOSSprite = new CursorSprite(this, Color.red);
        secondLOSSprite = new CursorSprite(this, Color.red);

        PreferenceManager.getClientPreferences().addPreferenceChangeListener(this);
        GUIP.addPreferenceChangeListener(this);
        KeyBindParser.addPreferenceChangeListener(this);

        SpecialHexDisplay.Type.ARTILLERY_HIT.init();
        SpecialHexDisplay.Type.ARTILLERY_INCOMING.init();
        SpecialHexDisplay.Type.ARTILLERY_TARGET.init();
        SpecialHexDisplay.Type.ARTILLERY_ADJUSTED.init();
        SpecialHexDisplay.Type.ARTILLERY_AUTOHIT.init();
        SpecialHexDisplay.Type.PLAYER_NOTE.init();

        fovHighlightingAndDarkening = new FovHighlightingAndDarkening(this);

        flareImage = ImageUtil.loadImageFromFile(
                new MegaMekFile(Configuration.miscImagesDir(), FILENAME_FLARE_IMAGE).toString());
        radarBlipImage = ImageUtil.loadImageFromFile(
                new MegaMekFile(Configuration.miscImagesDir(), FILENAME_RADAR_BLIP_IMAGE).toString());
    }

    private void registerKeyboardCommands(final BoardView bv, final MegaMekController controller) {
        // Register the action for TOGGLE_CHAT
        controller.registerCommandAction(KeyCommandBind.TOGGLE_CHAT.cmd,
                new CommandAction() {

                    @Override
                    public boolean shouldPerformAction() {
                        return !shouldIgnoreKeyCommands();
                    }

                    @Override
                    public void performAction() {
                        if (!getChatterBoxActive()) {
                            setChatterBoxActive(true);
                            for (IDisplayable disp : displayables) {
                                if (disp instanceof ChatterBox2) {
                                    ((ChatterBox2) disp).slideUp();
                                }
                            }
                            requestFocus();
                        }
                    }

                });

        // Register the action for TOGGLE_CHAT
        controller.registerCommandAction(KeyCommandBind.TOGGLE_CHAT_CMD.cmd,
                new CommandAction() {

                    @Override
                    public boolean shouldPerformAction() {
                        return !shouldIgnoreKeyCommands();
                    }

                    @Override
                    public void performAction() {
                        if (!getChatterBoxActive()) {
                            setChatterBoxActive(true);
                            for (IDisplayable disp : displayables) {
                                if (disp instanceof ChatterBox2) {
                                    ((ChatterBox2) disp).slideUp();
                                    ((ChatterBox2) disp).setMessage("/");
                                }
                            }
                            requestFocus();
                        }
                    }

                });

        // Register the action for CENTER_ON_SELECTED
        controller.registerCommandAction(KeyCommandBind.CENTER_ON_SELECTED.cmd,
                new CommandAction() {

                    @Override
                    public boolean shouldPerformAction() {
                        return !shouldIgnoreKeyCommands() && (selectedEntity != null);
                    }

                    @Override
                    public void performAction() {
                        if (selectedEntity != null) {
                            centerOnHex(selectedEntity.getPosition());
                        }
                    }

                });

        // Register the action for SCROLL_NORTH
        controller.registerCommandAction(KeyCommandBind.SCROLL_NORTH.cmd,
                new CommandAction() {

                    @Override
                    public boolean shouldPerformAction() {
                        return !shouldIgnoreKeyCommands();
                    }

                    @Override
                    public void performAction() {
                        controller.stopRepeating(KeyCommandBind.SCROLL_SOUTH);
                        vbar.setValue((int) (vbar.getValue() - (HEX_H * scale)));
                        stopSoftCentering();
                    }

                    @Override
                    public void releaseAction() {
                        pingMinimap();
                    }

                    @Override
                    public boolean hasReleaseAction() {
                        return true;
                    }

                });

        // Register the action for SCROLL_SOUTH
        controller.registerCommandAction(KeyCommandBind.SCROLL_SOUTH.cmd,
                new CommandAction() {

                    @Override
                    public boolean shouldPerformAction() {
                        return !shouldIgnoreKeyCommands();
                    }

                    @Override
                    public void performAction() {
                        controller.stopRepeating(KeyCommandBind.SCROLL_NORTH);
                        vbar.setValue((int) (vbar.getValue() + (HEX_H * scale)));
                        stopSoftCentering();
                    }

                    @Override
                    public void releaseAction() {
                        pingMinimap();
                    }

                    @Override
                    public boolean hasReleaseAction() {
                        return true;
                    }

                });

        // Register the action for SCROLL_EAST
        controller.registerCommandAction(KeyCommandBind.SCROLL_EAST.cmd,
                new CommandAction() {

                    @Override
                    public boolean shouldPerformAction() {
                        return !shouldIgnoreKeyCommands();
                    }

                    @Override
                    public void performAction() {
                        controller.stopRepeating(KeyCommandBind.SCROLL_WEST);
                        hbar.setValue((int) (hbar.getValue() + (HEX_W * scale)));
                        stopSoftCentering();
                    }

                    @Override
                    public void releaseAction() {
                        pingMinimap();
                    }

                    @Override
                    public boolean hasReleaseAction() {
                        return true;
                    }

                });

        // Register the action for SCROLL_WEST
        controller.registerCommandAction(KeyCommandBind.SCROLL_WEST.cmd,
                new CommandAction() {

                    @Override
                    public boolean shouldPerformAction() {
                        return !shouldIgnoreKeyCommands();
                    }

                    @Override
                    public void performAction() {
                        controller.stopRepeating(KeyCommandBind.SCROLL_EAST);
                        hbar.setValue((int) (hbar.getValue() - (HEX_W * scale)));
                        stopSoftCentering();
                    }

                    @Override
                    public void releaseAction() {
                        pingMinimap();
                    }

                    @Override
                    public boolean hasReleaseAction() {
                        return true;
                    }

                });
    }

    private boolean shouldIgnoreKeyCommands() {
        return getChatterBoxActive() || !isVisible()
               || game.getPhase().isLounge()
               || shouldIgnoreKeys;
    }

    protected final RedrawWorker redrawWorker = new RedrawWorker();

    /**
     * this should only be called once!! this will cause a timer to schedule
     * constant screen updates every 20 milliseconds!
     */
    protected TimerTask scheduleRedrawTimer() {
        final TimerTask redraw = new TimerTask() {
            @Override
            public void run() {
                try {
                    SwingUtilities.invokeLater(redrawWorker);
                } catch (Exception ie) {
                    LogManager.getLogger().error("Ignoring error: " + ie.getMessage());
                }
            }
        };
        TimerSingleton.getInstance().schedule(redraw, 20, 20);
        return redraw;
    }

    protected void scheduleRedraw() {
        try {
            SwingUtilities.invokeLater(redrawWorker);
        } catch (Exception ie) {
            LogManager.getLogger().error("Ignoring error: " + ie.getMessage());
        }
    }

    @Override
    public void preferenceChange(PreferenceChangeEvent e) {
        switch (e.getName()) {
            case ClientPreferences.MAP_TILESET:
                updateBoard();
                break;

            case GUIPreferences.UNIT_LABEL_STYLE:
                clientgui.systemMessage("Label style changed to " + GUIP.getUnitLabelStyle().description);
            case GUIPreferences.UNIT_LABEL_BORDER:
            case GUIPreferences.TEAM_COLORING:
            case GUIPreferences.SHOW_DAMAGE_DECAL:
            case GUIPreferences.SHOW_DAMAGE_LEVEL:
                updateEntityLabels();
                for (Sprite s : wreckSprites) {
                    s.prepare();
                }
                for (Sprite s : isometricWreckSprites) {
                    s.prepare();
                }
                break;

            case GUIPreferences.USE_CAMO_OVERLAY:
                getTilesetManager().reloadUnitIcons();
                break;

            case GUIPreferences.AOHEXSHADOWS:
            case GUIPreferences.FLOATINGISO:
            case GUIPreferences.LEVELHIGHLIGHT:
            case GUIPreferences.SHOW_COORDS:
            case GUIPreferences.FOV_DARKEN:
            case GUIPreferences.FOV_DARKEN_ALPHA:
            case GUIPreferences.FOV_GRAYSCALE:
            case GUIPreferences.FOV_HIGHLIGHT:
            case GUIPreferences.FOV_HIGHLIGHT_ALPHA:
            case GUIPreferences.FOV_STRIPES:
            case GUIPreferences.FOV_HIGHLIGHT_RINGS_COLORS_HSB:
            case GUIPreferences.FOV_HIGHLIGHT_RINGS_RADII:
            case GUIPreferences.SHADOWMAP:
                clearHexImageCache();
                repaint();
                break;

            case GUIPreferences.INCLINES:
                game.getBoard().initializeAllAutomaticTerrain((boolean) e.getNewValue());
                clearHexImageCache();
                repaint();
                break;

            case GUIPreferences.SHOW_SENSOR_RANGE:
                repaint();
                break;
        }
    }

    /**
     * Adds the specified board listener to receive board events from this
     * board.
     *
     * @param listener the board listener.
     */
    public void addBoardViewListener(BoardViewListener listener) {
        if (!boardListeners.contains(listener)) {
            boardListeners.add(listener);
        }
    }

    /**
     * Removes the specified board listener.
     *
     * @param listener the board listener.
     */
    public void removeBoardViewListener(BoardViewListener listener) {
        boardListeners.remove(listener);
    }

    /**
     * Notifies attached board listeners of the event.
     *
     * @param event the board event.
     */
    public void processBoardViewEvent(BoardViewEvent event) {
        if (boardListeners == null) {
            return;
        }
        for (BoardViewListener l : boardListeners) {
            switch (event.getType()) {
                case BoardViewEvent.BOARD_HEX_CLICKED:
                case BoardViewEvent.BOARD_HEX_DOUBLECLICKED:
                case BoardViewEvent.BOARD_HEX_DRAGGED:
                case BoardViewEvent.BOARD_HEX_POPUP:
                    l.hexMoused(event);
                    break;
                case BoardViewEvent.BOARD_HEX_CURSOR:
                    l.hexCursor(event);
                    break;
                case BoardViewEvent.BOARD_HEX_HIGHLIGHTED:
                    l.boardHexHighlighted(event);
                    break;
                case BoardViewEvent.BOARD_HEX_SELECTED:
                    l.hexSelected(event);
                    break;
                case BoardViewEvent.BOARD_FIRST_LOS_HEX:
                    l.firstLOSHex(event);
                    break;
                case BoardViewEvent.BOARD_SECOND_LOS_HEX:
                    l.secondLOSHex(event, getFirstLOS());
                    break;
                case BoardViewEvent.FINISHED_MOVING_UNITS:
                    l.finishedMovingUnits(event);
                    break;
                case BoardViewEvent.SELECT_UNIT:
                    l.unitSelected(event);
                    break;
            }
        }
    }

    void addMovingUnit(Entity entity, Vector<UnitLocation> movePath) {
        if (!movePath.isEmpty()) {
            MovingUnit m = new MovingUnit(entity, movePath);
            movingUnits.add(m);

            GhostEntitySprite ghostSprite = new GhostEntitySprite(this, entity);
            ghostEntitySprites.add(ghostSprite);

            // Center on the starting hex of the moving unit.
            UnitLocation loc = movePath.get(0);

            if (GUIP.getAutoCenter()) {
                centerOnHex(loc.getCoords());
            }
        }
    }

    public void addDisplayable(IDisplayable disp) {
        displayables.add(disp);
    }

    public void removeDisplayable(IDisplayable disp) {
        displayables.remove(disp);
    }

    /**
     * Draw the screen!
     */
    @Override
    public synchronized void paintComponent(Graphics g) {
        if (GUIP.getShowFPS()) {
            paintCompsStartTime = System.nanoTime();
        }

        UIUtil.setHighQualityRendering(g);

        Rectangle viewRect = scrollpane.getVisibleRect();

        if (!isTileImagesLoaded()) {
            MetalTheme theme = new DefaultMetalTheme();
            g.setColor(theme.getControl());
            g.fillRect(-getX(), -getY(), (int) viewRect.getWidth(),
                    (int) viewRect.getHeight());
            g.setColor(theme.getControlTextColor());
            g.drawString(Messages.getString("BoardView1.loadingImages"), 20, 50);
            if (!tileManager.isStarted()) {
                LogManager.getLogger().info("Loading images for board");
                tileManager.loadNeededImages(game);
            }
            // wait 1 second, then repaint
            repaint(1000);
            return;
        }

        if (bvBgShouldTile && (bvBgImage != null)) {
            Rectangle clipping = g.getClipBounds();
            int x = 0;
            int y = 0;
            int w = bvBgImage.getWidth();
            int h = bvBgImage.getHeight();
            while (y < clipping.getHeight()) {
                int yRem = 0;
                if (y == 0) {
                    yRem = clipping.y % h;
                }
                x = 0;
                while (x < clipping.getWidth()) {
                    int xRem = 0;
                    if (x == 0) {
                        xRem = clipping.x % w;
                    }
                    if ((xRem > 0) || (yRem > 0)) {
                        try {
                            g.drawImage(bvBgImage.getSubimage(xRem, yRem, w - xRem, h - yRem),
                                    clipping.x + x, clipping.y + y, this);
                        } catch (Exception e) {
                            // if we somehow messed up the math, log the error and simply act as if we have no background image.
                            Rectangle rasterBounds = bvBgImage.getRaster().getBounds();

                            String errorData = String.format("Error drawing background image. Raster Bounds: %.2f, %.2f, width:%.2f, height:%.2f, Attempted Draw Coordinates: %d, %d, width:%d, height:%d",
                                    rasterBounds.getMinX(), rasterBounds.getMinY(), rasterBounds.getWidth(), rasterBounds.getHeight(),
                                    xRem, yRem, w - xRem, h - yRem);
                            LogManager.getLogger().error(errorData);
                        }
                    } else {
                        g.drawImage(bvBgImage, clipping.x + x, clipping.y + y,
                                this);
                    }
                    x += w - xRem;
                }
                y += h - yRem;
            }
        } else if (bvBgImage != null) {
            g.drawImage(bvBgImage, -getX(), -getY(), (int) viewRect.getWidth(),
                    (int) viewRect.getHeight(), this);
        } else {
            MetalTheme theme = new DefaultMetalTheme();
            g.setColor(theme.getControl());
            g.fillRect(-getX(), -getY(), (int) viewRect.getWidth(),
                    (int) viewRect.getHeight());
        }

        // Used to pad the board edge
        g.translate(HEX_W, HEX_H);

        // Initialize the shadow map when it's not yet present
        if (shadowMap == null) {
            updateShadowMap();
        }

        drawHexes(g, g.getClipBounds());

        // draw wrecks
        if (GUIP.getShowWrecks() && !useIsometric()) {
            drawSprites(g, wreckSprites);
        }

        // Sensor Range
        if (!useIsometric() && shouldShowSensorRange()) {
            drawSprites(g, sensorRangeSprites);
        }

        // Field of Fire
        if (!useIsometric() && shouldShowFieldOfFire()) {
            drawSprites(g, fieldOfFireSprites);
        }

        if (game.getPhase().isMovement() && !useIsometric()) {
            drawSprites(g, moveEnvSprites);
            drawSprites(g, moveModEnvSprites);
        }

        // Minefield signs all over the place!
        drawMinefields(g);

        // Artillery targets
        drawArtilleryHexes(g);

        // draw highlight border
        drawSprite(g, highlightSprite);

        // draw cursors
        drawSprite(g, cursorSprite);
        drawSprite(g, selectedSprite);
        drawSprite(g, firstLOSSprite);
        drawSprite(g, secondLOSSprite);

        // draw deployment indicators.
        // For Isometric rendering, this is done during drawHexes
        if ((en_Deployer != null) && !useIsometric()) {
            drawDeployment(g);
        }

        if (game.getPhase().isSetArtilleryAutohitHexes() && showAllDeployment) {
            drawAllDeployment(g);
        }

        // draw Flare Sprites
        drawSprites(g, flareSprites);

        // draw C3 links
        drawSprites(g, c3Sprites);

        // draw flyover routes
        if (game.getBoard().onGround()) {
            drawSprites(g, vtolAttackSprites);
            drawSprites(g, flyOverSprites);
        }

        // draw onscreen entities
        drawSprites(g, entitySprites);

        // draw moving onscreen entities
        drawSprites(g, movingEntitySprites);

        // draw ghost onscreen entities
        drawSprites(g, ghostEntitySprites);

        // draw onscreen attacks
        drawSprites(g, attackSprites);

        // draw movement vectors.
        if (game.useVectorMove() && game.getPhase().isMovement()) {
            drawSprites(g, movementSprites);
        }

        // draw movement, if valid
        drawSprites(g, pathSprites);

        // draw firing solution sprites, but only during the firing phase
        if (game.getPhase().isFiring() || game.getPhase().isOffboard()) {
            drawSprites(g, firingSprites);
        }

        if (game.getPhase().isFiring()) {
            for (Coords c : strafingCoords) {
                drawHexBorder(g, getHexLocation(c), Color.yellow, 0, 3);
            }
        }


        // draw the ruler line
        if (rulerStart != null) {
            Point start = getCentreHexLocation(rulerStart);
            if (rulerEnd != null) {
                Point end = getCentreHexLocation(rulerEnd);
                g.setColor(Color.yellow);
                g.drawLine(start.x, start.y, end.x, end.y);

                g.setColor(rulerEndColor);
                g.fillRect(end.x - 1, end.y - 1, 2, 2);
            }

            g.setColor(rulerStartColor);
            g.fillRect(start.x - 1, start.y - 1, 2, 2);
        }

        // Undo the previous translation
        g.translate(-HEX_W, -HEX_H);


        // draw all the "displayables"
        if (displayablesRect == null) {
            displayablesRect = new Rectangle();
        }
        displayablesRect.x = -getX();
        displayablesRect.y = -getY();
        displayablesRect.width = scrollpane.getViewport().getViewRect().width;
        displayablesRect.height = scrollpane.getViewport().getViewRect().height;
        for (IDisplayable disp: displayables) {
            disp.draw(g, displayablesRect);
        }

        if (GUIP.getShowFPS()) {
            if (frameCount == FRAMES) {
                averageTime = totalTime / FRAMES;
                totalTime = 0;
                frameCount = 0;
            } else {
                totalTime += System.nanoTime() - paintCompsStartTime;
                frameCount++;
            }
            String s = String.format("%1$5.3f", averageTime / 1000000d);
            g.setFont(fpsFont);
            g.setColor(Color.YELLOW);
            g.drawString(s, -getX() + 5, -getY() + 20);
        }

        // debugging method that renders the bounding box of a unit's movement envelope.
        //renderClusters((Graphics2D) g);
        //renderMovementBoundingBox((Graphics2D) g);
        //renderDonut(g, new Coords(10, 10), 2);
        //renderApproxHexDirection((Graphics2D) g);
    }

    /**
     * Debugging method that renders a hex in the approximate direction
     * from the selected entity to the selected hex, of both exist.
     * @param g Graphics object on which to draw.
     */
    @SuppressWarnings("unused")
    private void renderApproxHexDirection(Graphics2D g) {
        if (selectedEntity == null || selected == null) {
            return;
        }

        int direction = selectedEntity.getPosition().approximateDirection(selected, 0, 0);

        Coords donutCoords = selectedEntity.getPosition().translated(direction);

        Point p = getCentreHexLocation(donutCoords.getX(), donutCoords.getY(), true);
        p.translate(HEX_W  / 2, HEX_H  / 2);
        drawHexBorder(g, p, Color.BLUE, 0, 6);
    }

    /**
     * Debugging method that renders the bounding hex of a unit's movement envelope.
     * Warning: very slow when rendering the bounding hex for really fast units.
     * @param g Graphics object on which to draw.
     */
    @SuppressWarnings("unused")
    private void renderMovementBoundingBox(Graphics2D g) {
        if (selectedEntity != null) {
            Princess princess = new Princess("test", MMConstants.LOCALHOST, 2020);
            princess.getGame().setBoard(this.game.getBoard());
            PathEnumerator pathEnum = new PathEnumerator(princess, this.game);
            pathEnum.recalculateMovesFor(this.selectedEntity);

            ConvexBoardArea cba = pathEnum.getUnitMovableAreas().get(this.selectedEntity.getId());
            for (int x = 0; x < game.getBoard().getWidth(); x++) {
                for (int y = 0; y < game.getBoard().getHeight(); y++) {
                    Point p = getCentreHexLocation(x, y, true);
                    p.translate(HEX_W  / 2, HEX_H  / 2);
                    Coords c = new Coords(x, y);

                    if (cba.contains(c)) {

                        drawHexBorder(g, p, Color.PINK, 0, 6);
                    }
                }
            }

            for (int x = 0; x < 6; x++) {
                Coords c = cba.getVertexNum(x);
                if (c == null) {
                    continue;
                }

                Point p = getCentreHexLocation(c.getX(), c.getY(), true);
                p.translate(HEX_W / 2, HEX_H / 2);

                drawHexBorder(g, p, Color.yellow, 0, 3);
                drawCenteredText(g, Integer.toString(x), p, Color.yellow, false);
            }
        }
    }

    /**
     * Debugging method that renders a hex donut around the given coordinates, with the given radius.
     * @param g Graphics object on which to draw.
     */
    @SuppressWarnings("unused")
    private void renderDonut(Graphics2D g, Coords coords, int radius) {
        List<Coords> donut = coords.allAtDistance(radius);

        for (Coords donutCoords : donut) {
            Point p = getCentreHexLocation(donutCoords.getX(), donutCoords.getY(), true);
            p.translate(HEX_W / 2, HEX_H / 2);
            drawHexBorder(g, p, Color.PINK, 0, 6);
        }
    }

    /**
     * Debugging method that renders a obnoxious pink lines around hexes in "Board Clusters"
     * @param g Graphics object on which to draw.
     */
    @SuppressWarnings("unused")
    private void renderClusters(Graphics2D g) {
        BoardClusterTracker bct = new BoardClusterTracker();
        Map<Coords, BoardCluster> clusterMap = bct.generateClusters(selectedEntity, false, true);

        for (BoardCluster cluster : clusterMap.values().stream().distinct().collect(Collectors.toList())) {
            for (Coords coords : cluster.contents.keySet()) {
                Point p = getCentreHexLocation(coords.getX(), coords.getY(), true);
                p.translate(HEX_W / 2, HEX_H / 2);
                drawHexBorder(g, p, new Color(0, 0, (20 * cluster.id) % 255), 0, 6);
            }
        }
    }

    /**
     *  @return a list of {@link Coords} of all hexes on the board.
     *          Returns ONLY hexes where board.getHex != null.
     */
    private List<Coords> allBoardHexes() {
        Board board = game.getBoard();
        if (board == null) {
            return Collections.emptyList();
        }

        List<Coords> coordList = new ArrayList<>();
        for (int i = 0; i < board.getWidth(); i++) {
            for (int j = 0; j < board.getHeight(); j++) {
                if (board.getHex(i, j) != null) {
                    coordList.add(new Coords(i, j));
                }
            }
        }

        return coordList;
    }

    private Image createBlurredShadow(Image orig) {
        if ((orig == null) ||
                orig.getWidth(this) < 0 ||
                orig.getHeight(this) < 0) {
            return null;
        }
        BufferedImage mask = shadowImageCache.get(orig.hashCode());
        if (mask == null) {
            GraphicsConfiguration config = GraphicsEnvironment
                    .getLocalGraphicsEnvironment().getDefaultScreenDevice()
                    .getDefaultConfiguration();

            // a slightly bigger image to give room for blurring
            mask = config.createCompatibleImage(orig.getWidth(this)+4, orig.getHeight(this)+4,
                    Transparency.TRANSLUCENT);
            Graphics g = mask.getGraphics();
            g.drawImage(orig, 2, 2, null);
            g.dispose();
            mask = createShadowMask(mask);
            mask = blurOp.filter(mask, null);
            if (game.getPlanetaryConditions().getLight() != PlanetaryConditions.L_DAY) {
                mask = blurOp.filter(mask, null);
            }
            shadowImageCache.put(orig.hashCode(), mask);
        }
        return mask;
    }

    /**
     *  Prepares a shadow map for the board, drawing shadows for hills/trees/buildings.
     *  The shadow map is an image the size of the whole board.
     */
    private void updateShadowMap() {
        // Issues:
        // Bridge shadows show a gap towards connected hexes. I don't know why.
        // More than one super image on a hex (building + road) doesn't work. how do I get
        //   the super for a hex for a specific terrain? This would also help
        //   with building shadowing other buildings.
        // AO shadows might be handled by this too. But:
        // this seems to need a lot of additional copying (paint shadow on a clean map for this level alone; soften up; copy to real shadow
        // map with clipping area active; get new clean shadow map for next shadowed level;
        // too much hassle currently; it works so beautifully
        if (!GUIP.getShadowMap()) {
            return;
        }

        Board board = game.getBoard();
        if ((board == null) || board.inSpace()) {
            return;
        }

        if (boardSize == null) {
            updateBoardSize();
        }

        if (!isTileImagesLoaded()) {
            return;
        }
        // Map editor? No shadows
        if (game.getPhase().isUnknown()) {
            return;
        }

        long stT = System.nanoTime();

        // 1) create or get the hex shadow
        Image hexShadow = createBlurredShadow(tileManager.getHexMask());
        if (hexShadow == null) {
            repaint(1000);
            return;
        }

        // the shadowmap needs to be painted as if scale == 1
        // therefore some of the methods of boardview1 cannot be used
        int width = game.getBoard().getWidth() * HEX_WC + (int) (HEX_W / 4);
        int height = game.getBoard().getHeight() * (int) (HEX_H) + (int) (HEX_H / 2);

        GraphicsConfiguration config = GraphicsEnvironment
                .getLocalGraphicsEnvironment().getDefaultScreenDevice()
                .getDefaultConfiguration();

        shadowMap = config.createCompatibleImage(width, height,
                Transparency.TRANSLUCENT);

        Graphics2D g = shadowMap.createGraphics();

        // Compute shadow angle based on planentary conditions.
        double[] lightDirection = { -19, 7 };
        if ((game.getPlanetaryConditions().getLight() == PlanetaryConditions.L_MOONLESS) ||
        (game.getPlanetaryConditions().getLight() == PlanetaryConditions.L_PITCH_BLACK)) {
            lightDirection = new double[] { 0, 0 };
        } else if (game.getPlanetaryConditions().getLight() == PlanetaryConditions.L_DUSK) {
            // TODO: replace when made user controlled
            lightDirection = new double[] { -38, 14 };
        } else {
            lightDirection = new double[] { -19, 7 };
        }

        // Shadows for elevation
        // 1a) Sort the board hexes by elevation
        // 1b) Create a reduced list of shadowcasting hexes
        double angle = Math.atan2(-lightDirection[1], lightDirection[0]);
        int mDir = (int) (0.5 + 1.5 - angle / Math.PI * 3); // +0.5 to counter the (int)
        int[] sDirs = { mDir % 6, (mDir + 1) % 6, (mDir + 5) % 6 };
        HashMap<Integer,Set<Coords>> sortedHexes = new HashMap<>();
        HashMap<Integer,Set<Coords>> shadowCastingHexes = new HashMap<>();
        for (Coords c: allBoardHexes()) {
            Hex hex = board.getHex(c);
            int level = hex.getLevel();
            if (!sortedHexes.containsKey(level)) { // no hexes yet for this height
                sortedHexes.put(level, new HashSet<>());
            }
            if (!shadowCastingHexes.containsKey(level)) { // no hexes yet for this height
                shadowCastingHexes.put(level, new HashSet<>());
            }
            sortedHexes.get(level).add(c);
            // add a hex to the shadowcasting hexes only
            // if it is nor surrounded by same height hexes
            boolean surrounded = true;
            for (int dir: sDirs) {
                if (!board.contains(c.translated(dir))) {
                    surrounded = false;
                } else {
                    Hex nhex = board.getHex(c.translated(dir));
                    int lv = nhex.getLevel();
                    if (lv < level) {
                        surrounded = false;
                    }
                }
            }

            if (!surrounded) {
                shadowCastingHexes.get(level).add(c);
            }
        }

        // 2) Create clipping areas
        HashMap<Integer,Shape> levelClips = new HashMap<>();
        for (Integer h: sortedHexes.keySet()) {
            Path2D path = new Path2D.Float();
            for (Coords c: sortedHexes.get(h)) {
                Point p = getHexLocationLargeTile(c.getX(), c.getY(), 1);
                AffineTransform t = AffineTransform.getTranslateInstance(p.x + HEX_W / 2, p.y + HEX_H / 2);
                t.scale(1.02, 1.02);
                t.translate(-HEX_W / 2, -HEX_H / 2);
                path.append(t.createTransformedShape(hexPoly), false);
            }
            levelClips.put(h, path);
        }


        // 3) Find all level differences
        final int maxDiff = 35; // limit all diffs to this value
        Set<Integer> lDiffs = new TreeSet<>();
        for (int shadowed = board.getMinElevation(); shadowed < board.getMaxElevation(); shadowed++) {
            if (levelClips.get(shadowed) == null) {
                continue;
            }

            for (int shadowcaster = shadowed + 1; shadowcaster <= board.getMaxElevation(); shadowcaster++) {
                if (levelClips.get(shadowcaster) == null) {
                    continue;
                }

                lDiffs.add(Math.min(shadowcaster - shadowed, maxDiff));
            }
        }

        // 4) Elevation Shadow images for all level differences present
        int n = 10;
        double deltaX = lightDirection[0] / n;
        double deltaY = lightDirection[1] / n;
        Map<Integer,BufferedImage> hS = new HashMap<>();
        for (int lDiff: lDiffs) {
            Dimension eSize = new Dimension(
                    (int) (Math.abs(lightDirection[0]) * lDiff + HEX_W) * 2,
                    (int) (Math.abs(lightDirection[1]) * lDiff + HEX_H) * 2);

            BufferedImage elevShadow = config.createCompatibleImage(eSize.width, eSize.height,
                    Transparency.TRANSLUCENT);
            Graphics gS = elevShadow.getGraphics();
            Point2D p1 = new Point2D.Double(eSize.width / 2, eSize.height / 2);
            if (GUIP.getHexInclines()) {
                // With inclines, the level 1 shadows are only very slight
                int beg = 4;
                p1.setLocation(p1.getX() + deltaX * beg, p1.getY() + deltaY * beg);
                for (int i = beg; i < n * (lDiff - 0.4); i++) {
                    gS.drawImage(hexShadow, (int) p1.getX(), (int) p1.getY(), null);
                    p1.setLocation(p1.getX() + deltaX, p1.getY() + deltaY);
                }
            } else {
                for (int i = 0; i < n * lDiff; i++) {
                    gS.drawImage(hexShadow, (int) p1.getX(), (int) p1.getY(), null);
                    p1.setLocation(p1.getX() + deltaX, p1.getY() + deltaY);
                }
            }
            gS.dispose();
            hS.put(lDiff, elevShadow);
        }

        // 5) Actually draw the elevation shadows
        for (int shadowed = board.getMinElevation(); shadowed < board.getMaxElevation(); shadowed++) {
            if (levelClips.get(shadowed) == null) {
                continue;
            }

            Shape saveClip = g.getClip();
            g.setClip(levelClips.get(shadowed));

            for (int shadowcaster = shadowed+1; shadowcaster <= board.getMaxElevation(); shadowcaster++) {
                if (levelClips.get(shadowcaster) == null) {
                    continue;
                }
                int lDiff = shadowcaster - shadowed;

                for (Coords c: shadowCastingHexes.get(shadowcaster)) {
                    Point2D p0 = getHexLocationLargeTile(c.getX(), c.getY(), 1);
                    g.drawImage(hS.get(Math.min(lDiff, maxDiff)),
                            (int) p0.getX() - (int) (Math.abs(lightDirection[0]) * Math.min(lDiff, maxDiff) + HEX_W),
                            (int) p0.getY() - (int) (Math.abs(lightDirection[1]) * Math.min(lDiff, maxDiff) + HEX_H), null);
                }
            }
            g.setClip(saveClip);
        }

        n = 5;
        deltaX = lightDirection[0]/n;
        deltaY = lightDirection[1]/n;
        // 4) woods and building shadows
        for (int shadowed = board.getMinElevation(); shadowed <= board.getMaxElevation(); shadowed++) {
            if (levelClips.get(shadowed) == null) {
                continue;
            }

            Shape saveClip = g.getClip();
            g.setClip(levelClips.get(shadowed));

            for (int shadowcaster = board.getMinElevation(); shadowcaster <= board.getMaxElevation(); shadowcaster++) {
                if (levelClips.get(shadowcaster) == null) {
                    continue;
                }

                for (Coords c: sortedHexes.get(shadowcaster)) {
                    Point2D p0 = getHexLocationLargeTile(c.getX(), c.getY(), 1);
                    Point2D p1 = new Point2D.Double();

                    // Woods Shadow
                    Hex hex = board.getHex(c);
                    List<Image> supers = tileManager.supersFor(hex);

                    if (!supers.isEmpty()) {
                        Image lastSuper = createBlurredShadow(supers.get(supers.size() - 1));
                        if (lastSuper == null) {
                            clearShadowMap();
                            return;
                        }
                        if (hex.containsTerrain(Terrains.WOODS) || hex.containsTerrain(Terrains.JUNGLE)) {
                            // Woods are 2 levels high, but then shadows
                            // appear very extreme, therefore only
                            // 1.5 levels: (shadowcaster + 1.5 - shadowed)
                            double shadowHeight = 0.75 * hex.terrainLevel(Terrains.FOLIAGE_ELEV);
                            p1.setLocation(p0);
                            if ((shadowcaster + shadowHeight - shadowed) > 0) {
                                for (int i = 0; i < n * (shadowcaster + shadowHeight - shadowed); i++) {
                                    g.drawImage(lastSuper, (int) p1.getX(), (int) p1.getY(), null);
                                    p1.setLocation(p1.getX() + deltaX, p1.getY() + deltaY);
                                }
                            }
                        }

                        // Buildings Shadow
                        if (hex.containsTerrain(Terrains.BUILDING)) {
                            int h = hex.terrainLevel(Terrains.BLDG_ELEV);
                            if ((shadowcaster + h - shadowed) > 0) {
                                p1.setLocation(p0);
                                for (int i = 0; i < (n * (shadowcaster + h - shadowed)); i++) {
                                    g.drawImage(lastSuper, (int) p1.getX(), (int) p1.getY(), null);
                                    p1.setLocation(p1.getX() + deltaX, p1.getY() + deltaY);
                                }
                            }
                        }
                    }
                    // Bridge Shadow
                    if (hex.containsTerrain(Terrains.BRIDGE)) {
                        supers = tileManager.orthoFor(hex);
                        if (supers.isEmpty()) {
                            break;
                        }
                        Image maskB = createBlurredShadow(supers.get(supers.size() - 1));
                        if (maskB == null) {
                            clearShadowMap();
                            return;
                        }
                        int h = hex.terrainLevel(Terrains.BRIDGE_ELEV);
                        p1.setLocation(p0.getX() + deltaX * n * (shadowcaster + h - shadowed),
                                p0.getY() + deltaY * n * (shadowcaster + h - shadowed));
                        // the shadowmask is translucent, therefore draw n times
                        // stupid hack
                        for (int i = 0; i < n; i++) {
                            g.drawImage(maskB, (int) p1.getX(), (int) p1.getY(), null);
                        }
                    }
                }
            }
            g.setClip(saveClip);
        }

        long tT5 = System.nanoTime() - stT;
        LogManager.getLogger().info("Time to prepare the shadow map: " + tT5 / 1e6 + " ms");
    }

    public void clearShadowMap() {
        shadowMap = null;
    }

    /**
     * Updates the boardSize variable with the proper values for this board.
     */
    private void updateBoardSize() {
        int width = (game.getBoard().getWidth() * (int) (HEX_WC * scale))
                    + (int) ((HEX_W / 4) * scale);
        int height = (game.getBoard().getHeight() * (int) (HEX_H * scale))
                     + (int) ((HEX_H / 2) * scale);
        boardSize = new Dimension(width, height);
    }

    /**
     * Looks through a vector of buffered images and draws them if they're
     * onscreen.
     */
    private synchronized void drawSprites(Graphics g,
            Collection<? extends Sprite> spriteArrayList) {
        for (Sprite sprite : spriteArrayList) {
            drawSprite(g, sprite);
        }
    }

    private synchronized void drawHexSpritesForHex(Coords c, Graphics g,
            ArrayList<? extends HexSprite> spriteArrayList) {
        Rectangle view = g.getClipBounds();

        for (HexSprite sprite : spriteArrayList) {
            Coords cp = sprite.getPosition();
            // This can potentially be an expensive operation
            Rectangle spriteBounds = sprite.getBounds();
            if (cp.equals(c) && view.intersects(spriteBounds) && !sprite.isHidden()) {
                if (!sprite.isReady()) {
                    sprite.prepare();
                }
                sprite.drawOnto(g, spriteBounds.x, spriteBounds.y, this, false);
            }
        }
    }

    /**
     * Draws the Entity for the given hex. This function is used by the
     * isometric rendering process so that sprites are drawn in the order that
     * hills are rendered to create the appearance that the sprite is behind the
     * hill.
     *
     * @param c               The Coordinates of the hex that the sprites should be drawn
     *                        for.
     * @param g               The Graphics object for this board.
     * @param spriteArrayList The complete list of all IsometricSprite on the board.
     */
    private synchronized void drawIsometricSpritesForHex(Coords c, Graphics g,
            Collection<IsometricSprite> spriteArrayList) {
        Rectangle view = g.getClipBounds();
        for (IsometricSprite sprite : spriteArrayList) {
            Coords cp = sprite.getPosition();
            // This can potentially be an expensive operation
            Rectangle spriteBounds = sprite.getBounds();
            if (cp.equals(c) && view.intersects(spriteBounds) && !sprite.isHidden()) {
                if (!sprite.isReady()) {
                    sprite.prepare();
                }
                sprite.drawOnto(g, spriteBounds.x, spriteBounds.y, this, false);
            }
        }
    }

    /**
     * Draws the wrecksprites for the given hex. This function is used by the
     * isometric rendering process so that sprites are drawn in the order that
     * hills are rendered to create the appearance that the sprite is behind the
     * hill.
     *
     * @param c               The Coordinates of the hex that the sprites should be drawn
     *                        for.
     * @param g               The Graphics object for this board.
     * @param spriteArrayList The complete list of all IsometricSprite on the board.
     */
    private synchronized void drawIsometricWreckSpritesForHex(Coords c,
            Graphics g, ArrayList<IsometricWreckSprite> spriteArrayList) {
        Rectangle view = g.getClipBounds();
        for (IsometricWreckSprite sprite : spriteArrayList) {
            Coords cp = sprite.getPosition();
            if (cp.equals(c) && view.intersects(sprite.getBounds()) && !sprite.isHidden()) {
                if (!sprite.isReady()) {
                    sprite.prepare();
                }
                sprite.drawOnto(g, sprite.getBounds().x, sprite.getBounds().y, this, false);
            }
        }
    }

    /**
     * Draws a translucent sprite without any of the companion graphics, if it
     * is in the current view. This is used only when performing isometric
     * rending. This function is used to show units (with 50% transparency) that
     * are hidden behind a hill.
     * <p>
     * TODO: Optimize this function so that it is only applied to sprites that
     * are actually hidden. This implementation performs the second rendering
     * for all sprites.
     */
    private void drawIsometricSprites(Graphics g, Collection<IsometricSprite> spriteArrayList) {
        Rectangle view = g.getClipBounds();
        for (IsometricSprite sprite : spriteArrayList) {
            // This can potentially be an expensive operation
            Rectangle spriteBounds = sprite.getBounds();
            if (view.intersects(spriteBounds) && !sprite.isHidden()) {
                if (!sprite.isReady()) {
                    sprite.prepare();
                }
                sprite.drawOnto(g, spriteBounds.x, spriteBounds.y, this, true);
            }
        }
    }

    /**
     * Draws a sprite, if it is in the current view
     */
    private void drawSprite(Graphics g, Sprite sprite) {
        Rectangle view = g.getClipBounds();
        // This can potentially be an expensive operation
        Rectangle spriteBounds = sprite.getBounds();
        if (view.intersects(spriteBounds) && !sprite.isHidden()) {
            if (!sprite.isReady()) {
                sprite.prepare();
            }
            sprite.drawOnto(g, spriteBounds.x, spriteBounds.y, this);
        }
    }

    /**
     * Draw an outline around legal deployment hexes
     */
    private void drawDeployment(Graphics g) {
        Rectangle view = g.getClipBounds();
        // only update visible hexes
        int drawX = (view.x / (int) (HEX_WC * scale)) - 1;
        int drawY = (view.y / (int) (HEX_H * scale)) - 1;

        int drawWidth = (view.width / (int) (HEX_WC * scale)) + 3;
        int drawHeight = (view.height / (int) (HEX_H * scale)) + 3;

        Board board = game.getBoard();
        // loop through the hexes
        for (int i = 0; i < drawHeight; i++) {
            for (int j = 0; j < drawWidth; j++) {
                Coords c = new Coords(j + drawX, i + drawY);
                if (board.isLegalDeployment(c, en_Deployer) &&
                        !en_Deployer.isLocationProhibited(c)) {
                    drawHexBorder(g, getHexLocation(c), Color.yellow);
                }
            }
        }

        for (int i = 0; i < drawHeight; i++) {
            for (int j = 0; j < drawWidth; j++) {
                Coords c = new Coords(j + drawX, i + drawY);
                if (board.isLegalDeployment(c, en_Deployer) &&
                        !en_Deployer.isLocationProhibited(c) &&
                        en_Deployer.isLocationDeadly(c)) {
                    drawHexBorder(g, getHexLocation(c), GUIP.getWarningColor());
                }
            }
        }
    }

    /**
     * Draw indicators for the deployment zones of all players
     */
    private void drawAllDeployment(Graphics g) {
        Rectangle view = g.getClipBounds();
        // only update visible hexes
        int drawX = (view.x / (int) (HEX_WC * scale)) - 1;
        int drawY = (view.y / (int) (HEX_H * scale)) - 1;

        int drawWidth = (view.width / (int) (HEX_WC * scale)) + 3;
        int drawHeight = (view.height / (int) (HEX_H * scale)) + 3;

        Board board = game.getBoard();
        // loop through the hexes
        for (int i = 0; i < drawHeight; i++) {
            for (int j = 0; j < drawWidth; j++) {
                Coords c = new Coords(j + drawX, i + drawY);
                Enumeration<Player> allP = game.getPlayers();
                Player cp;
                int pCount = 0;
                int bThickness = 1 + 10 / game.getNoOfPlayers();
                // loop through all players
                while (allP.hasMoreElements()) {
                    cp = allP.nextElement();
                    if (board.isLegalDeployment(c, cp)) {
                        Color bC = cp.getColour().getColour();
                        drawHexBorder(g, getHexLocation(c), bC, (bThickness + 2) * pCount, bThickness);
                        pCount++;
                    }
                }
            }
        }
    }

    /**
     * Darkens a hexes in the viewing area if there is no line of sight between
     * them and the supplied source hex. Used in non-isometric view.
     *
     * @param p
     *            The source hex for which line of sight originates
     * @param g
     *            The graphics object to draw on.
     * @param col
     *            The what color to use.
     * @param outOfFOV
     *            The destination hex for computing the line of sight
     */

    /**
     * Draw a layer of a solid color (alpha possible) on the hex at Point p no
     * padding by default
     */
    void drawHexLayer(Point p, Graphics g, Color col, boolean outOfFOV) {
        drawHexLayer(p, g, col, outOfFOV, 0);
    }

    /**
     * Draw a layer of a solid color (alpha possible) on the hex at Point p with
     * some padding around the border
     */
    private void drawHexLayer(Point p, Graphics g, Color col, boolean outOfFOV,
            double pad) {
        Graphics2D g2D = (Graphics2D) g;
        g.setColor(col);

        // create stripe effect for FOV darkening but not for colored weapon
        // ranges
        int fogStripes = GUIP.getFovStripes();
        if (outOfFOV && (fogStripes > 0) && (g instanceof Graphics2D)) {
            float lineSpacing = fogStripes;
            // totally transparent here hurts the eyes
            Color c2 = new Color(col.getRed() / 2, col.getGreen() / 2,
                    col.getBlue() / 2, col.getAlpha() / 2);

            // the numbers make the lines align across hexes
            GradientPaint gp = new GradientPaint(42.0f / lineSpacing, 0.0f,
                    col, 104.0f / lineSpacing, 106.0f / lineSpacing, c2, true);
            g2D.setPaint(gp);
        }
        Composite svComposite = g2D.getComposite();
        g2D.setComposite(AlphaComposite.SrcAtop);
        g2D.fillRect(0, 0, hex_size.width, hex_size.height);
        g2D.setComposite(svComposite);
    }

    private void drawHexBorder(Graphics g, Color col, double pad, double linewidth) {
        drawHexBorder(g, new Point(0, 0), col, pad, linewidth);
    }

    public void drawHexBorder(Graphics g, Point p, Color col, double pad, double linewidth) {
        g.setColor(col);
        ((Graphics2D) g).fill(
                AffineTransform.getTranslateInstance(p.x, p.y).createTransformedShape(
                AffineTransform.getScaleInstance(scale, scale).createTransformedShape(
                HexDrawUtilities.getHexFullBorderArea(linewidth, pad))));
    }

    /**
     * Draw an outline around the hex at Point p no padding and a width of 1
     */
    private void drawHexBorder(Graphics g, Point p, Color col) {
        drawHexBorder(g, p, col, 0);
    }

    /**
     * Draw an outline around the hex at Point p padded around the border by pad
     * and a line-width of 1
     */
    private void drawHexBorder(Graphics g, Point p, Color col, double pad) {
        drawHexBorder(g, p, col, pad, 1);
    }

    /**
     * returns the weapon selected in the mech display, or null if none selected
     * or it is not artillery or null if the selected entity is not owned
     */
    public Mounted getSelectedArtilleryWeapon() {
        // We don't want to display artillery auto-hit/adjusted fire hexes
        // during
        // the artyautohithexes phase. These could be displayed if the player
        // uses the /reset command in some situations
        if (game.getPhase().isSetArtilleryAutohitHexes()) {
            return null;
        }

        if ((selectedEntity == null) || (selectedWeapon == null)) {
            return null;
        }

        if (!selectedEntity.getOwner().equals(localPlayer)) {
            return null; // Not my business to see this
        }

        if (selectedEntity.getEquipmentNum(selectedWeapon) == -1) {
            return null; // inconsistent state - weapon not on entity
        }

        if (!((selectedWeapon.getType() instanceof WeaponType) && selectedWeapon
                .getType().hasFlag(WeaponType.F_ARTILLERY))) {
            return null; // not artillery
        }

        // otherwise, a weapon is selected, and it is artillery
        return selectedWeapon;
    }

    /**
     * Display artillery modifier in pretargeted hexes
     */
    private void drawArtilleryHexes(Graphics g) {
        Mounted weapon = getSelectedArtilleryWeapon();
        Rectangle view = g.getClipBounds();

        // Compute the origin of the viewing area
        int drawX = (view.x / (int) (HEX_WC * scale)) - 1;
        int drawY = (view.y / (int) (HEX_H * scale)) - 1;

        // Compute size of viewing area
        int drawWidth = (view.width / (int) (HEX_WC * scale)) + 3;
        int drawHeight = (view.height / (int) (HEX_H * scale)) + 3;

        Image artyIconImage;

        // Draw incoming artillery sprites - requires server to update client's
        // view of game
        for (Enumeration<ArtilleryAttackAction> attacks = game.getArtilleryAttacks();
             attacks.hasMoreElements(); ) {
            final ArtilleryAttackAction attack = attacks.nextElement();
            final Targetable target = attack.getTarget(game);
            if (target == null) {
                continue;
            }
            final Coords c = target.getPosition();
            // Is the Coord within the viewing area?
            if ((c.getX() >= drawX) && (c.getX() <= (drawX + drawWidth))
                    && (c.getY() >= drawY) && (c.getY() <= (drawY + drawHeight))) {
                Point p = getHexLocation(c);
                artyIconImage = tileManager.getArtilleryTarget(TilesetManager.ARTILLERY_INCOMING);
                g.drawImage(getScaledImage(artyIconImage, true), p.x, p.y, this);
            }
        }

        // Draw pre-designated auto-hit hexes
        if (localPlayer != null) { // Could be null, like in map-editor
            for (Coords c : localPlayer.getArtyAutoHitHexes()) {
                // Is the Coord within the viewing area?
                if ((c.getX() >= drawX) && (c.getX() <= (drawX + drawWidth))
                    && (c.getY() >= drawY) && (c.getY() <= (drawY + drawHeight))) {

                    Point p = getHexLocation(c);
                    artyIconImage = tileManager.getArtilleryTarget(TilesetManager.ARTILLERY_AUTOHIT);
                    g.drawImage(getScaledImage(artyIconImage, true), p.x, p.y, this);
                }
            }
        }

        // Draw modifiers for selected entity and weapon
        if (weapon != null) {
            // Loop through all of the attack modifiers for this weapon
            for (ArtilleryTracker.ArtilleryModifier attackMod : selectedEntity.aTracker
                    .getWeaponModifiers(weapon)) {
                Coords c = attackMod.getCoords();
                // Is the Coord within the viewing area?
                if ((c.getX() >= drawX) && (c.getX() <= (drawX + drawWidth))
                    && (c.getY() >= drawY) && (c.getY() <= (drawY + drawHeight))) {

                    Point p = getHexLocation(c);
                    // draw the crosshairs
                    if (attackMod.getModifier() == TargetRoll.AUTOMATIC_SUCCESS) {
                        // predesignated or already hit
                        artyIconImage = tileManager
                                .getArtilleryTarget(TilesetManager.ARTILLERY_AUTOHIT);
                    } else {
                        artyIconImage = tileManager
                                .getArtilleryTarget(TilesetManager.ARTILLERY_ADJUSTED);
                    }
                    g.drawImage(getScaledImage(artyIconImage, true), p.x, p.y, this);
                }
            }
        }
    }

    /*
     * NOTENOTENOTE: (itmo) wouldnt this be simpler with two arrays. One with
     * the strings {"BoardView1.thunderblaablaa","BoardView1.Conventi.."} one
     * with the offsets {51, 51, 42} etc Preferably indexed by an enum: enum{
     * Conventional, Thunder; } or something?
     */

    /**
     * Writes "MINEFIELD" in minefield hexes...
     */
    private void drawMinefields(Graphics g) {
        Rectangle view = g.getClipBounds();
        // only update visible hexes
        int drawX = (view.x / (int) (HEX_WC * scale)) - 1;
        int drawY = (view.y / (int) (HEX_H * scale)) - 1;

        int drawWidth = (view.width / (int) (HEX_WC * scale)) + 3;
        int drawHeight = (view.height / (int) (HEX_H * scale)) + 3;

        int maxX = drawX + drawWidth;
        int maxY = drawY + drawHeight;

        Board board = game.getBoard();
        for (Enumeration<Coords> minedCoords = game.getMinedCoords();
             minedCoords.hasMoreElements(); ) {
            Coords c = minedCoords.nextElement();
            // If the coords aren't visible, skip
            if ((c.getX() < drawX) || (c.getX() > maxX) || (c.getY() < drawY) || (c.getY() > maxY)
                || !board.contains(c)) {
                continue;
            }

            Point p = getHexLocation(c);
            Image mineImg = getScaledImage(tileManager.getMinefieldSign(), true);
            g.drawImage(mineImg, p.x + (int) (13 * scale), p.y + (int) (13 * scale), this);

            g.setColor(Color.black);
            int nbrMfs = game.getNbrMinefields(c);
            if (nbrMfs > 1) {
                drawCenteredString(Messages.getString("BoardView1.Multiple"),
                        p.x, p.y + (int) (51 * scale), font_minefield, g);
            } else if (nbrMfs == 1) {
                Minefield mf = game.getMinefields(c).get(0);

                switch (mf.getType()) {
                    case Minefield.TYPE_CONVENTIONAL:
                        drawCenteredString(Messages.getString("BoardView1.Conventional") + mf.getDensity() + ")",
                                p.x, p.y + (int) (51 * scale), font_minefield, g);
                        break;
                    case Minefield.TYPE_INFERNO:
                        drawCenteredString(Messages.getString("BoardView1.Inferno") + mf.getDensity() + ")",
                                p.x, p.y + (int) (51 * scale), font_minefield, g);
                        break;
                    case Minefield.TYPE_ACTIVE:
                        drawCenteredString(Messages.getString("BoardView1.Active") + mf.getDensity() + ")",
                                p.x, p.y + (int) (51 * scale), font_minefield, g);
                        break;
                    case Minefield.TYPE_COMMAND_DETONATED:
                        drawCenteredString(Messages.getString("BoardView1.Command-"),
                                p.x, p.y + (int) (51 * scale), font_minefield, g);
                        drawCenteredString(Messages.getString("BoardView1.detonated" + mf.getDensity() + ")"),
                                p.x, p.y + (int) (60 * scale), font_minefield, g);
                        break;
                    case Minefield.TYPE_VIBRABOMB:
                        drawCenteredString(Messages.getString("BoardView1.Vibrabomb"),
                                p.x, p.y + (int) (51 * scale), font_minefield, g);
                        if (mf.getPlayerId() == localPlayer.getId()) {
                            drawCenteredString("(" + mf.getSetting() + ")",
                                    p.x, p.y + (int) (60 * scale), font_minefield, g);
                        }
                        break;
                }
            }
        }
    }

    private void drawCenteredString(String string, int x, int y, Font font, Graphics graph) {
        FontMetrics currentMetrics = getFontMetrics(font);
        int stringWidth = currentMetrics.stringWidth(string);
        x += ((hex_size.width - stringWidth) / 2);
        graph.setFont(font);
        graph.drawString(string, x, y);
    }

    /**
     * This method creates an image the size of the entire board (all mapsheets), draws the hexes
     * onto it, and returns that image.
     *
     * @param ignoreUnits If true, no units are drawn, only the board
     * @param useBaseZoom If true, save the image at zoom = 1, otherwise at the
     * current board zoom.
     * @return the image of the whole board
     */
    public BufferedImage getEntireBoardImage(boolean ignoreUnits, boolean useBaseZoom) {
        // Set zoom to base, so we get a consist board image
        int oldZoom = zoomIndex;
        if (useBaseZoom) {
            zoomIndex = BASE_ZOOM_INDEX;
            zoom();
        }

        Image entireBoard = createImage(boardSize.width, boardSize.height);
        Graphics2D boardGraph = (Graphics2D) entireBoard.getGraphics();
        boardGraph.setClip(0, 0, boardSize.width, boardSize.height);
        UIUtil.setHighQualityRendering(boardGraph);

        if (shadowMap == null) {
            updateShadowMap();
        }

        // Draw hexes
        drawHexes(boardGraph, new Rectangle(boardSize), ignoreUnits);

        // If we aren't ignoring units, draw everything else
        if (!ignoreUnits) {
            // draw wrecks
            if (GUIP.getShowWrecks() && !useIsometric()) {
                drawSprites(boardGraph, wreckSprites);
            }

            if (!useIsometric() && shouldShowSensorRange()) {
                drawSprites(boardGraph, sensorRangeSprites);
            }

            // Field of Fire
            if (!useIsometric() && shouldShowFieldOfFire()) {
                drawSprites(boardGraph, fieldOfFireSprites);
            }

            if (game.getPhase().isMovement() && !useIsometric()) {
                drawSprites(boardGraph, moveEnvSprites);
                drawSprites(boardGraph, moveModEnvSprites);
            }

            // Minefield signs all over the place!
            drawMinefields(boardGraph);

            // Artillery targets
            drawArtilleryHexes(boardGraph);

            // draw highlight border
            drawSprite(boardGraph, highlightSprite);

            // draw cursors
            drawSprite(boardGraph, cursorSprite);
            drawSprite(boardGraph, selectedSprite);
            drawSprite(boardGraph, firstLOSSprite);
            drawSprite(boardGraph, secondLOSSprite);

            // draw deployment indicators.
            // For Isometric rendering, this is done during drawHexes
            if ((en_Deployer != null) && !useIsometric()) {
                drawDeployment(boardGraph);
            }

            if (game.getPhase().isSetArtilleryAutohitHexes() && showAllDeployment) {
                drawAllDeployment(boardGraph);
            }

            // draw Flare Sprites
            drawSprites(boardGraph, flareSprites);

            // draw C3 links
            drawSprites(boardGraph, c3Sprites);

            // draw flyover routes
            if (game.getBoard().onGround()) {
                drawSprites(boardGraph, vtolAttackSprites);
                drawSprites(boardGraph, flyOverSprites);
            }

            // draw onscreen entities
            drawSprites(boardGraph, entitySprites);

            // draw moving onscreen entities
            drawSprites(boardGraph, movingEntitySprites);

            // draw ghost onscreen entities
            drawSprites(boardGraph, ghostEntitySprites);

            // draw onscreen attacks
            drawSprites(boardGraph, attackSprites);

            // draw movement vectors.
            if (game.getPhase().isMovement() && game.useVectorMove()) {
                drawSprites(boardGraph, movementSprites);
            }

            // draw movement, if valid
            drawSprites(boardGraph, pathSprites);

            // draw firing solution sprites, but only during the firing phase
            if (game.getPhase().isFiring() || game.getPhase().isOffboard()) {
                drawSprites(boardGraph, firingSprites);
            }

            if (game.getPhase().isFiring()) {
                for (Coords c : strafingCoords) {
                    drawHexBorder(boardGraph, getHexLocation(c), Color.yellow, 0, 3);
                }
            }
        }
        boardGraph.dispose();

        // Restore the zoom setting
        zoomIndex = oldZoom;
        zoom();

        return (BufferedImage) entireBoard;
    }

    private void drawHexes(Graphics g, Rectangle view) {
        drawHexes(g, view, false);
    }

    /**
     * Redraws all hexes in the specified rectangle
     */
    private void drawHexes(Graphics g, Rectangle view, boolean saveBoardImage) {
        // only update visible hexes
        double xs = (int) (HEX_WC * scale);
        double ys = (int) (HEX_H * scale);

        int drawX = (int) (view.x / xs) - 1;
        int drawY = (int) (view.y / ys) - 1;

        int drawWidth = (int) (view.width / xs) + 3;
        int drawHeight = (int) (view.height / ys) + 3;

        // draw some hexes.
        if (useIsometric()) {
            Board board = game.getBoard();
            for (int y = 0; y < drawHeight; y++) {
                // Half of each row is one-half hex
                // farther back (above) the other; draw those first
                for (int s = 0; s <= 1; s++) {
                    for (int x = s; x < drawWidth+s+1; x=x+2) {
                        // For s == 0 the x coordinate MUST be an even number
                        // to get correct occlusion; drawX may be any int though
                        Coords c = new Coords(x + drawX / 2 * 2, y + drawY);
                        Hex hex = board.getHex(c);
                        if ((hex != null)) {
                            drawHex(c, g, saveBoardImage);
                            drawOrthograph(c, g);
                            if (shouldShowSensorRange()) {
                                drawHexSpritesForHex(c, g, sensorRangeSprites);
                            }
                            if (shouldShowFieldOfFire()) {
                                drawHexSpritesForHex(c, g, fieldOfFireSprites);
                            }
                            drawHexSpritesForHex(c, g, moveEnvSprites);
                            drawHexSpritesForHex(c, g, moveModEnvSprites);
                            if ((en_Deployer != null)
                                    && board.isLegalDeployment(c, en_Deployer)) {
                                drawHexBorder(g, getHexLocation(c), Color.YELLOW);
                            }
                            drawOrthograph(c, g);
                        }
                    }
                }

                for (int x = 0; x < drawWidth; x++) {
                    Coords c = new Coords(x + drawX, y + drawY);
                    Hex hex = board.getHex(c);
                    if (hex != null) {
                        if (!saveBoardImage) {
                            if (GUIP.getShowWrecks()) {
                                drawIsometricWreckSpritesForHex(c, g, isometricWreckSprites);
                            }
                            drawIsometricSpritesForHex(c, g, isometricSprites);
                        }
                    }
                }
            }
            if (!saveBoardImage) {
                // If we are using Isometric rendering, redraw the entity sprites at 50% transparent
                // so sprites hidden behind hills can still be seen by the user.
                drawIsometricSprites(g, isometricSprites);
            }
        } else {
            // Draw hexes without regard to elevation when not using Isometric, since it does not
            // matter.
            for (int i = 0; i < drawHeight; i++) {
                for (int j = 0; j < drawWidth; j++) {
                    Coords c = new Coords(j + drawX, i + drawY);
                    drawHex(c, g, saveBoardImage);
                }
            }
        }
    }

    /**
     * Draws a hex onto the board buffer. This assumes that drawRect is current, and does not check
     * if the hex is visible.
     */
    private void drawHex(Coords c, Graphics boardGraph, boolean saveBoardImage) {
        if (!game.getBoard().contains(c)) {
            return;
        }

        final Hex hex = game.getBoard().getHex(c);
        final Point hexLoc = getHexLocation(c);

        // Check the cache to see if we already have the image
        HexImageCacheEntry cacheEntry = hexImageCache.get(c);
        if ((cacheEntry != null) && !cacheEntry.needsUpdating) {
            boardGraph.drawImage(cacheEntry.hexImage, hexLoc.x, hexLoc.y, this);
            return;
        }

        int level = hex.getLevel();
        int depth = hex.depth(false);

        Terrain basement = hex.getTerrain(Terrains.BLDG_BASEMENT_TYPE);
        if (basement != null) {
            depth = 0;
        }

        int height = Math.max(hex.terrainLevel(Terrains.BLDG_ELEV), hex.terrainLevel(Terrains.BRIDGE_ELEV));
        height = Math.max(height, hex.terrainLevel(Terrains.INDUSTRIAL));

        Image boardBgHexImg = getBoardBackgroundHexImage(c, hex);
        // get the base tile image
        Image baseImage, scaledImage;
        if (boardBgHexImg != null) {
            baseImage = boardBgHexImg;
            scaledImage = boardBgHexImg;
        } else {
            baseImage = tileManager.baseFor(hex);
            scaledImage = getScaledImage(baseImage, true);
        }

        // Some hex images shouldn't be cached, like if they are animated
        boolean dontCache = animatedImages.contains(baseImage.hashCode());

        // check if this is a standard tile image 84x72 or something different
        boolean standardTile = (baseImage.getHeight(null) == HEX_H)
                && (baseImage.getWidth(null) == HEX_W);

        int imgWidth = scaledImage.getWidth(null);
        int imgHeight = scaledImage.getHeight(null);

        // do not make larger than hex images even when the input image is big
        int origImgWidth = imgWidth; // save for later, needed for large tiles
        int origImgHeight = imgHeight;

        imgWidth = Math.min(imgWidth, (int) (HEX_W * scale));
        imgHeight = Math.min(imgHeight, (int) (HEX_H * scale));

        if (useIsometric()) {
            int largestLevelDiff = 0;
            for (int dir: allDirections) {
                Hex adjHex = game.getBoard().getHexInDir(c, dir);
                if (adjHex == null) {
                    continue;
                }
                int levelDiff = Math.abs(level - adjHex.getLevel());
                if (levelDiff > largestLevelDiff) {
                    largestLevelDiff = levelDiff;
                }
            }
            imgHeight += HEX_ELEV * scale * largestLevelDiff;
        }
        // If the base image isn't ready, we should signal a repaint and stop
        if ((imgWidth < 0) || (imgHeight < 0)) {
            repaint();
            return;
        }

        BufferedImage hexImage = new BufferedImage(imgWidth, imgHeight,
                BufferedImage.TYPE_INT_ARGB);

        Graphics2D g = (Graphics2D) (hexImage.getGraphics());
        UIUtil.setHighQualityRendering(g);

        if (standardTile) { // is the image hex-sized, 84*72?
            g.drawImage(scaledImage, 0, 0, this);
        } else { // Draw image for a texture larger than a hex
            Point p1SRC = getHexLocationLargeTile(c.getX(), c.getY());
            p1SRC.x = p1SRC.x % origImgWidth;
            p1SRC.y = p1SRC.y % origImgHeight;
            Point p2SRC = new Point((int) (p1SRC.x + HEX_W * scale),
                    (int) (p1SRC.y + HEX_H * scale));
            Point p2DST = new Point((int) (HEX_W * scale),
                    (int) (HEX_H * scale));

            // hex mask to limit drawing to the hex shape
            // TODO : this is not ideal yet but at least it draws without leaving gaps at any zoom
            Image hexMask = getScaledImage(tileManager.getHexMask(), true);
            g.drawImage(hexMask, 0, 0, this);
            Composite svComp = g.getComposite();
            g.setComposite(AlphaComposite.getInstance(AlphaComposite.SRC_ATOP, 1f));

            // paint the right slice from the big pic
            g.drawImage(scaledImage, 0, 0, p2DST.x, p2DST.y, p1SRC.x, p1SRC.y,
                    p2SRC.x, p2SRC.y, null);

            // Handle wrapping of the image
            if (p2SRC.x > origImgWidth && p2SRC.y <= origImgHeight) {
                g.drawImage(scaledImage, origImgWidth - p1SRC.x, 0, p2DST.x,
                        p2DST.y, 0, p1SRC.y, p2SRC.x - origImgWidth, p2SRC.y,
                        null); // paint addtl slice on the left side
            } else if (p2SRC.x <= origImgWidth && p2SRC.y > origImgHeight) {
                g.drawImage(scaledImage, 0, origImgHeight - p1SRC.y, p2DST.x,
                        p2DST.y, p1SRC.x, 0, p2SRC.x, p2SRC.y - origImgHeight,
                        null); // paint addtl slice on the top
            } else if (p2SRC.x > origImgWidth && p2SRC.y > origImgHeight) {
                g.drawImage(scaledImage, origImgWidth - p1SRC.x, 0, p2DST.x,
                        p2DST.y, 0, p1SRC.y, p2SRC.x - origImgWidth, p2SRC.y,
                        null); // paint addtl slice on the top
                g.drawImage(scaledImage, 0, origImgHeight - p1SRC.y, p2DST.x,
                        p2DST.y, p1SRC.x, 0, p2SRC.x, p2SRC.y - origImgHeight,
                        null); // paint addtl slice on the left side
                // paint addtl slice on the top left side
                g.drawImage(scaledImage, origImgWidth - p1SRC.x, origImgHeight
                        - p1SRC.y, p2DST.x, p2DST.y, 0, 0, p2SRC.x
                        - origImgWidth, p2SRC.y - origImgHeight, null);
            }

            g.setComposite(svComp);
        }

        // To place roads under the shadow map, some supers
        // have to be drawn before the shadow map, otherwise the supers are
        // drawn after. Unfortunately the supers images
        // themselves can't be checked for roads.
        List<Image> supers = tileManager.supersFor(hex);
        boolean supersUnderShadow = false;
        if (hex.containsTerrain(Terrains.ROAD)
                || hex.containsTerrain(Terrains.WATER)
                || hex.containsTerrain(Terrains.PAVEMENT)
                || hex.containsTerrain(Terrains.GROUND_FLUFF)
                || hex.containsTerrain(Terrains.ROUGH)
                || hex.containsTerrain(Terrains.RUBBLE)
                || hex.containsTerrain(Terrains.SNOW)) {
            supersUnderShadow = true;
            if (supers != null) {
                for (Image image : supers) {
                    if (animatedImages.contains(image.hashCode())) {
                        dontCache = true;
                    }
                    scaledImage = getScaledImage(image, true);
                    g.drawImage(scaledImage, 0, 0, this);
                }
            }
        }

        // Add the terrain & building shadows
        if (GUIP.getShadowMap() && (shadowMap != null)) {
            Point p1SRC = getHexLocationLargeTile(c.getX(), c.getY(), 1);
            Point p2SRC = new Point(p1SRC.x + HEX_W, p1SRC.y + HEX_H);
            Point p2DST = new Point(hex_size.width, hex_size.height);

            Composite svComp = g.getComposite();
            if (game.getPlanetaryConditions().getLight() == PlanetaryConditions.L_DAY) {
                g.setComposite(AlphaComposite.getInstance(AlphaComposite.SRC_ATOP, 0.55f));
            } else {
                g.setComposite(AlphaComposite.getInstance(AlphaComposite.SRC_ATOP, 0.45f));
            }

            // paint the right slice from the big pic
            g.drawImage(shadowMap, 0, 0, p2DST.x, p2DST.y, p1SRC.x, p1SRC.y, p2SRC.x, p2SRC.y, null);
            g.setComposite(svComp);
        }

        if (!supersUnderShadow) {
            if (supers != null) {
                for (Image image : supers) {
                    if (null != image) {
                        if (animatedImages.contains(image.hashCode())) {
                            dontCache = true;
                        }
                        scaledImage = getScaledImage(image, true);
                        g.drawImage(scaledImage, 0, 0, this);
                    }
                }
            }
        }

        // Check for buildings and woods burried under their own shadows.
        if ((supers != null) && supersUnderShadow
                && (hex.containsTerrain(Terrains.BUILDING) || hex.containsTerrain(Terrains.WOODS))) {
            Image lastSuper = supers.get(supers.size() - 1);
            scaledImage = getScaledImage(lastSuper, true);
            g.drawImage(scaledImage, 0, 0, this);
        }

        // AO Hex Shadow in this hex when a higher one is adjacent
        if (GUIP.getAOHexShadows()) {
            for (int dir : allDirections) {
                Shape ShadowShape = getElevationShadowArea(c, dir);
                GradientPaint gpl = getElevationShadowGP(c, dir);
                if ((ShadowShape != null) && (gpl != null)) {
                    g.setPaint(gpl);
                    g.fill(getElevationShadowArea(c, dir));
                }
            }
        }

        // Orthos = bridges
        List<Image> orthos = tileManager.orthoFor(hex);
        if (orthos != null) {
            for (Image image : orthos) {
                if (animatedImages.contains(image.hashCode())) {
                    dontCache = true;
                }
                scaledImage = getScaledImage(image, true);
                if (!useIsometric()) {
                    g.drawImage(scaledImage, 0, 0, this);
                }
            }
        }

        // Shade and add static noise to hexes that are in an ECM field
        if (ecmHexes != null) {
            Color tint = ecmHexes.get(c);
            if (tint != null) {
                Color origColor = g.getColor();
                g.setColor(tint);
                AffineTransform sc = new AffineTransform();
                sc.scale(scale, scale);
                g.fill(sc.createTransformedShape(hexPoly));
                g.setColor(origColor);
                Image staticImage = getScaledImage(tileManager.getEcmStaticImage(tint), false);
                g.drawImage(staticImage, 0, 0, staticImage.getWidth(null),
                        staticImage.getHeight(null), this);
            }
        }
        // Shade hexes that are in an ECCM field
        if (eccmHexes != null) {
            Color tint = eccmHexes.get(c);
            if (tint != null) {
                Color origColor = g.getColor();
                g.setColor(tint);
                AffineTransform sc = new AffineTransform();
                sc.scale(scale, scale);
                g.fill(sc.createTransformedShape(hexPoly));
                g.setColor(origColor);
            }
        }
        // Highlight hexes that contain the source of an ECM field
        if (ecmCenters != null) {
            Color tint = ecmCenters.get(c);
            if (tint != null) {
                drawHexBorder(g, tint.darker(), 5, 10);
            }
        }

        // Highlight hexes that contain the source of an ECCM field
        if (eccmCenters != null) {
            Color tint = eccmCenters.get(c);
            if (tint != null) {
                drawHexBorder(g, tint.darker(), 5, 10);
            }
        }

        // Darken the hex for nighttime, if applicable
        if (GUIP.getDarkenMapAtNight()
                && IlluminationLevel.determineIlluminationLevel(game, c).isNone()
                && (game.getPlanetaryConditions().getLight() > PlanetaryConditions.L_DAY)) {
            for (int x = 0; x < hexImage.getWidth(); ++x) {
                for (int y = 0; y < hexImage.getHeight(); ++y) {
                    hexImage.setRGB(x, y, getNightDarkenedColor(hexImage.getRGB(x, y)));
                }
            }
        }

        // Set the text color according to Preferences or Light Gray in space
        g.setColor(GUIP.getBoardTextColor());
        if (game.getBoard().inSpace()) {
            g.setColor(GUIP.getBoardSpaceTextColor());
        }

        // draw special stuff for the hex
        final Collection<SpecialHexDisplay> shdList = game.getBoard().getSpecialHexDisplay(c);
        try {
            if (shdList != null) {
                for (SpecialHexDisplay shd : shdList) {
                    if (shd.drawNow(game.getPhase(), game.getRoundCount(), localPlayer)) {
                        scaledImage = getScaledImage(shd.getType().getDefaultImage(), true);
                        g.drawImage(scaledImage, 0, 0, this);
                    }
                }
            }
        } catch (Exception e) {
            LogManager.getLogger().error("Exception, probably can't load file.", e);
            drawCenteredString("Loading Error", 0, (int) (50 * scale), font_note, g);
            return;
        }

        // write hex coordinate unless deactivated or scale factor too small
        if (GUIP.getCoordsEnabled() && (scale >= 0.5)) {
            drawCenteredString(c.getBoardNum(), 0, (int) (12 * scale), font_hexnum, g);
        }

        if (getDisplayInvalidHexInfo() && !hex.isValid(null)) {
            Point hexCenter = new Point((int) (HEX_W / 2 * scale), (int) (HEX_H / 2 * scale));
            drawCenteredText(g, Messages.getString("BoardEditor.INVALID"), hexCenter, Color.RED,
                    false, new Font(MMConstants.FONT_SANS_SERIF, Font.BOLD, 14));
        }

        // write terrain level / water depth / building height
        if (scale > 0.5f) {
            int ypos = HEX_H-2;
            if (level != 0) {
                drawCenteredString(Messages.getString("BoardView1.LEVEL") + level,
                        0, (int) (ypos * scale), font_elev, g);
                ypos -= 10;
            }
            if (depth != 0) {
                drawCenteredString(Messages.getString("BoardView1.DEPTH") + depth,
                        0, (int) (ypos * scale), font_elev, g);
                ypos -= 10;
            }
            if (height > 0) {
                g.setColor(GUIP.getBuildingTextColor());
                drawCenteredString(Messages.getString("BoardView1.HEIGHT") + height,
                        0, (int) (ypos * scale), font_elev, g);
                ypos -= 10;
            }
            if (hex.terrainLevel(Terrains.FOLIAGE_ELEV) == 1) {
                g.setColor(GUIP.getLowFoliageColor());
                drawCenteredString(Messages.getString("BoardView1.LowFoliage"),
                        0, (int) (ypos * scale), font_elev, g);
                ypos -= 10;
            }
        }

        // Used to make the following draw calls shorter
        int s21 = (int) (21 * scale);
        int s71 = (int) (71 * scale);
        int s35 = (int) (35 * scale);
        int s36 = (int) (36 * scale);
        int s62 = (int) (62 * scale);
        int s83 = (int) (83 * scale);

        Point p1 = new Point(s62, 0);
        Point p2 = new Point(s21, 0);
        Point p3 = new Point(s83, s35);
        Point p4 = new Point(s83, s36);
        Point p5 = new Point(s62, s71);
        Point p6 = new Point(s21, s71);
        Point p7 = new Point(0, s36);
        Point p8 = new Point(0, s35);

        g.setColor(Color.black);
        g.setComposite(AlphaComposite.getInstance(AlphaComposite.SRC_OVER, 1f));

        // draw elevation borders
        if (drawElevationLine(c, 0)) {
            drawIsometricElevation(c, Color.GRAY, p1, p2, 0, g);
            if (GUIP.getLevelHighlight()) {
                g.drawLine(s21, 0, s62, 0);
            }
        }

        if (drawElevationLine(c, 1)) {
            drawIsometricElevation(c, Color.DARK_GRAY, p3, p1, 1, g);
            if (GUIP.getLevelHighlight()) {
                g.drawLine(s62, 0, s83, s35);
            }
        }

        if (drawElevationLine(c, 2)) {
            drawIsometricElevation(c, Color.LIGHT_GRAY, p4, p5, 2, g);
            if (GUIP.getLevelHighlight()) {
                g.drawLine(s83, s36, s62, s71);
            }
        }

        if (drawElevationLine(c, 3)) {
            drawIsometricElevation(c, Color.GRAY, p6, p5, 3, g);
            if (GUIP.getLevelHighlight()) {
                g.drawLine(s62, s71, s21, s71);
            }
        }

        if (drawElevationLine(c, 4)) {
            drawIsometricElevation(c, Color.DARK_GRAY, p7, p6, 4, g);
            if (GUIP.getLevelHighlight()) {
                g.drawLine(s21, s71, 0, s36);
            }
        }

        if (drawElevationLine(c, 5)) {
            drawIsometricElevation(c, Color.LIGHT_GRAY, p8, p2, 5, g);
            if (GUIP.getLevelHighlight()) {
                g.drawLine(0, s35, s21, 0);
            }

        }

        boolean hasLoS = fovHighlightingAndDarkening.draw(g, c, 0, 0, saveBoardImage);

        // draw mapsheet borders
        if (GUIP.getShowMapsheets()) {
            g.setColor(GUIP.getMapsheetColor());
            if ((c.getX() % 16) == 0) {
                // left edge of sheet (edge 4 & 5)
                g.drawLine(s21, s71, 0, s36);
                g.drawLine(0, s35, s21, 0);
            } else if ((c.getX() % 16) == 15) {
                // right edge of sheet (edge 1 & 2)
                g.drawLine(s62, 0, s83, s35);
                g.drawLine(s83, s36, s62, s71);
            }

            if ((c.getY() % 17) == 0) {
                // top edge of sheet (edge 0 and possible 1 & 5)
                g.drawLine(s21, 0, s62, 0);
                if ((c.getX() % 2) == 0) {
                    g.drawLine(s62, 0, s83, s35);
                    g.drawLine(0, s35, s21, 0);
                }
            } else if ((c.getY() % 17) == 16) {
                // bottom edge of sheet (edge 3 and possible 2 & 4)
                g.drawLine(s62, s71, s21, s71);
                if ((c.getX() % 2) == 1) {
                    g.drawLine(s83, s36, s62, s71);
                    g.drawLine(s21, s71, 0, s36);
                }
            }
        }

        if (!hasLoS && GUIP.getFovGrayscale()) {
            // rework the pixels to grayscale
            for (int x = 0; x < hexImage.getWidth(); x++) {
                for (int y = 0; y < hexImage.getHeight(); y++) {
                    int rgb = hexImage.getRGB(x, y);
                    int rd = (rgb >> 16) & 0xFF;
                    int gr = (rgb >> 8) & 0xFF;
                    int bl = (rgb & 0xFF);
                    int al = (rgb >> 24);

                    int grayLevel = (rd + gr + bl) / 3;
                    int gray = (al << 24) + (grayLevel << 16) + (grayLevel << 8) + grayLevel;
                    hexImage.setRGB(x, y, gray);
                }
            }
        }

        cacheEntry = new HexImageCacheEntry(hexImage);
        if (!dontCache) {
            hexImageCache.put(c, cacheEntry);
        }
        boardGraph.drawImage(cacheEntry.hexImage, hexLoc.x, hexLoc.y, this);
    }

    /**
     * Draws a orthographic hex onto the board buffer. This assumes that drawRect is current, and
     * does not check if the hex is visible.
     */
    private void drawOrthograph(Coords c, Graphics boardGraph) {
        if (!game.getBoard().contains(c)) {
            return;
        }

        final Hex oHex = game.getBoard().getHex(c);
        final Point oHexLoc = getHexLocation(c);
        // Adjust the draw height for bridges according to their elevation
        int elevOffset = oHex.terrainLevel(Terrains.BRIDGE_ELEV);

        int orthX = oHexLoc.x;
        int orthY = oHexLoc.y - (int) (HEX_ELEV * scale * elevOffset);
        if (!useIsometric()) {
            orthY = oHexLoc.y;
        }
        if (tileManager.orthoFor(oHex) != null) {
            for (Image image : tileManager.orthoFor(oHex)) {
                BufferedImage scaledImage = ImageUtil.createAcceleratedImage(getScaledImage(image, true));

                // Darken the hex for nighttime, if applicable
                if (GUIP.getDarkenMapAtNight()
                        && IlluminationLevel.determineIlluminationLevel(game, c).isNone()
                        && (game.getPlanetaryConditions().getLight() > PlanetaryConditions.L_DAY)) {
                    for (int x = 0; x < scaledImage.getWidth(null); ++x) {
                        for (int y = 0; y < scaledImage.getHeight(); ++y) {
                            scaledImage.setRGB(x, y, getNightDarkenedColor(scaledImage.getRGB(x, y)));
                        }
                    }
                }

                // draw orthogonal
                boardGraph.drawImage(scaledImage, orthX, orthY, this);
            }
        }
    }

    final boolean useIsometric() {
        return drawIsometric;
    }

    /**
     * Draws the Isometric elevation for the hex at the given coordinates (c) on
     * the side indicated by the direction (dir). This method only draws a
     * triangle for the elevation, the companion triangle representing the
     * adjacent hex is also needed. The two triangles when drawn together make a
     * complete rectangle representing the complete elevated hex side.
     * <p>
     * By drawing the elevated hex as two separate triangles we avoid clipping
     * problems with other hexes because the lower elevation is rendered before
     * the higher elevation. Thus, any hexes that have a higher elevation than
     * the lower hex will overwrite the lower hex.
     * <p>
     * The Triangle for each hex side is formed by points p1, p2, and p3. Where
     * p1 and p2 are the original hex edges, and p3 has the same X value as p1,
     * but the y value has been increased (or decreased) based on the difference
     * in elevation between the given hex and the adjacent hex.
     *
     * @param c          Coordinates of the source hex.
     * @param color      Color to use for the elevation polygons.
     * @param p1         The First point on the edge of the hex.
     * @param p2         The second point on the edge of the hex.
     * @param dir        The side of the hex to have the elevation drawn on.
     * @param g
     */
    private final void drawIsometricElevation(Coords c, Color color, Point p1, Point p2, int dir, Graphics g) {
        final Hex dest = game.getBoard().getHexInDir(c, dir);
        final Hex src = game.getBoard().getHex(c);

        if (!useIsometric() || GUIP.getFloatingIso()) {
            return;
        }

        // Pad polygon size slightly to avoid rounding errors from scale float.
        int fudge = -1;
        if ((dir == 2) || (dir == 4) || (dir == 3)) {
            fudge = 1;
        }

        final int elev = src.getLevel();
        // If the Destination is null, draw the complete elevation side.
        if ((dest == null) && (elev > 0)
            && ((dir == 2) || (dir == 3) || (dir == 4))) {

            // Determine the depth of the edge that needs to be drawn.
            int height = elev;
            Hex southHex = game.getBoard().getHexInDir(c, 3);
            if ((dir != 3) && (southHex != null) && (elev > southHex.getLevel())) {
                height = elev - southHex.getLevel();
            }
            int scaledHeight = (int) (HEX_ELEV * scale * height);

            Polygon p = new Polygon(new int[] { p1.x, p2.x, p2.x, p1.x },
                    new int[] { p1.y + fudge, p2.y + fudge,
                            p2.y + scaledHeight, p1.y + scaledHeight }, 4);
            g.setColor(color);
            g.drawPolygon(p);
            g.fillPolygon(p);

            g.setColor(Color.BLACK);
            if ((dir == 2) || (dir == 4)) {
                g.drawLine(p1.x, p1.y, p1.x, p1.y + scaledHeight);
            }
            return;
        } else if (dest == null) {
            return;
        }

        int delta = elev - dest.getLevel();
        // Don't draw the elevation if there is no exposed edge for the player
        // to see.
        if ((delta == 0)
            || (((dir == 0) || (dir == 1) || (dir == 5)) && (delta > 0))
            || (((dir == 2) || (dir == 3) || (dir == 4)) && (delta < 0))) {
            return;
        }

        if ((dir == 2) || (dir == 3) || (dir == 4)) {
            int scaledDelta = (int) (HEX_ELEV * scale * delta);
            Point p3 = new Point(p1.x, p1.y + scaledDelta + fudge);

            Polygon p = new Polygon(new int[] { p1.x, p2.x, p2.x, p1.x },
                    new int[] { p1.y + fudge, p2.y + fudge,
                            p2.y + fudge + scaledDelta,
                            p1.y + fudge + scaledDelta }, 4);

            if ((p1.y + fudge) < 0) {
                LogManager.getLogger().info("Negative Y value (Fudge)!: " + (p1.y + fudge));
            }

            if ((p2.y + fudge) < 0) {
                LogManager.getLogger().info("Negative Y value (Fudge)!: " + (p2.y + fudge));
            }

            if ((p2.y + fudge + scaledDelta) < 0) {
                LogManager.getLogger().info("Negative Y value!: " + (p2.y + fudge + scaledDelta));
            }

            if (( p1.y + fudge + scaledDelta) < 0) {
                LogManager.getLogger().info("Negative Y value!: " + ( p1.y + fudge + scaledDelta));
            }
            g.setColor(color);
            g.drawPolygon(p);
            g.fillPolygon(p);

            g.setColor(Color.BLACK);
            if ((dir == 1) || (dir == 2) || (dir == 5) || (dir == 4)) {
                g.drawLine(p1.x, p1.y, p3.x, p3.y);
            }
        }
    }

    /**
     * Returns true if an elevation line should be drawn between the starting
     * hex and the hex in the direction specified. Results should be transitive,
     * that is, if a line is drawn in one direction, it should be drawn in the
     * opposite direction as well.
     */
    private boolean drawElevationLine(Coords src, int direction) {
        final Hex srcHex = game.getBoard().getHex(src);
        final Hex destHex = game.getBoard().getHexInDir(src, direction);
        if ((destHex == null) && (srcHex.getLevel() != 0)) {
            return true;
        } else if (destHex == null) {
            return false;
        } else if (srcHex.getLevel() != destHex.getLevel()) {
            return true;
        } else {
            return (srcHex.floor() != destHex.floor());
        }
    }

    /**
     * Given an int-packed RGB value, apply a modifier for the light level and return the result.
     *
     * @param rgb int-packed ARGB value.
     * @return An int-packed ARGB value, which is an adjusted value of the input, based on the light level
     */
    public int getNightDarkenedColor(int rgb) {
        int rd = (rgb >> 16) & 0xFF;
        int gr = (rgb >> 8) & 0xFF;
        int bl = rgb & 0xFF;
        int al = (rgb >> 24);

        switch (game.getPlanetaryConditions().getLight()) {
            case PlanetaryConditions.L_FULL_MOON:
            case PlanetaryConditions.L_MOONLESS:
                rd = rd / 4; // 1/4 red
                gr = gr / 4; // 1/4 green
                bl = bl / 2; // half blue
                break;
            case PlanetaryConditions.L_PITCH_BLACK:
                int gy = (rd + gr + bl) / 16;
                if (Math.random() < 0.3) {
                    gy = gy * 4 / 5;
                }
                if (Math.random() < 0.3) {
                    gy = gy * 5 / 4;
                }
                rd = gy + rd / 5;
                gr = gy + gr / 5;
                bl = gy + bl / 5;
                break;
            case PlanetaryConditions.L_DUSK:
                bl = bl * 3 / 4;
                break;
            default:
                break;
        }

        return (al << 24) + (rd << 16) + (gr << 8) + bl;
    }

    /**
     * Generates a Shape drawing area for the hex shadow effect in a lower hex
     * when a higher hex is found in direction.
     */
    private @Nullable Shape getElevationShadowArea(Coords src, int direction) {
        final Hex srcHex = game.getBoard().getHex(src);
        final Hex destHex = game.getBoard().getHexInDir(src, direction);

        // When at the board edge, create a shadow in hexes of level < 0
        if (destHex == null) {
            if (srcHex.getLevel() >= 0) {
                return null;
            }
        } else {
            // no shadow area when the current hex is not lower than the next hex in direction
            if (srcHex.getLevel() >= destHex.getLevel()) {
                return null;
            } else if (GUIP.getHexInclines()
                    && (destHex.getLevel() - srcHex.getLevel() < 2)
                    && !destHex.hasCliffTopTowards(srcHex)) {
                return null;
            }
        }

        return AffineTransform.getScaleInstance(scale, scale).createTransformedShape(
                HexDrawUtilities.getHexBorderArea(direction, HexDrawUtilities.CUT_BORDER, 36));
    }

    /**
     * Generates a fill gradient which is rotated and aligned properly for the drawing area for a
     * hex shadow effect in a lower hex.
     */
    private GradientPaint getElevationShadowGP(Coords src, int direction) {
        final Hex srcHex = game.getBoard().getHex(src);
        final Hex destHex = game.getBoard().getHexInDir(src, direction);

        if (destHex == null) {
            return null;
        }

        int ldiff = destHex.getLevel()-srcHex.getLevel();
        // the shadow strength depends on the level difference,
        // but only to a maximum difference of 3 levels
        ldiff = Math.min(ldiff * 5, 15);

        Color c1 = new Color(30, 30, 50, 255); // dark end of shadow
        Color c2 = new Color(50, 50, 70, 0);   // light end of shadow

        Point2D p1 = new Point2D.Double(41.5, -25 + ldiff);
        Point2D p2 = new Point2D.Double(41.5, 8.0 + ldiff);

        AffineTransform t = new AffineTransform();
        t.scale(scale, scale);
        t.rotate(Math.toRadians(direction * 60), 41.5, 35.5);
        t.transform(p1, p1);
        t.transform(p2, p2);

        return new GradientPaint(p1, c1, p2, c2);
    }

    /**
     * @return The absolute position of the upper-left hand corner of the hex graphic
     */
    private Point getHexLocation(int x, int y, boolean ignoreElevation) {
        float elevationAdjust = 0.0f;

        Hex hex = game.getBoard().getHex(x, y);
        if ((hex != null) && useIsometric() && !ignoreElevation) {
            elevationAdjust = hex.getLevel() * HEX_ELEV * scale * -1.0f;
        }
        int ypos = (y * (int) (HEX_H * scale))
                + ((x & 1) == 1 ? (int) ((HEX_H / 2) * scale) : 0);
        return new Point(x * (int) (HEX_WC * scale), ypos + (int) elevationAdjust);
    }

    /**
     * For large tile texture: Returns the absolute position of the upper-left
     * hand corner of the hex graphic When using large tiles multiplying the
     * rounding errors from the (int) cast must be avoided however this cannot
     * be used for small tiles as it will make gaps appear between hexes This
     * will not factor in Isometric as this would be incorrect for large tiles
     */
    private Point getHexLocationLargeTile(int x, int y, float tscale) {
        int ypos = (int) (y * HEX_H * tscale)
                + ((x & 1) == 1 ? (int) ((HEX_H / 2) * tscale) : 0);
        return new Point((int) (x * HEX_WC * tscale), ypos);
    }

    private Point getHexLocationLargeTile(int x, int y) {
        return getHexLocationLargeTile(x, y, scale);
    }

    Point getHexLocation(Coords c) {
        return getHexLocation(c.getX(), c.getY(), false);
    }

     /**
     * Returns the absolute position of the centre of the hex graphic
     */
    private Point getCentreHexLocation(int x, int y, boolean ignoreElevation) {
        Point p = getHexLocation(x, y, ignoreElevation);
        p.x += ((HEX_W / 2) * scale);
        p.y += ((HEX_H / 2) * scale);
        return p;
    }

    public Point getCentreHexLocation(Coords c) {
        return getCentreHexLocation(c.getX(), c.getY(), false);
    }

    public Point getCentreHexLocation(Coords c, boolean ignoreElevation) {
        return getCentreHexLocation(c.getX(), c.getY(), ignoreElevation);
    }

    public void drawRuler(Coords s, Coords e, Color sc, Color ec) {
        rulerStart = s;
        rulerEnd = e;
        rulerStartColor = sc;
        rulerEndColor = ec;

        repaint();
    }

    /**
     * @return the coords at the specified point
     */
    private Coords getCoordsAt(Point p) {
        // We must account for the board translation to add padding
        p.x -= HEX_W;
        p.y -= HEX_H;

        // base values
        int x = p.x / (int) (HEX_WC * scale);
        int y = p.y / (int) (HEX_H * scale);
        // correction for the displaced odd columns
        if ((float) p.y / (scale * HEX_H) - y < 0.5) {
            y -= x % 2;
        }

        // check the surrounding hexes if they contain p
        // checking at most 3 hexes would be sufficient
        // but which ones? This is failsafer.
        Coords cc = new Coords(x, y);
        if (!HexDrawUtilities.getHexFull(getHexLocation(cc), scale).contains(p)) {
            boolean hasMatch = false;
            for (int dir = 0; dir < 6 && !hasMatch; dir++) {
                Coords cn = cc.translated(dir);
                if (HexDrawUtilities.getHexFull(getHexLocation(cn), scale).contains(p)) {
                    cc = cn;
                    hasMatch = true;
                }
            }
        }

        if (useIsometric()) {
            // When using isometric rendering, a lower hex can obscure the
            // normal hex. Iterate over all hexes from highest to lowest,
            // looking for a hex that contains the selected mouse click point.
            final int minElev = Math.min(0, game.getBoard().getMinElevation());
            final int maxElev = Math.max(0, game.getBoard().getMaxElevation());
            final int delta = (int) Math.ceil(((double) maxElev - minElev) / 3.0f);
            final int minHexSpan = Math.max(y - delta, 0);
            final int maxHexSpan = Math.min(y + delta, game.getBoard().getHeight());
            for (int elev = maxElev; elev >= minElev; elev--) {
                for (int i = minHexSpan; i <= maxHexSpan; i++) {
                    for (int dx = -1; dx < 2; dx++) {
                        Coords c1 = new Coords(x + dx, i);
                        Hex hexAlt = game.getBoard().getHex(c1);
                        if (HexDrawUtilities.getHexFull(getHexLocation(c1), scale).contains(p)
                                && (hexAlt != null) && (hexAlt.getLevel() == elev)) {
                            // Return immediately with highest hex found.
                            return c1;
                        }
                    }
                }
            }
            // nothing found
            return new Coords(-1,-1);
        } else {
            // not Isometric
            return cc;
        }
    }

    public void redrawMovingEntity(Entity entity, Coords position, int facing, int elevation) {
        Integer entityId = entity.getId();
        List<Integer> spriteKey = getIdAndLoc(entityId, -1);
        EntitySprite sprite = entitySpriteIds.get(spriteKey);
        IsometricSprite isoSprite = isometricSpriteIds.get(spriteKey);
        // We can ignore secondary locations for now, as we don't have moving
        // multi-location entities (will need to change for mobile structures)

        PriorityQueue<EntitySprite> newSprites;
        PriorityQueue<IsometricSprite> isoSprites;
        HashMap<List<Integer>, EntitySprite> newSpriteIds;
        HashMap<List<Integer>, IsometricSprite> newIsoSpriteIds;

        // Remove sprite for Entity, so it's not displayed while moving
        if (sprite != null) {
            newSprites = new PriorityQueue<>(entitySprites);
            newSpriteIds = new HashMap<>(entitySpriteIds);

            newSprites.remove(sprite);
            newSpriteIds.remove(spriteKey);

            entitySprites = newSprites;
            entitySpriteIds = newSpriteIds;
        }
        // Remove iso sprite for Entity, so it's not displayed while moving
        if (isoSprite != null) {
            isoSprites = new PriorityQueue<>(isometricSprites);
            newIsoSpriteIds = new HashMap<>(isometricSpriteIds);

            isoSprites.remove(isoSprite);
            newIsoSpriteIds.remove(spriteKey);

            isometricSprites = isoSprites;
            isometricSpriteIds = newIsoSpriteIds;
        }

        MovingEntitySprite mSprite = movingEntitySpriteIds.get(entityId);
        List<MovingEntitySprite> newMovingSprites = new ArrayList<>(movingEntitySprites);
        HashMap<Integer, MovingEntitySprite> newMovingSpriteIds = new HashMap<>(movingEntitySpriteIds);
        // Remove any old movement sprite
        if (mSprite != null) {
            newMovingSprites.remove(mSprite);
        }
        // Create new movement sprite
        if (entity.getPosition() != null) {
            mSprite = new MovingEntitySprite(this, entity, position, facing, elevation);
            newMovingSprites.add(mSprite);
            newMovingSpriteIds.put(entityId, mSprite);
        }

        movingEntitySprites = newMovingSprites;
        movingEntitySpriteIds = newMovingSpriteIds;
    }

    public boolean isMovingUnits() {
        return !movingUnits.isEmpty();
    }

    /**
     * Clears the sprite for an entity and prepares it to be re-drawn. Replaces
     * the old sprite with the new! Try to prevent annoying
     * ConcurrentModificationExceptions
     */
    public void redrawEntity(Entity entity) {
        redrawEntity(entity, null);
    }

    /**
     * Convenience method for returning a Key value for the entitySpriteIds and isometricSprite
     * maps. The List contains as the first element the Entity ID and as the second element its
     * location ID: either -1 if the Entity has no secondary locations, or the index of its
     * secondary location.
     *
     * @param entityId The Entity ID
     * @param secondaryLoc the secondary loc index, or -1 for Entities without secondary positions
     * @return
     */
    private List<Integer> getIdAndLoc(Integer entityId, int secondaryLoc) {
        List<Integer> idLoc = new ArrayList<>(2);
        idLoc.add(entityId);
        idLoc.add(secondaryLoc);
        return idLoc;
    }

    /**
     * Clears the sprite for an entity and prepares it to be re-drawn. Replaces
     * the old sprite with the new! Takes a reference to the Entity object
     * before changes, in case it contained important state information, like
     * DropShips taking off (airborne DropShips lose their secondary hexes). Try
     * to prevent annoying ConcurrentModificationExceptions
     */
    public void redrawEntity(Entity entity, Entity oldEntity) {
        Integer entityId = entity.getId();
        if (oldEntity == null) {
            oldEntity = entity;
        }

        // If the entity we are updating doesn't have a position, ensure we
        // remove all of its old sprites
        if (entity.getPosition() == null) {
            Iterator<EntitySprite> spriteIter;

            // Remove Entity Sprites
            spriteIter = entitySprites.iterator();
            while (spriteIter.hasNext()) {
                EntitySprite sprite = spriteIter.next();
                if (sprite.entity.equals(entity)) {
                    spriteIter.remove();
                }
            }

            //  Update ID -> Sprite map
            spriteIter = entitySpriteIds.values().iterator();
            while (spriteIter.hasNext()) {
                EntitySprite sprite = spriteIter.next();
                if (sprite.entity.equals(entity)) {
                    spriteIter.remove();
                }
            }

            Iterator<IsometricSprite> isoSpriteIter;

            // Remove IsometricSprites
            isoSpriteIter = isometricSprites.iterator();
            while (isoSpriteIter.hasNext()) {
                IsometricSprite sprite = isoSpriteIter.next();
                if (sprite.entity.equals(entity)) {
                    isoSpriteIter.remove();
                }
            }

            // Update ID -> Iso Sprite Map
            isoSpriteIter  = isometricSpriteIds.values().iterator();
            while (isoSpriteIter.hasNext()) {
                IsometricSprite sprite = isoSpriteIter.next();
                if (sprite.entity.equals(entity)) {
                    isoSpriteIter.remove();
                }
            }
        }

        // Create a copy of the sprite list
        Queue<EntitySprite> newSprites = new PriorityQueue<>(entitySprites);
        HashMap<List<Integer>, EntitySprite> newSpriteIds = new HashMap<>(entitySpriteIds);
        Queue<IsometricSprite> isoSprites = new PriorityQueue<>(isometricSprites);
        HashMap<List<Integer>, IsometricSprite> newIsoSpriteIds = new HashMap<>(isometricSpriteIds);

        // Remove the sprites we are going to update
        EntitySprite sprite = entitySpriteIds.get(getIdAndLoc(entityId, -1));
        IsometricSprite isoSprite = isometricSpriteIds.get(getIdAndLoc(entityId, -1));
        if (sprite != null) {
            newSprites.remove(sprite);
        }

        if (isoSprite != null) {
            isoSprites.remove(isoSprite);
        }

        for (int secondaryPos : oldEntity.getSecondaryPositions().keySet()) {
            sprite = entitySpriteIds.get(getIdAndLoc(entityId, secondaryPos));
            if (sprite != null) {
                newSprites.remove(sprite);
            }
            isoSprite = isometricSpriteIds.get(getIdAndLoc(entityId, secondaryPos));
            if (isoSprite != null) {
                isoSprites.remove(isoSprite);
            }
        }

        // Create the new sprites
        Coords position = entity.getPosition();
        boolean canSee = EntityVisibilityUtils.detectedOrHasVisual(localPlayer, game, entity);

        if ((position != null) && canSee) {
            // Add new EntitySprite
            // If no secondary positions, add a sprite for the central position
            if (entity.getSecondaryPositions().isEmpty()) {
                sprite = new EntitySprite(this, entity, -1, radarBlipImage);
                newSprites.add(sprite);
                newSpriteIds.put(getIdAndLoc(entityId, -1), sprite);
            } else { // Add all secondary position sprites, which includes a
                // sprite for the central hex
                for (int secondaryPos : entity.getSecondaryPositions().keySet()) {
                    sprite = new EntitySprite(this, entity, secondaryPos, radarBlipImage);
                    newSprites.add(sprite);
                    newSpriteIds.put(getIdAndLoc(entityId, secondaryPos), sprite);
                }
            }

            // Add new IsometricSprite
            // If no secondary positions, add a sprite for the central position
            if (entity.getSecondaryPositions().isEmpty()) {
                isoSprite = new IsometricSprite(this, entity, -1, radarBlipImage);
                isoSprites.add(isoSprite);
                newIsoSpriteIds.put(getIdAndLoc(entityId, -1), isoSprite);
            } else {
                // Add all secondary position sprites, which includes a
                // sprite for the central hex
                for (int secondaryPos : entity.getSecondaryPositions().keySet()) {
                    isoSprite = new IsometricSprite(this, entity, secondaryPos, radarBlipImage);
                    isoSprites.add(isoSprite);
                    newIsoSpriteIds.put(getIdAndLoc(entityId, secondaryPos), isoSprite);
                }
            }
        }

        // Update Sprite state with new collections
        entitySprites = newSprites;
        entitySpriteIds = newSpriteIds;
        isometricSprites = isoSprites;
        isometricSpriteIds = newIsoSpriteIds;

        // Remove C3 sprites
        for (Iterator<C3Sprite> i = c3Sprites.iterator(); i.hasNext(); ) {
            final C3Sprite c3sprite = i.next();
            if ((c3sprite.entityId == entity.getId()) || (c3sprite.masterId == entity.getId())) {
                i.remove();
            }
        }

        // Update C3 link, if necessary
        if (entity.hasC3() || entity.hasC3i() || entity.hasActiveNovaCEWS() || entity.hasNavalC3()) {
            addC3Link(entity);
        }

        for (Iterator<VTOLAttackSprite> iter = vtolAttackSprites.iterator(); iter.hasNext();) {
            final VTOLAttackSprite s = iter.next();
            if (s.getEntity().getId() == entity.getId()) {
                iter.remove();
            }
        }

        // Remove Flyover Sprites
        Iterator<FlyOverSprite> flyOverIt = flyOverSprites.iterator();
        while (flyOverIt.hasNext()) {
            final FlyOverSprite flyOverSprite = flyOverIt.next();
            if (flyOverSprite.getEntityId() == entity.getId()) {
                flyOverIt.remove();
            }
        }

        // Add Flyover path, if necessary
        if ((entity.isAirborne() || entity.isMakingVTOLGroundAttack())
                && (entity.getPassedThrough().size() > 1)) {
            addFlyOverPath(entity);
        }

        updateEcmList();
        highlightSelectedEntity();
        scheduleRedraw();
    }

    /**
     * Clears all old entity sprites out of memory and sets up new ones.
     */
    void redrawAllEntities() {
        int numEntities = game.getNoOfEntities();
        // Prevent IllegalArgumentException
        numEntities = Math.max(1, numEntities);
        Queue<EntitySprite> newSprites = new PriorityQueue<>(numEntities);
        Queue<IsometricSprite> newIsometricSprites = new PriorityQueue<>(numEntities);
        Map<List<Integer>, EntitySprite> newSpriteIds = new HashMap<>(numEntities);
        Map<List<Integer>, IsometricSprite> newIsoSpriteIds = new HashMap<>(numEntities);

        ArrayList<WreckSprite> newWrecks = new ArrayList<>();
        ArrayList<IsometricWreckSprite> newIsometricWrecks = new ArrayList<>();

        Enumeration<Entity> e = game.getWreckedEntities();
        while (e.hasMoreElements()) {
            Entity entity = e.nextElement();
            if (!(entity instanceof Infantry) && (entity.getPosition() != null)) {
                WreckSprite ws;
                IsometricWreckSprite iws;
                if (entity.getSecondaryPositions().isEmpty()) {
                    ws = new WreckSprite(this, entity, -1);
                    newWrecks.add(ws);
                    iws = new IsometricWreckSprite(this, entity, -1);
                    newIsometricWrecks.add(iws);
                } else {
                    for (int secondaryPos : entity.getSecondaryPositions().keySet()) {
                        ws = new WreckSprite(this, entity, secondaryPos);
                        newWrecks.add(ws);
                        iws = new IsometricWreckSprite(this, entity, secondaryPos);
                        newIsometricWrecks.add(iws);
                    }
                }
            }
        }

        clearC3Networks();
        clearFlyOverPaths();
        for (Entity entity : game.getEntitiesVector()) {
            if (entity.getPosition() == null) {
                continue;
            }
            if ((localPlayer != null)
                    && game.getOptions().booleanOption(OptionsConstants.ADVANCED_DOUBLE_BLIND)
                    && entity.getOwner().isEnemyOf(localPlayer)
                    && !entity.hasSeenEntity(localPlayer)
                    && !entity.hasDetectedEntity(localPlayer)) {
                continue;
            }
            if ((localPlayer != null)
                    && game.getOptions().booleanOption(OptionsConstants.ADVANCED_HIDDEN_UNITS)
                    && entity.getOwner().isEnemyOf(localPlayer)
                    && entity.isHidden()) {
                continue;
            }
            if (entity.getSecondaryPositions().isEmpty()) {
                EntitySprite sprite = new EntitySprite(this, entity, -1, radarBlipImage);
                newSprites.add(sprite);
                newSpriteIds.put(getIdAndLoc(entity.getId(), -1), sprite);
                IsometricSprite isosprite = new IsometricSprite(this, entity, -1, radarBlipImage);
                newIsometricSprites.add(isosprite);
                newIsoSpriteIds.put(getIdAndLoc(entity.getId(), -1), isosprite);
            } else {
                for (int secondaryPos : entity.getSecondaryPositions().keySet()) {
                    EntitySprite sprite = new EntitySprite(this, entity, secondaryPos, radarBlipImage);
                    newSprites.add(sprite);
                    newSpriteIds.put(getIdAndLoc(entity.getId(), secondaryPos), sprite);

                    IsometricSprite isosprite = new IsometricSprite(this, entity, secondaryPos, radarBlipImage);
                    newIsometricSprites.add(isosprite);
                    newIsoSpriteIds.put(getIdAndLoc(entity.getId(), secondaryPos), isosprite);
                }
            }

            if (entity.hasC3() || entity.hasC3i() || entity.hasActiveNovaCEWS() || entity.hasNavalC3()) {
                addC3Link(entity);
            }

            if ((entity.isAirborne() || entity.isMakingVTOLGroundAttack())
                    && (entity.getPassedThrough().size() > 1)) {
                addFlyOverPath(entity);
            }
        }

        entitySprites = newSprites;
        entitySpriteIds = newSpriteIds;

        isometricSprites = newIsometricSprites;
        isometricSpriteIds = newIsoSpriteIds;

        wreckSprites = newWrecks;
        isometricWreckSprites = newIsometricWrecks;

        // Update ECM list, to ensure that Sprites are updated with ECM info
        updateEcmList();
        // Re-highlight a selected entity, if present
        highlightSelectedEntity();

        scheduleRedraw();
    }

    private void redrawAllFlares() {
        flareSprites.clear();
        for (Flare f : game.getFlares()) {
            flareSprites.add(new FlareSprite(this, f));
        }
    }

    public Image getFlareImage() {
        return flareImage;
    }

    /**
     * Moves the cursor to the new position, or hides it, if newPos is null
     */
    private void moveCursor(CursorSprite cursor, Coords newPos) {
        final Rectangle oldBounds = new Rectangle(cursor.getBounds());
        if (newPos != null) {
            cursor.setHexLocation(newPos);
        } else {
            cursor.setOffScreen();
        }
        // repaint affected area
        repaint(oldBounds);
        repaint(cursor.getBounds());
    }

    /**
     * Centers the board on hex c. Uses smooth centering if activated in the client settings.
     */
    public void centerOnHex(@Nullable Coords c) {
        if (c == null) {
            return;
        }

        if (GUIP.getSoftCenter()) {
            // Soft Centering:
            // set the target point
            Point p = getCentreHexLocation(c);
            softCenterTarget.setLocation(
                    (double) p.x / boardSize.getWidth(),
                    (double) p.y / boardSize.getHeight());

            // adjust the target point because the board can't
            // center on points too close to an edge
            double w = scrollpane.getViewport().getWidth();
            double h = scrollpane.getViewport().getHeight();
            double bw = boardSize.getWidth();
            double bh = boardSize.getHeight();

            double minX = (w / 2 - HEX_W) / bw;
            double minY = (h / 2 - HEX_H) / bh;
            double maxX = (bw + HEX_W - w / 2) / bw;
            double maxY = (bh + HEX_H - h / 2) / bh;

            // here the order is important because the top/left
            // edges always stop the board, the bottom/right
            // only when the board is big enough
            softCenterTarget.setLocation(
                    Math.min(softCenterTarget.getX(), maxX),
                    Math.min(softCenterTarget.getY(), maxY));

            softCenterTarget.setLocation(
                    Math.max(softCenterTarget.getX(), minX),
                    Math.max(softCenterTarget.getY(), minY));

            // get the current board center point
            double[] v = getVisibleArea();
            oldCenter.setLocation((v[0] + v[2]) / 2, (v[1] + v[3]) / 2);

            waitTimer = 0;
            isSoftCentering = true;

        } else {
            // no soft centering:
            // center on c directly
            Point p = getCentreHexLocation(c);
            centerOnPointRel(
                    (double) p.x / boardSize.getWidth(),
                    (double) p.y / boardSize.getHeight());
        }
    }

    /** Moves the board one step towards the final
     * position in during soft centering.
     */
    private synchronized void centerOnHexSoftStep(long deltaTime) {
        if (isSoftCentering) {
            // don't move the board if 20ms haven't passed since the last move
            waitTimer += deltaTime;
            if (waitTimer < 20) {
                return;
            }
            waitTimer = 0;

            // move the board by a fraction of the distance to the target
            Point2D newCenter = new Point2D.Double(
                    oldCenter.getX() + (softCenterTarget.getX() - oldCenter.getX()) / SOFT_CENTER_SPEED,
                    oldCenter.getY() + (softCenterTarget.getY() - oldCenter.getY()) / SOFT_CENTER_SPEED );
            centerOnPointRel(newCenter.getX(), newCenter.getY());

            oldCenter = newCenter;

            // stop the motion when close enough to the final position
            if (softCenterTarget.distance(newCenter) < 0.0005) {
                stopSoftCentering();
                pingMinimap();
            }
        }
    }

    public void stopSoftCentering() {
        isSoftCentering = false;
    }

    private void adjustVisiblePosition(@Nullable Coords c, @Nullable Point dispPoint, double ihdx,
                                       double ihdy) {
        if ((c == null) || (dispPoint == null)) {
            return;
        }

        Point hexPoint = getCentreHexLocation(c);
        // correct for upper left board padding
        hexPoint.translate(HEX_W, HEX_H);
        JScrollBar hscroll = scrollpane.getHorizontalScrollBar();
        hscroll.setValue(hexPoint.x - dispPoint.x + (int) (ihdx * scale * HEX_W));
        JScrollBar vscroll = scrollpane.getVerticalScrollBar();
        vscroll.setValue(hexPoint.y - dispPoint.y + (int) (ihdy * scale * HEX_H));
        pingMinimap();
        repaint();
    }

    /**
     * Centers the board to a point
     * @param xrel the x position relative to board width.
     * @param yrel the y position relative to board height.
     * Both xrel and yrel should be between 0 and 1.
     * The method will clip both values to this range.
     */
    public void centerOnPointRel(double xrel, double yrel) {
        // restrict both values to between 0 and 1
        xrel = Math.max(0, xrel);
        xrel = Math.min(1, xrel);
        yrel = Math.max(0, yrel);
        yrel = Math.min(1, yrel);
        Point p = new Point(
                (int) (boardSize.getWidth() * xrel) + HEX_W,
                (int) (boardSize.getHeight() * yrel) + HEX_H);
        JScrollBar vscroll = scrollpane.getVerticalScrollBar();
        vscroll.setValue(p.y - (vscroll.getVisibleAmount() / 2));
        JScrollBar hscroll = scrollpane.getHorizontalScrollBar();
        hscroll.setValue(p.x - (hscroll.getVisibleAmount() / 2));
        repaint();
    }

    /**
     * Returns the currently visible area of the board.
     * @return an array of 4 double values indicating the relative size,
     * where the first two values indicate the x and y position of the upper left
     * corner of the visible area and the second two values the x and y position of
     * the lower right corner.
     * So when the whole board is visible, the values should be 0, 0, 1, 1.
     * When the lower right corner of the board is visible
     * and 90% of width and height: 0.1, 0.1, 1, 1
     * Due to board padding the values can be outside of [0;1]
     */
    public double[] getVisibleArea() {
        double[] values = new double[4];
        double x = scrollpane.getViewport().getViewPosition().getX();
        double y = scrollpane.getViewport().getViewPosition().getY();
        double w = scrollpane.getViewport().getWidth();
        double h = scrollpane.getViewport().getHeight();
        double bw = boardSize.getWidth();
        double bh = boardSize.getHeight();

        values[0] = (x - HEX_W) / bw;
        values[1] = (y - HEX_H) / bh;
        values[2] = (x - HEX_W + w) / bw;
        values[3] = (y - HEX_H + h) / bh;

        return values;
    }

    /**
     * Clears the old movement data and draws the new.
     */
    public void drawMovementData(Entity entity, MovePath md) {
        MoveStep previousStep = null;

        clearMovementData();

        // Nothing to do if we don't have a MovePath
        if (md == null) {
            movementTarget = null;
            return;
        }
        // need to update the movement sprites based on the move path for this
        // entity
        // only way to do this is to clear and refresh (seems wasteful)

        // first get the color for the vector
        Color col = Color.blue;
        if (md.getLastStep() != null) {
            switch (md.getLastStep().getMovementType(true)) {
                case MOVE_RUN:
                case MOVE_VTOL_RUN:
                case MOVE_OVER_THRUST:
                    col = GUIP.getMoveRunColor();
                    break;
                case MOVE_SPRINT:
                case MOVE_VTOL_SPRINT:
                    col = GUIP.getMoveSprintColor();
                    break;
                case MOVE_JUMP:
                    col = GUIP.getMoveJumpColor();
                    break;
                case MOVE_ILLEGAL:
                    col = GUIP.getMoveIllegalColor();
                    break;
                default:
                    col = GUIP.getMoveDefaultColor();
                    break;
            }
            movementTarget = md.getLastStep().getPosition();
        } else {
            movementTarget = null;
        }

        refreshMoveVectors(entity, md, col);

        for (Enumeration<MoveStep> i = md.getSteps(); i.hasMoreElements(); ) {
            final MoveStep step = i.nextElement();
            if ((null != previousStep)
                && ((step.getType() == MoveStepType.UP)
                    || (step.getType() == MoveStepType.DOWN)
                    || (step.getType() == MoveStepType.ACC)
                    || (step.getType() == MoveStepType.DEC)
                    || (step.getType() == MoveStepType.ACCN)
                    || (step.getType() == MoveStepType.DECN))) {
                // Mark the previous elevation change sprite hidden
                // so that we can draw a new one in it's place without
                // having overlap.
                pathSprites.get(pathSprites.size() - 1).setHidden(true);
            }

            if (previousStep != null
                    // for advanced movement, we always need to hide prior
                    // because costs will overlap and we only want the current
                    // facing
                    && (game.useVectorMove()
                            // A LAM converting from AirMech to Biped uses two convert steps and we
                            // only want to show the last.
                            || (step.getType() == MoveStepType.CONVERT_MODE
                            && previousStep.getType() == MoveStepType.CONVERT_MODE)
                            || step.getType() == MoveStepType.BOOTLEGGER)) {
                pathSprites.get(pathSprites.size() - 1).setHidden(true);
            }

            pathSprites.add(new StepSprite(this, step, md.isEndStep(step)));
            previousStep = step;
        }
        repaint(100);
    }

    /**
     * Clears current movement data from the screen
     */
    public void clearMovementData() {
        pathSprites = new ArrayList<>();
        movementTarget = null;
        checkFoVHexImageCacheClear();
        repaint();
        refreshMoveVectors();
    }

    public void setFiringSolutions(Entity attacker, Map<Integer, FiringSolution> firingSolutions) {
        clearFiringSolutionData();
        if (firingSolutions == null) {
            return;
        }
        for (FiringSolution sln : firingSolutions.values()) {
            FiringSolutionSprite sprite = new FiringSolutionSprite(this, sln);
            firingSprites.add(sprite);
        }
    }

    public void clearFiringSolutionData() {
        firingSprites.clear();
        repaint();
    }

    public void addStrafingCoords(Coords c) {
        strafingCoords.add(c);
    }

    public void clearStrafingCoords() {
        strafingCoords.clear();
    }

    public void setMovementEnvelope(Map<Coords, Integer> mvEnvData, int walk, int run, int jump, int gear) {
        clearMovementEnvelope();

        if (mvEnvData == null) {
            return;
        }

        for (Coords loc : mvEnvData.keySet()) {
            Color spriteColor = null;
            int mvType = -1;
            if (gear == MovementDisplay.GEAR_JUMP || gear == MovementDisplay.GEAR_DFA) {
                if (mvEnvData.get(loc) <= jump) {
                    spriteColor = GUIP.getMoveJumpColor();
                    mvType = 1;
                }
            } else {
                if (mvEnvData.get(loc) <= walk) {
                    spriteColor = GUIP.getMoveDefaultColor();
                    mvType = 2;
                } else if (mvEnvData.get(loc) <= run) {
                    spriteColor = GUIP.getMoveRunColor();
                    mvType = 3;
                } else {
                    spriteColor = GUIP.getMoveSprintColor();
                    mvType = 4;
                }
            }

            // Next: check the adjacent hexes and find
            // those with the same movement type,
            // send this to the Sprite so it paints only
            // the borders of the movement type areas
            int mvAdjType;
            int edgesToPaint = 0;
            // cycle through hexes
            for (int dir = 0; dir < 6; dir++) {
                mvAdjType = 0;
                Coords adjacentHex = loc.translated(dir);
                // get the movement type
                Integer Adjmv = mvEnvData.get(adjacentHex);
                if (Adjmv != null) {
                    if (gear == MovementDisplay.GEAR_JUMP) {
                        if (Adjmv <= jump) {
                            mvAdjType = 1;
                        }
                    } else {
                        if (Adjmv <= walk) {
                            mvAdjType = 2;
                        } else if (Adjmv <= run) {
                            mvAdjType = 3;
                        } else {
                            mvAdjType = 4;
                        }
                    }
                }

                // other movement type: paint a border in this direction
                if (mvAdjType != mvType) {
                    edgesToPaint += (1 << dir);
                }
            }

            if (spriteColor != null) {
                MovementEnvelopeSprite mvSprite = new MovementEnvelopeSprite(
                        this, spriteColor, loc, edgesToPaint);
                moveEnvSprites.add(mvSprite);
            }
        }

        repaint();

    }

    public void setMovementModifierEnvelope(Collection<MovePath> movePaths) {
        moveModEnvSprites.clear();
        for (MovePath mp : movePaths) {
            moveModEnvSprites.add(new MovementModifierEnvelopeSprite(this, mp));
        }
        repaint();
    }

    public void clearMovementEnvelope() {
        moveEnvSprites.clear();
        moveModEnvSprites.clear();
        repaint();
    }

    /**
     * Draws the given <code>text</code> in the currently active font of the Graphics <code>g2D</code>
     * at font size <code>fontSize</code>. The text is centered in both
     * x and y directions around the position <code>pos</code>. The text is colored with
     * the given <code>color</code>, made translucent if the flag is set. The outline of the text
     * will be dark gray.
     * @param g2D the graphics to draw to, as <code>Graphics2D</code>
     * @param text the string to write
     * @param pos the board pixel position
     * @param fontSize the font size. This will be scaled by the current board zoom
     * @param color the color to draw the text in
     * @param translucent (optional)  makes the text translucent if set to true. Defaults to false
     * @param cOutline (optional) the color of the outline. Defaults to Color.DARK_GRAY
     */
    public void drawOutlineText(Graphics2D g2D, String text, Point pos,
            float fontSize, Color color, boolean translucent, Color cOutline) {
        g2D.setFont(g2D.getFont().deriveFont(fontSize));
        FontMetrics fm = g2D.getFontMetrics(g2D.getFont());
        // Center the text around pos
        int cx = pos.x - (fm.stringWidth(text) / 2);
        int cy = pos.y + (fm.getAscent() - fm.getDescent()) / 2;

        // get text shape and position it
        GlyphVector gv = g2D.getFont().createGlyphVector(g2D.getFontRenderContext(), text);
        Shape shape = gv.getOutline();
        shape = AffineTransform.getTranslateInstance(cx, cy).createTransformedShape(shape);

        // text area fill
        if (translucent) {
            color = new Color(color.getRGB() & 0x00FFFFFF | 0xA0000000, true);
        }
        g2D.setColor(color);
        g2D.fill(shape);

        // outline
        g2D.setStroke(new BasicStroke(0.5f));
        Color lineColor = cOutline;
        if (translucent) {
            lineColor = new Color(lineColor.getRGB() & 0x00FFFFFF | 0xA0000000, true);
        }
        g2D.setColor(lineColor);
        g2D.draw(shape);
    }

    public void drawOutlineText(Graphics2D g2D, String text, Point pos,
            float fontSize, Color color, boolean translucent) {
        drawOutlineText(g2D, text, pos, fontSize, color, translucent, Color.DARK_GRAY);
    }

    public void drawOutlineText(Graphics2D g2D, String text, Point pos,
            float fontSize, Color color) {
        drawOutlineText(g2D, text, pos, fontSize, color, false, Color.DARK_GRAY);
    }

    public void drawTextShadow(Graphics2D g2D, String text, Point pos, Font font) {
        g2D.setFont(font);
        // to keep the shadow always 1 px wide,
        // counteract the current graph scaling
        double scX = g2D.getTransform().getScaleX();
        double scY = g2D.getTransform().getScaleY();

        drawCenteredText(g2D, text, (float) pos.x + (1.0f) / (float) scX, (float) pos.y, Color.BLACK, false);
        drawCenteredText(g2D, text, (float) pos.x - (1.0f) / (float) scX, (float) pos.y, Color.BLACK, false);
        drawCenteredText(g2D, text, (float) pos.x, (float) pos.y + (1.0f) / (float) scY, Color.BLACK, false);
        drawCenteredText(g2D, text, (float) pos.x, (float) pos.y - (1.0f) / (float) scY, Color.BLACK, false);
    }

    public static void drawCenteredText(Graphics2D g2D, String text, Point pos,
            Color color, boolean translucent) {
        FontMetrics fm = g2D.getFontMetrics(g2D.getFont());
        // Center the text around pos
        int cx = pos.x - (fm.stringWidth(text) / 2);
        int cy = pos.y - fm.getAscent() / 2 - fm.getDescent() / 2 + fm.getAscent();

        if (translucent) {
            color = new Color(color.getRGB() & 0x00FFFFFF | 0xA0000000, true);
        }
        g2D.setColor(color);
        g2D.drawString(text, cx, cy);
    }

    // This method is used to draw text shadows even when the g2D is scaled
    public static void drawCenteredText(Graphics2D g2D, String text, float posx, float posy,
            Color color, boolean translucent) {
        FontMetrics fm = g2D.getFontMetrics(g2D.getFont());
        // Center the text around pos
        float cx = posx - (fm.stringWidth(text) / 2);
        float cy = posy - fm.getAscent() / 2 - fm.getDescent() / 2 + fm.getAscent();

        if (translucent) {
            color = new Color(color.getRGB() & 0x00FFFFFF | 0xA0000000, true);
        }
        g2D.setColor(color);
        g2D.drawString(text, cx, cy);
    }

    public static void drawCenteredText(Graphics2D g2D, String text, Point pos,
            Color color, boolean translucent, Font font) {
        g2D.setFont(font);
        drawCenteredText(g2D, text, pos, color, translucent);
    }

    public static void drawCenteredText(Graphics2D g2D, String text, Point pos,
            Color color, boolean translucent, int fontSize) {
        g2D.setFont(g2D.getFont().deriveFont(fontSize));
        drawCenteredText(g2D, text, pos, color, translucent);
    }

    public void setLocalPlayer(Player p) {
        localPlayer = p;
    }

    public Player getLocalPlayer() {
        return localPlayer;
    }

    /**
     * Specifies that this should mark the deployment hexes for a player. If the
     * player is set to null, no hexes will be marked.
     */
    public void markDeploymentHexesFor(Entity ce) {
        en_Deployer = ce;
        repaint(100);
    }

    /**
     * Returns the entity that is currently being deployed
     */
    public Entity getDeployingEntity() {
        return en_Deployer;
    }

    /**
     * add a fly over path to the sprite list
     */
    public void addFlyOverPath(Entity e) {
        if (e.getPosition() == null) {
            return;
        }

        if (e.isMakingVTOLGroundAttack()) {
            vtolAttackSprites.add(new VTOLAttackSprite(this, e));
        }
        flyOverSprites.add(new FlyOverSprite(this, e));
    }

    /**
     * @param c the given coords
     * @return any entities flying over the given coords
     */
    public List<Entity> getEntitiesFlyingOver(Coords c) {
        List<Entity> entities = new ArrayList<>();
        for (FlyOverSprite fsprite : flyOverSprites) {
            // Spaceborne units shouldn't count here. They show up incorrectly in the firing display when sensors are in use.
            if (fsprite.getEntity().getPassedThrough().contains(c) && !fsprite.getEntity().isSpaceborne()) {
                entities.add(fsprite.getEntity());
            }
        }
        return entities;
    }

    /**
     * Adds a c3 line to the sprite list.
     */
    public void addC3Link(Entity e) {
        if (e.getPosition() == null) {
            return;
        }

        if (e.hasC3i()) {
            for (Entity fe : game.getEntitiesVector()) {
                if (fe.getPosition() == null) {
                    return;
                }

                if (e.onSameC3NetworkAs(fe) && !fe.equals(e)
                        && !ComputeECM.isAffectedByECM(e, e.getPosition(), fe.getPosition())) {
                    c3Sprites.add(new C3Sprite(this, e, fe));
                }
            }
        } else if (e.hasNavalC3()) {
            for (Entity fe : game.getEntitiesVector()) {
                if (fe.getPosition() == null) {
                    return;
                }

                if (e.onSameC3NetworkAs(fe) && !fe.equals(e)) {
                    c3Sprites.add(new C3Sprite(this, e, fe));
                }
            }
        } else if (e.hasActiveNovaCEWS()) {
            // WOR Nova CEWS
            for (Entity fe : game.getEntitiesVector()) {
                if (fe.getPosition() == null) {
                    return;
                }
                ECMInfo ecmInfo = ComputeECM.getECMEffects(e, e.getPosition(),
                        fe.getPosition(), true, null);
                if (e.onSameC3NetworkAs(fe) && !fe.equals(e) && (ecmInfo != null)
                        && !ecmInfo.isNovaECM()) {
                    c3Sprites.add(new C3Sprite(this, e, fe));
                }
            }
        } else if (e.getC3Master() != null) {
            Entity eMaster = e.getC3Master();
            if (eMaster.getPosition() == null) {
                return;
            }

            // ECM cuts off the network
            boolean blocked = false;
            if (e.hasBoostedC3() && eMaster.hasBoostedC3()) {
                blocked = ComputeECM.isAffectedByAngelECM(e, e.getPosition(), eMaster.getPosition())
                        || ComputeECM.isAffectedByAngelECM(eMaster, eMaster.getPosition(), eMaster.getPosition());
            } else {
                blocked = ComputeECM.isAffectedByECM(e, e.getPosition(), eMaster.getPosition())
                        || ComputeECM.isAffectedByECM(eMaster, eMaster.getPosition(), eMaster.getPosition());
            }

            if (!blocked) {
                c3Sprites.add(new C3Sprite(this, e, e.getC3Master()));
            }
        }
    }

    /**
     * Adds an attack to the sprite list.
     */
    public synchronized void addAttack(AttackAction aa) {
        // Don't make sprites for unknown entities and sensor returns
        Entity ae = game.getEntity(aa.getEntityId());
        Targetable t = game.getTarget(aa.getTargetType(), aa.getTargetId());
        if ((ae == null) || (t == null)
                || (t.getTargetType() == Targetable.TYPE_INARC_POD)
                || (t.getPosition() == null) || (ae.getPosition() == null)) {
            return;
        }
        EntitySprite eSprite = entitySpriteIds.get(getIdAndLoc(ae.getId(),
                (ae.getSecondaryPositions().isEmpty() ? -1 : 0)));
        if (eSprite != null && eSprite.onlyDetectedBySensors()) {
            return;
        }

        repaint(100);
        int attackerId = aa.getEntityId();
        for (AttackSprite sprite : attackSprites) {
            // can we just add this attack to an existing one?
            if ((sprite.getEntityId() == attackerId)
                && (sprite.getTargetId() == aa.getTargetId())) {
                // use existing attack, but add this weapon
                sprite.addEntityAction(aa);
                rebuildAllSpriteDescriptions(attackerId);
                return;
            }
        }
        // no re-use possible, add a new one
        // don't add a sprite for an artillery attack made by the other player
        if (aa instanceof WeaponAttackAction) {
            WeaponAttackAction waa = (WeaponAttackAction) aa;
            if (aa.getTargetType() != Targetable.TYPE_HEX_ARTILLERY) {
                attackSprites.add(new AttackSprite(this, aa));
            } else if (waa.getEntity(game).getOwner().getId() == localPlayer.getId()) {
                attackSprites.add(new AttackSprite(this, aa));
            }
        } else {
            attackSprites.add(new AttackSprite(this, aa));
        }
        rebuildAllSpriteDescriptions(attackerId);
    }

    /** adding a new EntityAction may affect the ToHits of other attacks
     * so rebuild. The underlying data is cached when possible, so the should
     * o the minumum amount of work needed
     */
    void rebuildAllSpriteDescriptions(int attackerId) {
        for (AttackSprite sprite : attackSprites) {
            if (sprite.getEntityId() == attackerId) {
                sprite.rebuildDescriptions();
            }
        }

    }


    /**
     * Removes all attack sprites from a certain entity
     */
    public synchronized void removeAttacksFor(@Nullable Entity e) {
        if (e == null) {
            return;
        }
        int entityId = e.getId();
        for (Iterator<AttackSprite> i = attackSprites.iterator(); i.hasNext(); ) {
            AttackSprite sprite = i.next();
            if (sprite.getEntityId() == entityId) {
                i.remove();
            }
        }
        repaint(100);
    }

    /**
     * Clears out all attacks and re-adds the ones in the current game.
     */
    public void refreshAttacks() {
        clearAllAttacks();
        for (Enumeration<EntityAction> i = game.getActions(); i.hasMoreElements(); ) {
            EntityAction ea = i.nextElement();
            if (ea instanceof AttackAction) {
                addAttack((AttackAction) ea);
            }
        }

        for (Enumeration<AttackAction> i = game.getCharges(); i.hasMoreElements(); ) {
            EntityAction ea = i.nextElement();
            if (ea instanceof PhysicalAttackAction) {
                addAttack((AttackAction) ea);
            }
        }
        repaint(100);
    }

    public void refreshMoveVectors() {
        clearAllMoveVectors();
        for (Entity e : game.getEntitiesVector()) {
            if (e.getPosition() != null) {
                movementSprites.add(new MovementSprite(this, e, e.getVectors(),
                        Color.GRAY, false));
            }
        }
    }

    public void refreshMoveVectors(Entity en, MovePath md, Color col) {
        clearAllMoveVectors();
        // same as normal but when I find the active entity I used the MovePath
        // to get vector
        for (Entity e : game.getEntitiesVector()) {
            if (e.getPosition() != null) {
                if ((en != null) && (e.getId() == en.getId())) {
                    movementSprites.add(new MovementSprite(this, e, md.getFinalVectors(),
                            col, true));
                } else {
                    movementSprites.add(new MovementSprite(this, e, e.getVectors(),
                            col, false));
                }
            }
        }
    }

    public void clearC3Networks() {
        c3Sprites.clear();
    }

    public void clearFlyOverPaths() {
        vtolAttackSprites.clear();
        flyOverSprites.clear();
    }

    /**
     * Clears out all attacks that were being drawn
     */
    public void clearAllAttacks() {
        attackSprites.clear();
    }

    /**
     * Clears out all movement vectors that were being drawn
     */
    public void clearAllMoveVectors() {
        movementSprites.clear();
    }

    protected void firstLOSHex(Coords c) {
        if (useLOSTool) {
            moveCursor(secondLOSSprite, null);
            moveCursor(firstLOSSprite, c);
        }
    }

    protected void secondLOSHex(Coords c2, Coords c1) {
        if (useLOSTool) {

            Entity ae = chooseEntity(c1);
            Entity te = chooseEntity(c2);

            StringBuffer message = new StringBuffer();
            LosEffects le;
            if ((ae == null) || (te == null)) {
                boolean mechInFirst = GUIP.getMechInFirst();
                boolean mechInSecond = GUIP.getMechInSecond();
                LosEffects.AttackInfo ai = new LosEffects.AttackInfo();
                ai.attackPos = c1;
                ai.targetPos = c2;
                ai.attackHeight = mechInFirst ? 1 : 0;
                ai.targetHeight = mechInSecond ? 1 : 0;
                ai.targetIsMech = mechInSecond;
                ai.attackerIsMech = mechInFirst;
                ai.attackAbsHeight = game.getBoard().getHex(c1).floor() + ai.attackHeight;
                ai.targetAbsHeight = game.getBoard().getHex(c2).floor() + ai.targetHeight;
                le = LosEffects.calculateLos(game, ai);
                message.append(Messages.getString("BoardView1.Attacker",
                        mechInFirst ? Messages.getString("BoardView1.Mech")
                                : Messages.getString("BoardView1.NonMech"),
                        c1.getBoardNum()));
                message.append(Messages.getString("BoardView1.Target",
                        mechInSecond ? Messages.getString("BoardView1.Mech")
                                : Messages.getString("BoardView1.NonMech"),
                        c2.getBoardNum()));
            } else {
                le = LosEffects.calculateLOS(game, ae, te);
                message.append(Messages.getString("BoardView1.Attacker", ae.getDisplayName(), c1.getBoardNum()));
                message.append(Messages.getString("BoardView1.Target", te.getDisplayName(), c2.getBoardNum()));
            }
            // Check to see if LoS is blocked
            if (!le.canSee()) {
                message.append(Messages.getString("BoardView1.LOSBlocked", c1.distance(c2)));
                ToHitData thd = le.losModifiers(game);
                message.append("\t" + thd.getDesc() + "\n");
            } else {
                message.append(Messages.getString("BoardView1.LOSNotBlocked", c1.distance(c2)));
                if (le.getHeavyWoods() > 0) {
                    message.append(Messages.getString("BoardView1.HeavyWoods", le.getHeavyWoods()));
                }
                if (le.getLightWoods() > 0) {
                    message.append(Messages.getString("BoardView1.LightWoods", le.getLightWoods()));
                }
                if (le.getLightSmoke() > 0) {
                    message.append(Messages.getString("BoardView1.LightSmoke", le.getLightSmoke()));
                }
                if (le.getHeavySmoke() > 0) {
                    message.append(Messages.getString("BoardView1.HeavySmoke", le.getHeavySmoke()));
                }
                if (le.isTargetCover() && le.canSee()) {
                    message.append(Messages.getString("BoardView1.TargetPartialCover",
                            LosEffects.getCoverName(le.getTargetCover(), true)));
                }
                if (le.isAttackerCover() && le.canSee()) {
                    message.append(Messages.getString("BoardView1.AttackerPartialCover",
                            LosEffects.getCoverName(le.getAttackerCover(), false)));
                }
            }
            JOptionPane.showMessageDialog(getRootPane(), message.toString(),
                    Messages.getString("BoardView1.LOSTitle"), JOptionPane.INFORMATION_MESSAGE);
        }
    }

    /**
     * Initializes the various overlay polygons with their vertices.
     */
    public void initPolys() {

        AffineTransform facingRotate = new AffineTransform();

        // facing polygons
        Polygon facingPolyTmp = new Polygon();
        facingPolyTmp.addPoint(41, 3);
        facingPolyTmp.addPoint(35, 9);
        facingPolyTmp.addPoint(41, 7);
        facingPolyTmp.addPoint(42, 7);
        facingPolyTmp.addPoint(48, 9);
        facingPolyTmp.addPoint(42, 3);

        // create the rotated shapes
        facingPolys = new Shape[8];
        for (int dir : allDirections) {
            facingPolys[dir] = facingRotate.createTransformedShape(facingPolyTmp);
            facingRotate.rotate(Math.toRadians(60), HEX_W / 2, HEX_H / 2);
        }

        // final facing polygons
        Polygon finalFacingPolyTmp = new Polygon();
        finalFacingPolyTmp.addPoint(41, 3);
        finalFacingPolyTmp.addPoint(21, 18);
        finalFacingPolyTmp.addPoint(41, 14);
        finalFacingPolyTmp.addPoint(42, 14);
        finalFacingPolyTmp.addPoint(61, 18);
        finalFacingPolyTmp.addPoint(42, 3);

        // create the rotated shapes
        facingRotate.setToIdentity();
        finalFacingPolys = new Shape[8];
        for (int dir : allDirections) {
            finalFacingPolys[dir] = facingRotate.createTransformedShape(finalFacingPolyTmp);
            facingRotate.rotate(Math.toRadians(60), HEX_W / 2, HEX_H / 2);
        }

        // movement polygons
        Polygon movementPolyTmp = new Polygon();
        movementPolyTmp.addPoint(47, 67);
        movementPolyTmp.addPoint(48, 66);
        movementPolyTmp.addPoint(42, 62);
        movementPolyTmp.addPoint(41, 62);
        movementPolyTmp.addPoint(35, 66);
        movementPolyTmp.addPoint(36, 67);

        movementPolyTmp.addPoint(47, 67);
        movementPolyTmp.addPoint(45, 68);
        movementPolyTmp.addPoint(38, 68);
        movementPolyTmp.addPoint(38, 69);
        movementPolyTmp.addPoint(45, 69);
        movementPolyTmp.addPoint(45, 68);

        movementPolyTmp.addPoint(45, 70);
        movementPolyTmp.addPoint(38, 70);
        movementPolyTmp.addPoint(38, 71);
        movementPolyTmp.addPoint(45, 71);
        movementPolyTmp.addPoint(45, 68);

        // create the rotated shapes
        facingRotate.setToIdentity();
        movementPolys = new Shape[8];
        for (int dir : allDirections) {
            movementPolys[dir] = facingRotate.createTransformedShape(movementPolyTmp);
            facingRotate.rotate(Math.toRadians(60), HEX_W / 2, HEX_H / 2);
        }

        // Up and Down Arrows
        facingRotate.setToIdentity();
        facingRotate.translate(0, -31);
        upArrow = facingRotate.createTransformedShape(movementPolyTmp);

        facingRotate.setToIdentity();
        facingRotate.rotate(Math.toRadians(180), HEX_W / 2, HEX_H / 2);
        facingRotate.translate(0, -31);
        downArrow = facingRotate.createTransformedShape(movementPolyTmp);
    }

    synchronized boolean doMoveUnits(long idleTime) {
        boolean movingSomething = false;

        if (!movingUnits.isEmpty()) {
            moveWait += idleTime;

            if (moveWait > GUIP.getMoveStepDelay()) {
                ArrayList<MovingUnit> spent = new ArrayList<>();

                for (MovingUnit move : movingUnits) {
                    movingSomething = true;
                    Entity ge = game.getEntity(move.entity.getId());
                    if (!move.path.isEmpty()) {
                        UnitLocation loc = move.path.get(0);

                        if (ge != null) {
                            redrawMovingEntity(move.entity, loc.getCoords(), loc.getFacing(), loc.getElevation());
                        }
                        move.path.remove(0);
                    } else {
                        if (ge != null) {
                            redrawEntity(ge);
                        }
                        spent.add(move);
                    }

                }

                for (MovingUnit move : spent) {
                    movingUnits.remove(move);
                }
                moveWait = 0;

                if (movingUnits.isEmpty()) {
                    movingEntitySpriteIds.clear();
                    movingEntitySprites.clear();
                    ghostEntitySprites.clear();
                    processBoardViewEvent(new BoardViewEvent(this,
                            BoardViewEvent.FINISHED_MOVING_UNITS));
                }
            }
        }
        return movingSomething;
    }

    //
    // MouseListener
    //
    @Override
    public void mousePressed(MouseEvent me) {
        requestFocusInWindow();
        stopSoftCentering();
        Point point = me.getPoint();

        // Button 4: Hide/Show the minimap and unitDisplay
        if (me.getButton() == 4) {
            if (clientgui != null) {
                clientgui.toggleMMUDDisplays();
            }
        }

        // we clicked the right mouse button,
        // remember the position if we start to scroll
        // if we drag, we should scroll
        if (SwingUtilities.isRightMouseButton(me)) {
            scrollXDifference = me.getX();
            scrollYDifference = me.getY();
            shouldScroll = true;
        }

        if (me.isPopupTrigger() && !dragging) {
            mouseAction(getCoordsAt(point), BOARD_HEX_POPUP, me.getModifiersEx(), me.getButton());
            return;
        }

        for (IDisplayable disp : displayables) {
            double width = scrollpane.getViewport().getSize().getWidth();
            double height = scrollpane.getViewport().getSize().getHeight();
            Dimension dispDimension = new Dimension();
            dispDimension.setSize(width, height);
            // we need to adjust the point, because it should be against the
            // displayable dimension
            Point dispPoint = new Point();
            dispPoint.setLocation(point.x + getBounds().x, point.y + getBounds().y);
            if (disp.isHit(dispPoint, dispDimension)) {
                return;
            }
        }
        mouseAction(getCoordsAt(point), BOARD_HEX_DRAG, me.getModifiersEx(), me.getButton());
    }

    @Override
    public void mouseReleased(MouseEvent me) {
        // don't show the popup if we are drag-scrolling
        if (me.isPopupTrigger() && !dragging) {
            mouseAction(getCoordsAt(me.getPoint()), BOARD_HEX_POPUP,
                        me.getModifiersEx(), me.getButton());
            // stop scrolling
            shouldScroll = false;
            return;
        }

        // if we released the right mouse button, there's no more
        // scrolling
        if (SwingUtilities.isRightMouseButton(me)) {
            scrollXDifference = 0;
            scrollYDifference = 0;
            dragging = false;
            shouldScroll = false;
            setCursor(Cursor.getPredefinedCursor(Cursor.DEFAULT_CURSOR));
        }

        for (IDisplayable disp : displayables) {
            if (disp.isReleased()) {
                return;
            }
        }

        if (me.getClickCount() == 1) {
            mouseAction(getCoordsAt(me.getPoint()), BOARD_HEX_CLICK,
                        me.getModifiersEx(), me.getButton());
        } else {
            mouseAction(getCoordsAt(me.getPoint()), BOARD_HEX_DOUBLECLICK,
                        me.getModifiersEx(), me.getButton());
        }
    }

    @Override
    public void mouseEntered(MouseEvent me) {
    }

    @Override
    public void mouseExited(MouseEvent me) {
        // Reset the tooltip dismissal delay to the preference
        // value so that elements outside the boardview can
        // use tooltips
        if (GUIP.getTooltipDismissDelay() >= 0) {
            ToolTipManager.sharedInstance().setDismissDelay(
                    GUIP.getTooltipDismissDelay());
        } else {
            ToolTipManager.sharedInstance().setDismissDelay(dismissDelay);
        }
    }

    @Override
    public void mouseClicked(MouseEvent me) {

    }

    private static class MovingUnit {
        public Entity entity;

        public ArrayList<UnitLocation> path;

        MovingUnit(Entity entity, Vector<UnitLocation> path) {
            this.entity = entity;
            this.path = new ArrayList<>(path);
        }
    }

    /**
     * Determine if the tile manager's images have been loaded.
     *
     * @return <code>true</code> if all images have been loaded.
     * <code>false</code> if more need to be loaded.
     */
    public boolean isTileImagesLoaded() {
        return tileManager.isLoaded();
    }

    public void setUseLOSTool(boolean use) {
        useLOSTool = use;
    }

    public TilesetManager getTilesetManager() {
        return tileManager;
    }

    /**
     * @param lastCursor The lastCursor to set.
     */
    public void setLastCursor(Coords lastCursor) {
        this.lastCursor = lastCursor;
    }

    /**
     * @return Returns the lastCursor.
     */
    public Coords getLastCursor() {
        return lastCursor;
    }

    /**
     * @param highlighted The highlighted to set.
     */
    public void setHighlighted(Coords highlighted) {
        this.highlighted = highlighted;
    }

    /**
     * @return Returns the highlighted.
     */
    public Coords getHighlighted() {
        return highlighted;
    }

    /**
     * @param selected The selected to set.
     */
    public void setSelected(Coords selected) {
        if (this.selected != selected) {
            this.selected = selected;
            checkFoVHexImageCacheClear();
        }
    }

    /**
     * @return Returns the selected.
     */
    public Coords getSelected() {
        return selected;
    }

    /**
     * @param firstLOS The firstLOS to set.
     */
    public void setFirstLOS(Coords firstLOS) {
        this.firstLOS = firstLOS;
    }

    /**
     * @return Returns the firstLOS.
     */
    public Coords getFirstLOS() {
        return firstLOS;
    }

    /**
     * Determines if this Board contains the Coords, and if so, "selects" that
     * Coords.
     *
     * @param coords the Coords.
     */
    public void select(Coords coords) {
        if ((coords == null) || game.getBoard().contains(coords)) {
            setSelected(coords);
            moveCursor(selectedSprite, coords);
            moveCursor(firstLOSSprite, null);
            moveCursor(secondLOSSprite, null);
            processBoardViewEvent(new BoardViewEvent(this, coords, null,
                    BoardViewEvent.BOARD_HEX_SELECTED, 0));
        }
    }

    /**
     * "Selects" the specified Coords.
     *
     * @param x the x coordinate.
     * @param y the y coordinate.
     */
    public void select(int x, int y) {
        select(new Coords(x, y));
    }

    /**
     * Determines if this Board contains the Coords, and if so, highlights that
     * Coords.
     *
     * @param coords the Coords.
     */
    public void highlight(Coords coords) {
        if ((coords == null) || game.getBoard().contains(coords)) {
            setHighlighted(coords);
            moveCursor(highlightSprite, coords);
            moveCursor(firstLOSSprite, null);
            moveCursor(secondLOSSprite, null);
            processBoardViewEvent(new BoardViewEvent(this, coords, null,
                    BoardViewEvent.BOARD_HEX_HIGHLIGHTED, 0));
        }
    }

    /**
     * @param c The new colour of the highlight cursor.
     */
    public void setHighlightColor(Color c) {
        highlightSprite.setColor(c);
        highlightSprite.prepare();
        repaint();
    }

    /**
     * Highlights the specified Coords.
     *
     * @param x the x coordinate.
     * @param y the y coordinate.
     */
    public void highlight(int x, int y) {
        highlight(new Coords(x, y));
    }

    public synchronized void highlightSelectedEntity() {
        for (EntitySprite sprite: entitySprites) {
            sprite.setSelected(sprite.entity.equals(selectedEntity));
        }
    }

    /**
     * Determines if this Board contains the Coords, and if so, "cursors" that
     * Coords.
     *
     * @param coords the Coords.
     */
    public void cursor(Coords coords) {
        if ((coords == null) || game.getBoard().contains(coords)) {
            if ((getLastCursor() == null) || (coords == null) || !coords.equals(getLastCursor())) {
                setLastCursor(coords);
                moveCursor(cursorSprite, coords);
                moveCursor(firstLOSSprite, null);
                moveCursor(secondLOSSprite, null);
                processBoardViewEvent(new BoardViewEvent(this, coords, null,
                        BoardViewEvent.BOARD_HEX_CURSOR, 0));
            } else {
                setLastCursor(coords);
            }
        }
    }

    /**
     * "Cursors" the specified Coords.
     *
     * @param x the x coordinate.
     * @param y the y coordinate.
     */
    public void cursor(int x, int y) {
        cursor(new Coords(x, y));
    }

    public void checkLOS(Coords c) {
        if ((c == null) || game.getBoard().contains(c)) {
            if (getFirstLOS() == null) {
                setFirstLOS(c);
                firstLOSHex(c);
                processBoardViewEvent(new BoardViewEvent(this, c, null,
                        BoardViewEvent.BOARD_FIRST_LOS_HEX, 0));
            } else {
                secondLOSHex(c, getFirstLOS());
                processBoardViewEvent(new BoardViewEvent(this, c, null,
                        BoardViewEvent.BOARD_SECOND_LOS_HEX, 0));
                setFirstLOS(null);
            }
        }
    }

    /**
     * Determines if this Board contains the (x, y) Coords, and if so, notifies
     * listeners about the specified mouse action.
     */
    public void mouseAction(int x, int y, int mtype, int modifiers, int mouseButton) {
        if (game.getBoard().contains(x, y)) {
            Coords c = new Coords(x, y);
            switch (mtype) {
                case BOARD_HEX_CLICK:
                    if ((modifiers & java.awt.event.InputEvent.CTRL_DOWN_MASK) != 0) {
                        checkLOS(c);
                    } else {
                        processBoardViewEvent(new BoardViewEvent(this, c, null,
                                BoardViewEvent.BOARD_HEX_CLICKED, modifiers, mouseButton));
                    }
                    break;
                case BOARD_HEX_DOUBLECLICK:
                    processBoardViewEvent(new BoardViewEvent(this, c, null,
                            BoardViewEvent.BOARD_HEX_DOUBLECLICKED, modifiers, mouseButton));
                    break;
                case BOARD_HEX_DRAG:
                    processBoardViewEvent(new BoardViewEvent(this, c, null,
                            BoardViewEvent.BOARD_HEX_DRAGGED, modifiers, mouseButton));
                    break;
                case BOARD_HEX_POPUP:
                    processBoardViewEvent(new BoardViewEvent(this, c, null,
                            BoardViewEvent.BOARD_HEX_POPUP, modifiers, mouseButton));
                    break;
            }
        }
    }

    /**
     * Notifies listeners about the specified mouse action.
     *
     * @param coords          - coords the Coords.
     * @param mtype           - Board view event type
     * @param modifiers       - mouse event modifiers mask such as SHIFT_DOWN_MASK etc.
     * @param mouseButton     - mouse button associated with this event
     *                           0 = no button
     *                           1 = Button 1
     *                           2 = Button 2
     */
    public void mouseAction(Coords coords, int mtype, int modifiers, int mouseButton) {
        mouseAction(coords.getX(), coords.getY(), mtype, modifiers, mouseButton);
    }

    /*
     * (non-Javadoc)
     *
     * @see
     * megamek.common.BoardListener#boardNewBoard(megamek.common.BoardEvent)
     */
    @Override
    public void boardNewBoard(BoardEvent b) {
        updateBoard();
        game.getBoard().initializeAllAutomaticTerrain(GUIP.getHexInclines());
        clearHexImageCache();
        clearShadowMap();
        repaint();
    }

    /*
     * (non-Javadoc)
     *
     * @see
     * megamek.common.BoardListener#boardChangedHex(megamek.common.BoardEvent)
     */
    @Override
    public void boardChangedHex(BoardEvent b) {
        hexImageCache.remove(b.getCoords());
        // Also repaint the surrounding hexes because of shadows, border etc.
        for (int dir: allDirections) {
            hexImageCache.remove(b.getCoords().translated(dir));
        }
        clearShadowMap();
        repaint();
    }

    /*
     * (non-Javadoc)
     *
     * @see
     * megamek.common.BoardListener#boardChangedHex(megamek.common.BoardEvent)
     */
    @Override
    public synchronized void boardChangedAllHexes(BoardEvent b) {
        clearHexImageCache();
        clearShadowMap();
        repaint();
    }

    private GameListener gameListener = new GameListenerAdapter() {

        @Override
        public void gameEntityNew(GameEntityNewEvent e) {
            updateEcmList();
            redrawAllEntities();
            if (game.getPhase().isMovement()) {
                refreshMoveVectors();
            }
        }

        @Override
        public void gameEntityRemove(GameEntityRemoveEvent e) {
            updateEcmList();
            redrawAllEntities();
            if (game.getPhase().isMovement()) {
                refreshMoveVectors();
            }
        }

        @Override
        public void gameEntityChange(GameEntityChangeEvent e) {
            final Vector<UnitLocation> mp = e.getMovePath();
            final Entity en = e.getEntity();
            final GameOptions gopts = game.getOptions();

            updateEcmList();

            // For Entities that have converted to another mode, check for a different sprite
            if (game.getPhase().isMovement() && en.isConvertingNow()) {
                tileManager.reloadImage(en);
            }

            // for units that have been blown up, damaged or ejected, force a reload
            if ((e.getOldEntity() != null) &&
                    ((en.getDamageLevel() != e.getOldEntity().getDamageLevel()) ||
                    (en.isDestroyed() != e.getOldEntity().isDestroyed()) ||
                    (en.getCrew().isEjected() != e.getOldEntity().getCrew().isEjected()))) {
                tileManager.reloadImage(en);
            }

            redrawAllEntities();
            if (game.getPhase().isMovement()) {
                refreshMoveVectors();
            }
            if ((mp != null) && !mp.isEmpty() && GUIP.getShowMoveStep()
                    && !gopts.booleanOption(OptionsConstants.INIT_SIMULTANEOUS_MOVEMENT)) {
                if ((localPlayer == null)
                        || !game.getOptions().booleanOption(OptionsConstants.ADVANCED_DOUBLE_BLIND)
                        || !en.getOwner().isEnemyOf(localPlayer)
                        || en.hasSeenEntity(localPlayer)) {
                    addMovingUnit(en, mp);
                }
            }
        }

        @Override
        public void gameNewAction(GameNewActionEvent e) {
            EntityAction ea = e.getAction();
            if (ea instanceof AttackAction) {
                addAttack((AttackAction) ea);
            }
        }

        @Override
        public void gameBoardNew(GameBoardNewEvent e) {
            Board b = e.getOldBoard();
            if (b != null) {
                b.removeBoardListener(BoardView.this);
            }
            b = e.getNewBoard();
            if (b != null) {
                b.addBoardListener(BoardView.this);
            }
            boardBackgrounds.clear();
            if (b.hasBoardBackground()) {
                ListIterator<Boolean> flipItHoriz = b.getFlipBGHoriz().listIterator();
                ListIterator<Boolean> flipItVert = b.getFlipBGVert().listIterator();
                for (String path : b.getBackgroundPaths()) {
                    boolean flipHoriz = flipItHoriz.next();
                    boolean flipVert = flipItVert.next();
                    if (path == null) {
                        boardBackgrounds.add(null);
                    } else {
                        Image bgImg = ImageUtil.loadImageFromFile(path);
                        ImageProducer prod = bgImg.getSource();
                        if (flipHoriz || flipVert) {
                            AffineTransform at = new AffineTransform();

                            if (flipHoriz) {
                                at.concatenate(AffineTransform.getScaleInstance(1, -1));
                            }
                            if (flipVert) {
                                at.concatenate(AffineTransform.getTranslateInstance(0,
                                        -bgImg.getHeight(null)));
                            }
                            ((Graphics2D) bgImg.getGraphics()).setTransform(at);
                        }
                        boardBackgrounds.add(Toolkit.getDefaultToolkit().createImage(prod));
                    }
                }
            }
            game.getBoard().initializeAllAutomaticTerrain(GUIP.getHexInclines());
            clearHexImageCache();
            updateBoard();
            clearShadowMap();
        }

        @Override
        public void gameBoardChanged(GameBoardChangeEvent e) {
            clearHexImageCache();
            boardChanged();
        }

        @Override
        public void gamePhaseChange(GamePhaseChangeEvent e) {
            if (GUIP.getGameSummaryBoardView()
                    && (e.getOldPhase().isDeployment() || e.getOldPhase().isMovement()
                            || e.getOldPhase().isTargeting() || e.getOldPhase().isFiring()
                            || e.getOldPhase().isPhysical())) {
                File dir = new File(Configuration.gameSummaryImagesBVDir(), game.getUUIDString());
                if (!dir.exists()) {
                    dir.mkdirs();
                }
                File imgFile = new File(dir, "round_" +  String.format("%03d" , game.getRoundCount())
                        + '_' +  String.format("%03d" , e.getOldPhase().ordinal()) + '_' + e.getOldPhase() + ".png");
                try {
                    ImageIO.write(getEntireBoardImage(false, true), "png", imgFile);
                } catch (Exception ex) {
                    LogManager.getLogger().error("", ex);
                }
            }

            refreshAttacks();

            // Clear some information regardless of what phase it is
            clearFiringSolutionData();
            clearMovementEnvelope();

            switch (e.getNewPhase()) {
                case MOVEMENT:
                    refreshMoveVectors();
                case FIRING:
                    clearAllMoveVectors();
                case PHYSICAL:
                    refreshAttacks();
                    break;
                case INITIATIVE:
                    clearAllAttacks();
                    break;
                case END:
                case VICTORY:
                    clearSprites();
                case LOUNGE:
                    clearHexImageCache();
                    clearAllMoveVectors();
                    clearAllAttacks();
                    clearSprites();
                    select(null);
                    cursor(null);
                    highlight(null);
                default:
            }
            for (Entity en: game.getEntitiesVector()) {
                if ((en.getDamageLevel() != Entity.DMG_NONE) &&
                        ((en.damageThisRound != 0) || (en instanceof GunEmplacement))) {
                    tileManager.reloadImage(en);
                }
            }

        }
    };

    synchronized void boardChanged() {
        redrawAllEntities();
        redrawAllFlares();
    }

    void clearSprites() {
        pathSprites.clear();
        firingSprites.clear();
        attackSprites.clear();
        c3Sprites.clear();
        vtolAttackSprites.clear();
        flyOverSprites.clear();
        movementSprites.clear();
        fieldOfFireSprites.clear();
        sensorRangeSprites.clear();
    }

    public synchronized void updateBoard() {
        updateBoardSize();
        redrawAllEntities();
    }

    /**
     * the old redrawworker converted to a runnable which is called now and then
     * from the event thread
     */
    protected class RedrawWorker implements Runnable {

        protected long lastTime = System.currentTimeMillis();

        protected long currentTime = System.currentTimeMillis();

        @Override
        public void run() {
            currentTime = System.currentTimeMillis();
            if (isShowing()) {
                boolean redraw = false;
                for (IDisplayable disp : displayables) {
                    if (!disp.isSliding()) {
                        disp.setIdleTime(currentTime - lastTime, true);
                    } else {
                        redraw = redraw || disp.slide();
                    }
                }
                redraw = redraw || doMoveUnits(currentTime - lastTime);
                if (redraw) {
                    repaint();
                }
                centerOnHexSoftStep(currentTime - lastTime);
            }
            lastTime = currentTime;
        }
    }

    /**
     * @param e the BoardView's currently selected entity
     */
    public synchronized void selectEntity(Entity e) {
        selectedEntity = e;
        checkFoVHexImageCacheClear();
        // If we don't do this, the selectedWeapon might not correspond to this
        // entity
        selectedWeapon = null;
        updateEcmList();
        highlightSelectedEntity();
    }

    @Override
    public synchronized void weaponSelected(MechDisplayEvent b) {
        selectedEntity = b.getEntity();
        selectedWeapon = b.getEquip();
        repaint();
    }

    /**
     *  Updates maps that determine how to shade hexes affected by E(C)CM. This
     *  is expensive, so precalculate only when entity changes occur
     **/
    public void updateEcmList() {
        Map<Coords, Color> newECMHexes = new HashMap<>();
        Map<Coords, Color> newECMCenters = new HashMap<>();
        Map<Coords, Color> newECCMHexes = new HashMap<>();
        Map<Coords, Color> newECCMCenters = new HashMap<>();

        // Compute info about all E(C)CM on the board
        final List<ECMInfo> allEcmInfo = ComputeECM.computeAllEntitiesECMInfo(game.getEntitiesVector());

        // First, mark the sources of E(C)CM
        // Used for highlighting hexes and tooltips
        for (Entity e : game.getEntitiesVector()) {
            if (e.getPosition() == null) {
                continue;
            }

            boolean entityIsEnemy = e.getOwner().isEnemyOf(localPlayer);

            // If this unit isn't spotted somehow, it's ECM doesn't show up
            if ((localPlayer != null)
                    && game.getOptions().booleanOption(OptionsConstants.ADVANCED_DOUBLE_BLIND)
                    && entityIsEnemy
                    && !e.hasSeenEntity(localPlayer)
                    && !e.hasDetectedEntity(localPlayer)) {
                continue;
            }

            // hidden enemy entities don't show their ECM bubble
            if (entityIsEnemy && e.isHidden()) {
                continue;
            }

            final Color ecmColor = ECMEffects.getECMColor(e.getOwner());
            // Update ECM center information
            if (e.getECMInfo() != null) {
                newECMCenters.put(e.getPosition(), ecmColor);
            }
            // Update ECCM center information
            if (e.getECCMInfo() != null) {
                newECCMCenters.put(e.getPosition(), ecmColor);
            }
            // Update Entity sprite's ECM status
            int secondaryIdx = -1;
            if (!e.getSecondaryPositions().isEmpty()) {
                secondaryIdx = 0;
            }
            EntitySprite eSprite = entitySpriteIds.get(getIdAndLoc(e.getId(), secondaryIdx));
            if (eSprite != null) {
                Coords pos = e.getPosition();
                eSprite.setAffectedByECM(ComputeECM.isAffectedByECM(e, pos, pos, allEcmInfo));
            }
        }

        // Keep track of allied ECM and enemy ECCM
        Map<Coords, ECMEffects> ecmAffectedCoords = new HashMap<>();
        // Keep track of allied ECCM and enemy ECM
        Map<Coords, ECMEffects> eccmAffectedCoords = new HashMap<>();
        for (ECMInfo ecmInfo : allEcmInfo) {
            // Can't see ECM field of unspotted unit
            if ((ecmInfo.getEntity() != null) && (localPlayer != null)
                    && game.getOptions().booleanOption(OptionsConstants.ADVANCED_DOUBLE_BLIND)
                    && ecmInfo.getEntity().getOwner().isEnemyOf(localPlayer)
                    && !ecmInfo.getEntity().hasSeenEntity(localPlayer)
                    && !ecmInfo.getEntity().hasDetectedEntity(localPlayer)) {
                continue;
            }

            // hidden enemy entities don't show their ECM bubble
                if (ecmInfo.getEntity() != null
                        && ecmInfo.getEntity().getOwner().isEnemyOf(localPlayer)
                        && ecmInfo.getEntity().isHidden()) {
                    continue;
                }


            final Coords ecmPos = ecmInfo.getPos();
            final int range = ecmInfo.getRange();

            // Add each Coords within range to the list of ECM Coords
            for (int x = -range; x <= range; x++) {
                for (int y = -range; y <= range; y++) {
                    Coords c = new Coords(x + ecmPos.getX(), y + ecmPos.getY());
                    int dist = ecmPos.distance(c);
                    int dir = ecmInfo.getDirection();
                    // Direction is the facing of the owning Entity
                    boolean inArc = (dir == -1)
                            || Compute.isInArc(ecmPos, dir, c, Compute.ARC_NOSE);
                    if ((dist > range) || !inArc) {
                        continue;
                    }

                    // Check for allied ECCM or enemy ECM
                    if ((!ecmInfo.isOpposed(localPlayer) && ecmInfo.isECCM())
                            || (ecmInfo.isOpposed(localPlayer) && ecmInfo.isECCM())) {
                        ECMEffects ecmEffects = eccmAffectedCoords.get(c);
                        if (ecmEffects == null) {
                            ecmEffects = new ECMEffects();
                            eccmAffectedCoords.put(c, ecmEffects);
                        }
                        ecmEffects.addECM(ecmInfo);
                    } else {
                        ECMEffects ecmEffects = ecmAffectedCoords.get(c);
                        if (ecmEffects == null) {
                            ecmEffects = new ECMEffects();
                            ecmAffectedCoords.put(c, ecmEffects);
                        }
                        ecmEffects.addECM(ecmInfo);
                    }
                }
            }
        }

        // Finally, determine the color for each affected hex
        for (Coords c : ecmAffectedCoords.keySet()) {
            ECMEffects ecm = ecmAffectedCoords.get(c);
            ECMEffects eccm = eccmAffectedCoords.get(c);
            processAffectedCoords(c, ecm, eccm, newECMHexes, newECCMHexes);
        }
        for (Coords c : eccmAffectedCoords.keySet()) {
            ECMEffects ecm = ecmAffectedCoords.get(c);
            ECMEffects eccm = eccmAffectedCoords.get(c);
            // Already processed all ECM affected coords
            if (ecm != null) {
             continue;
            }
            processAffectedCoords(c, ecm, eccm, newECMHexes, newECCMHexes);
        }

        Set<Coords> updatedHexes = new HashSet<>();
        if (ecmHexes != null) {
            updatedHexes.addAll(ecmHexes.keySet());
        }
        if (eccmHexes != null) {
            updatedHexes.addAll(eccmHexes.keySet());
        }
        updatedHexes.addAll(newECMHexes.keySet());
        updatedHexes.addAll(newECCMHexes.keySet());
        clearHexImageCache(updatedHexes);

        synchronized (this) {
            ecmHexes = newECMHexes;
            ecmCenters = newECMCenters;
            eccmHexes = newECCMHexes;
            eccmCenters = newECCMCenters;
        }

        repaint();
    }

    private void processAffectedCoords(Coords c, ECMEffects ecm,
            ECMEffects eccm, Map<Coords, Color> newECMHexes,
            Map<Coords, Color> newECCMHexes) {
        Color hexColorECM = null;
        if (ecm != null) {
            hexColorECM = ecm.getHexColor();
        }
        Color hexColorECCM = null;
        if (eccm != null) {
            hexColorECCM = eccm.getHexColor();
        }
        // Hex color is null if all effects cancel out
        if ((hexColorECM == null) && (hexColorECCM == null)) {
            return;
        } else if ((hexColorECM != null) && (hexColorECCM == null)) {
            if (ecm.isECCM()) {
                newECCMHexes.put(c, hexColorECM);
            } else {
                newECMHexes.put(c, hexColorECM);
            }
        } else if ((hexColorECM == null) && (hexColorECCM != null)) {
            if (eccm.isECCM()) {
                newECCMHexes.put(c, hexColorECCM);
            } else {
                newECMHexes.put(c, hexColorECCM);
            }
        } else { // Both are non-null
            newECMHexes.put(c, hexColorECM);
            newECCMHexes.put(c, hexColorECCM);
        }
    }

    @Override
    public Dimension getPreferredScrollableViewportSize() {
        return getPreferredSize();
    }

    @Override
    public int getScrollableBlockIncrement(Rectangle arg0, int arg1, int arg2) {
        final Dimension size = scrollpane.getViewport().getSize();
        if (arg1 == SwingConstants.VERTICAL) {
            return size.height;
        }
        return size.width;
    }

    @Override
    public boolean getScrollableTracksViewportHeight() {
        return false;
    }

    @Override
    public boolean getScrollableTracksViewportWidth() {
        return false;
    }

    @Override
    public int getScrollableUnitIncrement(Rectangle arg0, int arg1, int arg2) {
        if (arg1 == SwingConstants.VERTICAL) {
            return (int) ((scale * HEX_H) / 2.0);
        }
        return (int) ((scale * HEX_W) / 2.0);
    }

    @Override
    public void setPreferredSize(Dimension d) {
        super.setPreferredSize(d);
        preferredSize = new Dimension(d);
    }

    @Override
    public Dimension getPreferredSize() {
        // If the board is small, we want the preferred size to fill the whole
        //  ScrollPane viewport, for purposes of drawing the tiled background
        //  icon.
        // However, we also need the scrollable client to be as big as the
        //  board plus the pad size.
        return new Dimension(
                Math.max(boardSize.width + (2 * HEX_W), preferredSize.width),
                Math.max(boardSize.height + (2 * HEX_W), preferredSize.height));
    }

    /**
     * Have the player select an Entity from the entities at the given coords.
     *
     * @param pos - the <code>Coords</code> containing targets.
     */
    private Entity chooseEntity(Coords pos) {
        // Assume that we have *no* choice.
        Entity choice = null;

        // Get the available choices.
        List<Entity> entities = game.getEntitiesVector(pos);


        // Do we have a single choice?
        if (entities.size() == 1) {
            // Return that choice.
            choice = entities.get(0);
        } else if (entities.size() > 1) {
            // If we have multiple choices, display a selection dialog.
            choice = EntityChoiceDialog.showSingleChoiceDialog(clientgui.getFrame(),
                    "BoardView1.ChooseEntityDialog.title",
                    Messages.getString("BoardView1.ChooseEntityDialog.message", pos.getBoardNum()),
                    entities);
        }

        // Return the chosen unit.
        return choice;
    }


    /**
     * @return HTML summarizing the terrain, units and deployment of the hex under the mouse
     */
    public String getHexTooltip(MouseEvent e) {
        final Point point = e.getPoint();
        final Coords mcoords = getCoordsAt(point);

        if (!game.getBoard().contains(mcoords)) {
            return null;
        }

        Hex mhex = game.getBoard().getHex(mcoords);

        String result = "";

        // Hex Terrain
        if (GUIP.getShowMapHexPopup() && (mhex != null)) {
            StringBuffer sbTerrain = new StringBuffer();
            appendTerrainTooltip(sbTerrain, mhex, GUIP);
            String sTrerain = sbTerrain.toString();

            // Distance from the selected unit and a planned movement end point
            if ((selectedEntity != null) && (selectedEntity.getPosition() != null)) {
                int distance = selectedEntity.getPosition().distance(mcoords);
                if (distance == 1) {
                    sTrerain += Messages.getString("BoardView1.Tooltip.Distance1");
                } else {
                    sTrerain += Messages.getString("BoardView1.Tooltip.DistanceN", distance);
                }

                if (game.getOptions().booleanOption(OptionsConstants.ADVANCED_TACOPS_SENSORS)) {
                    LosEffects los = fovHighlightingAndDarkening.getCachedLosEffects(selectedEntity.getPosition(), mcoords);
                    int bracket = Compute.getSensorRangeBracket(selectedEntity, null,
                            fovHighlightingAndDarkening.cachedAllECMInfo);
                    int range = Compute.getSensorRangeByBracket(game, selectedEntity, null, los);

                    int maxSensorRange = bracket * range;
                    int minSensorRange = Math.max((bracket - 1) * range, 0);
                    if (game.getOptions().booleanOption(OptionsConstants.ADVANCED_INCLUSIVE_SENSOR_RANGE)) {
                        minSensorRange = 0;
                    }
                    sTrerain += "<BR>";
                    if ((distance > minSensorRange) && (distance <= maxSensorRange)) {
                        sTrerain += Messages.getString("BoardView1.Tooltip.SensorsHexInRange");
                    } else {
                        sTrerain += Messages.getString("BoardView1.Tooltip.SensorsHexNotInRange1");
                        String tmp = Messages.getString("BoardView1.Tooltip.SensorsHexNotInRange2");
                        sTrerain += guiScaledFontHTML(GUIP.getWarningColor()) + tmp + "<FONT>";
                        sTrerain += Messages.getString("BoardView1.Tooltip.SensorsHexNotInRange3");
                    }
                }

                if (game.getPhase().isMovement() && (movementTarget != null)) {
                    sTrerain += "<BR>";
                    int disPM = movementTarget.distance(mcoords);
                    String sDinstanceMove = "";
                    if (disPM == 1) {
                        sDinstanceMove = Messages.getString("BoardView1.Tooltip.DistanceMove1");
                    } else {
                        sDinstanceMove = Messages.getString("BoardView1.Tooltip.DistanceMoveN", disPM);
                    }
                    sTrerain += "<I>" + sDinstanceMove + "</I>";
                }
            }

            sTrerain = guiScaledFontHTML(GUIP.getUnitToolTipTerrainFGColor()) + sTrerain + "</FONT>";
            String col = "<TD>" + sTrerain + "</TD>";
            String row = "<TR>" + col + "</TR>";
            String table = "<TABLE BORDER=0 BGCOLOR=" + GUIP.hexColor(GUIP.getUnitToolTipTerrainBGColor()) + " width=100%>" + row + "</TABLE>";
            result += table;

            StringBuffer sbBuildings = new StringBuffer();
            appendBuildingsTooltip(sbBuildings, mhex);
            result += sbBuildings.toString();

            if (displayInvalidHexInfo) {
                StringBuffer errBuff = new StringBuffer();
                if (!mhex.isValid(errBuff)) {
                    String sInvalidHex = Messages.getString("BoardView1.invalidHex");
                    sInvalidHex += "<BR>";
                    String errors = errBuff.toString();
                    errors = errors.replace("\n", "<BR>");
                    sInvalidHex += errors;
                    sInvalidHex = guiScaledFontHTML(GUIP.getUnitToolTipFGColor()) + sInvalidHex + "</FONT>";
                    result += "<BR>" + sInvalidHex;
                }
            }
        }

        // Show the player(s) that may deploy here
        // in the artillery autohit designation phase
        if (game.getPhase().isSetArtilleryAutohitHexes() && (mhex != null)) {
            String sAttilleryAutoHix = "";
            Enumeration<Player> allP = game.getPlayers();
            boolean foundPlayer = false;
            // loop through all players
            while (allP.hasMoreElements()) {
                Player cp = allP.nextElement();
                if (game.getBoard().isLegalDeployment(mcoords, cp)) {
                    if (!foundPlayer) {
                        foundPlayer = true;
                        sAttilleryAutoHix += Messages.getString("BoardView1.Tooltip.ArtyAutoHeader") + "<BR>";
                    }

                    String sName = "&nbsp;&nbsp;" + cp.getName();
                    sName = guiScaledFontHTML(cp.getColour().getColour()) + sName + "</FONT>";
                    sAttilleryAutoHix += "<B>"  + sName + "</B>";
                    sAttilleryAutoHix += "<BR>";
                }
            }
            if (foundPlayer) {
                sAttilleryAutoHix += "<BR>";
            }

            // Add a hint with keybind that the zones can be shown graphically
            String keybindText = KeyCommandBind.getDesc(KeyCommandBind.getBindByCmd("autoArtyDeployZone"));
            String msg_artyautohit = Messages.getString("BoardView1.Tooltip.ArtyAutoHint1") + "<BR>";
            msg_artyautohit += Messages.getString("BoardView1.Tooltip.ArtyAutoHint2") + "<BR>";
            msg_artyautohit += Messages.getString("BoardView1.Tooltip.ArtyAutoHint3", keybindText);
            sAttilleryAutoHix += "<I>" + msg_artyautohit + "</I>";

            sAttilleryAutoHix = guiScaledFontHTML(uiWhite()) + sAttilleryAutoHix + "</FONT>";

            String col = "<TD>" + sAttilleryAutoHix + "</TD>";
            String row = "<TR>" + col + "</TR>";
            String table = "<TABLE BORDER=0 width=100%>" + row + "</TABLE>";
            result += table;
        }

        // check if it's on any flares
        for (FlareSprite fSprite : flareSprites) {
            if (fSprite.isInside(point)) {
                result += fSprite.getTooltip().toString();
            }
        }

        // Add wreck info
        var wreckList = useIsometric() ? isometricWreckSprites : wreckSprites;
        for (var wSprite : wreckList) {
            if (wSprite.getPosition().equals(mcoords)) {
                String sWreck = wSprite.getTooltip().toString();
                sWreck = guiScaledFontHTML(GUIP.getUnitToolTipAltFGColor()) + sWreck + "</FONT>";
                String col = "<TD>" + sWreck + "</TD>";
                String row = "<TR>" + col + "</TR>";
                String rows = row;

                if (!wSprite.entity.getCrew().isEjected()) {
                    String sPilot = PilotToolTip.getPilotTipShort(wSprite.entity, GUIP.getshowPilotPortraitTT(), false).toString();
                    col = "<TD>" + sPilot + "</TD>";
                    row = "<TR>" + col + "</TR>";
                    rows += row;
                }

                String table = "<TABLE BORDER=0 BGCOLOR=" + GUIP.hexColor(GUIP.getUnitToolTipAltBGColor()) + " width=100%>" + rows + "</TABLE>";
                result += table;
            }
        }

        // Entity tooltips
        int entityCount = 0;
        // Maximum number of entities to show in the tooltip
        int maxShown = 4;

        Set<Entity> coordEnts = new HashSet<>(game.getEntitiesVector(mcoords, true));
        for (Entity entity: coordEnts) {
            entityCount++;

            // List only the first four units
            if (entityCount <= maxShown) {
                StringBuffer sbEntity = new StringBuffer();
                appendEntityTooltip(sbEntity, entity);
                result += sbEntity.toString();
            }
        }
        // Info block if there are more than 4 units in that hex
        if (entityCount > maxShown) {
            String sUnitsInfo = "There ";
            if (entityCount-maxShown == 1) {
                sUnitsInfo += "is 1 more<BR>unit";
            } else {
                sUnitsInfo += "are " + (entityCount - maxShown) + " more<BR>units";
            }
            sUnitsInfo += " in this hex...";

            sUnitsInfo = guiScaledFontHTML(GUIP.getUnitToolTipBlockFGColor()) + sUnitsInfo + "</FONT>";
            String col = "<TD>" + sUnitsInfo + "</TD>";
            String row = "<TR>" + col + "</TR>";
            String table = "<TABLE BORDER=0 BGCOLOR=" + GUIP.hexColor(GUIP.getUnitToolTipBlockBGColor()) + " width=100%>" + row + "</TABLE>";
            result += table;
        }

        // check if it's on any attacks
        for (AttackSprite aSprite : attackSprites) {
            if (aSprite.isInside(mcoords)) {
                String sAttackSprite = aSprite.getTooltip().toString();
                sAttackSprite = guiScaledFontHTML(GUIP.getUnitToolTipAltFGColor()) + sAttackSprite + "</FONT>";
                String col = "<TD>" + sAttackSprite + "</TD>";
                String row = "<TR>" + col + "</TR>";
                String table = "<TABLE BORDER=0 BGCOLOR=" + GUIP.hexColor(GUIP.getUnitToolTipAltBGColor()) + " width=100%>" + row + "</TABLE>";
                result += table;
            }
        }

        // Artillery attacks
        for (ArtilleryAttackAction aaa : getArtilleryAttacksAtLocation(mcoords)) {
            // Default texts if no real names can be found
            String wpName = Messages.getString("BoardView1.Artillery");
            String ammoName = "Unknown";

            // Get real weapon and ammo name
            final Entity artyEnt = game.getEntity(aaa.getEntityId());
            if (artyEnt != null) {
                if (aaa.getWeaponId() > -1) {
                    wpName = artyEnt.getEquipment(aaa.getWeaponId()).getName();
                    if (aaa.getAmmoId() > -1) {
                        ammoName = artyEnt.getEquipment(aaa.getAmmoId()).getName();
                    }
                }
            }

            String msg_artilleryatack;

            if (aaa.getTurnsTilHit() == 1) {
                msg_artilleryatack = Messages.getString("BoardView1.Tooltip.ArtilleryAttackOne1", wpName);
                msg_artilleryatack += "<BR>&nbsp;&nbsp;";
                msg_artilleryatack += Messages.getString("BoardView1.Tooltip.ArtilleryAttackOne2", ammoName);
            } else {
                msg_artilleryatack = Messages.getString("BoardView1.Tooltip.ArtilleryAttackN1", wpName, aaa.getTurnsTilHit());
                msg_artilleryatack += "<BR>&nbsp;&nbsp;";
                msg_artilleryatack += Messages.getString("BoardView1.Tooltip.ArtilleryAttackN2", ammoName);
            }

            msg_artilleryatack = guiScaledFontHTML(GUIP.getUnitToolTipBlockFGColor()) + msg_artilleryatack + "</FONT>";
            String col = "<TD>" + msg_artilleryatack + "</TD>";
            String row = "<TR>" + col + "</TR>";
            String table = "<TABLE BORDER=0 BGCOLOR=" + GUIP.hexColor(GUIP.getUnitToolTipBlockBGColor()) + " width=100%>" + row + "</TABLE>";
            result += table;
        }

        // Artillery fire adjustment
        final Mounted curWeapon = getSelectedArtilleryWeapon();
        if ((curWeapon != null) && (selectedEntity != null)) {
            // process targeted hexes
            int amod = 0;
            // Check the predesignated hexes
            if (selectedEntity.getOwner().getArtyAutoHitHexes().contains(mcoords)) {
                amod = TargetRoll.AUTOMATIC_SUCCESS;
            } else {
                amod = selectedEntity.aTracker.getModifier(curWeapon, mcoords);
            }

            String msg_artilleryautohit;

            if (amod == TargetRoll.AUTOMATIC_SUCCESS) {
                msg_artilleryautohit = Messages.getString("BoardView1.ArtilleryAutohit");
            } else {
                msg_artilleryautohit = Messages.getString("BoardView1.ArtilleryAdjustment", amod);
            }
            msg_artilleryautohit = guiScaledFontHTML(UIUtil.uiWhite()) + msg_artilleryautohit + "</FONT>";
            result += msg_artilleryautohit + "<BR>";
        }

        final Collection<SpecialHexDisplay> shdList = game.getBoard().getSpecialHexDisplay(mcoords);
        int round = game.getRoundCount();
        if (shdList != null) {
            String sSpecialHex = "";
            boolean isHexAutoHit = localPlayer.getArtyAutoHitHexes().contains(mcoords);
            for (SpecialHexDisplay shd : shdList) {
                boolean isTypeAutoHit = shd.getType() == SpecialHexDisplay.Type.ARTILLERY_AUTOHIT;
                // Don't draw if this SHD is obscured from this player
                // The SHD list may also contain stale SHDs, so don't show
                // tooltips for SHDs that aren't drawn.
                // The exception is auto hits.  There will be an icon for auto
                // hits, so we need to draw a tooltip
                if (!shd.isObscured(localPlayer)
                        && (shd.drawNow(game.getPhase(), round, localPlayer)
                                || (isHexAutoHit && isTypeAutoHit))) {
                    if (shd.getType() == SpecialHexDisplay.Type.PLAYER_NOTE) {
                        if (localPlayer.equals(shd.getOwner())) {
                            sSpecialHex += "Note: ";
                        } else {
                            sSpecialHex += "Note (" + shd.getOwner().getName() + "): ";
                        }
                    }
                    String buf = shd.getInfo();
                    buf = buf.replaceAll("\\n", "<BR>");
                    sSpecialHex += buf;
                    sSpecialHex = guiScaledFontHTML(UIUtil.uiWhite()) + sSpecialHex + "</FONT>";
                    sSpecialHex += "<BR>";
                }
            }

            result += sSpecialHex;
        }

        String div = "<DIV WIDTH=" + UIUtil.scaleForGUI(500) + ">" + result + "</DIV>";
        StringBuffer txt = new StringBuffer();
        String htmlStyle = "style=\"color:" + GUIP.hexColor(GUIP.getUnitToolTipFGColor()) + "; ";
        htmlStyle += "background-color:" + GUIP.hexColor(GUIP.getUnitToolTipBGColor()) + ";\"";
        txt.append("<HTML><BODY " + htmlStyle + ">" + div + "</BODY></HTML>");

        // Check to see if the tool tip is completely empty
        if (txt.toString().equals("<HTML><BODY " + htmlStyle + ">" + "</BODY></HTML>")) {
            return "";
        }

        // Now that a valid tooltip text seems to be present,
        // (re)set the tooltip dismissal delay time to the preference
        // value so that the tooltip actually appears
        if (GUIP.getTooltipDismissDelay() >= 0) {
            ToolTipManager.sharedInstance().setDismissDelay(GUIP.getTooltipDismissDelay());
        } else {
            ToolTipManager.sharedInstance().setDismissDelay(dismissDelay);
        }

        return txt.toString();
    }

    /**
     * Appends HTML describing the terrain of a given hex
     */
    public void appendTerrainTooltip(StringBuffer txt, @Nullable Hex mhex, GUIPreferences GUIP) {
        if (mhex == null) {
            return;
        }
<<<<<<< HEAD
        txt.append(HexTooltip.getTerrainTip(mhex, GUIP));
=======
        txt.append(HexTooltip.getTerrainTip(mhex, game));
>>>>>>> edc39a99
    }

    /**
     * Appends HTML describing the buildings and minefields in a given hex
     */
    public void appendBuildingsTooltip(StringBuffer txt, @Nullable Hex mhex) {
        if ((mhex != null) && (clientgui != null)) {
            String result = HexTooltip.getHexTip(mhex, clientgui.getClient(), GUIP);
            txt.append(result);
        }
    }

    /**
     * Appends HTML describing a given Entity aka Unit
     */
    public void appendEntityTooltip(StringBuffer txt, @Nullable Entity entity) {
        if (entity == null) {
            return;
        }

        String result = "";

        result += "<HR STYLE=WIDTH:90% />";
        // Table to add a bar to the left of an entity in
        // the player's color
        String color = GUIP.hexColor(GUIP.getUnitToolTipFGColor());
        if (!EntityVisibilityUtils.onlyDetectedBySensors(localPlayer, entity)) {
            color = entity.getOwner().getColour().getHexString();
        }
        String col1 = "<TD BGCOLOR=#" + color + " WIDTH=6></TD>";
        // Entity tooltip
        String col2 = "<TD>" + UnitToolTip.getEntityTipGame(entity, getLocalPlayer()) + "</TD>";
        String row = "<TR>" + col1 + col2 +  "</TR>";
        String table = "<TABLE WIDTH=100% BGCOLOR=" + GUIP.hexColor(GUIP.getUnitToolTipBGColor()) + ">" + row + "</TABLE>";
        result += table;

        txt.append(result);
    }

    private ArrayList<ArtilleryAttackAction> getArtilleryAttacksAtLocation(Coords c) {
        ArrayList<ArtilleryAttackAction> v = new ArrayList<>();

        for (Enumeration<ArtilleryAttackAction> attacks = game.getArtilleryAttacks(); attacks.hasMoreElements(); ) {
            ArtilleryAttackAction a = attacks.nextElement();
            Targetable target = a.getTarget(game);

            if ((target != null) && c.equals(target.getPosition())) {
                v.add(a);
            }
        }
        return v;
    }

    public Component getComponent() {
        return getComponent(false);
    }

    public Component getComponent(boolean scrollBars) {
        // If we're already configured, return the scrollpane
        if (scrollpane != null) {
            return scrollpane;
        }

        SkinSpecification bvSkinSpec = SkinXMLHandler.getSkin(UIComponents.BoardView.getComp());

        // Setup background icons
        try {
            File file;
            if (!bvSkinSpec.backgrounds.isEmpty()) {
                file = new MegaMekFile(Configuration.widgetsDir(), bvSkinSpec.backgrounds.get(0)).getFile();
                if (!file.exists()) {
                    LogManager.getLogger().error("BoardView1 Error: icon doesn't exist: " + file.getAbsolutePath());
                } else {
                    bvBgImage = (BufferedImage) ImageUtil.loadImageFromFile(file.getAbsolutePath());
                    bvBgShouldTile = bvSkinSpec.tileBackground;
                }
            }
            if (bvSkinSpec.backgrounds.size() > 1) {
                file = new MegaMekFile(Configuration.widgetsDir(), bvSkinSpec.backgrounds.get(1)).getFile();
                if (!file.exists()) {
                    LogManager.getLogger().error("BoardView1 Error: icon doesn't exist: " + file.getAbsolutePath());
                } else {
                    scrollPaneBgImg = ImageUtil.loadImageFromFile(file.getAbsolutePath());
                }
            }
        } catch (Exception ex) {
            LogManager.getLogger().error("Error loading BoardView background images!", ex);
        }

        // Place the board viewer in a set of scrollbars.
        scrollpane = new JScrollPane(this) {
            @Override
            protected void paintComponent(Graphics g) {
                if (scrollPaneBgImg == null) {
                    super.paintComponent(g);
                    return;
                }
                int w = getWidth();
                int h = getHeight();
                int iW = scrollPaneBgImg.getWidth(null);
                int iH = scrollPaneBgImg.getHeight(null);
                if ((scrollPaneBgBuffer == null)
                    || (scrollPaneBgBuffer.getWidth() != w)
                    || (scrollPaneBgBuffer.getHeight() != h)) {
                    scrollPaneBgBuffer = new BufferedImage(w, h,
                            BufferedImage.TYPE_INT_RGB);
                    Graphics bgGraph = scrollPaneBgBuffer.getGraphics();
                    // If the unit icon not loaded, prevent infinite loop
                    if ((iW < 1) || (iH < 1)) {
                        return;
                    }
                    for (int x = 0; x < w; x += iW) {
                        for (int y = 0; y < h; y += iH) {
                            bgGraph.drawImage(scrollPaneBgImg, x, y, null);
                        }
                    }
                    bgGraph.dispose();
                }
                g.drawImage(scrollPaneBgBuffer, 0, 0, null);
            }
        };
        scrollpane.setBorder(new MegamekBorder(bvSkinSpec));
        scrollpane.setLayout(new ScrollPaneLayout());
        // we need to use the simple scroll mode because otherwise the
        // IDisplayables that are drawn in fixed positions in the viewport
        // leave artifacts when scrolling
        scrollpane.getViewport().setScrollMode(JViewport.SIMPLE_SCROLL_MODE);

        // Prevent the default arrow key scrolling
        scrollpane.getActionMap().put("unitScrollRight", DoNothing);
        scrollpane.getActionMap().put("unitScrollDown", DoNothing);
        scrollpane.getActionMap().put("unitScrollLeft", DoNothing);
        scrollpane.getActionMap().put("unitScrollUp", DoNothing);

        vbar = scrollpane.getVerticalScrollBar();
        hbar = scrollpane.getHorizontalScrollBar();

        if (!scrollBars && !bvSkinSpec.showScrollBars) {
            vbar.setPreferredSize(new Dimension(0, vbar.getHeight()));
            hbar.setPreferredSize(new Dimension(hbar.getWidth(), 0));
        }

        return scrollpane;
    }

    AbstractAction DoNothing = new AbstractAction() {
        @Override
        public void actionPerformed(ActionEvent evt) {

        }
    };

    /**
     * refresh the IDisplayables
     */
    public void refreshDisplayables() {
        repaint();
    }

    private void pingMinimap() {
        // send the minimap a hex moused event to make it
        // update the visible area rectangle
        BoardViewEvent bve = new BoardViewEvent(this,BoardViewEvent.BOARD_HEX_DRAGGED);
        if (boardListeners != null) {
            for (BoardViewListener l : boardListeners) {
                l.hexMoused(bve);
            }
        }
    }

    public void showPopup(Object popup, Coords c) {
        Point p = getHexLocation(c);
        p.x += ((int) (HEX_WC * scale) - scrollpane.getX()) + HEX_W;
        p.y += ((int) ((HEX_H * scale) / 2) - scrollpane.getY()) + HEX_H;
        if (((JPopupMenu) popup).getParent() == null) {
            add((JPopupMenu) popup);
        }
        ((JPopupMenu) popup).show(this, p.x, p.y);
    }

    public void refreshMinefields() {
        repaint();
    }

    /**
     * Increases zoomIndex and refreshes the map.
     */
    public void zoomIn() {
        if (zoomIndex == (ZOOM_FACTORS.length - 1)) {
            return;
        }
        zoomIndex++;
        zoom();
    }

    /**
     * Decreases zoomIndex and refreshes the map.
     */
    public void zoomOut() {
        if (zoomIndex == 0) {
            return;
        }
        zoomIndex--;
        zoom();
    }

    public void hideTooltip() {
        throw new UnsupportedOperationException("Not supported yet.");
    }

    private void checkZoomIndex() {
        if (zoomIndex > (ZOOM_FACTORS.length - 1)) {
            zoomIndex = ZOOM_FACTORS.length - 1;
        }
        if (zoomIndex < 0) {
            zoomIndex = 0;
        }
    }

    /**
     * Changes hex dimensions and refreshes the map with the new scale
     */
    private void zoom() {
        checkZoomIndex();
        stopSoftCentering();
        scale = ZOOM_FACTORS[zoomIndex];
        GUIP.setMapZoomIndex(zoomIndex);

        hex_size = new Dimension((int) (HEX_W * scale), (int) (HEX_H * scale));

        scaledImageCache = new ImageCache<>();

        cursorSprite.prepare();
        highlightSprite.prepare();
        selectedSprite.prepare();
        firstLOSSprite.prepare();
        secondLOSSprite.prepare();
        for (Sprite spr : moveEnvSprites) {
            spr.prepare();
        }

        for (Sprite spr : moveModEnvSprites) {
            spr.prepare();
        }

        for (Sprite spr : sensorRangeSprites) {
            spr.prepare();
        }

        for (Sprite spr : fieldOfFireSprites) {
            spr.prepare();
        }

        updateFontSizes();
        updateBoard();
        for (StepSprite sprite : pathSprites) {
            sprite.refreshZoomLevel();
        }

        for (FiringSolutionSprite sprite : firingSprites) {
            sprite.prepare();
        }
        this.setSize(boardSize);

        clearHexImageCache();
        repaint();
    }

    private void updateFontSizes() {
        if (zoomIndex <= 4) {
            font_elev = FONT_7;
            font_hexnum = FONT_7;
            font_minefield = FONT_7;
        }

        if ((zoomIndex <= 5) & (zoomIndex > 4)) {
            font_elev = FONT_8;
            font_hexnum = FONT_8;
            font_minefield = FONT_8;
        }

        if (zoomIndex > 5) {
            font_elev = FONT_9;
            font_hexnum = FONT_9;
            font_minefield = FONT_9;
        }
    }

    /**
     * Return a scaled version of the input.  If the useCache flag is set, the
     * scaled image will be stored in an image cache for later retrieval.
     *
     * @param base     The image to get a scaled copy of.  The current zoom level
     *                 is used to determine the scale.
     * @param useCache This flag determines whether the scaled image should
     *                 be stored in a cache for later retrieval.
     */
    @Nullable Image getScaledImage(Image base, boolean useCache) {
        if (base == null) {
            return null;
        }

        if (zoomIndex == BASE_ZOOM_INDEX) {
            return base;
        }


        Image scaled;
        if (useCache) {
            // Check the cache
            scaled = scaledImageCache.get(base.hashCode());
        } else {
            scaled = null;
        }
        // Compute the scaled image
        if (scaled == null) {
            MediaTracker tracker = new MediaTracker(this);
            if ((base.getWidth(null) == -1) || (base.getHeight(null) == -1)) {
                tracker.addImage(base, 0);
                try {
                    tracker.waitForID(0);
                } catch (InterruptedException e) {
                    LogManager.getLogger().error("", e);
                }
                if (tracker.isErrorAny()) {
                    return null;
                }
                tracker.removeImage(base);
            }
            int width = (int) (base.getWidth(null) * scale);
            int height = (int) (base.getHeight(null) * scale);

            if ((width < 1) || (height < 1)) {
                return null;
            }

            scaled = scale(base, width, height);
            tracker.addImage(scaled, 1);
            // Wait for image to load
            try {
                tracker.waitForID(1);
            } catch (InterruptedException e) {
                LogManager.getLogger().error("", e);
            }
            tracker.removeImage(scaled);
            // Cache the image if the flag is set
            if (useCache) {
                scaledImageCache.put(base.hashCode(), scaled);
            }
        }
        return scaled;
    }

    /**
     * The actual scaling code.
     */
    private Image scale(Image img, int width, int height) {
        return ImageUtil.getScaledImage(img, width, height,
                ZOOM_SCALE_TYPES[zoomIndex]);
    }

    public boolean toggleIsometric() {
        drawIsometric = !drawIsometric;
        for (Sprite spr : moveEnvSprites) {
            spr.prepare();
        }

        for (Sprite spr : moveModEnvSprites) {
            spr.prepare();
        }

        for (Sprite spr : sensorRangeSprites) {
            spr.prepare();
        }

        for (Sprite spr : fieldOfFireSprites) {
            spr.prepare();
        }
        clearHexImageCache();
        updateBoard();
        for (MovementEnvelopeSprite sprite: moveEnvSprites) {
            sprite.updateBounds();
        }

        for (MovementModifierEnvelopeSprite sprite: moveModEnvSprites) {
            sprite.updateBounds();
        }
        repaint();
        return drawIsometric;
    }

    public void updateEntityLabels() {
        for (Entity e : game.getEntitiesVector()) {
            e.generateShortName();
        }

        for (EntitySprite eS : entitySprites) {
            eS.prepare();
        }
        repaint();
    }

    BufferedImage createShadowMask(Image image) {
        int hashCode = image.hashCode();
        BufferedImage mask = shadowImageCache.get(hashCode);
        if (mask != null) {
            return mask;
        }
        mask = new BufferedImage(image.getWidth(null),
                image.getHeight(null), BufferedImage.TYPE_INT_ARGB);
        float opacity = 0.4f;
        Graphics2D g2d = mask.createGraphics();
        g2d.drawImage(image, 0, 0, null);
        g2d.setComposite(AlphaComposite.getInstance(AlphaComposite.SRC_IN,
                                                    opacity));
        g2d.setColor(Color.BLACK);
        g2d.fillRect(0, 0, image.getWidth(null), image.getHeight(null));
        g2d.dispose();
        shadowImageCache.put(hashCode, mask);
        return mask;
    }

    public void die() {
        ourTask.cancel();
        fovHighlightingAndDarkening.die();
        KeyBindParser.removePreferenceChangeListener(this);
        GUIP.removePreferenceChangeListener(this);
        PreferenceManager.getClientPreferences().removePreferenceChangeListener(this);
    }

    /**
     * Returns true if the BoardView has an active chatter box else false.
     *
     * @return
     */
    public boolean getChatterBoxActive() {
        return chatterBoxActive;
    }

    /**
     * Sets whether the BoardView has an active chatter box or not.
     *
     * @param cba
     */
    public void setChatterBoxActive(boolean cba) {
        chatterBoxActive = cba;
    }

    public void setShouldIgnoreKeys(boolean shouldIgnoreKeys) {
        this.shouldIgnoreKeys = shouldIgnoreKeys;
    }

    @Override
    public boolean imageUpdate(Image img, int flags, int x, int y, int w, int h) {
        // If FRAMEBITS is set, then new frame from a multi-frame image is ready
        // This indicates an animated image, which shouldn't be cached
        if ((flags & ImageObserver.FRAMEBITS) != 0) {
            animatedImages.add(img.hashCode());
        }
        return super.imageUpdate(img, flags, x, y, w, h);
    }

    public void clearHexImageCache() {
        hexImageCache.clear();
    }

    /**
     * Clear a specific list of Coords from the hex image cache.
     * @param coords
     */
    public void clearHexImageCache(Set<Coords> coords) {
        for (Coords c : coords) {
            hexImageCache.remove(c);
        }
    }

    /**
     * Check to see if the HexImageCache should be cleared because of field-of-view changes.
     */
    public void checkFoVHexImageCacheClear() {
        boolean darken = shouldFovDarken();
        boolean highlight = shouldFovHighlight();
        if (darken || highlight) {
            clearHexImageCache();
        }
    }

    public Polygon getHexPoly() {
        return hexPoly;
    }

    public void clearFieldOfFire() {
        fieldOfFireWpArc = -1;
        fieldOfFireUnit = null;
        fieldOfFireSprites.clear();
        repaint();
    }

    public void clearSensorsRanges() {
        sensorRangeSprites.clear();
        repaint();
    }

    // this is called from MovementDisplay and checks if
    // the unit ends up underwater
    public void setWeaponFieldOfFire(Entity ce, MovePath cmd) {
        // if lack of data: clear and return
        if ((fieldOfFireUnit == null)
            || (ce == null)
            || (cmd == null)) {
            clearFieldOfFire();
            return;
        }

        // If the field of fire is not displayed
        // for the active unit, then don't change anything
        if (fieldOfFireUnit.equals(ce)) {

            fieldOfFireWpUnderwater = 0;
            // check if the weapon ends up underwater
            Hex hex = game.getBoard().getHex(cmd.getFinalCoords());

            if ((hex.terrainLevel(Terrains.WATER) > 0) && !cmd.isJumping()
                    && (cmd.getFinalElevation() < 0)) {
                if ((fieldOfFireUnit instanceof Mech) && !fieldOfFireUnit.isProne()
                        && (hex.terrainLevel(Terrains.WATER) == 1)) {
                    if ((fieldOfFireWpLoc == Mech.LOC_RLEG) || (fieldOfFireWpLoc == Mech.LOC_LLEG)) {
                        fieldOfFireWpUnderwater = 1;
                    }

                    if (fieldOfFireUnit instanceof QuadMech) {
                        if ((fieldOfFireWpLoc == Mech.LOC_RARM)
                            || (fieldOfFireWpLoc == Mech.LOC_LARM)) {
                            fieldOfFireWpUnderwater = 1;
                        }
                    }
                    if (fieldOfFireUnit instanceof TripodMech) {
                        if (fieldOfFireWpLoc == Mech.LOC_CLEG) {
                            fieldOfFireWpUnderwater = 1;
                        }
                    }
                } else {
                    fieldOfFireWpUnderwater = 1;
                }
            }
            setWeaponFieldOfFire(cmd.getFinalFacing(), cmd.getFinalCoords());
        }
    }

    // prepares the sprites for a field of fire
    public void setWeaponFieldOfFire(int fac, Coords c) {
        if (fieldOfFireUnit == null || c == null) {
            clearFieldOfFire();
            return;
        }

        // Do not display anything for offboard units
        if (fieldOfFireUnit.isOffBoard()) {
            clearFieldOfFire();
            return;
        }

        // check if extreme range is used
        int maxrange = 4;
        if (game.getOptions().booleanOption(OptionsConstants.ADVCOMBAT_TACOPS_RANGE)) {
            maxrange = 5;
        }

        // create the lists of hexes
        List<Set<Coords>> fieldFire = new ArrayList<>(5);
        int range = 1;
        // for all available range brackets Min/S/M/L/E ...
        for (int bracket = 0; bracket < maxrange; bracket++) {
            fieldFire.add(new HashSet<>());
            // Add all hexes up to the weapon range to separate lists
            while (range <= fieldOfFireRanges[fieldOfFireWpUnderwater][bracket]) {
                fieldFire.get(bracket).addAll(c.allAtDistance(range));
                range++;
                if (range > 100) {
                    break; // only to avoid hangs
                }
            }

            // Remove hexes that are not on the board or not in the arc
            fieldFire.get(bracket).removeIf(h -> !game.getBoard().contains(h) || !Compute.isInArc(c, fac, h, fieldOfFireWpArc));
        }

        // create the sprites
        //
        fieldOfFireSprites.clear();

        // for all available range brackets Min/S/M/L/E ...
        for (int bracket = 0; bracket < fieldFire.size(); bracket++) {
            if (fieldFire.get(bracket) == null) {
                continue;
            }
            for (Coords loc : fieldFire.get(bracket)) {
                // check surrounding hexes
                int edgesToPaint = 0;
                for (int dir = 0; dir < 6; dir++) {
                    Coords adjacentHex = loc.translated(dir);
                    if (!fieldFire.get(bracket).contains(adjacentHex)) {
                        edgesToPaint += (1 << dir);
                    }
                }
                // create sprite if there's a border to paint
                if (edgesToPaint > 0) {
                    FieldofFireSprite ffSprite = new FieldofFireSprite(this, bracket, loc, edgesToPaint);
                    fieldOfFireSprites.add(ffSprite);
                }
            }
            // Add range markers (m, S, M, L, E)
            // this looks for a hex in the middle of the range bracket;
            // if outside the board, nearer hexes will be tried until
            // the inner edge of the range bracket is reached
            // the directions tested are those that fall between the
            // hex facings because this makes for a better placement
            // ... most of the time...

            // The directions[][] is used to make the marker placement
            // fairly symmetrical to the unit facing which a simple for
            // loop over the hex facings doesn't do
            int[][] directions = { { 0, 1 }, { 0, 5 }, { 3, 2 }, { 3, 4 }, { 1, 2 }, { 5, 4 } };
            // don't paint too many "min" markers
            int numMinMarkers = 0;
            for (int[] dir : directions) {
                // find the middle of the range bracket
                int rangeend = Math.max(fieldOfFireRanges[fieldOfFireWpUnderwater][bracket], 0);
                int rangebegin = 1;
                if (bracket > 0) {
                    rangebegin = Math.max(fieldOfFireRanges[fieldOfFireWpUnderwater][bracket - 1] + 1, 1);
                }
                int dist = (rangeend + rangebegin) / 2;
                // translate to the middle of the range bracket
                Coords mark = c.translated((dir[0] + fac) % 6,(dist + 1) / 2)
                        .translated((dir[1] + fac) % 6, dist / 2);
                // traverse back to the unit until a hex is onboard
                while (!game.getBoard().contains(mark)) {
                    mark = Coords.nextHex(mark, c);
                }

                // add a text range marker if the found position is good
                if (game.getBoard().contains(mark) && fieldFire.get(bracket).contains(mark)
                        && ((bracket > 0) || (numMinMarkers < 2))) {
                    TextMarkerSprite tS = new TextMarkerSprite(this, mark,
                            rangeTexts[bracket], FieldofFireSprite.getFieldOfFireColor(bracket));
                    fieldOfFireSprites.add(tS);
                    if (bracket == 0) {
                        numMinMarkers++;
                    }
                }
            }
        }

        repaint();
    }

    public static class RangeHelper {
        public int min;
        public int max;

        public RangeHelper(int min, int max) {
            this.min = min;
            this.max = max;
        }
    }

    // prepares the sprites for visual and sensor ranges
    public void setSensorRange(Entity entity, Coords c) {
        if (entity == null || c == null || !GUIP.getShowSensorRange()) {
            clearSensorsRanges();
            return;
        }

        // Do not display anything for offboard units
        if (entity.isOffBoard()) {
            clearSensorsRanges();
            return;
        }

        List<RangeHelper> lBrackets = new ArrayList<>(1);
        int minSensorRange = 0;
        int maxSensorRange = 0;
        int minAirSensorRange = 0;
        int maxAirSensorRange = 0;
        GameOptions gameOptions = game.getOptions();

        if (gameOptions.booleanOption(OptionsConstants.ADVANCED_TACOPS_SENSORS)
                || (gameOptions.booleanOption(OptionsConstants.ADVAERORULES_STRATOPS_ADVANCED_SENSORS)) && entity.isSpaceborne()) {
            Compute.SensorRangeHelper srh = Compute.getSensorRanges(entity.getGame(), entity);

            if (srh != null) {
                if (entity.isAirborne() && entity.getGame().getBoard().onGround()) {
                    minSensorRange = srh.minGroundSensorRange;
                    maxSensorRange = srh.maxGroundSensorRange;
                    minAirSensorRange = srh.minSensorRange;
                    maxAirSensorRange = srh.maxSensorRange;
                } else {
                    minSensorRange = srh.minSensorRange;
                    maxSensorRange = srh.maxSensorRange;
                }
            }
        }

        lBrackets.add(new RangeHelper(minSensorRange, maxSensorRange));
        lBrackets.add(new RangeHelper(minAirSensorRange, maxAirSensorRange));

        minSensorRange = 0;
        maxSensorRange = Compute.getMaxVisualRange(entity, false);

        lBrackets.add(new RangeHelper(minSensorRange, maxSensorRange));

        minSensorRange = 0;

        if (game.getPlanetaryConditions().isIlluminationEffective()) {
            maxSensorRange = Compute.getMaxVisualRange(entity, true);
        } else {
            maxSensorRange = 0;
        }

        lBrackets.add(new RangeHelper(minSensorRange, maxSensorRange));

        // create the lists of hexes
        List<Set<Coords>> sensorRanges = new ArrayList<>(1);
        int j = 0;

        // find max range possible on map, no need to check beyond it
        int rangeToCorner = (new Coords(0, game.getBoard().getHeight())).distance(c);
        rangeToCorner = Math.max(rangeToCorner, (new Coords(0, 0)).distance(c));
        rangeToCorner = Math.max(rangeToCorner, (new Coords(game.getBoard().getWidth(), 0)).distance(c));
        rangeToCorner = Math.max(rangeToCorner, (new Coords(game.getBoard().getWidth(), game.getBoard().getHeight())).distance(c));

        for (RangeHelper rangeH : lBrackets) {
            sensorRanges.add(new HashSet<>());
            int rangeMin = Math.min(rangeH.min, rangeToCorner);
            int rangeMax = Math.min(rangeH.max, rangeToCorner);

            if (rangeMin != rangeMax) {
                for (int i = rangeMin; i <= rangeMax; i++) {
                    // Add all hexes up to the range to separate lists
                    sensorRanges.get(j).addAll(c.allAtDistance(i));
                }
            }

            // Remove hexes that are not on the board
            sensorRanges.get(j).removeIf(h -> !game.getBoard().contains(h));
            j++;
        }

        // create the sprites
        sensorRangeSprites.clear();

        // for all available range
        for (int b = 0; b < lBrackets.size(); b++) {
            if (sensorRanges.get(b) == null) {
                continue;
            }

            for (Coords loc : sensorRanges.get(b)) {
                // check surrounding hexes
                int edgesToPaint = 0;

                for (int dir = 0; dir < 6; dir++) {
                    Coords adjacentHex = loc.translated(dir);

                    if (!sensorRanges.get(b).contains(adjacentHex)) {
                        edgesToPaint += (1 << dir);
                    }
                }

                // create sprite if there's a border to paint
                if (edgesToPaint > 0) {
                    SensorRangeSprite srSprite = new SensorRangeSprite(this, b, loc, edgesToPaint);
                    sensorRangeSprites.add(srSprite);
                }
            }
        }

        repaint();
    }

    /** Displays a dialog and changes the theme of all
     *  board hexes to the user-chosen theme.
     */
    public @Nullable String changeTheme() {
        if (game == null) {
            return null;
        }
        Board board = game.getBoard();
        if (board.inSpace()) {
            return null;
        }

        Set<String> themes = tileManager.getThemes();
        if (themes.remove("")) {
            themes.add("(No Theme)");
        }
        themes.add("(Original Theme)");

        setShouldIgnoreKeys(true);
        selectedTheme = (String) JOptionPane.showInputDialog(
                null,
                "Choose the desired theme:",
                "Theme Selection",
                JOptionPane.PLAIN_MESSAGE,
                null,
                themes.toArray(),
                selectedTheme);
        setShouldIgnoreKeys(false);

        if (selectedTheme == null) {
            return null;
        } else if (selectedTheme.equals("(Original Theme)")) {
            selectedTheme = null;
        } else if (selectedTheme.equals("(No Theme)")) {
            selectedTheme = "";
        }

        board.setTheme(selectedTheme);
        return selectedTheme;
    }

    private Image getBoardBackgroundHexImage(Coords c, Hex hex) {
        Board board = game.getBoard();
        if ((hex == null) || (board == null) || (hex.getTheme() == null)
                || !hex.getTheme().equals(HexTileset.TRANSPARENT_THEME)
                || !board.hasBoardBackground()) {
            return null;
        }
        // Determine what sub-board the hex came from
        int boardX = (int) ((c.getX() + 0.0) / board.getSubBoardWidth());
        int boardY = (int) ((c.getY() + 0.0) / board.getSubBoardHeight());
        int linIdx = boardY * board.getNumBoardsWidth() + boardX;
        if (linIdx < 0 || linIdx > boardBackgrounds.size() - 1) {
            LogManager.getLogger().error("Error computing linear index or missing background images in BoardView1.getBoardBackgroundHexImage!");
            return null;
        }
        Image bgImg = getScaledImage(boardBackgrounds.get(linIdx), true);
        int bgImgWidth = bgImg.getWidth(null);
        int bgImgHeight = bgImg.getHeight(null);

        Point p1SRC = getHexLocationLargeTile(
                c.getX() - (boardX * board.getSubBoardWidth()),
                c.getY() - (boardY * board.getSubBoardHeight()));
        p1SRC.x = p1SRC.x % bgImgWidth;
        p1SRC.y = p1SRC.y % bgImgHeight;
        Point p2SRC = new Point((int) (p1SRC.x + HEX_W * scale),
                (int) (p1SRC.y + HEX_H * scale));
        Point p2DST = new Point((int) (HEX_W * scale),
                (int) (HEX_H * scale));

        Image hexImage = new BufferedImage(HEX_W,  HEX_H,
                BufferedImage.TYPE_INT_ARGB);
        Graphics2D g = (Graphics2D) hexImage.getGraphics();

        // hex mask to limit drawing to the hex shape
        // TODO: this is not ideal yet but at least it draws
        // without leaving gaps at any zoom
        Image hexMask = getScaledImage(tileManager.getHexMask(), true);
        g.drawImage(hexMask, 0, 0, this);
        Composite svComp = g.getComposite();
        g.setComposite(AlphaComposite.getInstance(AlphaComposite.SRC_ATOP,
              1f));

        // paint the right slice from the big pic
        g.drawImage(bgImg, 0, 0, p2DST.x, p2DST.y, p1SRC.x, p1SRC.y,
                p2SRC.x, p2SRC.y, null);

        // Handle wrapping of the image
        if (p2SRC.x > bgImgWidth && p2SRC.y <= bgImgHeight) {
            g.drawImage(bgImg, bgImgWidth - p1SRC.x, 0, p2DST.x,
                    p2DST.y, 0, p1SRC.y, p2SRC.x - bgImgWidth, p2SRC.y,
                    null); // paint addtl slice on the left side
        } else if (p2SRC.x <= bgImgWidth && p2SRC.y > bgImgHeight) {
            g.drawImage(bgImg, 0, bgImgHeight - p1SRC.y, p2DST.x,
                    p2DST.y, p1SRC.x, 0, p2SRC.x, p2SRC.y - bgImgHeight,
                    null); // paint addtl slice on the top
        } else if (p2SRC.x > bgImgWidth && p2SRC.y > bgImgHeight) {
            g.drawImage(bgImg, bgImgWidth - p1SRC.x, 0, p2DST.x,
                    p2DST.y, 0, p1SRC.y, p2SRC.x - bgImgWidth, p2SRC.y,
                    null); // paint addtl slice on the top
            g.drawImage(bgImg, 0, bgImgHeight - p1SRC.y, p2DST.x,
                    p2DST.y, p1SRC.x, 0, p2SRC.x, p2SRC.y - bgImgHeight,
                    null); // paint addtl slice on the left side
            // paint addtl slice on the top left side
            g.drawImage(bgImg, bgImgWidth - p1SRC.x,
                    bgImgHeight - p1SRC.y, p2DST.x, p2DST.y, 0, 0,
                    p2SRC.x - bgImgWidth, p2SRC.y - bgImgHeight, null);
        }
        g.setComposite(svComp);
        return hexImage;
    }

    public void setDisplayInvalidHexInfo(boolean v) {
        displayInvalidHexInfo = v;
    }

    public boolean getDisplayInvalidHexInfo() {
        return displayInvalidHexInfo;
    }

    public Rectangle getDisplayablesRect() {
        return displayablesRect;
    }

    public boolean shouldFovHighlight() {
        return GUIP.getFovHighlight() && !(game.getPhase().isReport());
    }

    public boolean shouldFovDarken() {
        return GUIP.getFovDarken() && !(game.getPhase().isReport());
    }

    public boolean shouldShowFieldOfFire() {
        return GUIP.getShowFieldOfFire() &&
                (game.getPhase().isDeployment() || game.getPhase().isMovement()
                        || game.getPhase().isTargeting() || game.getPhase().isFiring()
                        || game.getPhase().isOffboard());
    }

    public boolean shouldShowSensorRange() {
        return GUIP.getShowSensorRange() &&
                (game.getPhase().isDeployment() || game.getPhase().isMovement()
                        || game.getPhase().isTargeting() || game.getPhase().isFiring()
                        || game.getPhase().isOffboard());
    }

}<|MERGE_RESOLUTION|>--- conflicted
+++ resolved
@@ -5754,11 +5754,8 @@
         if (mhex == null) {
             return;
         }
-<<<<<<< HEAD
-        txt.append(HexTooltip.getTerrainTip(mhex, GUIP));
-=======
-        txt.append(HexTooltip.getTerrainTip(mhex, game));
->>>>>>> edc39a99
+
+        txt.append(HexTooltip.getTerrainTip(mhex, GUIP, game));
     }
 
     /**
