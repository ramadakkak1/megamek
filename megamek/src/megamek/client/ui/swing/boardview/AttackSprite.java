package megamek.client.ui.swing.boardview;

import java.awt.Color;
import java.awt.Graphics;
import java.awt.Point;
import java.awt.Polygon;
import java.awt.Rectangle;
import java.awt.image.ImageObserver;
import java.util.ArrayList;
import java.util.List;
import java.util.ListIterator;

import megamek.client.ui.Messages;
import megamek.client.ui.swing.util.StraightArrowPolygon;
import megamek.common.*;
import megamek.common.actions.AttackAction;
import megamek.common.actions.ChargeAttackAction;
import megamek.common.actions.ClubAttackAction;
import megamek.common.actions.DfaAttackAction;
import megamek.common.actions.KickAttackAction;
import megamek.common.actions.ProtomechPhysicalAttackAction;
import megamek.common.actions.PunchAttackAction;
import megamek.common.actions.PushAttackAction;
import megamek.common.actions.SearchlightAttackAction;
import megamek.common.actions.WeaponAttackAction;
import megamek.common.enums.GamePhase;

import static megamek.client.ui.swing.util.UIUtil.guiScaledFontHTML;
import static megamek.client.ui.swing.util.UIUtil.uiBlack;

/**
 * Sprite and info for an attack. Does not actually use the image buffer as
 * this can be horribly inefficient for long diagonal lines. Appears as an
 * arrow. Arrow becoming cut in half when two Meks attacking each other.
 */
class AttackSprite extends Sprite {
    private final BoardView boardView1;

    private Point a;

    private Point t;

    private double an;

    private StraightArrowPolygon attackPoly;

    private Color attackColor;

    private int entityId;

    private int targetType;

    private int targetId;

    private String attackerDesc;

    private String targetDesc;

    ArrayList<String> weaponDescs = new ArrayList<>();

    private final Entity ae;

    private final Targetable target;

    private Coords aCoord;
    private Coords tCoord;
    private IdealHex aHex;
    private IdealHex tHex;


    public AttackSprite(BoardView boardView1, final AttackAction attack) {
        super(boardView1);
        this.boardView1 = boardView1;
        entityId = attack.getEntityId();
        targetType = attack.getTargetType();
        targetId = attack.getTargetId();
        ae = this.boardView1.game.getEntity(attack.getEntityId());
        target = this.boardView1.game.getTarget(targetType, targetId);
        aCoord = ae.getPosition();
        tCoord = target.getPosition();
        aHex = new IdealHex(aCoord);
        tHex = new IdealHex(tCoord);

        // color?
        attackColor = ae.getOwner().getColour().getColour();
        // angle of line connecting two hexes
        Coords targetPosition;
        if (Compute.isGroundToAir(ae, target)) {
            targetPosition = Compute.getClosestFlightPath(ae.getId(),
                    ae.getPosition(), (Entity) target);
        } else {
            targetPosition = target.getPosition();
        }
        an = (ae.getPosition().radian(targetPosition) + (Math.PI * 1.5))
                % (Math.PI * 2); // angle
        makePoly();

        // set bounds
        bounds = new Rectangle(attackPoly.getBounds());
        bounds.setSize(bounds.getSize().width + 1,
                bounds.getSize().height + 1);
        // move poly to upper right of image
        attackPoly.translate(-bounds.getLocation().x,
                -bounds.getLocation().y);

        // set names & stuff
        attackerDesc = ae.getDisplayName();
        targetDesc = target.getDisplayName();
        if (attack instanceof WeaponAttackAction) {
            addWeapon((WeaponAttackAction) attack);
        }
        if (attack instanceof KickAttackAction) {
            addWeapon((KickAttackAction) attack);
        }
        if (attack instanceof PunchAttackAction) {
            addWeapon((PunchAttackAction) attack);
        }
        if (attack instanceof PushAttackAction) {
            addWeapon((PushAttackAction) attack);
        }
        if (attack instanceof ClubAttackAction) {
            addWeapon((ClubAttackAction) attack);
        }
        if (attack instanceof ChargeAttackAction) {
            addWeapon((ChargeAttackAction) attack);
        }
        if (attack instanceof DfaAttackAction) {
            addWeapon((DfaAttackAction) attack);
        }
        if (attack instanceof ProtomechPhysicalAttackAction) {
            addWeapon((ProtomechPhysicalAttackAction) attack);
        }
        if (attack instanceof SearchlightAttackAction) {
            addWeapon((SearchlightAttackAction) attack);
        }

        // nullify image
        image = null;
    }

    private void makePoly() {
        // make a polygon
        a = this.boardView1.getHexLocation(ae.getPosition());
        Coords targetPosition;
        if (Compute.isGroundToAir(ae, target)) {
            targetPosition = Compute.getClosestFlightPath(ae.getId(),
                    ae.getPosition(), (Entity) target);
        } else {
            targetPosition = target.getPosition();
        }
        t = this.boardView1.getHexLocation(targetPosition);
        // OK, that is actually not good. I do not like hard coded figures.
        // HEX_W/2 - x distance in pixels from origin of hex bounding box to
        // the center of hex.
        // HEX_H/2 - y distance in pixels from origin of hex bounding box to
        // the center of hex.
        // 18 - is actually 36/2 - we do not want arrows to start and end
        // directly
        // in the centes of hex and hiding mek under.

        a.x = a.x + (int) ((BoardView.HEX_W / 2) * this.boardView1.scale)
                + (int) Math.round(Math.cos(an) * (int) (18 * this.boardView1.scale));
        t.x = (t.x + (int) ((BoardView.HEX_W / 2) * this.boardView1.scale))
                - (int) Math.round(Math.cos(an) * (int) (18 * this.boardView1.scale));
        a.y = a.y + (int) ((BoardView.HEX_H / 2) * this.boardView1.scale)
                + (int) Math.round(Math.sin(an) * (int) (18 * this.boardView1.scale));
        t.y = (t.y + (int) ((BoardView.HEX_H / 2) * this.boardView1.scale))
                - (int) Math.round(Math.sin(an) * (int) (18 * this.boardView1.scale));

        // Checking if given attack is mutual. In this case we building
        // halved arrow
        if (isMutualAttack()) {
            attackPoly = new StraightArrowPolygon(a, t, (int) (8 * this.boardView1.scale),
                    (int) (12 * this.boardView1.scale), true);
        } else {
            attackPoly = new StraightArrowPolygon(a, t, (int) (4 * this.boardView1.scale),
                    (int) (8 * this.boardView1.scale), false);
        }
    }

    @Override
    public Rectangle getBounds() {
        makePoly();
        // set bounds
        bounds = new Rectangle(attackPoly.getBounds());
        bounds.setSize(bounds.getSize().width + 1,
                bounds.getSize().height + 1);
        // move poly to upper right of image
        attackPoly.translate(-bounds.getLocation().x,
                -bounds.getLocation().y);

        return bounds;
    }

    /**
     * If we have build full arrow already with single attack and have got
     * counter attack from our target lately - lets change arrow to halved.
     */
    public void rebuildToHalvedPolygon() {
        attackPoly = new StraightArrowPolygon(a, t, (int) (8 * this.boardView1.scale),
                (int) (12 * this.boardView1.scale), true);
        // set bounds
        bounds = new Rectangle(attackPoly.getBounds());
        bounds.setSize(bounds.getSize().width + 1,
                bounds.getSize().height + 1);
        // move poly to upper right of image
        attackPoly.translate(-bounds.getLocation().x,
                -bounds.getLocation().y);
    }

    /**
     * Cheking if attack is mutual and changing target arrow to half-arrow
     */
    private boolean isMutualAttack() {
        for (AttackSprite sprite : this.boardView1.attackSprites) {
            if ((sprite.getEntityId() == targetId)
                    && (sprite.getTargetId() == entityId)) {
                sprite.rebuildToHalvedPolygon();
                return true;
            }
        }
        return false;
    }

    @Override
    public void prepare() {
    }

    @Override
    public boolean isReady() {
        return true;
    }

    @Override
    public void drawOnto(Graphics g, int x, int y, ImageObserver observer) {
        Polygon drawPoly = new Polygon(attackPoly.xpoints,
                attackPoly.ypoints, attackPoly.npoints);
        drawPoly.translate(x, y);

        g.setColor(attackColor);
        g.fillPolygon(drawPoly);
        g.setColor(Color.gray.darker());
        g.drawPolygon(drawPoly);
    }

    /**
     * Return true if the point is inside our polygon
     */
    @Override
    public boolean isInside(Point point) {
        return attackPoly.contains(point.x - bounds.x, point.y - bounds.y);
    }

    public boolean isInside(Coords mcoords) {
        IdealHex mHex = new IdealHex(mcoords);

        return ((mHex.isIntersectedBy(aHex.cx, aHex.cy, tHex.cx, tHex.cy)) && (mcoords.between(aCoord, tCoord)));
    }

    public int getEntityId() {
        return entityId;
    }

    public int getTargetId() {
        return targetId;
    }

    /**
     * Adds a weapon to this attack
     */
    public void addWeapon(WeaponAttackAction attack) {
        final Entity entity = this.boardView1.game.getEntity(attack.getEntityId());
        final WeaponType wtype = (WeaponType) entity.getEquipment(
                attack.getWeaponId()).getType();
        final String roll = attack.toHit(this.boardView1.game).getValueAsString();
        String table = attack.toHit(this.boardView1.game).getTableDesc();
        if (!table.isEmpty()) {
            table = " " + table;
        }
        boolean b = false;
        ListIterator<String> i = weaponDescs.listIterator();
        while (i.hasNext()) {
             String s = i.next();
            if (s.contains(wtype.getName())) {
                i.set(s + ", " + roll + table);
                b = true;
            }
        }

        if (!b) {
            weaponDescs.add(wtype.getName() + Messages.getString("BoardView1.needs") + roll + table);
        }
    }

    public void addWeapon(KickAttackAction attack) {
        String bufer = "";
        String rollLeft = "";
        String rollRight = "";
        final int leg = attack.getLeg();
        switch (leg) {
            case KickAttackAction.BOTH:
                rollLeft = KickAttackAction.toHit(
                        this.boardView1.game,
                        attack.getEntityId(),
                        this.boardView1.game.getTarget(attack.getTargetType(),
                                attack.getTargetId()),
                        KickAttackAction.LEFT).getValueAsString();
                rollRight = KickAttackAction.toHit(
                        this.boardView1.game,
                        attack.getEntityId(),
                        this.boardView1.game.getTarget(attack.getTargetType(),
                                attack.getTargetId()),
                        KickAttackAction.RIGHT).getValueAsString();
                bufer = Messages.getString("BoardView1.kickBoth", rollLeft, rollRight);
                break;
            case KickAttackAction.LEFT:
                rollLeft = KickAttackAction.toHit(
                        this.boardView1.game,
                        attack.getEntityId(),
                        this.boardView1.game.getTarget(attack.getTargetType(),
                                attack.getTargetId()),
                        KickAttackAction.LEFT).getValueAsString();
                bufer = Messages.getString("BoardView1.kickLeft", rollLeft);
                break;
            case KickAttackAction.RIGHT:
                rollRight = KickAttackAction.toHit(
                        this.boardView1.game,
                        attack.getEntityId(),
                        this.boardView1.game.getTarget(attack.getTargetType(),
                                attack.getTargetId()),
                        KickAttackAction.RIGHT).getValueAsString();
                bufer = Messages.getString("BoardView1.kickRight", rollRight);
                break;
        }
        weaponDescs.add(bufer);
    }

    public void addWeapon(PunchAttackAction attack) {
        String bufer = "";
        String rollLeft;
        String rollRight;
        final int arm = attack.getArm();
        switch (arm) {
            case PunchAttackAction.BOTH:
                rollLeft = PunchAttackAction.toHit(
                        this.boardView1.game,
                        attack.getEntityId(),
                        this.boardView1.game.getTarget(attack.getTargetType(), attack.getTargetId()),
                        PunchAttackAction.LEFT, false).getValueAsString();
                rollRight = PunchAttackAction.toHit(
                        this.boardView1.game,
                        attack.getEntityId(),
                        this.boardView1.game.getTarget(attack.getTargetType(), attack.getTargetId()),
                        PunchAttackAction.RIGHT, false).getValueAsString();
                bufer = Messages.getString("BoardView1.punchBoth", rollLeft, rollRight);
                break;
            case PunchAttackAction.LEFT:
                rollLeft = PunchAttackAction.toHit(
                        this.boardView1.game,
                        attack.getEntityId(),
                        this.boardView1.game.getTarget(attack.getTargetType(), attack.getTargetId()),
                        PunchAttackAction.LEFT, false).getValueAsString();
                bufer = Messages.getString("BoardView1.punchLeft", rollLeft);
                break;
            case PunchAttackAction.RIGHT:
                rollRight = PunchAttackAction.toHit(
                        this.boardView1.game,
                        attack.getEntityId(),
                        this.boardView1.game.getTarget(attack.getTargetType(), attack.getTargetId()),
                        PunchAttackAction.RIGHT, false).getValueAsString();
                bufer = Messages.getString("BoardView1.punchRight", rollRight);
                break;
        }
        weaponDescs.add(bufer);
    }

    public void addWeapon(PushAttackAction attack) {
        final String roll = attack.toHit(this.boardView1.game).getValueAsString();
        weaponDescs.add(Messages.getString("BoardView1.push", roll));
    }

    public void addWeapon(ClubAttackAction attack) {
        final String roll = attack.toHit(this.boardView1.game).getValueAsString();
        final String club = attack.getClub().getName();
        weaponDescs.add(Messages.getString("BoardView1.hit", club, roll));
    }

    public void addWeapon(ChargeAttackAction attack) {
        final String roll = attack.toHit(this.boardView1.game).getValueAsString();
        weaponDescs.add(Messages.getString("BoardView1.charge", roll));
    }

    public void addWeapon(DfaAttackAction attack) {
        final String roll = attack.toHit(this.boardView1.game).getValueAsString();
        weaponDescs.add(Messages.getString("BoardView1.DFA", roll));
    }

    public void addWeapon(ProtomechPhysicalAttackAction attack) {
        final String roll = attack.toHit(this.boardView1.game).getValueAsString();
        weaponDescs.add(Messages.getString("BoardView1.proto", roll));
    }

    public void addWeapon(SearchlightAttackAction attack) {
        weaponDescs.add(Messages.getString("BoardView1.Searchlight"));
    }

    @Override
    public StringBuffer getTooltip() {
<<<<<<< HEAD
        GamePhase phase = this.boardView1.game.getPhase();
        String result = "";
        String f = "";

        f = attackerDesc + "<BR>&nbsp;&nbsp;" + Messages.getString("BoardView1.on") + " " + targetDesc;
        result = guiScaledFontHTML(attackColor) + f + "</FONT>";
        f = "";
        if ((phase.isFiring()) || (phase.isPhysical())) {
            for (String wpD : weaponDescs) {
                f += "<BR>" + wpD;
            }
            result += guiScaledFontHTML(uiBlack()) + f + "</FONT>";
=======
        StringBuffer tipString = new StringBuffer();
        tipString.append("<FONT COLOR=#");
        tipString.append(Integer.toHexString(attackColor.getRGB() & 0xFFFFFF));
        tipString.append(">");
        tipString.append(attackerDesc
                + "<BR>&nbsp;&nbsp;" + Messages.getString("BoardView1.on") + "&nbsp;&nbsp;" + targetDesc);
        tipString.append("</FONT>");
        for (String wpD: weaponDescs) {
            tipString.append("<BR>"+wpD);
>>>>>>> 57208894
        }
        return new StringBuffer().append(result);
    }
}<|MERGE_RESOLUTION|>--- conflicted
+++ resolved
@@ -406,7 +406,6 @@
 
     @Override
     public StringBuffer getTooltip() {
-<<<<<<< HEAD
         GamePhase phase = this.boardView1.game.getPhase();
         String result = "";
         String f = "";
@@ -419,17 +418,6 @@
                 f += "<BR>" + wpD;
             }
             result += guiScaledFontHTML(uiBlack()) + f + "</FONT>";
-=======
-        StringBuffer tipString = new StringBuffer();
-        tipString.append("<FONT COLOR=#");
-        tipString.append(Integer.toHexString(attackColor.getRGB() & 0xFFFFFF));
-        tipString.append(">");
-        tipString.append(attackerDesc
-                + "<BR>&nbsp;&nbsp;" + Messages.getString("BoardView1.on") + "&nbsp;&nbsp;" + targetDesc);
-        tipString.append("</FONT>");
-        for (String wpD: weaponDescs) {
-            tipString.append("<BR>"+wpD);
->>>>>>> 57208894
         }
         return new StringBuffer().append(result);
     }
