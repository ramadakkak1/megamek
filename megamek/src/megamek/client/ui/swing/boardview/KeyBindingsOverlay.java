/*  
* MegaMek - Copyright (C) 2020 - The MegaMek Team  
*  
* This program is free software; you can redistribute it and/or modify it under  
* the terms of the GNU General Public License as published by the Free Software  
* Foundation; either version 2 of the License, or (at your option) any later  
* version.  
*  
* This program is distributed in the hope that it will be useful, but WITHOUT  
* ANY WARRANTY; without even the implied warranty of MERCHANTABILITY or FITNESS  
* FOR A PARTICULAR PURPOSE. See the GNU General Public License for more  
* details.  
*/  
package megamek.client.ui.swing.boardview;

<<<<<<< HEAD
import megamek.MMConstants;
=======
import java.awt.AlphaComposite;
import java.awt.Color;
import java.awt.Composite;
import java.awt.Font;
import java.awt.FontMetrics;
import java.awt.Graphics;
import java.awt.Graphics2D;
import java.awt.Image;
import java.awt.Rectangle;
import java.awt.event.KeyEvent;
import java.awt.font.TextAttribute;
import java.text.AttributedString;
import java.util.ArrayList;
import java.util.Arrays;
import java.util.List;

>>>>>>> aa0ab523
import megamek.client.ui.IDisplayable;
import megamek.client.ui.Messages;
import megamek.client.ui.swing.ClientGUI;
import megamek.client.ui.swing.GUIPreferences;
import megamek.client.ui.swing.util.KeyCommandBind;
import megamek.common.Game;
import megamek.common.KeyBindParser;
import megamek.common.enums.GamePhase;
import megamek.common.event.GameListener;
import megamek.common.event.GameListenerAdapter;
import megamek.common.event.GamePhaseChangeEvent;
import megamek.common.event.GameTurnChangeEvent;
import megamek.common.preference.IPreferenceChangeListener;
import megamek.common.preference.PreferenceChangeEvent;
import megamek.common.util.ImageUtil;
import org.apache.logging.log4j.LogManager;

import java.awt.*;
import java.awt.event.KeyEvent;
import java.util.ArrayList;
import java.util.Arrays;
import java.util.List;

/** 
 * An overlay for the Boardview that displays a selection of keybinds
 * for the current game situation 
 * 
 * @author SJuliez
 */
public class KeyBindingsOverlay implements IDisplayable, IPreferenceChangeListener {
    private static final Font FONT = new Font(MMConstants.FONT_SANS_SERIF, Font.PLAIN, 13);
    private static final int DIST_TOP = 30;
    private static final int DIST_SIDE = 30;
    private int overlayWidth = 500;
    private static final int PADDING_X = 10;
    private static final int PADDING_Y = 5;
    private static final Color TEXT_COLOR = new Color(200, 250, 200);
    private static final Color SHADOW_COLOR = Color.DARK_GRAY;
    private static final Color BG_COLOR = new Color(80, 80, 80, 200);
    private static final float FADE_SPEED = 0.2f;
    
    /** The keybinds to be shown during the firing phases (incl. physical etc.) */
    private static final List<KeyCommandBind> BINDS_FIRE = Arrays.asList(
            KeyCommandBind.NEXT_WEAPON,
            KeyCommandBind.PREV_WEAPON,
            KeyCommandBind.UNDO_LAST_STEP,
            KeyCommandBind.NEXT_TARGET,
            KeyCommandBind.NEXT_TARGET_VALID,
            KeyCommandBind.NEXT_TARGET_NOALLIES,
            KeyCommandBind.NEXT_TARGET_VALID_NO_ALLIES
    );

    /** The keybinds to be shown during the movement phase */
    private static final List<KeyCommandBind> BINDS_MOVE = Arrays.asList(
            KeyCommandBind.TOGGLE_MOVEMODE,
            KeyCommandBind.UNDO_LAST_STEP,
            KeyCommandBind.TOGGLE_CONVERSIONMODE
    );

    /** The keybinds to be shown in all phases during the local player's turn */
    private static final List<KeyCommandBind> BINDS_MY_TURN = Arrays.asList(
            KeyCommandBind.CANCEL, 
            KeyCommandBind.DONE, 
            KeyCommandBind.NEXT_UNIT,
            KeyCommandBind.PREV_UNIT,
            KeyCommandBind.CENTER_ON_SELECTED
    );

    /** The keybinds to be shown in all phases during any player's turn */
    private static final List<KeyCommandBind> BINDS_ANY_TURN = Arrays.asList(
            KeyCommandBind.TOGGLE_CHAT,
            KeyCommandBind.DRAW_LABELS,
            KeyCommandBind.HEX_COORDS
    );
    
    /** The keybinds to be shown in the Board Editor */
    private static final List<KeyCommandBind> BINDS_BOARD_EDITOR = Arrays.asList(
            KeyCommandBind.HEX_COORDS
    );

    private static final List<String> ADDTL_BINDS = Arrays.asList(
            Messages.getString("KeyBindingsDisplay.fixedBinds").split("\n"));
    
    private static final List<String> ADDTL_BINDS_BOARD_EDITOR = Arrays.asList(
            Messages.getString("KeyBindingsDisplay.fixedBindsBoardEd").split("\n"));


    ClientGUI clientGui;

    /** True when the overlay is displayed or fading in. */
    private boolean visible;
    /** True indicates the strings should be redrawn. */
    private boolean changed = true;
    /** The cached image for this Display. */
    Image displayImage;
    /** The current game phase. */
    GamePhase currentPhase;
    /** True while fading in this overlay. */
    private boolean fadingIn = false;
    /** True while fading out this overlay. */
    private boolean fadingOut = false;
    /** The transparency of the overlay. Only used while fading in/out. */
    private float alpha = 1;

    /** 
     * An overlay for the Boardview that displays a selection of keybinds
     * for the current game situation. 
     */
    public KeyBindingsOverlay(Game game, ClientGUI cg) {
        visible = GUIPreferences.getInstance().getBoolean(GUIPreferences.SHOW_KEYBINDS_OVERLAY);
        currentPhase = game.getPhase();
        game.addGameListener(gameListener);
        clientGui = cg;
        KeyBindParser.addPreferenceChangeListener(this);
    }

    @Override
    public void draw(Graphics graph, Rectangle clipBounds) {
        if (!visible && !isSliding()) {
            return;
        }
        
        // At startup, phase and turn change and when the keybinds change, 
        // the cached image is (re)created
        if (changed) {
            changed = false;
            
            // calculate the size from the text lines, font and padding
            Font newFont = FONT.deriveFont(FONT.getSize() * GUIPreferences.getInstance().getGUIScale());
            graph.setFont(newFont);
            FontMetrics fm = graph.getFontMetrics(newFont);
            List<String> allLines = assembleTextLines();
            Rectangle r = getSize(graph, allLines, fm);
            r = new Rectangle(r.width + 2 * PADDING_X, r.height + 2 * PADDING_Y);
            overlayWidth = r.width;
            
            displayImage = ImageUtil.createAcceleratedImage(r.width, r.height);
            Graphics intGraph = displayImage.getGraphics();
            GUIPreferences.AntiAliasifSet(intGraph);

            // draw a semi-transparent background rectangle 
            intGraph.setColor(BG_COLOR);
            intGraph.fillRoundRect(0, 0, r.width, r.height, PADDING_X, PADDING_X);
            
            // The coordinates to write the texts to
            int x = PADDING_X;
            int y = PADDING_Y + fm.getAscent();
            
            // write the strings
            for (String line: allLines) {
                drawShadowedString(intGraph, line, x, y);
                y += fm.getHeight();
            }
        }
        
        // draw the cached image to the boardview
        // uses Composite to draw the image with variable transparency
        if (alpha < 1) {
            // Save the former composite and set an alpha blending composite
            Composite saveComp = ((Graphics2D) graph).getComposite();
            int type = AlphaComposite.SRC_OVER;
            ((Graphics2D) graph).setComposite(AlphaComposite.getInstance(type, alpha));
            graph.drawImage(displayImage, clipBounds.x + DIST_SIDE, clipBounds.y + DIST_TOP, null);
            ((Graphics2D) graph).setComposite(saveComp);
        } else {
            graph.drawImage(displayImage, clipBounds.x + DIST_SIDE, clipBounds.y + DIST_TOP, null);
        }
    }

    /** Calculates the pixel size of the display from the necessary text lines. */ 
    private Rectangle getSize(Graphics graph, List<String> lines, FontMetrics fm) {
        int width = 0;
        for (String line: lines) {
            if (fm.stringWidth(line) > width) {
                if (line.startsWith("#") && line.length() > 7) {
                    line = line.substring(7);
                }

                width = fm.stringWidth(line);
            }
        }
        int height = fm.getHeight() * lines.size();
        return new Rectangle(width, height);
    }
    
    /** Returns an ArrayList of all text lines to be shown. */
    private List<String> assembleTextLines() {
        List<String> result = new ArrayList<>();
        
        KeyCommandBind kcb = KeyCommandBind.KEY_BINDS;
        String mod = KeyEvent.getModifiersExText(kcb.modifiers);
        String key = KeyEvent.getKeyText(kcb.key);
        String toggleKey = (mod.isEmpty() ? "" : mod + "+") + key;
        result.add(Messages.getString("KeyBindingsDisplay.heading", toggleKey));
        
        if (clientGui != null) {
            // In a game, not the Board Editor
            // Most of the keybinds are only active during the local player's turn 
            if ((clientGui.getClient() != null) && (clientGui.getClient().isMyTurn())) {
                List<KeyCommandBind> listForPhase = new ArrayList<>();
                switch (currentPhase) {
                    case MOVEMENT:
                        listForPhase = BINDS_MOVE;
                        break;
                    case FIRING:
                    case OFFBOARD:
                    case PHYSICAL:
                        listForPhase = BINDS_FIRE;
                        break;
                    default:
                        break;
                }

                result.addAll(convertToStrings(listForPhase));
                result.addAll(convertToStrings(BINDS_MY_TURN));
            }
            result.addAll(convertToStrings(BINDS_ANY_TURN));
            result.addAll(ADDTL_BINDS);
        } else {
            // Board Editor
            result.addAll(convertToStrings(BINDS_BOARD_EDITOR));
            result.addAll(ADDTL_BINDS_BOARD_EDITOR);
        }

        return result;
    }
    
    /** Converts a list of KeyCommandBinds to a list of formatted strings. */
    private List<String> convertToStrings(List<KeyCommandBind> kcbs) {
        List<String> result = new ArrayList<>();
        for (KeyCommandBind kcb: kcbs) {
            String label = Messages.getString("KeyBinds.cmdNames." + kcb.cmd);
            String mod = KeyEvent.getModifiersExText(kcb.modifiers);
            String key = KeyEvent.getKeyText(kcb.key);
            result.add(label + ": " + (mod.isEmpty() ? "" : mod + "+") + key);
        }
        return result;
    }
    
    /** 
     * Draws the String s to the Graphics graph at position x, y 
     * with a shadow. If the string starts with #789ABC then 789ABC 
     * is converted to a color to write the rest of the text,
     * otherwise TEXT_COLOR is used.
     */
    private void drawShadowedString(Graphics graph, String s, int x, int y) {
        Color textColor = TEXT_COLOR;
        // Extract a color code from the start of the string
        // used to display headlines if it's there
        if (s.startsWith("#") && s.length() > 7) {
            try {
                int red = Integer.parseInt(s.substring(1, 3), 16);
                int grn = Integer.parseInt(s.substring(3, 5), 16);
                int blu = Integer.parseInt(s.substring(5, 7), 16);
                textColor = new Color(red, grn, blu);
            } catch (Exception e) {
                LogManager.getLogger().error("", e);
            }
            s = s.substring(7);
        }

        if (s.length() > 0) {
            AttributedString text = new AttributedString(s);
            text.addAttribute(TextAttribute.FONT, new Font(FONT.getFontName(), Font.PLAIN, (int) (FONT.getSize() * GUIPreferences.getInstance().getGUIScale())), 0, s.length());

            graph.setColor(SHADOW_COLOR);
            graph.drawString(text.getIterator(), x + 1, y + 1);
            graph.setColor(textColor);
            graph.drawString(text.getIterator(), x, y);
        }
    }
    
    /** 
     * Activates or deactivates the overlay, fading it in or out.
     * Also saves the visibility to the GUIPreferences so 
     * MegaMek remembers it. 
     * */
    public void setVisible(boolean vis) {
        visible = vis;
        GUIPreferences.getInstance().setValue(GUIPreferences.SHOW_KEYBINDS_OVERLAY, vis);
        if (vis) {
            fadingIn = true;
            fadingOut = false;
        } else {
            fadingIn = false;
            fadingOut = true;
        }
    }

    public boolean isVisible() {
        return visible;
    }
    
    @Override
    public boolean isSliding() {
        return fadingOut || fadingIn;
    }
    
    @Override
    public boolean slide() {
        if (fadingIn) {
            alpha += FADE_SPEED;
            if (alpha > 1) {
                alpha = 1;
                fadingIn = false;
            }
            return true;
        } else if (fadingOut) {
            alpha -= FADE_SPEED;
            if (alpha < 0) {
                alpha = 0;
                fadingOut = false;
            }
            return true;
        }
        return false;
    }
    
    /** Detects phase and turn changes to display only relevant keybinds. */
    private GameListener gameListener = new GameListenerAdapter() {
        @Override
        public void gamePhaseChange(GamePhaseChangeEvent e) {
            currentPhase = e.getNewPhase();
            changed = true;
        }
        
        @Override
        public void gameTurnChange(GameTurnChangeEvent e) {
            // The active player has changed
            changed = true;
        }
    };

    @Override
    public void preferenceChange(PreferenceChangeEvent e) {
        if (e.getName().equals(KeyBindParser.KEYBINDS_CHANGED)) {
            changed = true;
        }
    }

}
<|MERGE_RESOLUTION|>--- conflicted
+++ resolved
@@ -1,376 +1,357 @@
-/*  
-* MegaMek - Copyright (C) 2020 - The MegaMek Team  
-*  
-* This program is free software; you can redistribute it and/or modify it under  
-* the terms of the GNU General Public License as published by the Free Software  
-* Foundation; either version 2 of the License, or (at your option) any later  
-* version.  
-*  
-* This program is distributed in the hope that it will be useful, but WITHOUT  
-* ANY WARRANTY; without even the implied warranty of MERCHANTABILITY or FITNESS  
-* FOR A PARTICULAR PURPOSE. See the GNU General Public License for more  
-* details.  
-*/  
-package megamek.client.ui.swing.boardview;
-
-<<<<<<< HEAD
-import megamek.MMConstants;
-=======
-import java.awt.AlphaComposite;
-import java.awt.Color;
-import java.awt.Composite;
-import java.awt.Font;
-import java.awt.FontMetrics;
-import java.awt.Graphics;
-import java.awt.Graphics2D;
-import java.awt.Image;
-import java.awt.Rectangle;
-import java.awt.event.KeyEvent;
-import java.awt.font.TextAttribute;
-import java.text.AttributedString;
-import java.util.ArrayList;
-import java.util.Arrays;
-import java.util.List;
-
->>>>>>> aa0ab523
-import megamek.client.ui.IDisplayable;
-import megamek.client.ui.Messages;
-import megamek.client.ui.swing.ClientGUI;
-import megamek.client.ui.swing.GUIPreferences;
-import megamek.client.ui.swing.util.KeyCommandBind;
-import megamek.common.Game;
-import megamek.common.KeyBindParser;
-import megamek.common.enums.GamePhase;
-import megamek.common.event.GameListener;
-import megamek.common.event.GameListenerAdapter;
-import megamek.common.event.GamePhaseChangeEvent;
-import megamek.common.event.GameTurnChangeEvent;
-import megamek.common.preference.IPreferenceChangeListener;
-import megamek.common.preference.PreferenceChangeEvent;
-import megamek.common.util.ImageUtil;
-import org.apache.logging.log4j.LogManager;
-
-import java.awt.*;
-import java.awt.event.KeyEvent;
-import java.util.ArrayList;
-import java.util.Arrays;
-import java.util.List;
-
-/** 
- * An overlay for the Boardview that displays a selection of keybinds
- * for the current game situation 
- * 
- * @author SJuliez
- */
-public class KeyBindingsOverlay implements IDisplayable, IPreferenceChangeListener {
-    private static final Font FONT = new Font(MMConstants.FONT_SANS_SERIF, Font.PLAIN, 13);
-    private static final int DIST_TOP = 30;
-    private static final int DIST_SIDE = 30;
-    private int overlayWidth = 500;
-    private static final int PADDING_X = 10;
-    private static final int PADDING_Y = 5;
-    private static final Color TEXT_COLOR = new Color(200, 250, 200);
-    private static final Color SHADOW_COLOR = Color.DARK_GRAY;
-    private static final Color BG_COLOR = new Color(80, 80, 80, 200);
-    private static final float FADE_SPEED = 0.2f;
-    
-    /** The keybinds to be shown during the firing phases (incl. physical etc.) */
-    private static final List<KeyCommandBind> BINDS_FIRE = Arrays.asList(
-            KeyCommandBind.NEXT_WEAPON,
-            KeyCommandBind.PREV_WEAPON,
-            KeyCommandBind.UNDO_LAST_STEP,
-            KeyCommandBind.NEXT_TARGET,
-            KeyCommandBind.NEXT_TARGET_VALID,
-            KeyCommandBind.NEXT_TARGET_NOALLIES,
-            KeyCommandBind.NEXT_TARGET_VALID_NO_ALLIES
-    );
-
-    /** The keybinds to be shown during the movement phase */
-    private static final List<KeyCommandBind> BINDS_MOVE = Arrays.asList(
-            KeyCommandBind.TOGGLE_MOVEMODE,
-            KeyCommandBind.UNDO_LAST_STEP,
-            KeyCommandBind.TOGGLE_CONVERSIONMODE
-    );
-
-    /** The keybinds to be shown in all phases during the local player's turn */
-    private static final List<KeyCommandBind> BINDS_MY_TURN = Arrays.asList(
-            KeyCommandBind.CANCEL, 
-            KeyCommandBind.DONE, 
-            KeyCommandBind.NEXT_UNIT,
-            KeyCommandBind.PREV_UNIT,
-            KeyCommandBind.CENTER_ON_SELECTED
-    );
-
-    /** The keybinds to be shown in all phases during any player's turn */
-    private static final List<KeyCommandBind> BINDS_ANY_TURN = Arrays.asList(
-            KeyCommandBind.TOGGLE_CHAT,
-            KeyCommandBind.DRAW_LABELS,
-            KeyCommandBind.HEX_COORDS
-    );
-    
-    /** The keybinds to be shown in the Board Editor */
-    private static final List<KeyCommandBind> BINDS_BOARD_EDITOR = Arrays.asList(
-            KeyCommandBind.HEX_COORDS
-    );
-
-    private static final List<String> ADDTL_BINDS = Arrays.asList(
-            Messages.getString("KeyBindingsDisplay.fixedBinds").split("\n"));
-    
-    private static final List<String> ADDTL_BINDS_BOARD_EDITOR = Arrays.asList(
-            Messages.getString("KeyBindingsDisplay.fixedBindsBoardEd").split("\n"));
-
-
-    ClientGUI clientGui;
-
-    /** True when the overlay is displayed or fading in. */
-    private boolean visible;
-    /** True indicates the strings should be redrawn. */
-    private boolean changed = true;
-    /** The cached image for this Display. */
-    Image displayImage;
-    /** The current game phase. */
-    GamePhase currentPhase;
-    /** True while fading in this overlay. */
-    private boolean fadingIn = false;
-    /** True while fading out this overlay. */
-    private boolean fadingOut = false;
-    /** The transparency of the overlay. Only used while fading in/out. */
-    private float alpha = 1;
-
-    /** 
-     * An overlay for the Boardview that displays a selection of keybinds
-     * for the current game situation. 
-     */
-    public KeyBindingsOverlay(Game game, ClientGUI cg) {
-        visible = GUIPreferences.getInstance().getBoolean(GUIPreferences.SHOW_KEYBINDS_OVERLAY);
-        currentPhase = game.getPhase();
-        game.addGameListener(gameListener);
-        clientGui = cg;
-        KeyBindParser.addPreferenceChangeListener(this);
-    }
-
-    @Override
-    public void draw(Graphics graph, Rectangle clipBounds) {
-        if (!visible && !isSliding()) {
-            return;
-        }
-        
-        // At startup, phase and turn change and when the keybinds change, 
-        // the cached image is (re)created
-        if (changed) {
-            changed = false;
-            
-            // calculate the size from the text lines, font and padding
-            Font newFont = FONT.deriveFont(FONT.getSize() * GUIPreferences.getInstance().getGUIScale());
-            graph.setFont(newFont);
-            FontMetrics fm = graph.getFontMetrics(newFont);
-            List<String> allLines = assembleTextLines();
-            Rectangle r = getSize(graph, allLines, fm);
-            r = new Rectangle(r.width + 2 * PADDING_X, r.height + 2 * PADDING_Y);
-            overlayWidth = r.width;
-            
-            displayImage = ImageUtil.createAcceleratedImage(r.width, r.height);
-            Graphics intGraph = displayImage.getGraphics();
-            GUIPreferences.AntiAliasifSet(intGraph);
-
-            // draw a semi-transparent background rectangle 
-            intGraph.setColor(BG_COLOR);
-            intGraph.fillRoundRect(0, 0, r.width, r.height, PADDING_X, PADDING_X);
-            
-            // The coordinates to write the texts to
-            int x = PADDING_X;
-            int y = PADDING_Y + fm.getAscent();
-            
-            // write the strings
-            for (String line: allLines) {
-                drawShadowedString(intGraph, line, x, y);
-                y += fm.getHeight();
-            }
-        }
-        
-        // draw the cached image to the boardview
-        // uses Composite to draw the image with variable transparency
-        if (alpha < 1) {
-            // Save the former composite and set an alpha blending composite
-            Composite saveComp = ((Graphics2D) graph).getComposite();
-            int type = AlphaComposite.SRC_OVER;
-            ((Graphics2D) graph).setComposite(AlphaComposite.getInstance(type, alpha));
-            graph.drawImage(displayImage, clipBounds.x + DIST_SIDE, clipBounds.y + DIST_TOP, null);
-            ((Graphics2D) graph).setComposite(saveComp);
-        } else {
-            graph.drawImage(displayImage, clipBounds.x + DIST_SIDE, clipBounds.y + DIST_TOP, null);
-        }
-    }
-
-    /** Calculates the pixel size of the display from the necessary text lines. */ 
-    private Rectangle getSize(Graphics graph, List<String> lines, FontMetrics fm) {
-        int width = 0;
-        for (String line: lines) {
-            if (fm.stringWidth(line) > width) {
-                if (line.startsWith("#") && line.length() > 7) {
-                    line = line.substring(7);
-                }
-
-                width = fm.stringWidth(line);
-            }
-        }
-        int height = fm.getHeight() * lines.size();
-        return new Rectangle(width, height);
-    }
-    
-    /** Returns an ArrayList of all text lines to be shown. */
-    private List<String> assembleTextLines() {
-        List<String> result = new ArrayList<>();
-        
-        KeyCommandBind kcb = KeyCommandBind.KEY_BINDS;
-        String mod = KeyEvent.getModifiersExText(kcb.modifiers);
-        String key = KeyEvent.getKeyText(kcb.key);
-        String toggleKey = (mod.isEmpty() ? "" : mod + "+") + key;
-        result.add(Messages.getString("KeyBindingsDisplay.heading", toggleKey));
-        
-        if (clientGui != null) {
-            // In a game, not the Board Editor
-            // Most of the keybinds are only active during the local player's turn 
-            if ((clientGui.getClient() != null) && (clientGui.getClient().isMyTurn())) {
-                List<KeyCommandBind> listForPhase = new ArrayList<>();
-                switch (currentPhase) {
-                    case MOVEMENT:
-                        listForPhase = BINDS_MOVE;
-                        break;
-                    case FIRING:
-                    case OFFBOARD:
-                    case PHYSICAL:
-                        listForPhase = BINDS_FIRE;
-                        break;
-                    default:
-                        break;
-                }
-
-                result.addAll(convertToStrings(listForPhase));
-                result.addAll(convertToStrings(BINDS_MY_TURN));
-            }
-            result.addAll(convertToStrings(BINDS_ANY_TURN));
-            result.addAll(ADDTL_BINDS);
-        } else {
-            // Board Editor
-            result.addAll(convertToStrings(BINDS_BOARD_EDITOR));
-            result.addAll(ADDTL_BINDS_BOARD_EDITOR);
-        }
-
-        return result;
-    }
-    
-    /** Converts a list of KeyCommandBinds to a list of formatted strings. */
-    private List<String> convertToStrings(List<KeyCommandBind> kcbs) {
-        List<String> result = new ArrayList<>();
-        for (KeyCommandBind kcb: kcbs) {
-            String label = Messages.getString("KeyBinds.cmdNames." + kcb.cmd);
-            String mod = KeyEvent.getModifiersExText(kcb.modifiers);
-            String key = KeyEvent.getKeyText(kcb.key);
-            result.add(label + ": " + (mod.isEmpty() ? "" : mod + "+") + key);
-        }
-        return result;
-    }
-    
-    /** 
-     * Draws the String s to the Graphics graph at position x, y 
-     * with a shadow. If the string starts with #789ABC then 789ABC 
-     * is converted to a color to write the rest of the text,
-     * otherwise TEXT_COLOR is used.
-     */
-    private void drawShadowedString(Graphics graph, String s, int x, int y) {
-        Color textColor = TEXT_COLOR;
-        // Extract a color code from the start of the string
-        // used to display headlines if it's there
-        if (s.startsWith("#") && s.length() > 7) {
-            try {
-                int red = Integer.parseInt(s.substring(1, 3), 16);
-                int grn = Integer.parseInt(s.substring(3, 5), 16);
-                int blu = Integer.parseInt(s.substring(5, 7), 16);
-                textColor = new Color(red, grn, blu);
-            } catch (Exception e) {
-                LogManager.getLogger().error("", e);
-            }
-            s = s.substring(7);
-        }
-
-        if (s.length() > 0) {
-            AttributedString text = new AttributedString(s);
-            text.addAttribute(TextAttribute.FONT, new Font(FONT.getFontName(), Font.PLAIN, (int) (FONT.getSize() * GUIPreferences.getInstance().getGUIScale())), 0, s.length());
-
-            graph.setColor(SHADOW_COLOR);
-            graph.drawString(text.getIterator(), x + 1, y + 1);
-            graph.setColor(textColor);
-            graph.drawString(text.getIterator(), x, y);
-        }
-    }
-    
-    /** 
-     * Activates or deactivates the overlay, fading it in or out.
-     * Also saves the visibility to the GUIPreferences so 
-     * MegaMek remembers it. 
-     * */
-    public void setVisible(boolean vis) {
-        visible = vis;
-        GUIPreferences.getInstance().setValue(GUIPreferences.SHOW_KEYBINDS_OVERLAY, vis);
-        if (vis) {
-            fadingIn = true;
-            fadingOut = false;
-        } else {
-            fadingIn = false;
-            fadingOut = true;
-        }
-    }
-
-    public boolean isVisible() {
-        return visible;
-    }
-    
-    @Override
-    public boolean isSliding() {
-        return fadingOut || fadingIn;
-    }
-    
-    @Override
-    public boolean slide() {
-        if (fadingIn) {
-            alpha += FADE_SPEED;
-            if (alpha > 1) {
-                alpha = 1;
-                fadingIn = false;
-            }
-            return true;
-        } else if (fadingOut) {
-            alpha -= FADE_SPEED;
-            if (alpha < 0) {
-                alpha = 0;
-                fadingOut = false;
-            }
-            return true;
-        }
-        return false;
-    }
-    
-    /** Detects phase and turn changes to display only relevant keybinds. */
-    private GameListener gameListener = new GameListenerAdapter() {
-        @Override
-        public void gamePhaseChange(GamePhaseChangeEvent e) {
-            currentPhase = e.getNewPhase();
-            changed = true;
-        }
-        
-        @Override
-        public void gameTurnChange(GameTurnChangeEvent e) {
-            // The active player has changed
-            changed = true;
-        }
-    };
-
-    @Override
-    public void preferenceChange(PreferenceChangeEvent e) {
-        if (e.getName().equals(KeyBindParser.KEYBINDS_CHANGED)) {
-            changed = true;
-        }
-    }
-
-}
+/*  
+* MegaMek - Copyright (C) 2020 - The MegaMek Team  
+*  
+* This program is free software; you can redistribute it and/or modify it under  
+* the terms of the GNU General Public License as published by the Free Software  
+* Foundation; either version 2 of the License, or (at your option) any later  
+* version.  
+*  
+* This program is distributed in the hope that it will be useful, but WITHOUT  
+* ANY WARRANTY; without even the implied warranty of MERCHANTABILITY or FITNESS  
+* FOR A PARTICULAR PURPOSE. See the GNU General Public License for more  
+* details.  
+*/  
+package megamek.client.ui.swing.boardview;
+
+import megamek.MMConstants;
+import megamek.client.ui.IDisplayable;
+import megamek.client.ui.Messages;
+import megamek.client.ui.swing.ClientGUI;
+import megamek.client.ui.swing.GUIPreferences;
+import megamek.client.ui.swing.util.KeyCommandBind;
+import megamek.common.Game;
+import megamek.common.KeyBindParser;
+import megamek.common.enums.GamePhase;
+import megamek.common.event.GameListener;
+import megamek.common.event.GameListenerAdapter;
+import megamek.common.event.GamePhaseChangeEvent;
+import megamek.common.event.GameTurnChangeEvent;
+import megamek.common.preference.IPreferenceChangeListener;
+import megamek.common.preference.PreferenceChangeEvent;
+import megamek.common.util.ImageUtil;
+import org.apache.logging.log4j.LogManager;
+
+import java.awt.*;
+import java.awt.event.KeyEvent;
+import java.awt.font.TextAttribute;
+import java.text.AttributedString;
+import java.util.ArrayList;
+import java.util.Arrays;
+import java.util.List;
+
+/** 
+ * An overlay for the Boardview that displays a selection of keybinds
+ * for the current game situation 
+ * 
+ * @author SJuliez
+ */
+public class KeyBindingsOverlay implements IDisplayable, IPreferenceChangeListener {
+    private static final Font FONT = new Font(MMConstants.FONT_SANS_SERIF, Font.PLAIN, 13);
+    private static final int DIST_TOP = 30;
+    private static final int DIST_SIDE = 30;
+    private static final int PADDING_X = 10;
+    private static final int PADDING_Y = 5;
+    private static final Color TEXT_COLOR = new Color(200, 250, 200);
+    private static final Color SHADOW_COLOR = Color.DARK_GRAY;
+    private static final Color BG_COLOR = new Color(80, 80, 80, 200);
+    private static final float FADE_SPEED = 0.2f;
+    
+    /** The keybinds to be shown during the firing phases (incl. physical etc.) */
+    private static final List<KeyCommandBind> BINDS_FIRE = Arrays.asList(
+            KeyCommandBind.NEXT_WEAPON,
+            KeyCommandBind.PREV_WEAPON,
+            KeyCommandBind.UNDO_LAST_STEP,
+            KeyCommandBind.NEXT_TARGET,
+            KeyCommandBind.NEXT_TARGET_VALID,
+            KeyCommandBind.NEXT_TARGET_NOALLIES,
+            KeyCommandBind.NEXT_TARGET_VALID_NO_ALLIES
+    );
+
+    /** The keybinds to be shown during the movement phase */
+    private static final List<KeyCommandBind> BINDS_MOVE = Arrays.asList(
+            KeyCommandBind.TOGGLE_MOVEMODE,
+            KeyCommandBind.UNDO_LAST_STEP,
+            KeyCommandBind.TOGGLE_CONVERSIONMODE
+    );
+
+    /** The keybinds to be shown in all phases during the local player's turn */
+    private static final List<KeyCommandBind> BINDS_MY_TURN = Arrays.asList(
+            KeyCommandBind.CANCEL, 
+            KeyCommandBind.DONE, 
+            KeyCommandBind.NEXT_UNIT,
+            KeyCommandBind.PREV_UNIT,
+            KeyCommandBind.CENTER_ON_SELECTED
+    );
+
+    /** The keybinds to be shown in all phases during any player's turn */
+    private static final List<KeyCommandBind> BINDS_ANY_TURN = Arrays.asList(
+            KeyCommandBind.TOGGLE_CHAT,
+            KeyCommandBind.DRAW_LABELS,
+            KeyCommandBind.HEX_COORDS
+    );
+    
+    /** The keybinds to be shown in the Board Editor */
+    private static final List<KeyCommandBind> BINDS_BOARD_EDITOR = Arrays.asList(
+            KeyCommandBind.HEX_COORDS
+    );
+
+    private static final List<String> ADDTL_BINDS = Arrays.asList(
+            Messages.getString("KeyBindingsDisplay.fixedBinds").split("\n"));
+    
+    private static final List<String> ADDTL_BINDS_BOARD_EDITOR = Arrays.asList(
+            Messages.getString("KeyBindingsDisplay.fixedBindsBoardEd").split("\n"));
+
+
+    ClientGUI clientGui;
+
+    /** True when the overlay is displayed or fading in. */
+    private boolean visible;
+    /** True indicates the strings should be redrawn. */
+    private boolean changed = true;
+    /** The cached image for this Display. */
+    Image displayImage;
+    /** The current game phase. */
+    GamePhase currentPhase;
+    /** True while fading in this overlay. */
+    private boolean fadingIn = false;
+    /** True while fading out this overlay. */
+    private boolean fadingOut = false;
+    /** The transparency of the overlay. Only used while fading in/out. */
+    private float alpha = 1;
+
+    /** 
+     * An overlay for the Boardview that displays a selection of keybinds
+     * for the current game situation. 
+     */
+    public KeyBindingsOverlay(Game game, ClientGUI cg) {
+        visible = GUIPreferences.getInstance().getBoolean(GUIPreferences.SHOW_KEYBINDS_OVERLAY);
+        currentPhase = game.getPhase();
+        game.addGameListener(gameListener);
+        clientGui = cg;
+        KeyBindParser.addPreferenceChangeListener(this);
+    }
+
+    @Override
+    public void draw(Graphics graph, Rectangle clipBounds) {
+        if (!visible && !isSliding()) {
+            return;
+        }
+        
+        // At startup, phase and turn change and when the keybinds change, 
+        // the cached image is (re)created
+        if (changed) {
+            changed = false;
+            
+            // calculate the size from the text lines, font and padding
+            Font newFont = FONT.deriveFont(FONT.getSize() * GUIPreferences.getInstance().getGUIScale());
+            graph.setFont(newFont);
+            FontMetrics fm = graph.getFontMetrics(newFont);
+            List<String> allLines = assembleTextLines();
+            Rectangle r = getSize(graph, allLines, fm);
+            r = new Rectangle(r.width + 2 * PADDING_X, r.height + 2 * PADDING_Y);
+
+            displayImage = ImageUtil.createAcceleratedImage(r.width, r.height);
+            Graphics intGraph = displayImage.getGraphics();
+            GUIPreferences.AntiAliasifSet(intGraph);
+
+            // draw a semi-transparent background rectangle 
+            intGraph.setColor(BG_COLOR);
+            intGraph.fillRoundRect(0, 0, r.width, r.height, PADDING_X, PADDING_X);
+            
+            // The coordinates to write the texts to
+            int x = PADDING_X;
+            int y = PADDING_Y + fm.getAscent();
+            
+            // write the strings
+            for (String line: allLines) {
+                drawShadowedString(intGraph, line, x, y);
+                y += fm.getHeight();
+            }
+        }
+        
+        // draw the cached image to the boardview
+        // uses Composite to draw the image with variable transparency
+        if (alpha < 1) {
+            // Save the former composite and set an alpha blending composite
+            Composite saveComp = ((Graphics2D) graph).getComposite();
+            int type = AlphaComposite.SRC_OVER;
+            ((Graphics2D) graph).setComposite(AlphaComposite.getInstance(type, alpha));
+            graph.drawImage(displayImage, clipBounds.x + DIST_SIDE, clipBounds.y + DIST_TOP, null);
+            ((Graphics2D) graph).setComposite(saveComp);
+        } else {
+            graph.drawImage(displayImage, clipBounds.x + DIST_SIDE, clipBounds.y + DIST_TOP, null);
+        }
+    }
+
+    /** Calculates the pixel size of the display from the necessary text lines. */ 
+    private Rectangle getSize(Graphics graph, List<String> lines, FontMetrics fm) {
+        int width = 0;
+        for (String line: lines) {
+            if (fm.stringWidth(line) > width) {
+                if (line.startsWith("#") && line.length() > 7) {
+                    line = line.substring(7);
+                }
+
+                width = fm.stringWidth(line);
+            }
+        }
+        int height = fm.getHeight() * lines.size();
+        return new Rectangle(width, height);
+    }
+    
+    /** Returns an ArrayList of all text lines to be shown. */
+    private List<String> assembleTextLines() {
+        List<String> result = new ArrayList<>();
+        
+        KeyCommandBind kcb = KeyCommandBind.KEY_BINDS;
+        String mod = KeyEvent.getModifiersExText(kcb.modifiers);
+        String key = KeyEvent.getKeyText(kcb.key);
+        String toggleKey = (mod.isEmpty() ? "" : mod + "+") + key;
+        result.add(Messages.getString("KeyBindingsDisplay.heading", toggleKey));
+        
+        if (clientGui != null) {
+            // In a game, not the Board Editor
+            // Most of the keybinds are only active during the local player's turn 
+            if ((clientGui.getClient() != null) && (clientGui.getClient().isMyTurn())) {
+                List<KeyCommandBind> listForPhase = new ArrayList<>();
+                switch (currentPhase) {
+                    case MOVEMENT:
+                        listForPhase = BINDS_MOVE;
+                        break;
+                    case FIRING:
+                    case OFFBOARD:
+                    case PHYSICAL:
+                        listForPhase = BINDS_FIRE;
+                        break;
+                    default:
+                        break;
+                }
+
+                result.addAll(convertToStrings(listForPhase));
+                result.addAll(convertToStrings(BINDS_MY_TURN));
+            }
+            result.addAll(convertToStrings(BINDS_ANY_TURN));
+            result.addAll(ADDTL_BINDS);
+        } else {
+            // Board Editor
+            result.addAll(convertToStrings(BINDS_BOARD_EDITOR));
+            result.addAll(ADDTL_BINDS_BOARD_EDITOR);
+        }
+
+        return result;
+    }
+    
+    /** Converts a list of KeyCommandBinds to a list of formatted strings. */
+    private List<String> convertToStrings(List<KeyCommandBind> kcbs) {
+        List<String> result = new ArrayList<>();
+        for (KeyCommandBind kcb: kcbs) {
+            String label = Messages.getString("KeyBinds.cmdNames." + kcb.cmd);
+            String mod = KeyEvent.getModifiersExText(kcb.modifiers);
+            String key = KeyEvent.getKeyText(kcb.key);
+            result.add(label + ": " + (mod.isEmpty() ? "" : mod + "+") + key);
+        }
+        return result;
+    }
+    
+    /** 
+     * Draws the String s to the Graphics graph at position x, y 
+     * with a shadow. If the string starts with #789ABC then 789ABC 
+     * is converted to a color to write the rest of the text,
+     * otherwise TEXT_COLOR is used.
+     */
+    private void drawShadowedString(Graphics graph, String s, int x, int y) {
+        Color textColor = TEXT_COLOR;
+        // Extract a color code from the start of the string
+        // used to display headlines if it's there
+        if (s.startsWith("#") && s.length() > 7) {
+            try {
+                int red = Integer.parseInt(s.substring(1, 3), 16);
+                int grn = Integer.parseInt(s.substring(3, 5), 16);
+                int blu = Integer.parseInt(s.substring(5, 7), 16);
+                textColor = new Color(red, grn, blu);
+            } catch (Exception ex) {
+                LogManager.getLogger().error("", ex);
+            }
+            s = s.substring(7);
+        }
+
+        if (s.length() > 0) {
+            AttributedString text = new AttributedString(s);
+            text.addAttribute(TextAttribute.FONT, new Font(FONT.getFontName(), Font.PLAIN, (int) (FONT.getSize() * GUIPreferences.getInstance().getGUIScale())), 0, s.length());
+
+            graph.setColor(SHADOW_COLOR);
+            graph.drawString(text.getIterator(), x + 1, y + 1);
+            graph.setColor(textColor);
+            graph.drawString(text.getIterator(), x, y);
+        }
+    }
+    
+    /** 
+     * Activates or deactivates the overlay, fading it in or out.
+     * Also saves the visibility to the GUIPreferences so 
+     * MegaMek remembers it. 
+     * */
+    public void setVisible(boolean vis) {
+        visible = vis;
+        GUIPreferences.getInstance().setValue(GUIPreferences.SHOW_KEYBINDS_OVERLAY, vis);
+        if (vis) {
+            fadingIn = true;
+            fadingOut = false;
+        } else {
+            fadingIn = false;
+            fadingOut = true;
+        }
+    }
+
+    public boolean isVisible() {
+        return visible;
+    }
+    
+    @Override
+    public boolean isSliding() {
+        return fadingOut || fadingIn;
+    }
+    
+    @Override
+    public boolean slide() {
+        if (fadingIn) {
+            alpha += FADE_SPEED;
+            if (alpha > 1) {
+                alpha = 1;
+                fadingIn = false;
+            }
+            return true;
+        } else if (fadingOut) {
+            alpha -= FADE_SPEED;
+            if (alpha < 0) {
+                alpha = 0;
+                fadingOut = false;
+            }
+            return true;
+        }
+        return false;
+    }
+    
+    /** Detects phase and turn changes to display only relevant keybinds. */
+    private GameListener gameListener = new GameListenerAdapter() {
+        @Override
+        public void gamePhaseChange(GamePhaseChangeEvent e) {
+            currentPhase = e.getNewPhase();
+            changed = true;
+        }
+        
+        @Override
+        public void gameTurnChange(GameTurnChangeEvent e) {
+            // The active player has changed
+            changed = true;
+        }
+    };
+
+    @Override
+    public void preferenceChange(PreferenceChangeEvent e) {
+        if (e.getName().equals(KeyBindParser.KEYBINDS_CHANGED)) {
+            changed = true;
+        }
+    }
+
+}