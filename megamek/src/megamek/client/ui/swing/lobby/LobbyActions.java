--- conflicted
+++ resolved
@@ -1,1343 +1,1339 @@
-/*
- * Copyright (c) 2021 - The MegaMek Team. All Rights Reserved.
- *
- * This file is part of MegaMek.
- *
- * MegaMek is free software: you can redistribute it and/or modify
- * it under the terms of the GNU General Public License as published by
- * the Free Software Foundation, either version 3 of the License, or
- * (at your option) any later version.
- *
- * MegaMek is distributed in the hope that it will be useful,
- * but WITHOUT ANY WARRANTY; without even the implied warranty of
- * MERCHANTABILITY or FITNESS FOR A PARTICULAR PURPOSE. See the
- * GNU General Public License for more details.
- *
- * You should have received a copy of the GNU General Public License
- * along with MegaMek. If not, see <http://www.gnu.org/licenses/>.
- */ 
-package megamek.client.ui.swing.lobby;
-
-import megamek.client.Client;
-import megamek.client.bot.princess.BehaviorSettings;
-import megamek.client.bot.princess.Princess;
-import megamek.client.generator.RandomCallsignGenerator;
-import megamek.client.generator.RandomGenderGenerator;
-import megamek.client.generator.RandomNameGenerator;
-import megamek.client.ui.Messages;
-import megamek.client.ui.dialogs.AlphaStrikeStatsDialog;
-import megamek.client.ui.dialogs.CamoChooserDialog;
-<<<<<<< HEAD
-import megamek.client.ui.dialogs.StrategicBattleForceStatsDialog;
-import megamek.client.ui.swing.*;
-=======
-import megamek.client.ui.swing.CustomMechDialog;
-import megamek.client.ui.swing.GUIPreferences;
-import megamek.client.ui.swing.UnitEditorDialog;
->>>>>>> d90e92ab
-import megamek.client.ui.swing.dialog.MMConfirmDialog;
-import megamek.common.*;
-import megamek.common.enums.Gender;
-import megamek.common.force.Force;
-import megamek.common.force.Forces;
-import megamek.common.icons.Camouflage;
-import megamek.common.options.OptionsConstants;
-import megamek.common.strategicBattleSystems.SBFFormationConverter;
-import megamek.common.util.CollectionUtil;
-import org.apache.logging.log4j.LogManager;
-
-import javax.swing.*;
-import java.awt.*;
-import java.util.List;
-import java.util.*;
-import java.util.Map.Entry;
-
-import static java.util.stream.Collectors.toList;
-import static java.util.stream.Collectors.toSet;
-import static megamek.client.ui.swing.lobby.LobbyMekPopup.LMP_HULLDOWN;
-import static megamek.client.ui.swing.lobby.LobbyMekPopup.LMP_PRONE;
-import static megamek.client.ui.swing.lobby.LobbyUtility.haveSingleOwner;
-import static megamek.client.ui.swing.lobby.LobbyUtility.isBlindDrop;
-import static megamek.client.ui.swing.lobby.LobbyUtility.isRealBlindDrop;
-import static megamek.client.ui.swing.lobby.LobbyUtility.sameNhC3System;
-
-/** This class contains the methods that perform entity and force changes from the pop-up menu and elsewhere. */
-public class LobbyActions {
-
-    private final ChatLounge lobby;
-
-    private String cmdSelectedTab = null;   // TODO: required?
-
-    /** This class contains the methods that perform entity and force changes from the pop-up menu and elsewhere. */
-    LobbyActions(ChatLounge cl) {
-        lobby = cl;
-    }
-
-    /** Sets a deployment round for the given entities. Sends an update to the server. */ 
-    void applyDeployment(Collection<Entity> entities, int newRound) {
-        if (!validateUpdate(entities)) {
-            return;
-        }
-        Set<Entity> updateCandidates = new HashSet<>();
-        for (Entity entity: entities) {
-            if (entity.getDeployRound() != newRound) {
-                entity.setDeployRound(newRound);
-                updateCandidates.add(entity);
-            }
-        }
-        sendUpdates(updateCandidates);
-    }
-
-    /** Sets starting heat for the given entities. Sends an update to the server. */
-    void applyHeat(Collection<Entity> entities, int heat) {
-        if (!validateUpdate(entities)) {
-            return;
-        }
-        if (entities.stream().anyMatch(e -> !e.tracksHeat())) {
-            LobbyErrors.showHeatTracking(frame());
-            return;
-        }
-        Set<Entity> updateCandidates = new HashSet<>();
-        for (Entity entity: entities) {
-            if (entity.getHeat() != heat) {
-                entity.heat = heat;
-                updateCandidates.add(entity);
-            }
-        }
-        sendUpdates(updateCandidates);
-    }
-
-    /** Sets/removes hidden deployment for the given entities. Sends an update to the server. */
-    void applyHidden(Collection<Entity> entities, boolean newHidden) {
-        if (!validateUpdate(entities)) {
-            return;
-        }
-        Set<Entity> updateCandidates = new HashSet<>();
-        for (Entity entity: entities) {
-            if (entity.isHidden() != newHidden) {
-                entity.setHidden(newHidden);
-                updateCandidates.add(entity);
-            }
-        }
-        sendUpdates(updateCandidates);
-    }
-
-    /** Sets deploy prone for the given entities. Sends an update to the server. */
-    void applyProne(Collection<Entity> entities, String info) {
-        if (!validateUpdate(entities)) {
-            return;
-        }
-        if (entities.stream().anyMatch(e -> e.getUnitType() != UnitType.MEK)) {
-            LobbyErrors.showOnlyMeks(frame());
-            return;
-        }
-        Set<Entity> updateCandidates = new HashSet<>();
-        boolean goProne = info.equals(LMP_PRONE);
-        boolean goHullDown = info.equals(LMP_HULLDOWN);
-        boolean stand = !goProne && !goHullDown;
-        for (Entity entity: entities) {
-            if ((goProne && !entity.isProne()) || (goHullDown && !entity.isHullDown())
-                    || (stand && (entity.isProne() || entity.isHullDown()))) {
-                entity.setProne(goProne);
-                entity.setHullDown(goHullDown);
-                updateCandidates.add(entity);
-            }
-        }
-        sendUpdates(updateCandidates);
-    }
-    
-    /**
-     * Attaches the given force as a subforce to the given new parent. 
-     * Does NOT work for newParentId == NO_FORCE. Use promoteForce to do this.
-     * Does not allow attaching a force to one of its own subforces.
-     */
-    void forceAttach(int forceId, int newParentId) {
-        Forces forces = game().getForces();
-        if (!forces.contains(forceId) || !forces.contains(newParentId)
-                || (forceId == newParentId)) {
-            return;
-        }
-        
-        Force force = forces.getForce(forceId);
-        Force newParent = forces.getForce(newParentId);
-        List<Force> subForces = forces.getFullSubForces(force);
-        Player owner = forces.getOwner(force);
-        Player newParentOwner = forces.getOwner(newParent);
-            
-        if (owner.isEnemyOf(newParentOwner)) {
-            LobbyErrors.showOnlyTeam(frame());
-            return;
-        }
-        if (subForces.contains(newParent)) {
-            LobbyErrors.showForceNoAttachSubForce(frame());
-            return;
-        }
-        if (!isEditable(force)) {
-            LobbyErrors.showCannotConfigEnemies(frame());
-            return;
-        }
-        var forceList = new ArrayList<>(List.of(force));
-        client().sendForceParent(forceList, newParentId);
-    }
-    
-
-    /**
-     * Makes the given forces top-level, detaching them from any former parents. 
-     */
-    void forcePromote(Collection<Integer> forceIds) {
-        var forces = game().getForces();
-        if (forceIds.stream().anyMatch(id -> !forces.contains(id))) {
-            return;
-        }
-        Set<Force> forceList = forceIds.stream().map(forces::getForce).collect(toSet());
-        if (!areForcesEditable(forceList)) {
-            LobbyErrors.showCannotConfigEnemies(frame());
-            return;
-        }
-        client().sendForceParent(forceList, Force.NO_FORCE);
-    }
-
-    /** Shows the dialog which allows adding pre-existing damage to units. */
-    void configureDamage(Collection<Entity> entities) {
-        if (entities.size() != 1) {
-            LobbyErrors.showSingleUnit(frame(), "assign damage");
-            return;
-        }
-        if (!validateUpdate(entities)) {
-            return;
-        }
-        Entity entity = CollectionUtil.anyOneElement(entities);
-        UnitEditorDialog med = new UnitEditorDialog(frame(), entity);
-        med.setVisible(true);
-        sendUpdates(entities);
-    }
-    
-    /** 
-     * Moves a force or entity within another force by one position. If up is true,
-     * moves upward, otherwise downward. 
-     */
-    void forceMove(Collection<Force> forceList, Collection<Entity> entityList, boolean up) {
-        // May only move a single force or a single entity
-        if (forceList.size() + entityList.size() != 1) {
-            LobbyErrors.showOnlySingleEntityOrForce(frame());
-            return;
-        }
-        if (!entityList.isEmpty() && !validateUpdate(entityList)) {
-            return;
-        }
-        if (!forceList.isEmpty() && !areForcesEditable(forceList)) {
-            LobbyErrors.showCannotConfigEnemies(frame());
-            return;
-        }
-        var forces = game().getForces();
-        var changedForce = new HashSet<Force>(); 
-        if (up) {
-            if (!forceList.isEmpty()) {
-                changedForce.addAll(forces.moveUp(CollectionUtil.anyOneElement(forceList)));
-            } else if (!entityList.isEmpty()) {
-                changedForce.addAll(forces.moveUp(CollectionUtil.anyOneElement(entityList)));
-            }
-        } else {
-            if (!forceList.isEmpty()) {
-                changedForce.addAll(forces.moveDown(CollectionUtil.anyOneElement(forceList)));
-            } else if (!entityList.isEmpty()) {
-                changedForce.addAll(forces.moveDown(CollectionUtil.anyOneElement(entityList)));
-            }
-        }
-
-        if (!changedForce.isEmpty()) {
-            client().sendUpdateForce(changedForce);
-        }
-    }
-    
-    /** 
-     * Displays a CamoChooser to choose an individual camo for the given entities. 
-     * The camo will only be applied to units configurable by the local player, 
-     * i.e. his own units or those of his bots.
-     */
-    public void individualCamo(Collection<Entity> entities) {
-        if (!validateUpdate(entities)) {
-            return;
-        }
-
-        // Display the CamoChooser and await the result
-        // The dialog is preset to a random entity's settings
-        Entity entity = CollectionUtil.anyOneElement(entities);
-        CamoChooserDialog ccd = new CamoChooserDialog(frame(), entity.getOwner().getCamouflage());
-        if (ccd.showDialog().isCancelled()) {
-            return;
-        }
-
-        // Choosing the player camo resets the units to have no individual camo.
-        Camouflage selectedItem = ccd.getSelectedItem();
-        Camouflage ownerCamo = entity.getOwner().getCamouflage();
-        boolean noIndividualCamo = selectedItem.equals(ownerCamo);
-
-        // Update all allowed entities with the camo
-        for (final Entity ent : entities) {
-            ent.setCamouflage(noIndividualCamo ? ownerCamo : selectedItem);
-        }
-        sendUpdates(entities);
-    }
-
-    /**
-     * Configure multiple entities at once. Only affects deployment options.
-     */
-    public void customizeMechs(Collection<Entity> entities) {
-        if (!validateUpdate(entities)) {
-            return;
-        }
-        if (!haveSingleOwner(entities)) {
-            LobbyErrors.showSingleOwnerRequired(frame());
-            return;
-        }
-        Entity randomSelected = CollectionUtil.anyOneElement(entities);
-        String ownerName = randomSelected.getOwner().getName();
-        int ownerId = randomSelected.getOwner().getId();
-
-        boolean editable = client().bots.get(ownerName) != null;
-        Client client;
-        if (editable) {
-            client = client().bots.get(ownerName);
-        } else {
-            editable |= ownerId == localPlayer().getId();
-            client = client();
-        }
-
-        CustomMechDialog cmd = new CustomMechDialog(lobby.getClientgui(), client, new ArrayList<>(entities), editable);
-        cmd.setSize(new Dimension(GUIPreferences.getInstance().getCustomUnitWidth(),
-                GUIPreferences.getInstance().getCustomUnitHeight()));
-        cmd.setTitle(Messages.getString("ChatLounge.CustomizeUnits")); 
-        cmd.setVisible(true);
-        GUIPreferences.getInstance().setCustomUnitHeight(cmd.getSize().height);
-        GUIPreferences.getInstance().setCustomUnitWidth(cmd.getSize().width);
-        if (editable && cmd.isOkay()) {
-            // send changes
-            for (Entity entity : entities) {
-                // If a LAM with mechanized BA was changed to non-mech mode, unload the BA.
-                if ((entity instanceof LandAirMech)
-                        && entity.getConversionMode() != LandAirMech.CONV_MODE_MECH) {
-                    for (Entity loadee : entity.getLoadedUnits()) {
-                        entity.unload(loadee);
-                        loadee.setTransportId(Entity.NONE);
-                        client().sendUpdateEntity(loadee);
-                    }
-                }
-
-                client().sendUpdateEntity(entity);
-
-                // Changing state to a transporting unit can update state of
-                // transported units, so update those as well
-                for (Transporter transport : entity.getTransports()) {
-                    for (Entity loaded : transport.getLoadedUnits()) {
-                        client().sendUpdateEntity(loaded);
-                    }
-                }
-
-                // Customizations to a Squadron can effect the fighters
-                if (entity instanceof FighterSquadron) {
-                    entity.getSubEntities().forEach(client::sendUpdateEntity);
-                }
-            }
-        }
-        if (cmd.isOkay() && (cmd.getStatus() != CustomMechDialog.DONE)) {
-            Entity nextEnt = cmd.getNextEntity(cmd.getStatus() == CustomMechDialog.NEXT);
-            customizeMech(nextEnt);
-        }
-    }
-
-    /**
-     *
-     * @param entity
-     */
-    public void customizeMech(Entity entity) {
-        if (!validateUpdate(Arrays.asList(entity))) {
-            return;
-        }
-        boolean editable = client().bots.get(entity.getOwner().getName()) != null;
-        Client c;
-        if (editable) {
-            c = client().bots.get(entity.getOwner().getName());
-        } else {
-            editable |= entity.getOwnerId() == localPlayer().getId();
-            c = client();
-        }
-        // When we customize a single entity's C3 network setting,
-        // **ALL** members of the network may get changed.
-        Entity c3master = entity.getC3Master();
-        ArrayList<Entity> c3members = new ArrayList<>();
-        Iterator<Entity> playerUnits = c.getGame().getPlayerEntities(c.getLocalPlayer(), false).iterator();
-        while (playerUnits.hasNext()) {
-            Entity unit = playerUnits.next();
-            if (!entity.equals(unit) && entity.onSameC3NetworkAs(unit)) {
-                c3members.add(unit);
-            }
-        }
-
-        boolean doneCustomizing = false;
-        while (!doneCustomizing) {
-            // display dialog
-            List<Entity> entities = new ArrayList<>();
-            entities.add(entity);
-            CustomMechDialog cmd = new CustomMechDialog(lobby.getClientgui(), c, entities, editable);
-            cmd.setSize(new Dimension(GUIPreferences.getInstance().getCustomUnitWidth(),
-                    GUIPreferences.getInstance().getCustomUnitHeight()));
-            cmd.refreshOptions();
-            cmd.refreshQuirks();
-            cmd.refreshPartReps();
-            cmd.setTitle(entity.getShortName());
-            if (cmdSelectedTab != null) {
-                cmd.setSelectedTab(cmdSelectedTab);
-            }
-            cmd.setVisible(true);
-            GUIPreferences.getInstance().setCustomUnitHeight(cmd.getSize().height);
-            GUIPreferences.getInstance().setCustomUnitWidth(cmd.getSize().width);
-            cmdSelectedTab = cmd.getSelectedTab();
-            if (editable && cmd.isOkay()) {
-                Set<Entity> updateCandidates = new HashSet<>();
-                updateCandidates.add(entity);
-                // If a LAM with mechanized BA was changed to non-mech mode, unload the BA.
-                if ((entity instanceof LandAirMech)
-                        && entity.getConversionMode() != LandAirMech.CONV_MODE_MECH) {
-                    for (Entity loadee : entity.getLoadedUnits()) {
-                        entity.unload(loadee);
-                        loadee.setTransportId(Entity.NONE);
-                        updateCandidates.add(loadee);
-                    }
-                }
-
-                // Changing state to a transporting unit can update state of
-                // transported units, so update those as well
-                for (Transporter transport : entity.getTransports()) {
-                    for (Entity loaded : transport.getLoadedUnits()) {
-                        updateCandidates.add(loaded);
-                    }
-                }
-
-                // Customizations to a Squadron can effect the fighters
-                if (entity instanceof FighterSquadron) {
-                    updateCandidates.addAll(entity.getSubEntities());
-                }
-
-                // Do we need to update the members of our C3 network?
-                if (((c3master != null) && !c3master.equals(entity.getC3Master()))
-                        || ((c3master == null) && (entity.getC3Master() != null))) {
-                    for (Entity unit : c3members) {
-                        updateCandidates.add(unit);
-                    }
-                }
-                sendUpdates(updateCandidates);
-            }
-            if (cmd.isOkay() && (cmd.getStatus() != CustomMechDialog.DONE)) {
-                entity = cmd.getNextEntity(cmd.getStatus() == CustomMechDialog.NEXT);
-            } else {
-                doneCustomizing = true;
-            }
-        }
-    }
-
-    /** 
-     * Sets random skills for the given entities, as far as they can
-     * be configured by the local player. 
-     */
-    void setRandomSkills(Collection<Entity> entities) {
-        if (!validateUpdate(entities)) {
-            return;
-        }
-        for (final Entity entity : entities) {
-            final Client client = lobby.getLocalClient(entity);
-            client.getSkillGenerator().setRandomSkills(entity, true);
-        }
-        sendUpdates(entities);
-    }
-
-    /** 
-     * Sets random names for the given entities' pilots, as far as they can
-     * be configured by the local player. 
-     */
-    void setRandomNames(Collection<Entity> entities) {
-        if (!validateUpdate(entities)) {
-            return;
-        }
-        for (Entity e : entities) {
-            for (int i = 0; i < e.getCrew().getSlotCount(); i++) {
-                Gender gender = RandomGenderGenerator.generate();
-                e.getCrew().setGender(gender, i);
-                e.getCrew().setName(RandomNameGenerator.getInstance().generate(gender, e.getOwner().getName()), i);
-            }
-        }
-        sendUpdates(entities);
-    }
-
-    /** 
-     * Sets random callsigns for the given entities' pilots, as far as they can
-     * be configured by the local player. 
-     */
-    void setRandomCallsigns(Collection<Entity> entities) {
-        if (!validateUpdate(entities)) {
-            return;
-        }
-        for (Entity e : entities) {
-            for (int i = 0; i < e.getCrew().getSlotCount(); i++) {
-                e.getCrew().setNickname(RandomCallsignGenerator.getInstance().generate(), i);
-            }
-        }
-        sendUpdates(entities);
-    }
-    
-    /**
-     * Asks for a name and creates a new top-level force of that name. 
-     */
-    void forceCreateEmpty() {
-        // Ask for a name
-        String name = JOptionPane.showInputDialog(frame(), "Choose a force designation");
-        if ((name == null) || (name.trim().length() == 0)) {
-            return;
-        }
-        client().sendAddForce(Force.createToplevelForce(name, localPlayer()), new ArrayList<>());
-    }
-    
-    /**
-     * Asks for a name and creates a new top-level force of that name with the 
-     * selected entities in it. 
-     */
-    void forceCreateFrom(Collection<Entity> entities) {
-        if (!validateUpdate(entities)) {
-            return;
-        }
-        if (!areAllied(entities)) {
-            LobbyErrors.showOnlyTeam(frame());
-            return;
-        }
-        // Ask for a name
-        String name = JOptionPane.showInputDialog(frame(), "Choose a force designation");
-        if ((name == null) || (name.trim().length() == 0)) {
-            return;
-        }
-        client().sendAddForce(Force.createToplevelForce(name, CollectionUtil.anyOneElement(entities).getOwner()), entities);
-    }
-    
-    /**
-     * Asks for a name and creates a new subforce of that name for the force given
-     * as the parentId. 
-     */
-    void forceCreateSub(int parentId) {
-        // Ask for a name
-        String name = JOptionPane.showInputDialog(frame(), "Choose a force designation");
-        if ((name == null) || (name.trim().length() == 0)) {
-            return;
-        }
-        client().sendAddForce(Force.createSubforce(name, game().getForces().getForce(parentId)), new ArrayList<>());
-    }
-    
-    /**
-     * Toggles burst MG fire for the given entities to the state given as burstOn
-     */
-    void toggleBurstMg(Collection<Entity> entities, boolean burstOn) {
-        if (!validateUpdate(entities)) {
-            return;
-        }
-        Set<Entity> updateCandidates = new HashSet<>();
-        for (Entity entity: entities) {
-            for (Mounted m: entity.getWeaponList()) {
-                if (((WeaponType) m.getType()).hasFlag(WeaponType.F_MG)) {
-                    m.setRapidfire(burstOn);
-                    updateCandidates.add(entity);
-                }
-            }
-        }
-        sendUpdates(updateCandidates);
-    }
-    
-    /** Adds the given entities as strategic targets for the given local bot. */
-    void setPrioTarget(String botName, Collection<Entity> entities) {
-        Map<String, Client> bots = lobby.getClientgui().getBots();
-        if (!bots.containsKey(botName) || !(bots.get(botName) instanceof Princess)) {
-            return;
-        }
-        BehaviorSettings behavior = ((Princess) bots.get(botName)).getBehaviorSettings();
-        entities.forEach(e -> behavior.addPriorityUnit(e.getId()));
-    }
-    
-    /**
-     * Toggles hot loading LRMs for the given entities to the state given as hotLoadOn
-     */
-    void toggleHotLoad(Collection<Entity> entities, boolean hotLoadOn) {
-        if (!validateUpdate(entities)) {
-            return;
-        }
-        Set<Entity> updateCandidates = new HashSet<>();
-        for (Entity entity: entities) {
-            for (Mounted m: entity.getAmmo()) { 
-                // setHotLoad checks the Ammo to see if it can be hotloaded
-                m.setHotLoad(hotLoadOn);
-                // TODO: The following should ideally be part of setHotLoad in Mounted
-                if (hotLoadOn) {
-                    m.setMode("HotLoad");
-                } else if (m.getType().hasModeType("HotLoad")) {
-                    m.setMode("");
-                }
-                updateCandidates.add(entity);
-            }
-        }
-        sendUpdates(updateCandidates);
-    }
-    
-    public void load(Collection<Entity> selEntities, String info) {
-        StringTokenizer stLoad = new StringTokenizer(info, ":");
-        int loaderId = Integer.parseInt(stLoad.nextToken());
-        Entity loader = game().getEntity(loaderId);
-        int bayNumber = Integer.parseInt(stLoad.nextToken());
-        // Remove those entities from the candidates that are already carried by that loader
-        Collection<Entity> entities = new HashSet<>(selEntities);
-        entities.removeIf(e -> e.getTransportId() == loaderId);
-        if (entities.isEmpty()) {
-            return;
-        }
-        
-        // If a unit of the selected units is currently loaded onto another, 2nd unit of the selected
-        // units, do not continue. The player should unload units first. This would require
-        // a server update offloading that second unit AND embarking it. Currently not possible
-        // as a single server update and updates for one unit shouldn't be chained.
-        Set<Entity> carriers = entities.stream()
-                .filter(e -> e.getTransportId() != Entity.NONE)
-                .map(e -> game().getEntity(e.getTransportId())).collect(toSet());
-        if (!Collections.disjoint(entities, carriers)) {
-            LobbyErrors.showNoDualLoad(frame());
-            return;
-        }
-        
-        boolean loadRear = false;
-        if (stLoad.hasMoreTokens()) {
-            loadRear = Boolean.parseBoolean(stLoad.nextToken());
-        }
-
-        StringBuilder errorMsg = new StringBuilder();
-        if (!LobbyUtility.validateLobbyLoad(entities, loader, bayNumber, loadRear, errorMsg)) {
-            JOptionPane.showMessageDialog(frame(), errorMsg.toString(), 
-                    Messages.getString("LoadingBay.error"), JOptionPane.ERROR_MESSAGE);
-            return;
-        }
-
-        for (Entity e: entities) {
-            if (e.getTransportId() != Entity.NONE) {
-                Entity formerLoader = game().getEntity(e.getTransportId());
-                Set<Entity> updateCandidates = new HashSet<>();
-                lobby.disembark(e, updateCandidates);
-                if (!updateCandidates.isEmpty()) {
-                    lobby.getLocalClient(formerLoader).sendUpdateEntity(formerLoader);
-                }
-            }
-            lobby.loadOnto(e, loaderId, bayNumber);
-        }
-    }
-    
-    /** Asks for a new name for the provided forceId and applies it. */
-    void forceRename(int forceId) {
-        Forces forces = game().getForces();
-        if (!forces.contains(forceId)) {
-            return;
-        }
-        Force force = forces.getForce(forceId); 
-        if (!isEditable(force)) {
-            LobbyErrors.showCannotConfigEnemies(frame());
-            return;
-        }
-        // Ask for a name
-        String name = JOptionPane.showInputDialog(frame(), "Choose a force designation");
-        if ((name == null) || (name.trim().length() == 0)) {
-            return;
-        }
-        forces.renameForce(name, forceId);
-        var forceList = new ArrayList<>(List.of(force)); // must be mutable
-        client().sendUpdateForce(forceList);
-    }
-    
-    /**
-     * Deletes the given forces and entities. Asks for confirmation if confirm is true. 
-     */
-    void delete(Collection<Force> foDelete, Collection<Entity> enDelete, boolean confirm) {
-        Forces forces = game().getForces();
-        // Remove redundant forces = subforces of other forces in the list 
-        Set<Force> allSubForces = new HashSet<>();
-        foDelete.forEach(f -> allSubForces.addAll(forces.getFullSubForces(f)));
-        foDelete.removeIf(allSubForces::contains);
-        Set<Force> finalFoDelete = new HashSet<>(foDelete);
-        // Remove redundant entities = entities in the given forces
-        Set<Entity> inForces = new HashSet<>();
-        foDelete.stream().map(forces::getFullEntities).forEach(inForces::addAll);
-        enDelete.removeIf(inForces::contains);
-        Set<Entity> finalEnDelete = new HashSet<>(enDelete);
-        
-        if (!enDelete.isEmpty() && !validateUpdate(finalEnDelete)) {
-            return;
-        }
-        if (!areForcesEditable(finalFoDelete)) {
-            LobbyErrors.showCannotConfigEnemies(frame());
-            return;
-        }
-
-        if (confirm) {
-            int foCount = finalFoDelete.size();
-            int enCount = finalEnDelete.size() + inForces.size();
-            String question = "Really delete ";
-            if (foCount > 0) {
-                question += (foCount == 1 ? "one force" : foCount + " forces");
-            }
-            if (enCount > 0) {
-                question += foCount > 0 ? " and " : "";
-                question += (enCount == 1 ? "one unit" : enCount + " units");
-            }
-            question += "?";
-            if (!MMConfirmDialog.confirm(frame(), "Delete Units...", question)) {
-                return;
-            }
-        }
-        
-        // Send a command to remove the forceless entities
-        Set<Client> senders = finalEnDelete.stream().map(this::correctSender).collect(toSet());
-        for (Client sender: senders) {
-            // Gather the entities for this sending client; 
-            // Serialization doesn't like the toList() result, therefore the new ArrayList
-            List<Integer> ids = new ArrayList<>(finalEnDelete.stream()
-                    .filter(e -> correctSender(e).equals(sender)).map(Entity::getId).collect(toList()));
-            sender.sendDeleteEntities(ids);
-        }
-        
-        // Send a command to remove the forces (with entities)
-        senders = finalFoDelete.stream().map(this::correctSender).collect(toSet());
-        for (Client sender: senders) {
-            List<Force> foList = new ArrayList<>(finalFoDelete.stream()
-                    .filter(f -> correctSender(f).equals(sender))
-                    .collect(toList()));
-            sender.sendDeleteForces(foList);
-        }
-    }
-    
-    /**
-     * Removes the given entities from their force(s), making them force-less.
-     * Entities must have a single owner and be editable (local units or local bot's units)
-     * (Having multiple owners makes sending updates correctly for one's own bots difficult) 
-     */
-    void forceRemoveEntity(Collection<Entity> entities) {
-        if (!validateUpdate(entities)) {
-            return;
-        }
-        client().sendAddEntitiesToForce(entities, Force.NO_FORCE);
-    }
-    
-    /**
-     * Swaps pilots between the given entity 
-     * and another entity of the given id
-     */
-    void swapPilots(Collection<Entity> entities, int targetId) {
-        Entity target = game().getEntity(targetId);
-        if (target == null) {
-            return;
-        }
-        if (entities.size() != 1) {
-            LobbyErrors.showSingleUnit(frame(), "swap pilots");
-            return;
-        }
-        Entity selected = CollectionUtil.anyOneElement(entities);
-        if (!validateUpdate(Arrays.asList(target, selected))) {
-            return;
-        }
-        Crew temp = target.getCrew();
-        target.setCrew(selected.getCrew());
-        selected.setCrew(temp);
-        sendUpdates(Arrays.asList(target, selected));
-    }
-    
-    /** 
-     * Disconnects the passed entities from their C3 network, if any.
-     * Due to the way C3 networks are represented in Entity, units
-     * cannot disconnect from a C3 network with an id that is the
-     * entity's own id. 
-     */
-    void c3DisconnectFromNetwork(Collection<Entity> entities) {
-        if (!validateUpdate(entities)) {
-            return;
-        }
-        Set<Entity> updateCandidates = performDisconnect(entities);
-        sendUpdates(updateCandidates);
-    }
-    
-    /** 
-     * Performs a disconnect from C3 networks for the given entities without sending an update. 
-     * Returns a set of all affected units. 
-     */
-    private HashSet<Entity> performDisconnect(Collection<Entity> entities) {
-        HashSet<Entity> updateCandidates = new HashSet<>();
-        for (Entity entity: entities) {
-            if (entity.hasNhC3()) {
-                entity.setC3NetIdSelf();
-                updateCandidates.add(entity);
-            } else if (entity.hasAnyC3System()) {
-                entity.setC3Master(null, true);
-                updateCandidates.add(entity);
-            }
-        }
-        // Also disconnect all units connected *to* that entity
-        for (Entity entity: game().getEntitiesVector()) {
-            if (entities.contains(entity.getC3Master())) {
-                entity.setC3Master(null, true);
-                updateCandidates.add(entity);
-            }
-        }
-        return updateCandidates;
-    }
-    
-    /**  Sets the entities' C3M to act as a Company Master. */
-    void c3SetCompanyMaster(Collection<Entity> entities) {
-        if (!validateUpdate(entities)) {
-            return;
-        }
-        if (!entities.stream().allMatch(Entity::hasC3M)) {
-            LobbyErrors.showOnlyC3M(frame());
-            return;
-        }
-        entities.forEach(e -> e.setC3Master(e.getId(), true));
-        sendUpdates(entities);
-    }
-    
-    /**  Sets the entities' C3M to act as a Lance Master (aka normal mode). */
-    void c3SetLanceMaster(Collection<Entity> entities) {
-        if (!validateUpdate(entities)) {
-            return;
-        }
-        if (!entities.stream().allMatch(Entity::hasC3M)) {
-            LobbyErrors.showOnlyC3M(frame());
-            return;
-        }
-        entities.forEach(e -> e.setC3Master(-1, true));
-        sendUpdates(entities);
-    }
-    
-    /** 
-     * Connects the passed entities to a nonhierarchic C3 (NC3, C3i or Nova CEWS)
-     * identified by masterID.
-     */
-    void c3JoinNh(Collection<Entity> entities, int masterID, boolean disconnectFirst) {
-        if (!validateUpdate(entities)) {
-            return;
-        }
-        if (!areAllied(entities)) {
-            LobbyErrors.showOnlyTeam(frame());
-            return;
-        }
-        Entity master = game().getEntity(masterID);
-        if (!master.hasNhC3() || !entities.stream().allMatch(e -> sameNhC3System(master, e))) {
-            LobbyErrors.showSameC3(frame());
-            return;
-        }
-        if (disconnectFirst) {
-            performDisconnect(entities);
-        }
-        int freeNodes = master.calculateFreeC3Nodes();
-        freeNodes += entities.contains(master) ? 1 : 0;
-        if (entities.size() > freeNodes) {
-            LobbyErrors.showExceedC3Capacity(frame());
-            return;
-        }
-        entities.forEach(e -> e.setC3NetId(master));
-        sendUpdates(entities);
-    }
-
-    /** 
-     * Connects the passed entities to a standard C3M
-     * identified by masterID.
-     */
-    void c3Connect(Collection<Entity> entities, int masterID, boolean disconnectFirst) {
-        Entity master = game().getEntity(masterID);
-        // To make it possible to mark a C3S/C3S/C3S/C3M lance and connect it:
-        entities.remove(master);
-        if (!validateUpdate(entities)) {
-            return;
-        }
-        if (!areAllied(entities)) {
-            LobbyErrors.showOnlyTeam(frame());
-            return;
-        }
-        boolean connectMS = master.isC3IndependentMaster()  && entities.stream().allMatch(Entity::hasC3S);
-        boolean connectMM = master.isC3CompanyCommander() && entities.stream().allMatch(Entity::hasC3M);
-        boolean connectSMM = master.hasC3MM() && entities.stream().allMatch(e -> e.hasC3S() || e.hasC3M());
-        if (!connectMM && !connectMS && !connectSMM) {
-            LobbyErrors.showSameC3(frame());
-            return;
-        }
-        Set<Entity> updateCandidates = new HashSet<>(entities);
-        if (disconnectFirst) { // this is only true when a C3 lance is formed from SSSM
-            updateCandidates.addAll(performDisconnect(entities));
-            updateCandidates.addAll(performDisconnect(Arrays.asList(master)));
-        }
-        int newC3nodeCount = entities.stream().mapToInt(e -> game().getC3SubNetworkMembers(e).size()).sum();
-        int masC3nodeCount = game().getC3NetworkMembers(master).size();
-        if (newC3nodeCount + masC3nodeCount > Entity.MAX_C3_NODES || entities.size() > master.calculateFreeC3Nodes()) {
-            LobbyErrors.showExceedC3Capacity(frame());
-            return;
-        }
-        entities.forEach(e -> e.setC3Master(master, true));
-        sendUpdates(updateCandidates);
-    }
-    
-    /** 
-     * Change the given entities' controller to the player with ID newOwnerId.
-     * If the given forceList is not empty, an error message will be shown.
-     */
-    void changeOwner(Collection<Entity> entities, Collection<Force> forceList, int newOwnerId) {
-        if (entities.isEmpty() || game().getPlayer(newOwnerId) == null) {
-            return;
-        } else if (!forceList.isEmpty()) {
-            LobbyErrors.showOnlyEntityOrForce(frame());
-            return;
-        }
-        if (!validateUpdate(entities)) {
-            return;
-        }
-        client().sendChangeOwner(entities, newOwnerId);
-    }
-    
-    /** Change the team of a controlled player (the local player or one of his bots). */
-    void changeTeam(Collection<Player> players, int team) {
-        var toSend = new HashSet<Player>();
-        players.stream()
-            .filter(this::isSelfOrLocalBot)
-            .filter(p -> p.getTeam() != team)
-            .forEach(toSend::add);
-        client().sendChangeTeam(toSend, team);
-    }
-    
-    /**
-     * Add the entities to the force if admissible (the entities must all be editable
-     * by the local player and be allied to the force's owner.
-     */
-    void forceAddEntity(Collection<Entity> entities, int forceId) {
-        Forces forces = game().getForces();
-        if (!validateUpdate(entities) || !forces.contains(forceId)) {
-            return;
-        }
-        var forceOwner = forces.getOwner(forceId);
-        if (entities.stream().anyMatch(e -> e.getOwner().isEnemyOf(forceOwner))) {
-            LobbyErrors.showOnlyTeam(frame());
-            return;
-        }
-        client().sendAddEntitiesToForce(entities, forceId);
-    }
-    
-    /** 
-     * Changes the owner of the given forces to a different player without 
-     * affecting force structure. 
-     * When assigning the force only to an enemy, it would dislodge that force
-     * from its parent and dislodge all units from it and leave it an empty
-     * force for the enemy. That seems useless. Therefore this is restricted
-     * to only assign to team members of the former owner. 
-     */
-    void forceAssignOnly(Collection<Force> forceList, int newOwnerId) {
-        Player newOwner = game().getPlayer(newOwnerId);
-        if (newOwner == null) {
-            return;
-        }
-        if (!areForcesEditable(forceList)) {
-            LobbyErrors.showCannotConfigEnemies(frame());
-            return;
-        }
-        Forces forces = game().getForces();
-        if (forceList.stream().anyMatch(f -> newOwner.isEnemyOf(forces.getOwner(f)))) {
-            LobbyErrors.showOnlyTeammate(frame());
-            return;
-        }
-        List<Force> changedForces = new ArrayList<>();
-        for (Force force: forceList) {
-            changedForces.addAll(forces.assignForceOnly(force, newOwner));
-        }
-        client().sendUpdateForce(changedForces);
-    }
-    
-    /** 
-     * Changes the owner of the given forces to a different player together with
-     * all subforces and units.
-     */
-    void forceAssignFull(Collection<Force> forceList, int newOwnerId) {
-        Player newOwner = game().getPlayer(newOwnerId);
-        if (newOwner == null) {
-            return;
-        }
-        if (!areForcesEditable(forceList)) {
-            LobbyErrors.showCannotConfigEnemies(frame());
-            return;
-        }
-        client().sendAssignForceFull(forceList, newOwnerId);
-    }
-    
-    void unloadFromBay(Collection<Entity> entities, int bayId) {
-        if (entities.size() != 1) {
-            LobbyErrors.showSingleUnit(frame(), "offload from bays");
-            return;
-        }
-        Entity carrier = CollectionUtil.anyOneElement(entities);
-        if (!validateUpdate(Arrays.asList(carrier))) {
-            return;
-        }
-        Bay bay = carrier.getBayById(bayId);
-        if (bay == null) {
-            LobbyErrors.showNoSuchBay(frame());
-            return;
-        }
-        Set<Entity> updateCandidates = new HashSet<>();
-        for (Entity loadee : bay.getLoadedUnits()) {
-            lobby.disembark(loadee, updateCandidates);
-        }
-        sendUpdates(updateCandidates);
-    }
-    
-    /**
-     * Creates a fighter squadron from the given list of entities.
-     * Checks if all entities are fighters and if the number of entities
-     * does not exceed squadron capacity. Asks for a squadron name.
-     */
-    void createSquadron(Collection<Entity> entities) {
-        if (!validateUpdate(entities)) {
-            return;
-        }
-        if (entities.stream().anyMatch(e -> !e.isFighter() || e instanceof FighterSquadron)) {
-            LobbyErrors.showOnlyFighter(frame());
-            return;
-        }
-        if (!areAllied(entities)) {
-            LobbyErrors.showLoadOnlyAllied(frame());
-            return;
-        }
-        boolean largeSquadrons = game().getOptions().booleanOption(OptionsConstants.ADVAERORULES_ALLOW_LARGE_SQUADRONS);
-        if ((!largeSquadrons && entities.size() > FighterSquadron.MAX_SIZE) 
-                || entities.size() > FighterSquadron.ALTERNATE_MAX_SIZE) {
-            LobbyErrors.showSquadronTooMany(frame());
-        }
-        
-        // Ask for a squadron name
-        String name = JOptionPane.showInputDialog(frame(), "Choose a squadron designation");
-        if ((name == null) || (name.trim().length() == 0)) {
-            return;
-        }
-        
-        // Now, actually create the squadron
-        FighterSquadron fs = new FighterSquadron(name);
-        fs.setOwner(createSquadronOwner(entities));
-        List<Integer> fighterIds = new ArrayList<>(entities.stream().map(Entity::getId).collect(toList()));
-        correctSender(fs).sendAddSquadron(fs, fighterIds);
-    }
-    
-    /** 
-     * Returns a likely owner client; if any of the fighter belongs to the local
-     * player, returns the local player. If not, returns a local bot if any of the
-     * fighters belongs to that; finally, returns the owner of a random one of the 
-     * fighters.
-     */
-    private Player createSquadronOwner(Collection<Entity> entities) {
-        if (entities.stream().anyMatch(e -> e.getOwner().equals(localPlayer()))) {
-            return localPlayer();
-        } else {
-            for (Entry<String, Client> en: client().bots.entrySet()) {
-                Player bot = en.getValue().getLocalPlayer();
-                if (entities.stream().anyMatch(e -> e.getOwner().equals(bot))) {
-                    return en.getValue().getLocalPlayer();
-                }
-            }
-        }
-        return entities.stream().map(Entity::getOwner).findAny().get();
-    }
-
-    /** Shows a non-modal dialog window with the Strategic BattleForce stats of the given forces. */
-    void showSbfView(Collection<Force> fo) {
-        if (fo.stream().anyMatch(f -> !SBFFormationConverter.canConvertToSbfFormation(f, lobby.game()))) {
-            LobbyErrors.showSBFConversion(frame());
-            return;
-        }
-        new StrategicBattleForceStatsDialog(frame(), fo, lobby.game()).setVisible(true);
-    }
-
-    /** Shows a non-modal dialog window with the AlphaStrike stats of the given entities. */
-    void showAlphaStrikeView(Collection<Entity> en) {
-        new AlphaStrikeStatsDialog(frame(), en).setVisible(true);
-    }
-
-    /** 
-     * Performs standard checks for updates (units must be present, visible and editable)
-     * and returns false if that's not the case. Also shows an error message dialog.
-     */
-    private boolean validateUpdate(Collection<Entity> entities) {
-        if (entities.isEmpty()) {
-            return false;
-        }
-        if (!isEditable(entities)) {
-            LobbyErrors.showCannotConfigEnemies(frame());
-            return false;
-        }
-        if (!canSeeAll(entities)) {
-            LobbyErrors.showCannotViewHidden(frame());
-            return false;
-        }
-        return true;
-    }
-
-    /** 
-     * Sends the entities in the given Collection to the Server. 
-     * Sends only those that can be edited, i.e. the player's own
-     * or his bots' units. Will separate the units into update
-     * packets for the local player and any local bots so that the 
-     * server accepts all changes (as the server does not know of
-     * local bots and rejects updates that are not for the sending client
-     * or its teammates. 
-     */
-    void sendUpdates(Collection<Entity> entities) {
-        // Gather the necessary sending clients; this list may contain null if some units 
-        // cannot be affected at all, i.e. are enemies to localplayer and all his bots
-        List<Client> senders = entities.stream().map(this::correctSender).distinct().collect(toList());
-        for (Client sender: senders) {
-            if (sender == null) {
-                continue;
-            }
-            sender.sendUpdateEntity(new ArrayList<>(entities.stream().filter(e -> correctSender(e).equals(sender)).collect(toList())));
-        }
-    }
-    
-    /** 
-     * Sends the entities and forces in the given Collections to the Server. 
-     * Sends only those that can be edited, i.e. the player's own
-     * or his bots' units. Will separate the units into update
-     * packets for the local player and any local bots so that the 
-     * server accepts all changes (as the server does not know of
-     * local bots and rejects updates that are not for the sending client
-     * or its teammates. 
-     */
-    void sendUpdates(Collection<Entity> changedEntities, Collection<Force> changedForces) {
-        // Gather the necessary sending clients; this list may contain null if some units 
-        // cannot be affected at all, i.e. are enemies to localplayer and all his bots
-        Set<Client> senders = new HashSet<>();
-        senders.addAll(changedEntities.stream().map(this::correctSender).distinct().collect(toList()));
-        senders.addAll(changedForces.stream().map(this::correctSender).distinct().collect(toList()));
-        
-        for (Client sender: senders) {
-            if (sender == null) {
-                continue;
-            }
-            List<Entity> enList = changedEntities.stream().filter(e -> correctSender(e).equals(sender)).collect(toList());
-            List<Force> foList = changedForces.stream().filter(f -> correctSender(f).equals(sender)).collect(toList());
-            
-            if (foList.isEmpty()) {
-                sender.sendUpdateEntity(enList);   
-            } else {
-                sender.sendUpdateForce(foList, enList);
-            }
-        }
-    }
-    
-    void sendSingleUpdate(Collection<Entity> changedEntities, Collection<Force> changedForces) {
-        if (!areAllied(changedEntities, changedForces)) {
-            LogManager.getLogger().error("Cannot send force update unless all changed entities and forces are allied!");
-            return;
-        }
-        
-    }
-
-    /** 
-     * Returns the best sending client for an update of the given entity or
-     * null if none can be found (entity is an enemy to the local player and all his bots)
-     */
-    private Client correctSender(Entity entity) {
-        Player owner = entity.getOwner();
-        if (localPlayer().equals(owner)) {
-            return client();
-        } else if (client().bots.containsKey(owner.getName())) {
-            return client().bots.get(owner.getName());
-        } else if (!localPlayer().isEnemyOf(owner)) {
-            return client();
-        } else {
-            for (Client bot: client().bots.values()) {
-                if (!bot.getLocalPlayer().isEnemyOf(owner)) {
-                    return bot;
-                }
-            }
-        }
-        
-        return null;
-    }
-    
-    /** 
-     * Returns the best sending client for an update of the given force or
-     * null if none can be found (force is an enemy to the local player and all his bots)
-     */
-    private Client correctSender(Force force) {
-        Player owner = game().getForces().getOwner(force);
-        if (localPlayer().equals(owner)) {
-            return client();
-        } else if (client().bots.containsKey(owner.getName())) {
-            return client().bots.get(owner.getName());
-        } else if (!localPlayer().isEnemyOf(owner) || isEditable(force)) {
-            return client();
-        } else {
-            for (Client bot: client().bots.values()) {
-                if (!bot.getLocalPlayer().isEnemyOf(owner)) {
-                    return bot;
-                }
-            }
-        }
-        return null;
-    }
-
-    /** 
-     * Returns true when the given entity may be configured by the local player,
-     * i.e. if it is his own unit or one of his bot's units.
-     * <P>Note that this is more restrictive than the Server is. The Server
-     * accepts entity changes also for teammates so that entity updates that 
-     * signal transporting a teammate's unit don't get rejected. 
-     * I think it's important to generally limit entity changes by other players
-     * to avoid collisions of updates.
-     * TODO: A possible enhancement might be a GM mode for MM, where only one 
-     * player is allowed to change everything.
-     */
-    boolean isEditable(Entity entity) {
-        return client().bots.containsKey(entity.getOwner().getName())
-                || (entity.getOwnerId() == localPlayer().getId())
-                || (entity.partOfForce() && isSelfOrLocalBot(game().getForces().getOwner(entity.getForceId())))
-                || (entity.partOfForce() && isEditable(game().getForces().getForce(entity)));
-    }
-
-    /** 
-     * Returns true when the given entity may NOT be configured by the local player,
-     * i.e. if it is not own unit or one of his bot's units.
-     * @see #isEditable(Entity)
-     */
-    boolean isNotEditable(Entity entity) {
-        return !isEditable(entity);
-    }
-
-    /** 
-     * Returns true when all given entities may be configured by the local player,
-     * i.e. if they are his own units or one of his bot's units.
-     * @see #isEditable(Entity)
-     */
-    boolean isEditable(Collection<Entity> entities) {
-        return entities.stream().noneMatch(this::isNotEditable);
-    }
-
-    /**
-     * Returns true if the local player can see all of the given entities.
-     * This is true except when a blind drop option is active and one or more
-     * of the entities are not on his team.
-     */
-    boolean canSeeAll(Collection<Entity> entities) {
-        if (!isBlindDrop(game()) && !isRealBlindDrop(game())) {
-            return true;
-        }
-        return entities.stream().noneMatch(this::isLocalEnemy);
-    }
-
-    boolean entityInLocalTeam(Entity entity) {
-        return !localPlayer().isEnemyOf(entity.getOwner());
-    }
-    
-    boolean isSelfOrLocalBot(Player player) {
-        return client().bots.containsKey(player.getName()) || localPlayer().equals(player);
-    }
-
-    /** Returns true if the entity is an enemy of the local player. */
-    boolean isLocalEnemy(Entity entity) {
-        return localPlayer().isEnemyOf(entity.getOwner());
-    }
-    
-    /**
-     * A force is editable to the local player if any forces in its force chain
-     * (this includes the force itself) is owned by the local player or one of the
-     * local bots. This allows editing forces of other players if they are a subforce
-     * of a local/bot force.  
-     */
-    boolean isEditable(Force force) {
-        List<Force> chain = game().getForces().forceChain(force);
-        return chain.stream().map(f -> game().getForces().getOwner(f)).anyMatch(this::isSelfOrLocalBot);
-    }
-    
-    boolean isEditable(int forceId) {
-        return game().getForces().contains(forceId) && isEditable(game().getForces().getForce(forceId)); 
-    }
-    
-    boolean areForcesEditable(Collection<Force> forces) {
-        return forces.stream().allMatch(this::isEditable);
-    }
-    
-    /**
-     * Returns true if no two of the given entities are enemies. This is
-     * true when all entities belong to a single player. If they belong to 
-     * different players, it is true when all belong to the same team and 
-     * that team is one of Teams 1 through 5 (not "No Team").
-     * <P>Returns true when entities is empty or has only one entity. The case of
-     * entities being empty should be considered by the caller.  
-     */
-    private boolean areAllied(Collection<Entity> entities) {
-        if (entities.isEmpty()) {
-            LogManager.getLogger().warn("Empty collection of entities received, cannot determine if no entities are all allied. Returning true.");
-            return true;
-        }
-        Entity randomEntry = entities.stream().findAny().get();
-        return entities.stream().noneMatch(e -> e.isEnemyOf(randomEntry));
-    }
-    
-    /**
-     * Returns true if no two of the given entities and forces are enemies. Also checks 
-     * between forces and entities.
-     * @see #areAllied(Collection)
-     * @see #areForcesAllied(Collection)
-     */
-    private boolean areAllied(Collection<Entity> entities, Collection<Force> forces) {
-        if (entities.isEmpty() && forces.isEmpty()) {
-            LogManager.getLogger().warn("Empty collection of entities and forces received, cannot determine if these are allied. Returning true.");
-            return true;
-        }
-        if (forces.isEmpty()) {
-            return areAllied(entities);
-        }
-        if (entities.isEmpty()) {
-            return areForcesAllied(forces);
-        }
-        Entity randomEntity = entities.stream().findAny().get();
-        Player entityOwner = randomEntity.getOwner();
-        Force randomForce = forces.stream().findAny().get();
-        Player forceOwner = game().getForces().getOwner(randomForce);
-        return areAllied(entities) && areForcesAllied(forces) && !entityOwner.isEnemyOf(forceOwner);
-        
-    }
-    
-    /**
-     * Returns true if no two of the given forces are enemies. This is
-     * true when all forces belong to a single player. If they belong to 
-     * different players, it is true when all belong to the same team and 
-     * that team is one of Teams 1 through 5 (not "No Team").
-     * <P>Returns true when forces is empty or has only one force. The case of
-     * forces being empty should be considered by the caller.  
-     */
-    private boolean areForcesAllied(Collection<Force> forces) {
-        if (forces.isEmpty()) {
-            LogManager.getLogger().warn("Empty collection of forces received, cannot determine if these are allied. Returning true.");
-            return true;
-        }
-        Force randomEntry = forces.stream().findAny().get();
-        Player owner = game().getForces().getOwner(randomEntry);
-        return forces.stream().noneMatch(f -> game().getForces().getOwner(f).isEnemyOf(owner));
-    }
-    
-    private Game game() {
-        return lobby.game();
-    }
-    
-    private Client client() {
-        return lobby.client();
-    }
-    
-    private JFrame frame() {
-        return lobby.getClientgui().getFrame();
-    }
-    
-    private Player localPlayer() {
-        return client().getLocalPlayer();
-    }
-}
+/*
+ * Copyright (c) 2021 - The MegaMek Team. All Rights Reserved.
+ *
+ * This file is part of MegaMek.
+ *
+ * MegaMek is free software: you can redistribute it and/or modify
+ * it under the terms of the GNU General Public License as published by
+ * the Free Software Foundation, either version 3 of the License, or
+ * (at your option) any later version.
+ *
+ * MegaMek is distributed in the hope that it will be useful,
+ * but WITHOUT ANY WARRANTY; without even the implied warranty of
+ * MERCHANTABILITY or FITNESS FOR A PARTICULAR PURPOSE. See the
+ * GNU General Public License for more details.
+ *
+ * You should have received a copy of the GNU General Public License
+ * along with MegaMek. If not, see <http://www.gnu.org/licenses/>.
+ */ 
+package megamek.client.ui.swing.lobby;
+
+import megamek.client.Client;
+import megamek.client.bot.princess.BehaviorSettings;
+import megamek.client.bot.princess.Princess;
+import megamek.client.generator.RandomCallsignGenerator;
+import megamek.client.generator.RandomGenderGenerator;
+import megamek.client.generator.RandomNameGenerator;
+import megamek.client.ui.Messages;
+import megamek.client.ui.dialogs.AlphaStrikeStatsDialog;
+import megamek.client.ui.dialogs.CamoChooserDialog;
+import megamek.client.ui.dialogs.StrategicBattleForceStatsDialog;
+import megamek.client.ui.swing.CustomMechDialog;
+import megamek.client.ui.swing.GUIPreferences;
+import megamek.client.ui.swing.UnitEditorDialog;
+import megamek.client.ui.swing.dialog.MMConfirmDialog;
+import megamek.common.*;
+import megamek.common.enums.Gender;
+import megamek.common.force.Force;
+import megamek.common.force.Forces;
+import megamek.common.icons.Camouflage;
+import megamek.common.options.OptionsConstants;
+import megamek.common.strategicBattleSystems.SBFFormationConverter;
+import megamek.common.util.CollectionUtil;
+import org.apache.logging.log4j.LogManager;
+
+import javax.swing.*;
+import java.awt.*;
+import java.util.List;
+import java.util.*;
+import java.util.Map.Entry;
+
+import static java.util.stream.Collectors.toList;
+import static java.util.stream.Collectors.toSet;
+import static megamek.client.ui.swing.lobby.LobbyMekPopup.LMP_HULLDOWN;
+import static megamek.client.ui.swing.lobby.LobbyMekPopup.LMP_PRONE;
+import static megamek.client.ui.swing.lobby.LobbyUtility.haveSingleOwner;
+import static megamek.client.ui.swing.lobby.LobbyUtility.isBlindDrop;
+import static megamek.client.ui.swing.lobby.LobbyUtility.isRealBlindDrop;
+import static megamek.client.ui.swing.lobby.LobbyUtility.sameNhC3System;
+
+/** This class contains the methods that perform entity and force changes from the pop-up menu and elsewhere. */
+public class LobbyActions {
+
+    private final ChatLounge lobby;
+
+    private String cmdSelectedTab = null;   // TODO: required?
+
+    /** This class contains the methods that perform entity and force changes from the pop-up menu and elsewhere. */
+    LobbyActions(ChatLounge cl) {
+        lobby = cl;
+    }
+
+    /** Sets a deployment round for the given entities. Sends an update to the server. */ 
+    void applyDeployment(Collection<Entity> entities, int newRound) {
+        if (!validateUpdate(entities)) {
+            return;
+        }
+        Set<Entity> updateCandidates = new HashSet<>();
+        for (Entity entity: entities) {
+            if (entity.getDeployRound() != newRound) {
+                entity.setDeployRound(newRound);
+                updateCandidates.add(entity);
+            }
+        }
+        sendUpdates(updateCandidates);
+    }
+
+    /** Sets starting heat for the given entities. Sends an update to the server. */
+    void applyHeat(Collection<Entity> entities, int heat) {
+        if (!validateUpdate(entities)) {
+            return;
+        }
+        if (entities.stream().anyMatch(e -> !e.tracksHeat())) {
+            LobbyErrors.showHeatTracking(frame());
+            return;
+        }
+        Set<Entity> updateCandidates = new HashSet<>();
+        for (Entity entity: entities) {
+            if (entity.getHeat() != heat) {
+                entity.heat = heat;
+                updateCandidates.add(entity);
+            }
+        }
+        sendUpdates(updateCandidates);
+    }
+
+    /** Sets/removes hidden deployment for the given entities. Sends an update to the server. */
+    void applyHidden(Collection<Entity> entities, boolean newHidden) {
+        if (!validateUpdate(entities)) {
+            return;
+        }
+        Set<Entity> updateCandidates = new HashSet<>();
+        for (Entity entity: entities) {
+            if (entity.isHidden() != newHidden) {
+                entity.setHidden(newHidden);
+                updateCandidates.add(entity);
+            }
+        }
+        sendUpdates(updateCandidates);
+    }
+
+    /** Sets deploy prone for the given entities. Sends an update to the server. */
+    void applyProne(Collection<Entity> entities, String info) {
+        if (!validateUpdate(entities)) {
+            return;
+        }
+        if (entities.stream().anyMatch(e -> e.getUnitType() != UnitType.MEK)) {
+            LobbyErrors.showOnlyMeks(frame());
+            return;
+        }
+        Set<Entity> updateCandidates = new HashSet<>();
+        boolean goProne = info.equals(LMP_PRONE);
+        boolean goHullDown = info.equals(LMP_HULLDOWN);
+        boolean stand = !goProne && !goHullDown;
+        for (Entity entity: entities) {
+            if ((goProne && !entity.isProne()) || (goHullDown && !entity.isHullDown())
+                    || (stand && (entity.isProne() || entity.isHullDown()))) {
+                entity.setProne(goProne);
+                entity.setHullDown(goHullDown);
+                updateCandidates.add(entity);
+            }
+        }
+        sendUpdates(updateCandidates);
+    }
+    
+    /**
+     * Attaches the given force as a subforce to the given new parent. 
+     * Does NOT work for newParentId == NO_FORCE. Use promoteForce to do this.
+     * Does not allow attaching a force to one of its own subforces.
+     */
+    void forceAttach(int forceId, int newParentId) {
+        Forces forces = game().getForces();
+        if (!forces.contains(forceId) || !forces.contains(newParentId)
+                || (forceId == newParentId)) {
+            return;
+        }
+        
+        Force force = forces.getForce(forceId);
+        Force newParent = forces.getForce(newParentId);
+        List<Force> subForces = forces.getFullSubForces(force);
+        Player owner = forces.getOwner(force);
+        Player newParentOwner = forces.getOwner(newParent);
+            
+        if (owner.isEnemyOf(newParentOwner)) {
+            LobbyErrors.showOnlyTeam(frame());
+            return;
+        }
+        if (subForces.contains(newParent)) {
+            LobbyErrors.showForceNoAttachSubForce(frame());
+            return;
+        }
+        if (!isEditable(force)) {
+            LobbyErrors.showCannotConfigEnemies(frame());
+            return;
+        }
+        var forceList = new ArrayList<>(List.of(force));
+        client().sendForceParent(forceList, newParentId);
+    }
+    
+
+    /**
+     * Makes the given forces top-level, detaching them from any former parents. 
+     */
+    void forcePromote(Collection<Integer> forceIds) {
+        var forces = game().getForces();
+        if (forceIds.stream().anyMatch(id -> !forces.contains(id))) {
+            return;
+        }
+        Set<Force> forceList = forceIds.stream().map(forces::getForce).collect(toSet());
+        if (!areForcesEditable(forceList)) {
+            LobbyErrors.showCannotConfigEnemies(frame());
+            return;
+        }
+        client().sendForceParent(forceList, Force.NO_FORCE);
+    }
+
+    /** Shows the dialog which allows adding pre-existing damage to units. */
+    void configureDamage(Collection<Entity> entities) {
+        if (entities.size() != 1) {
+            LobbyErrors.showSingleUnit(frame(), "assign damage");
+            return;
+        }
+        if (!validateUpdate(entities)) {
+            return;
+        }
+        Entity entity = CollectionUtil.anyOneElement(entities);
+        UnitEditorDialog med = new UnitEditorDialog(frame(), entity);
+        med.setVisible(true);
+        sendUpdates(entities);
+    }
+    
+    /** 
+     * Moves a force or entity within another force by one position. If up is true,
+     * moves upward, otherwise downward. 
+     */
+    void forceMove(Collection<Force> forceList, Collection<Entity> entityList, boolean up) {
+        // May only move a single force or a single entity
+        if (forceList.size() + entityList.size() != 1) {
+            LobbyErrors.showOnlySingleEntityOrForce(frame());
+            return;
+        }
+        if (!entityList.isEmpty() && !validateUpdate(entityList)) {
+            return;
+        }
+        if (!forceList.isEmpty() && !areForcesEditable(forceList)) {
+            LobbyErrors.showCannotConfigEnemies(frame());
+            return;
+        }
+        var forces = game().getForces();
+        var changedForce = new HashSet<Force>(); 
+        if (up) {
+            if (!forceList.isEmpty()) {
+                changedForce.addAll(forces.moveUp(CollectionUtil.anyOneElement(forceList)));
+            } else if (!entityList.isEmpty()) {
+                changedForce.addAll(forces.moveUp(CollectionUtil.anyOneElement(entityList)));
+            }
+        } else {
+            if (!forceList.isEmpty()) {
+                changedForce.addAll(forces.moveDown(CollectionUtil.anyOneElement(forceList)));
+            } else if (!entityList.isEmpty()) {
+                changedForce.addAll(forces.moveDown(CollectionUtil.anyOneElement(entityList)));
+            }
+        }
+
+        if (!changedForce.isEmpty()) {
+            client().sendUpdateForce(changedForce);
+        }
+    }
+    
+    /** 
+     * Displays a CamoChooser to choose an individual camo for the given entities. 
+     * The camo will only be applied to units configurable by the local player, 
+     * i.e. his own units or those of his bots.
+     */
+    public void individualCamo(Collection<Entity> entities) {
+        if (!validateUpdate(entities)) {
+            return;
+        }
+
+        // Display the CamoChooser and await the result
+        // The dialog is preset to a random entity's settings
+        Entity entity = CollectionUtil.anyOneElement(entities);
+        CamoChooserDialog ccd = new CamoChooserDialog(frame(), entity.getOwner().getCamouflage());
+        if (ccd.showDialog().isCancelled()) {
+            return;
+        }
+
+        // Choosing the player camo resets the units to have no individual camo.
+        Camouflage selectedItem = ccd.getSelectedItem();
+        Camouflage ownerCamo = entity.getOwner().getCamouflage();
+        boolean noIndividualCamo = selectedItem.equals(ownerCamo);
+
+        // Update all allowed entities with the camo
+        for (final Entity ent : entities) {
+            ent.setCamouflage(noIndividualCamo ? ownerCamo : selectedItem);
+        }
+        sendUpdates(entities);
+    }
+
+    /**
+     * Configure multiple entities at once. Only affects deployment options.
+     */
+    public void customizeMechs(Collection<Entity> entities) {
+        if (!validateUpdate(entities)) {
+            return;
+        }
+        if (!haveSingleOwner(entities)) {
+            LobbyErrors.showSingleOwnerRequired(frame());
+            return;
+        }
+        Entity randomSelected = CollectionUtil.anyOneElement(entities);
+        String ownerName = randomSelected.getOwner().getName();
+        int ownerId = randomSelected.getOwner().getId();
+
+        boolean editable = client().bots.get(ownerName) != null;
+        Client client;
+        if (editable) {
+            client = client().bots.get(ownerName);
+        } else {
+            editable |= ownerId == localPlayer().getId();
+            client = client();
+        }
+
+        CustomMechDialog cmd = new CustomMechDialog(lobby.getClientgui(), client, new ArrayList<>(entities), editable);
+        cmd.setSize(new Dimension(GUIPreferences.getInstance().getCustomUnitWidth(),
+                GUIPreferences.getInstance().getCustomUnitHeight()));
+        cmd.setTitle(Messages.getString("ChatLounge.CustomizeUnits")); 
+        cmd.setVisible(true);
+        GUIPreferences.getInstance().setCustomUnitHeight(cmd.getSize().height);
+        GUIPreferences.getInstance().setCustomUnitWidth(cmd.getSize().width);
+        if (editable && cmd.isOkay()) {
+            // send changes
+            for (Entity entity : entities) {
+                // If a LAM with mechanized BA was changed to non-mech mode, unload the BA.
+                if ((entity instanceof LandAirMech)
+                        && entity.getConversionMode() != LandAirMech.CONV_MODE_MECH) {
+                    for (Entity loadee : entity.getLoadedUnits()) {
+                        entity.unload(loadee);
+                        loadee.setTransportId(Entity.NONE);
+                        client().sendUpdateEntity(loadee);
+                    }
+                }
+
+                client().sendUpdateEntity(entity);
+
+                // Changing state to a transporting unit can update state of
+                // transported units, so update those as well
+                for (Transporter transport : entity.getTransports()) {
+                    for (Entity loaded : transport.getLoadedUnits()) {
+                        client().sendUpdateEntity(loaded);
+                    }
+                }
+
+                // Customizations to a Squadron can effect the fighters
+                if (entity instanceof FighterSquadron) {
+                    entity.getSubEntities().forEach(client::sendUpdateEntity);
+                }
+            }
+        }
+        if (cmd.isOkay() && (cmd.getStatus() != CustomMechDialog.DONE)) {
+            Entity nextEnt = cmd.getNextEntity(cmd.getStatus() == CustomMechDialog.NEXT);
+            customizeMech(nextEnt);
+        }
+    }
+
+    /**
+     *
+     * @param entity
+     */
+    public void customizeMech(Entity entity) {
+        if (!validateUpdate(Arrays.asList(entity))) {
+            return;
+        }
+        boolean editable = client().bots.get(entity.getOwner().getName()) != null;
+        Client c;
+        if (editable) {
+            c = client().bots.get(entity.getOwner().getName());
+        } else {
+            editable |= entity.getOwnerId() == localPlayer().getId();
+            c = client();
+        }
+        // When we customize a single entity's C3 network setting,
+        // **ALL** members of the network may get changed.
+        Entity c3master = entity.getC3Master();
+        ArrayList<Entity> c3members = new ArrayList<>();
+        Iterator<Entity> playerUnits = c.getGame().getPlayerEntities(c.getLocalPlayer(), false).iterator();
+        while (playerUnits.hasNext()) {
+            Entity unit = playerUnits.next();
+            if (!entity.equals(unit) && entity.onSameC3NetworkAs(unit)) {
+                c3members.add(unit);
+            }
+        }
+
+        boolean doneCustomizing = false;
+        while (!doneCustomizing) {
+            // display dialog
+            List<Entity> entities = new ArrayList<>();
+            entities.add(entity);
+            CustomMechDialog cmd = new CustomMechDialog(lobby.getClientgui(), c, entities, editable);
+            cmd.setSize(new Dimension(GUIPreferences.getInstance().getCustomUnitWidth(),
+                    GUIPreferences.getInstance().getCustomUnitHeight()));
+            cmd.refreshOptions();
+            cmd.refreshQuirks();
+            cmd.refreshPartReps();
+            cmd.setTitle(entity.getShortName());
+            if (cmdSelectedTab != null) {
+                cmd.setSelectedTab(cmdSelectedTab);
+            }
+            cmd.setVisible(true);
+            GUIPreferences.getInstance().setCustomUnitHeight(cmd.getSize().height);
+            GUIPreferences.getInstance().setCustomUnitWidth(cmd.getSize().width);
+            cmdSelectedTab = cmd.getSelectedTab();
+            if (editable && cmd.isOkay()) {
+                Set<Entity> updateCandidates = new HashSet<>();
+                updateCandidates.add(entity);
+                // If a LAM with mechanized BA was changed to non-mech mode, unload the BA.
+                if ((entity instanceof LandAirMech)
+                        && entity.getConversionMode() != LandAirMech.CONV_MODE_MECH) {
+                    for (Entity loadee : entity.getLoadedUnits()) {
+                        entity.unload(loadee);
+                        loadee.setTransportId(Entity.NONE);
+                        updateCandidates.add(loadee);
+                    }
+                }
+
+                // Changing state to a transporting unit can update state of
+                // transported units, so update those as well
+                for (Transporter transport : entity.getTransports()) {
+                    for (Entity loaded : transport.getLoadedUnits()) {
+                        updateCandidates.add(loaded);
+                    }
+                }
+
+                // Customizations to a Squadron can effect the fighters
+                if (entity instanceof FighterSquadron) {
+                    updateCandidates.addAll(entity.getSubEntities());
+                }
+
+                // Do we need to update the members of our C3 network?
+                if (((c3master != null) && !c3master.equals(entity.getC3Master()))
+                        || ((c3master == null) && (entity.getC3Master() != null))) {
+                    for (Entity unit : c3members) {
+                        updateCandidates.add(unit);
+                    }
+                }
+                sendUpdates(updateCandidates);
+            }
+            if (cmd.isOkay() && (cmd.getStatus() != CustomMechDialog.DONE)) {
+                entity = cmd.getNextEntity(cmd.getStatus() == CustomMechDialog.NEXT);
+            } else {
+                doneCustomizing = true;
+            }
+        }
+    }
+
+    /** 
+     * Sets random skills for the given entities, as far as they can
+     * be configured by the local player. 
+     */
+    void setRandomSkills(Collection<Entity> entities) {
+        if (!validateUpdate(entities)) {
+            return;
+        }
+        for (final Entity entity : entities) {
+            final Client client = lobby.getLocalClient(entity);
+            client.getSkillGenerator().setRandomSkills(entity, true);
+        }
+        sendUpdates(entities);
+    }
+
+    /** 
+     * Sets random names for the given entities' pilots, as far as they can
+     * be configured by the local player. 
+     */
+    void setRandomNames(Collection<Entity> entities) {
+        if (!validateUpdate(entities)) {
+            return;
+        }
+        for (Entity e : entities) {
+            for (int i = 0; i < e.getCrew().getSlotCount(); i++) {
+                Gender gender = RandomGenderGenerator.generate();
+                e.getCrew().setGender(gender, i);
+                e.getCrew().setName(RandomNameGenerator.getInstance().generate(gender, e.getOwner().getName()), i);
+            }
+        }
+        sendUpdates(entities);
+    }
+
+    /** 
+     * Sets random callsigns for the given entities' pilots, as far as they can
+     * be configured by the local player. 
+     */
+    void setRandomCallsigns(Collection<Entity> entities) {
+        if (!validateUpdate(entities)) {
+            return;
+        }
+        for (Entity e : entities) {
+            for (int i = 0; i < e.getCrew().getSlotCount(); i++) {
+                e.getCrew().setNickname(RandomCallsignGenerator.getInstance().generate(), i);
+            }
+        }
+        sendUpdates(entities);
+    }
+    
+    /**
+     * Asks for a name and creates a new top-level force of that name. 
+     */
+    void forceCreateEmpty() {
+        // Ask for a name
+        String name = JOptionPane.showInputDialog(frame(), "Choose a force designation");
+        if ((name == null) || (name.trim().length() == 0)) {
+            return;
+        }
+        client().sendAddForce(Force.createToplevelForce(name, localPlayer()), new ArrayList<>());
+    }
+    
+    /**
+     * Asks for a name and creates a new top-level force of that name with the 
+     * selected entities in it. 
+     */
+    void forceCreateFrom(Collection<Entity> entities) {
+        if (!validateUpdate(entities)) {
+            return;
+        }
+        if (!areAllied(entities)) {
+            LobbyErrors.showOnlyTeam(frame());
+            return;
+        }
+        // Ask for a name
+        String name = JOptionPane.showInputDialog(frame(), "Choose a force designation");
+        if ((name == null) || (name.trim().length() == 0)) {
+            return;
+        }
+        client().sendAddForce(Force.createToplevelForce(name, CollectionUtil.anyOneElement(entities).getOwner()), entities);
+    }
+    
+    /**
+     * Asks for a name and creates a new subforce of that name for the force given
+     * as the parentId. 
+     */
+    void forceCreateSub(int parentId) {
+        // Ask for a name
+        String name = JOptionPane.showInputDialog(frame(), "Choose a force designation");
+        if ((name == null) || (name.trim().length() == 0)) {
+            return;
+        }
+        client().sendAddForce(Force.createSubforce(name, game().getForces().getForce(parentId)), new ArrayList<>());
+    }
+    
+    /**
+     * Toggles burst MG fire for the given entities to the state given as burstOn
+     */
+    void toggleBurstMg(Collection<Entity> entities, boolean burstOn) {
+        if (!validateUpdate(entities)) {
+            return;
+        }
+        Set<Entity> updateCandidates = new HashSet<>();
+        for (Entity entity: entities) {
+            for (Mounted m: entity.getWeaponList()) {
+                if (((WeaponType) m.getType()).hasFlag(WeaponType.F_MG)) {
+                    m.setRapidfire(burstOn);
+                    updateCandidates.add(entity);
+                }
+            }
+        }
+        sendUpdates(updateCandidates);
+    }
+    
+    /** Adds the given entities as strategic targets for the given local bot. */
+    void setPrioTarget(String botName, Collection<Entity> entities) {
+        Map<String, Client> bots = lobby.getClientgui().getBots();
+        if (!bots.containsKey(botName) || !(bots.get(botName) instanceof Princess)) {
+            return;
+        }
+        BehaviorSettings behavior = ((Princess) bots.get(botName)).getBehaviorSettings();
+        entities.forEach(e -> behavior.addPriorityUnit(e.getId()));
+    }
+    
+    /**
+     * Toggles hot loading LRMs for the given entities to the state given as hotLoadOn
+     */
+    void toggleHotLoad(Collection<Entity> entities, boolean hotLoadOn) {
+        if (!validateUpdate(entities)) {
+            return;
+        }
+        Set<Entity> updateCandidates = new HashSet<>();
+        for (Entity entity: entities) {
+            for (Mounted m: entity.getAmmo()) { 
+                // setHotLoad checks the Ammo to see if it can be hotloaded
+                m.setHotLoad(hotLoadOn);
+                // TODO: The following should ideally be part of setHotLoad in Mounted
+                if (hotLoadOn) {
+                    m.setMode("HotLoad");
+                } else if (m.getType().hasModeType("HotLoad")) {
+                    m.setMode("");
+                }
+                updateCandidates.add(entity);
+            }
+        }
+        sendUpdates(updateCandidates);
+    }
+    
+    public void load(Collection<Entity> selEntities, String info) {
+        StringTokenizer stLoad = new StringTokenizer(info, ":");
+        int loaderId = Integer.parseInt(stLoad.nextToken());
+        Entity loader = game().getEntity(loaderId);
+        int bayNumber = Integer.parseInt(stLoad.nextToken());
+        // Remove those entities from the candidates that are already carried by that loader
+        Collection<Entity> entities = new HashSet<>(selEntities);
+        entities.removeIf(e -> e.getTransportId() == loaderId);
+        if (entities.isEmpty()) {
+            return;
+        }
+        
+        // If a unit of the selected units is currently loaded onto another, 2nd unit of the selected
+        // units, do not continue. The player should unload units first. This would require
+        // a server update offloading that second unit AND embarking it. Currently not possible
+        // as a single server update and updates for one unit shouldn't be chained.
+        Set<Entity> carriers = entities.stream()
+                .filter(e -> e.getTransportId() != Entity.NONE)
+                .map(e -> game().getEntity(e.getTransportId())).collect(toSet());
+        if (!Collections.disjoint(entities, carriers)) {
+            LobbyErrors.showNoDualLoad(frame());
+            return;
+        }
+        
+        boolean loadRear = false;
+        if (stLoad.hasMoreTokens()) {
+            loadRear = Boolean.parseBoolean(stLoad.nextToken());
+        }
+
+        StringBuilder errorMsg = new StringBuilder();
+        if (!LobbyUtility.validateLobbyLoad(entities, loader, bayNumber, loadRear, errorMsg)) {
+            JOptionPane.showMessageDialog(frame(), errorMsg.toString(), 
+                    Messages.getString("LoadingBay.error"), JOptionPane.ERROR_MESSAGE);
+            return;
+        }
+
+        for (Entity e: entities) {
+            if (e.getTransportId() != Entity.NONE) {
+                Entity formerLoader = game().getEntity(e.getTransportId());
+                Set<Entity> updateCandidates = new HashSet<>();
+                lobby.disembark(e, updateCandidates);
+                if (!updateCandidates.isEmpty()) {
+                    lobby.getLocalClient(formerLoader).sendUpdateEntity(formerLoader);
+                }
+            }
+            lobby.loadOnto(e, loaderId, bayNumber);
+        }
+    }
+    
+    /** Asks for a new name for the provided forceId and applies it. */
+    void forceRename(int forceId) {
+        Forces forces = game().getForces();
+        if (!forces.contains(forceId)) {
+            return;
+        }
+        Force force = forces.getForce(forceId); 
+        if (!isEditable(force)) {
+            LobbyErrors.showCannotConfigEnemies(frame());
+            return;
+        }
+        // Ask for a name
+        String name = JOptionPane.showInputDialog(frame(), "Choose a force designation");
+        if ((name == null) || (name.trim().length() == 0)) {
+            return;
+        }
+        forces.renameForce(name, forceId);
+        var forceList = new ArrayList<>(List.of(force)); // must be mutable
+        client().sendUpdateForce(forceList);
+    }
+    
+    /**
+     * Deletes the given forces and entities. Asks for confirmation if confirm is true. 
+     */
+    void delete(Collection<Force> foDelete, Collection<Entity> enDelete, boolean confirm) {
+        Forces forces = game().getForces();
+        // Remove redundant forces = subforces of other forces in the list 
+        Set<Force> allSubForces = new HashSet<>();
+        foDelete.forEach(f -> allSubForces.addAll(forces.getFullSubForces(f)));
+        foDelete.removeIf(allSubForces::contains);
+        Set<Force> finalFoDelete = new HashSet<>(foDelete);
+        // Remove redundant entities = entities in the given forces
+        Set<Entity> inForces = new HashSet<>();
+        foDelete.stream().map(forces::getFullEntities).forEach(inForces::addAll);
+        enDelete.removeIf(inForces::contains);
+        Set<Entity> finalEnDelete = new HashSet<>(enDelete);
+        
+        if (!enDelete.isEmpty() && !validateUpdate(finalEnDelete)) {
+            return;
+        }
+        if (!areForcesEditable(finalFoDelete)) {
+            LobbyErrors.showCannotConfigEnemies(frame());
+            return;
+        }
+
+        if (confirm) {
+            int foCount = finalFoDelete.size();
+            int enCount = finalEnDelete.size() + inForces.size();
+            String question = "Really delete ";
+            if (foCount > 0) {
+                question += (foCount == 1 ? "one force" : foCount + " forces");
+            }
+            if (enCount > 0) {
+                question += foCount > 0 ? " and " : "";
+                question += (enCount == 1 ? "one unit" : enCount + " units");
+            }
+            question += "?";
+            if (!MMConfirmDialog.confirm(frame(), "Delete Units...", question)) {
+                return;
+            }
+        }
+        
+        // Send a command to remove the forceless entities
+        Set<Client> senders = finalEnDelete.stream().map(this::correctSender).collect(toSet());
+        for (Client sender: senders) {
+            // Gather the entities for this sending client; 
+            // Serialization doesn't like the toList() result, therefore the new ArrayList
+            List<Integer> ids = new ArrayList<>(finalEnDelete.stream()
+                    .filter(e -> correctSender(e).equals(sender)).map(Entity::getId).collect(toList()));
+            sender.sendDeleteEntities(ids);
+        }
+        
+        // Send a command to remove the forces (with entities)
+        senders = finalFoDelete.stream().map(this::correctSender).collect(toSet());
+        for (Client sender: senders) {
+            List<Force> foList = new ArrayList<>(finalFoDelete.stream()
+                    .filter(f -> correctSender(f).equals(sender))
+                    .collect(toList()));
+            sender.sendDeleteForces(foList);
+        }
+    }
+    
+    /**
+     * Removes the given entities from their force(s), making them force-less.
+     * Entities must have a single owner and be editable (local units or local bot's units)
+     * (Having multiple owners makes sending updates correctly for one's own bots difficult) 
+     */
+    void forceRemoveEntity(Collection<Entity> entities) {
+        if (!validateUpdate(entities)) {
+            return;
+        }
+        client().sendAddEntitiesToForce(entities, Force.NO_FORCE);
+    }
+    
+    /**
+     * Swaps pilots between the given entity 
+     * and another entity of the given id
+     */
+    void swapPilots(Collection<Entity> entities, int targetId) {
+        Entity target = game().getEntity(targetId);
+        if (target == null) {
+            return;
+        }
+        if (entities.size() != 1) {
+            LobbyErrors.showSingleUnit(frame(), "swap pilots");
+            return;
+        }
+        Entity selected = CollectionUtil.anyOneElement(entities);
+        if (!validateUpdate(Arrays.asList(target, selected))) {
+            return;
+        }
+        Crew temp = target.getCrew();
+        target.setCrew(selected.getCrew());
+        selected.setCrew(temp);
+        sendUpdates(Arrays.asList(target, selected));
+    }
+    
+    /** 
+     * Disconnects the passed entities from their C3 network, if any.
+     * Due to the way C3 networks are represented in Entity, units
+     * cannot disconnect from a C3 network with an id that is the
+     * entity's own id. 
+     */
+    void c3DisconnectFromNetwork(Collection<Entity> entities) {
+        if (!validateUpdate(entities)) {
+            return;
+        }
+        Set<Entity> updateCandidates = performDisconnect(entities);
+        sendUpdates(updateCandidates);
+    }
+    
+    /** 
+     * Performs a disconnect from C3 networks for the given entities without sending an update. 
+     * Returns a set of all affected units. 
+     */
+    private HashSet<Entity> performDisconnect(Collection<Entity> entities) {
+        HashSet<Entity> updateCandidates = new HashSet<>();
+        for (Entity entity: entities) {
+            if (entity.hasNhC3()) {
+                entity.setC3NetIdSelf();
+                updateCandidates.add(entity);
+            } else if (entity.hasAnyC3System()) {
+                entity.setC3Master(null, true);
+                updateCandidates.add(entity);
+            }
+        }
+        // Also disconnect all units connected *to* that entity
+        for (Entity entity: game().getEntitiesVector()) {
+            if (entities.contains(entity.getC3Master())) {
+                entity.setC3Master(null, true);
+                updateCandidates.add(entity);
+            }
+        }
+        return updateCandidates;
+    }
+    
+    /**  Sets the entities' C3M to act as a Company Master. */
+    void c3SetCompanyMaster(Collection<Entity> entities) {
+        if (!validateUpdate(entities)) {
+            return;
+        }
+        if (!entities.stream().allMatch(Entity::hasC3M)) {
+            LobbyErrors.showOnlyC3M(frame());
+            return;
+        }
+        entities.forEach(e -> e.setC3Master(e.getId(), true));
+        sendUpdates(entities);
+    }
+    
+    /**  Sets the entities' C3M to act as a Lance Master (aka normal mode). */
+    void c3SetLanceMaster(Collection<Entity> entities) {
+        if (!validateUpdate(entities)) {
+            return;
+        }
+        if (!entities.stream().allMatch(Entity::hasC3M)) {
+            LobbyErrors.showOnlyC3M(frame());
+            return;
+        }
+        entities.forEach(e -> e.setC3Master(-1, true));
+        sendUpdates(entities);
+    }
+    
+    /** 
+     * Connects the passed entities to a nonhierarchic C3 (NC3, C3i or Nova CEWS)
+     * identified by masterID.
+     */
+    void c3JoinNh(Collection<Entity> entities, int masterID, boolean disconnectFirst) {
+        if (!validateUpdate(entities)) {
+            return;
+        }
+        if (!areAllied(entities)) {
+            LobbyErrors.showOnlyTeam(frame());
+            return;
+        }
+        Entity master = game().getEntity(masterID);
+        if (!master.hasNhC3() || !entities.stream().allMatch(e -> sameNhC3System(master, e))) {
+            LobbyErrors.showSameC3(frame());
+            return;
+        }
+        if (disconnectFirst) {
+            performDisconnect(entities);
+        }
+        int freeNodes = master.calculateFreeC3Nodes();
+        freeNodes += entities.contains(master) ? 1 : 0;
+        if (entities.size() > freeNodes) {
+            LobbyErrors.showExceedC3Capacity(frame());
+            return;
+        }
+        entities.forEach(e -> e.setC3NetId(master));
+        sendUpdates(entities);
+    }
+
+    /** 
+     * Connects the passed entities to a standard C3M
+     * identified by masterID.
+     */
+    void c3Connect(Collection<Entity> entities, int masterID, boolean disconnectFirst) {
+        Entity master = game().getEntity(masterID);
+        // To make it possible to mark a C3S/C3S/C3S/C3M lance and connect it:
+        entities.remove(master);
+        if (!validateUpdate(entities)) {
+            return;
+        }
+        if (!areAllied(entities)) {
+            LobbyErrors.showOnlyTeam(frame());
+            return;
+        }
+        boolean connectMS = master.isC3IndependentMaster()  && entities.stream().allMatch(Entity::hasC3S);
+        boolean connectMM = master.isC3CompanyCommander() && entities.stream().allMatch(Entity::hasC3M);
+        boolean connectSMM = master.hasC3MM() && entities.stream().allMatch(e -> e.hasC3S() || e.hasC3M());
+        if (!connectMM && !connectMS && !connectSMM) {
+            LobbyErrors.showSameC3(frame());
+            return;
+        }
+        Set<Entity> updateCandidates = new HashSet<>(entities);
+        if (disconnectFirst) { // this is only true when a C3 lance is formed from SSSM
+            updateCandidates.addAll(performDisconnect(entities));
+            updateCandidates.addAll(performDisconnect(Arrays.asList(master)));
+        }
+        int newC3nodeCount = entities.stream().mapToInt(e -> game().getC3SubNetworkMembers(e).size()).sum();
+        int masC3nodeCount = game().getC3NetworkMembers(master).size();
+        if (newC3nodeCount + masC3nodeCount > Entity.MAX_C3_NODES || entities.size() > master.calculateFreeC3Nodes()) {
+            LobbyErrors.showExceedC3Capacity(frame());
+            return;
+        }
+        entities.forEach(e -> e.setC3Master(master, true));
+        sendUpdates(updateCandidates);
+    }
+    
+    /** 
+     * Change the given entities' controller to the player with ID newOwnerId.
+     * If the given forceList is not empty, an error message will be shown.
+     */
+    void changeOwner(Collection<Entity> entities, Collection<Force> forceList, int newOwnerId) {
+        if (entities.isEmpty() || game().getPlayer(newOwnerId) == null) {
+            return;
+        } else if (!forceList.isEmpty()) {
+            LobbyErrors.showOnlyEntityOrForce(frame());
+            return;
+        }
+        if (!validateUpdate(entities)) {
+            return;
+        }
+        client().sendChangeOwner(entities, newOwnerId);
+    }
+    
+    /** Change the team of a controlled player (the local player or one of his bots). */
+    void changeTeam(Collection<Player> players, int team) {
+        var toSend = new HashSet<Player>();
+        players.stream()
+            .filter(this::isSelfOrLocalBot)
+            .filter(p -> p.getTeam() != team)
+            .forEach(toSend::add);
+        client().sendChangeTeam(toSend, team);
+    }
+    
+    /**
+     * Add the entities to the force if admissible (the entities must all be editable
+     * by the local player and be allied to the force's owner.
+     */
+    void forceAddEntity(Collection<Entity> entities, int forceId) {
+        Forces forces = game().getForces();
+        if (!validateUpdate(entities) || !forces.contains(forceId)) {
+            return;
+        }
+        var forceOwner = forces.getOwner(forceId);
+        if (entities.stream().anyMatch(e -> e.getOwner().isEnemyOf(forceOwner))) {
+            LobbyErrors.showOnlyTeam(frame());
+            return;
+        }
+        client().sendAddEntitiesToForce(entities, forceId);
+    }
+    
+    /** 
+     * Changes the owner of the given forces to a different player without 
+     * affecting force structure. 
+     * When assigning the force only to an enemy, it would dislodge that force
+     * from its parent and dislodge all units from it and leave it an empty
+     * force for the enemy. That seems useless. Therefore this is restricted
+     * to only assign to team members of the former owner. 
+     */
+    void forceAssignOnly(Collection<Force> forceList, int newOwnerId) {
+        Player newOwner = game().getPlayer(newOwnerId);
+        if (newOwner == null) {
+            return;
+        }
+        if (!areForcesEditable(forceList)) {
+            LobbyErrors.showCannotConfigEnemies(frame());
+            return;
+        }
+        Forces forces = game().getForces();
+        if (forceList.stream().anyMatch(f -> newOwner.isEnemyOf(forces.getOwner(f)))) {
+            LobbyErrors.showOnlyTeammate(frame());
+            return;
+        }
+        List<Force> changedForces = new ArrayList<>();
+        for (Force force: forceList) {
+            changedForces.addAll(forces.assignForceOnly(force, newOwner));
+        }
+        client().sendUpdateForce(changedForces);
+    }
+    
+    /** 
+     * Changes the owner of the given forces to a different player together with
+     * all subforces and units.
+     */
+    void forceAssignFull(Collection<Force> forceList, int newOwnerId) {
+        Player newOwner = game().getPlayer(newOwnerId);
+        if (newOwner == null) {
+            return;
+        }
+        if (!areForcesEditable(forceList)) {
+            LobbyErrors.showCannotConfigEnemies(frame());
+            return;
+        }
+        client().sendAssignForceFull(forceList, newOwnerId);
+    }
+    
+    void unloadFromBay(Collection<Entity> entities, int bayId) {
+        if (entities.size() != 1) {
+            LobbyErrors.showSingleUnit(frame(), "offload from bays");
+            return;
+        }
+        Entity carrier = CollectionUtil.anyOneElement(entities);
+        if (!validateUpdate(Arrays.asList(carrier))) {
+            return;
+        }
+        Bay bay = carrier.getBayById(bayId);
+        if (bay == null) {
+            LobbyErrors.showNoSuchBay(frame());
+            return;
+        }
+        Set<Entity> updateCandidates = new HashSet<>();
+        for (Entity loadee : bay.getLoadedUnits()) {
+            lobby.disembark(loadee, updateCandidates);
+        }
+        sendUpdates(updateCandidates);
+    }
+    
+    /**
+     * Creates a fighter squadron from the given list of entities.
+     * Checks if all entities are fighters and if the number of entities
+     * does not exceed squadron capacity. Asks for a squadron name.
+     */
+    void createSquadron(Collection<Entity> entities) {
+        if (!validateUpdate(entities)) {
+            return;
+        }
+        if (entities.stream().anyMatch(e -> !e.isFighter() || e instanceof FighterSquadron)) {
+            LobbyErrors.showOnlyFighter(frame());
+            return;
+        }
+        if (!areAllied(entities)) {
+            LobbyErrors.showLoadOnlyAllied(frame());
+            return;
+        }
+        boolean largeSquadrons = game().getOptions().booleanOption(OptionsConstants.ADVAERORULES_ALLOW_LARGE_SQUADRONS);
+        if ((!largeSquadrons && entities.size() > FighterSquadron.MAX_SIZE) 
+                || entities.size() > FighterSquadron.ALTERNATE_MAX_SIZE) {
+            LobbyErrors.showSquadronTooMany(frame());
+        }
+        
+        // Ask for a squadron name
+        String name = JOptionPane.showInputDialog(frame(), "Choose a squadron designation");
+        if ((name == null) || (name.trim().length() == 0)) {
+            return;
+        }
+        
+        // Now, actually create the squadron
+        FighterSquadron fs = new FighterSquadron(name);
+        fs.setOwner(createSquadronOwner(entities));
+        List<Integer> fighterIds = new ArrayList<>(entities.stream().map(Entity::getId).collect(toList()));
+        correctSender(fs).sendAddSquadron(fs, fighterIds);
+    }
+    
+    /** 
+     * Returns a likely owner client; if any of the fighter belongs to the local
+     * player, returns the local player. If not, returns a local bot if any of the
+     * fighters belongs to that; finally, returns the owner of a random one of the 
+     * fighters.
+     */
+    private Player createSquadronOwner(Collection<Entity> entities) {
+        if (entities.stream().anyMatch(e -> e.getOwner().equals(localPlayer()))) {
+            return localPlayer();
+        } else {
+            for (Entry<String, Client> en: client().bots.entrySet()) {
+                Player bot = en.getValue().getLocalPlayer();
+                if (entities.stream().anyMatch(e -> e.getOwner().equals(bot))) {
+                    return en.getValue().getLocalPlayer();
+                }
+            }
+        }
+        return entities.stream().map(Entity::getOwner).findAny().get();
+    }
+
+    /** Shows a non-modal dialog window with the Strategic BattleForce stats of the given forces. */
+    void showSbfView(Collection<Force> fo) {
+        if (fo.stream().anyMatch(f -> !SBFFormationConverter.canConvertToSbfFormation(f, lobby.game()))) {
+            LobbyErrors.showSBFConversion(frame());
+            return;
+        }
+        new StrategicBattleForceStatsDialog(frame(), fo, lobby.game()).setVisible(true);
+    }
+
+    /** Shows a non-modal dialog window with the AlphaStrike stats of the given entities. */
+    void showAlphaStrikeView(Collection<Entity> en) {
+        new AlphaStrikeStatsDialog(frame(), en).setVisible(true);
+    }
+
+    /**
+     * Performs standard checks for updates (units must be present, visible and editable)
+     * and returns false if that's not the case. Also shows an error message dialog.
+     */
+    private boolean validateUpdate(Collection<Entity> entities) {
+        if (entities.isEmpty()) {
+            return false;
+        }
+        if (!isEditable(entities)) {
+            LobbyErrors.showCannotConfigEnemies(frame());
+            return false;
+        }
+        if (!canSeeAll(entities)) {
+            LobbyErrors.showCannotViewHidden(frame());
+            return false;
+        }
+        return true;
+    }
+
+    /** 
+     * Sends the entities in the given Collection to the Server. 
+     * Sends only those that can be edited, i.e. the player's own
+     * or his bots' units. Will separate the units into update
+     * packets for the local player and any local bots so that the 
+     * server accepts all changes (as the server does not know of
+     * local bots and rejects updates that are not for the sending client
+     * or its teammates. 
+     */
+    void sendUpdates(Collection<Entity> entities) {
+        // Gather the necessary sending clients; this list may contain null if some units 
+        // cannot be affected at all, i.e. are enemies to localplayer and all his bots
+        List<Client> senders = entities.stream().map(this::correctSender).distinct().collect(toList());
+        for (Client sender: senders) {
+            if (sender == null) {
+                continue;
+            }
+            sender.sendUpdateEntity(new ArrayList<>(entities.stream().filter(e -> correctSender(e).equals(sender)).collect(toList())));
+        }
+    }
+    
+    /** 
+     * Sends the entities and forces in the given Collections to the Server. 
+     * Sends only those that can be edited, i.e. the player's own
+     * or his bots' units. Will separate the units into update
+     * packets for the local player and any local bots so that the 
+     * server accepts all changes (as the server does not know of
+     * local bots and rejects updates that are not for the sending client
+     * or its teammates. 
+     */
+    void sendUpdates(Collection<Entity> changedEntities, Collection<Force> changedForces) {
+        // Gather the necessary sending clients; this list may contain null if some units 
+        // cannot be affected at all, i.e. are enemies to localplayer and all his bots
+        Set<Client> senders = new HashSet<>();
+        senders.addAll(changedEntities.stream().map(this::correctSender).distinct().collect(toList()));
+        senders.addAll(changedForces.stream().map(this::correctSender).distinct().collect(toList()));
+        
+        for (Client sender: senders) {
+            if (sender == null) {
+                continue;
+            }
+            List<Entity> enList = changedEntities.stream().filter(e -> correctSender(e).equals(sender)).collect(toList());
+            List<Force> foList = changedForces.stream().filter(f -> correctSender(f).equals(sender)).collect(toList());
+            
+            if (foList.isEmpty()) {
+                sender.sendUpdateEntity(enList);   
+            } else {
+                sender.sendUpdateForce(foList, enList);
+            }
+        }
+    }
+    
+    void sendSingleUpdate(Collection<Entity> changedEntities, Collection<Force> changedForces) {
+        if (!areAllied(changedEntities, changedForces)) {
+            LogManager.getLogger().error("Cannot send force update unless all changed entities and forces are allied!");
+            return;
+        }
+        
+    }
+
+    /** 
+     * Returns the best sending client for an update of the given entity or
+     * null if none can be found (entity is an enemy to the local player and all his bots)
+     */
+    private Client correctSender(Entity entity) {
+        Player owner = entity.getOwner();
+        if (localPlayer().equals(owner)) {
+            return client();
+        } else if (client().bots.containsKey(owner.getName())) {
+            return client().bots.get(owner.getName());
+        } else if (!localPlayer().isEnemyOf(owner)) {
+            return client();
+        } else {
+            for (Client bot: client().bots.values()) {
+                if (!bot.getLocalPlayer().isEnemyOf(owner)) {
+                    return bot;
+                }
+            }
+        }
+        
+        return null;
+    }
+    
+    /** 
+     * Returns the best sending client for an update of the given force or
+     * null if none can be found (force is an enemy to the local player and all his bots)
+     */
+    private Client correctSender(Force force) {
+        Player owner = game().getForces().getOwner(force);
+        if (localPlayer().equals(owner)) {
+            return client();
+        } else if (client().bots.containsKey(owner.getName())) {
+            return client().bots.get(owner.getName());
+        } else if (!localPlayer().isEnemyOf(owner) || isEditable(force)) {
+            return client();
+        } else {
+            for (Client bot: client().bots.values()) {
+                if (!bot.getLocalPlayer().isEnemyOf(owner)) {
+                    return bot;
+                }
+            }
+        }
+        return null;
+    }
+
+    /** 
+     * Returns true when the given entity may be configured by the local player,
+     * i.e. if it is his own unit or one of his bot's units.
+     * <P>Note that this is more restrictive than the Server is. The Server
+     * accepts entity changes also for teammates so that entity updates that 
+     * signal transporting a teammate's unit don't get rejected. 
+     * I think it's important to generally limit entity changes by other players
+     * to avoid collisions of updates.
+     * TODO: A possible enhancement might be a GM mode for MM, where only one 
+     * player is allowed to change everything.
+     */
+    boolean isEditable(Entity entity) {
+        return client().bots.containsKey(entity.getOwner().getName())
+                || (entity.getOwnerId() == localPlayer().getId())
+                || (entity.partOfForce() && isSelfOrLocalBot(game().getForces().getOwner(entity.getForceId())))
+                || (entity.partOfForce() && isEditable(game().getForces().getForce(entity)));
+    }
+
+    /** 
+     * Returns true when the given entity may NOT be configured by the local player,
+     * i.e. if it is not own unit or one of his bot's units.
+     * @see #isEditable(Entity)
+     */
+    boolean isNotEditable(Entity entity) {
+        return !isEditable(entity);
+    }
+
+    /** 
+     * Returns true when all given entities may be configured by the local player,
+     * i.e. if they are his own units or one of his bot's units.
+     * @see #isEditable(Entity)
+     */
+    boolean isEditable(Collection<Entity> entities) {
+        return entities.stream().noneMatch(this::isNotEditable);
+    }
+
+    /**
+     * Returns true if the local player can see all of the given entities.
+     * This is true except when a blind drop option is active and one or more
+     * of the entities are not on his team.
+     */
+    boolean canSeeAll(Collection<Entity> entities) {
+        if (!isBlindDrop(game()) && !isRealBlindDrop(game())) {
+            return true;
+        }
+        return entities.stream().noneMatch(this::isLocalEnemy);
+    }
+
+    boolean entityInLocalTeam(Entity entity) {
+        return !localPlayer().isEnemyOf(entity.getOwner());
+    }
+    
+    boolean isSelfOrLocalBot(Player player) {
+        return client().bots.containsKey(player.getName()) || localPlayer().equals(player);
+    }
+
+    /** Returns true if the entity is an enemy of the local player. */
+    boolean isLocalEnemy(Entity entity) {
+        return localPlayer().isEnemyOf(entity.getOwner());
+    }
+    
+    /**
+     * A force is editable to the local player if any forces in its force chain
+     * (this includes the force itself) is owned by the local player or one of the
+     * local bots. This allows editing forces of other players if they are a subforce
+     * of a local/bot force.  
+     */
+    boolean isEditable(Force force) {
+        List<Force> chain = game().getForces().forceChain(force);
+        return chain.stream().map(f -> game().getForces().getOwner(f)).anyMatch(this::isSelfOrLocalBot);
+    }
+    
+    boolean isEditable(int forceId) {
+        return game().getForces().contains(forceId) && isEditable(game().getForces().getForce(forceId)); 
+    }
+    
+    boolean areForcesEditable(Collection<Force> forces) {
+        return forces.stream().allMatch(this::isEditable);
+    }
+    
+    /**
+     * Returns true if no two of the given entities are enemies. This is
+     * true when all entities belong to a single player. If they belong to 
+     * different players, it is true when all belong to the same team and 
+     * that team is one of Teams 1 through 5 (not "No Team").
+     * <P>Returns true when entities is empty or has only one entity. The case of
+     * entities being empty should be considered by the caller.  
+     */
+    private boolean areAllied(Collection<Entity> entities) {
+        if (entities.isEmpty()) {
+            LogManager.getLogger().warn("Empty collection of entities received, cannot determine if no entities are all allied. Returning true.");
+            return true;
+        }
+        Entity randomEntry = entities.stream().findAny().get();
+        return entities.stream().noneMatch(e -> e.isEnemyOf(randomEntry));
+    }
+    
+    /**
+     * Returns true if no two of the given entities and forces are enemies. Also checks 
+     * between forces and entities.
+     * @see #areAllied(Collection)
+     * @see #areForcesAllied(Collection)
+     */
+    private boolean areAllied(Collection<Entity> entities, Collection<Force> forces) {
+        if (entities.isEmpty() && forces.isEmpty()) {
+            LogManager.getLogger().warn("Empty collection of entities and forces received, cannot determine if these are allied. Returning true.");
+            return true;
+        }
+        if (forces.isEmpty()) {
+            return areAllied(entities);
+        }
+        if (entities.isEmpty()) {
+            return areForcesAllied(forces);
+        }
+        Entity randomEntity = entities.stream().findAny().get();
+        Player entityOwner = randomEntity.getOwner();
+        Force randomForce = forces.stream().findAny().get();
+        Player forceOwner = game().getForces().getOwner(randomForce);
+        return areAllied(entities) && areForcesAllied(forces) && !entityOwner.isEnemyOf(forceOwner);
+        
+    }
+    
+    /**
+     * Returns true if no two of the given forces are enemies. This is
+     * true when all forces belong to a single player. If they belong to 
+     * different players, it is true when all belong to the same team and 
+     * that team is one of Teams 1 through 5 (not "No Team").
+     * <P>Returns true when forces is empty or has only one force. The case of
+     * forces being empty should be considered by the caller.  
+     */
+    private boolean areForcesAllied(Collection<Force> forces) {
+        if (forces.isEmpty()) {
+            LogManager.getLogger().warn("Empty collection of forces received, cannot determine if these are allied. Returning true.");
+            return true;
+        }
+        Force randomEntry = forces.stream().findAny().get();
+        Player owner = game().getForces().getOwner(randomEntry);
+        return forces.stream().noneMatch(f -> game().getForces().getOwner(f).isEnemyOf(owner));
+    }
+    
+    private Game game() {
+        return lobby.game();
+    }
+    
+    private Client client() {
+        return lobby.client();
+    }
+    
+    private JFrame frame() {
+        return lobby.getClientgui().getFrame();
+    }
+    
+    private Player localPlayer() {
+        return client().getLocalPlayer();
+    }
+}