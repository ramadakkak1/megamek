--- conflicted
+++ resolved
@@ -246,7 +246,6 @@
     
     LobbyKeyDispatcher lobbyKeyDispatcher = new LobbyKeyDispatcher(this);
 
-    private static final String CL_KEY_FONTNAME_DIALOG = "Dialog";
     private static final String CL_KEY_FILEEXTENTION_BOARD = ".board";
     private static final String CL_KEY_FILEEXTENTION_XML = ".xml";
     private static final String CL_KEY_FILEPATH_MAPASSEMBLYHELP = "docs/Boards Stuff/MapAssemblyHelp.html";
@@ -1205,13 +1204,9 @@
         GUIPreferences.AntiAliasifSet(g);
         int w = image.getWidth();
         int h = image.getHeight();
-        String text =MSG_BOARDSEVERSIDB;
+        String text = MSG_BOARDSEVERSIDB;
         int fontSize = Math.min(w / 10, UIUtil.scaleForGUI(16));
-<<<<<<< HEAD
         g.setFont(new Font(MMConstants.FONT_DIALOG, Font.ITALIC, fontSize));
-=======
-        g.setFont(new Font(CL_KEY_FONTNAME_DIALOG, Font.ITALIC, fontSize));
->>>>>>> aa0ab523
         FontMetrics fm = g.getFontMetrics(g.getFont());
         int cx = (w - fm.stringWidth(text)) / 2;
         int cy = h / 10 + fm.getAscent();
@@ -3171,63 +3166,6 @@
         mekModel.refreshCells();
 
         Font scaledFont = UIUtil.getScaledFont();
-<<<<<<< HEAD
-        Font scaledBigFont = new Font(MMConstants.FONT_DIALOG, Font.PLAIN, UIUtil.scaleForGUI(UIUtil.FONT_SCALE1 + 3));
-
-        butCompact.setFont(scaledFont);
-        butOptions.setFont(scaledBigFont);
-        butLoadList.setFont(scaledFont);
-        butSaveList.setFont(scaledFont);
-        butSkills.setFont(scaledFont);
-        butNames.setFont(scaledFont);
-        butAddBot.setFont(scaledFont);
-        butRemoveBot.setFont(scaledFont);
-        butConfigPlayer.setFont(scaledFont);
-        butBotSettings.setFont(scaledFont);
-        butShowUnitID.setFont(scaledFont);
-        butConditions.setFont(scaledFont);
-        butRandomMap.setFont(scaledFont);
-        butSpaceSize.setFont(scaledFont);
-        butBoardPreview.setFont(scaledFont);
-        butAddX.setFont(scaledFont);
-        butAddY.setFont(scaledFont);
-        comMapSizes.setFont(scaledFont);
-        comboTeam.setFont(scaledFont);
-        lblBoardsAvailable.setFont(scaledFont);
-        lblMapWidth.setFont(scaledFont);
-        butMapGrowW.setFont(scaledFont);
-        butMapShrinkW.setFont(scaledFont);
-        fldMapWidth.setFont(scaledFont);
-        lblMapHeight.setFont(scaledFont);
-        butMapGrowH.setFont(scaledFont);
-        butMapShrinkH.setFont(scaledFont);
-        fldMapHeight.setFont(scaledFont);
-        lblSpaceBoardWidth.setFont(scaledFont);
-        lblSpaceBoardHeight.setFont(scaledFont);
-        fldSpaceBoardWidth.setFont(scaledFont);
-        fldSpaceBoardHeight.setFont(scaledFont);
-        butGroundMap.setFont(scaledFont);
-        butLowAtmoMap.setFont(scaledFont);
-        butHighAtmoMap.setFont(scaledFont);
-        butSpaceMap.setFont(scaledFont);
-        lblBoardSize.setFont(scaledFont);
-        butSaveMapSetup.setFont(scaledFont);
-        butLoadMapSetup.setFont(scaledFont);
-        butDetach.setFont(scaledFont);
-        butCancelSearch.setFont(scaledFont);
-        butListView.setFont(scaledFont);
-        butForceView.setFont(scaledFont);
-        butCollapse.setFont(scaledFont);
-        butExpand.setFont(scaledFont);
-        
-        butAdd.setFont(scaledBigFont);
-        butArmy.setFont(scaledBigFont);
-        panTabs.setFont(scaledBigFont);
-        
-        lblSearch.setFont(scaledFont);
-        fldSearch.setFont(scaledFont);
-        String searchTip = Messages.getString("ChatLounge.map.searchTip") + "<BR>";
-=======
 
         UIUtil.adjustContainer(splitPaneMain, UIUtil.FONT_SCALE1);
         UIUtil.scaleComp(butDone, UIUtil.FONT_SCALE2);
@@ -3239,7 +3177,6 @@
         setTableRowHeights();
 
         String searchTip = MSG_MAPSEARCHTIP + "<BR>";
->>>>>>> aa0ab523
         searchTip += autoTagHTMLTable();
         fldSearch.setToolTipText(UIUtil.scaleStringForGUI(searchTip));
         
@@ -3251,12 +3188,8 @@
 
         butBoardPreview.setToolTipText(scaleStringForGUI(MSG_VIEWGAMEBOARDTOOLTIP));
         butSaveMapSetup.setToolTipText(scaleStringForGUI(MSG_MAPSAVESETUPTIP));
-        
-<<<<<<< HEAD
+
         Font scaledHelpFont = new Font(MMConstants.FONT_DIALOG, Font.PLAIN, UIUtil.scaleForGUI(UIUtil.FONT_SCALE1 + 33));
-=======
-        Font scaledHelpFont = new Font(CL_KEY_FONTNAME_DIALOG, Font.PLAIN, UIUtil.scaleForGUI(UIUtil.FONT_SCALE1 + 33));
->>>>>>> aa0ab523
         butHelp.setFont(scaledHelpFont);
 
         // Makes a new tooltip appear immediately (rescaled and possibly for a different unit)
@@ -3298,10 +3231,8 @@
      * Saves column widths of the Mek Table when the mouse button is released. 
      * Also switches between table sorting types
      */
-    MouseListener mekTableHeaderMouseListener = new MouseAdapter()
-    {
-        private void changeSorter(MouseEvent e)
-        {
+    MouseListener mekTableHeaderMouseListener = new MouseAdapter() {
+        private void changeSorter(MouseEvent e) {
             // Save table widths
             for (int i = 0; i < MekTableModel.N_COL; i++) {
                 TableColumn column = mekTable.getColumnModel().getColumn(i);
@@ -3347,7 +3278,6 @@
             }
             popup.show(e.getComponent(), e.getX(), e.getY());
         }
-
     };
     
     /**
@@ -3430,7 +3360,6 @@
             lisBoardsAvailable.repaint();
         }
     }
-    
 
     class ImageLoader extends SwingWorker<Void, Image> {
 
