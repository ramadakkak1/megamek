/*
 * MegaMek -
 * Copyright (C) 2000-2005 Ben Mazur (bmazur@sev.org)
 * Copyright © 2013 Edward Cullen (eddy@obsessedcomputers.co.uk)
 * Copyright (c) 2020 - The MegaMek Team. All Rights Reserved.
 *
 * This program is free software; you can redistribute it and/or modify it
 * under the terms of the GNU General Public License as published by the Free
 * Software Foundation; either version 2 of the License, or (at your option)
 * any later version.
 *
 * This program is distributed in the hope that it will be useful, but
 * WITHOUT ANY WARRANTY; without even the implied warranty of MERCHANTABILITY
 * or FITNESS FOR A PARTICULAR PURPOSE. See the GNU General Public License
 * for more details.
 */
package megamek.client.ui.swing;

import com.thoughtworks.xstream.XStream;
import megamek.MegaMek;
import megamek.MMConstants;
import megamek.client.Client;
import megamek.client.bot.BotClient;
import megamek.client.bot.TestBot;
import megamek.client.bot.princess.Princess;
import megamek.client.bot.ui.swing.BotGUI;
import megamek.client.ui.Messages;
import megamek.client.ui.dialogs.BotConfigDialog;
import megamek.client.ui.dialogs.helpDialogs.MMReadMeHelpDialog;
import megamek.client.ui.enums.DialogResult;
import megamek.client.ui.swing.gameConnectionDialogs.ConnectDialog;
import megamek.client.ui.swing.gameConnectionDialogs.HostDialog;
import megamek.client.ui.swing.skinEditor.SkinEditorMainGUI;
import megamek.client.ui.swing.util.MegaMekController;
import megamek.client.ui.swing.widget.MegamekButton;
import megamek.client.ui.swing.widget.SkinSpecification;
import megamek.client.ui.swing.widget.SkinXMLHandler;
import megamek.common.*;
import megamek.common.annotations.Nullable;
import megamek.common.enums.GamePhase;
import megamek.common.options.IBasicOption;
import megamek.common.options.IOption;
import megamek.common.preference.IPreferenceChangeListener;
import megamek.common.preference.PreferenceChangeEvent;
import megamek.common.preference.PreferenceManager;
import megamek.common.util.ImageUtil;
import megamek.common.util.SerializationHelper;
import megamek.common.util.fileUtils.MegaMekFile;
import megamek.server.ScenarioLoader;
import megamek.server.Server;
import org.apache.logging.log4j.LogManager;

import javax.imageio.ImageIO;
import javax.swing.*;
import javax.swing.filechooser.FileFilter;
import java.awt.*;
import java.awt.event.ActionListener;
import java.awt.event.WindowAdapter;
import java.awt.event.WindowEvent;
import java.awt.image.BufferedImage;
import java.awt.image.MultiResolutionImage;
import java.awt.image.BaseMultiResolutionImage;
import java.io.File;
import java.io.FileInputStream;
import java.io.IOException;
import java.io.InputStream;
import java.net.MalformedURLException;
import java.net.URL;
import java.util.List;
import java.util.*;
import java.util.zip.GZIPInputStream;

import static megamek.common.Compute.d6;

public class MegaMekGUI implements IPreferenceChangeListener {
    private static final String FILENAME_MEGAMEK_SPLASH = "../misc/megamek_splash_spooky_hd.png";
    private static final String FILENAME_ICON_16X16 = "megamek-icon-16x16.png";
    private static final String FILENAME_ICON_32X32 = "megamek-icon-32x32.png";
    private static final String FILENAME_ICON_48X48 = "megamek-icon-48x48.png";
    private static final String FILENAME_ICON_256X256 = "megamek-icon-256x256.png";

<<<<<<< HEAD
=======
    private static final String FILENAME_BT_CLASSIC_FONT = "btclassic/BTLogo_old.ttf";

    private static final int DEFAULT_DISPLAY_DPI = 96;

>>>>>>> 3291ebc5
    private JFrame frame;
    private Client client;
    private Server server;
    private CommonAboutDialog about;
    private CommonSettingsDialog settingsDialog;

    private MegaMekController controller;

    BufferedImage backgroundIcon = null;

    public void start() {
        createGUI();
    }

    /**
     * Construct a MegaMek, and display the main menu in the specified frame.
     */
    private void createGUI() {
        createController();

        GUIPreferences.getInstance().addPreferenceChangeListener(this);

        // TODO : Move Theme setup to MegaMek::initializeSuiteSetups as part of implementing it in
        // TODO : SuiteOptions
        try {
            UIManager.setLookAndFeel(GUIPreferences.getInstance().getUITheme());
        } catch (Exception e) {
            System.err.println("Error setting look and feel!");
            e.printStackTrace();
        }

        // TODO : Move ToolTip setup to MegaMek::initializeSuiteSetups as part of implementing them
        // TODO : in SuiteOptions
        ToolTipManager.sharedInstance().setInitialDelay(
                GUIPreferences.getInstance().getTooltipDelay());
        if (GUIPreferences.getInstance().getTooltipDismissDelay() >= 0) {
            ToolTipManager.sharedInstance().setDismissDelay(
                    GUIPreferences.getInstance().getTooltipDismissDelay());
        }

        frame = new JFrame("MegaMek");
        frame.addWindowListener(new WindowAdapter() {
            @Override
            public void windowClosing(WindowEvent e) {
                quit();
            }
        });

        frame.setContentPane(new JPanel() {
            private static final long serialVersionUID = 5174313603291016012L;

            @Override
            protected void paintComponent(Graphics g) {
                if (backgroundIcon == null) {
                    super.paintComponent(g);
                    return;
                }
                int w = getWidth();
                int h = getHeight();
                int iW = backgroundIcon.getWidth();
                int iH = backgroundIcon.getHeight();
                // If the image isn't loaded, prevent an infinite loop
                if ((iW < 1) || (iH < 1)) {
                    return;
                }
                for (int x = 0; x < w; x += iW) {
                    for (int y = 0; y < h; y += iH) {
                        g.drawImage(backgroundIcon, x, y, null);
                    }
                }
            }
        });

        List<Image> iconList = new ArrayList<>();
        iconList.add(frame.getToolkit().getImage(
                new MegaMekFile(Configuration.miscImagesDir(), FILENAME_ICON_16X16).toString()));
        iconList.add(frame.getToolkit().getImage(
                new MegaMekFile(Configuration.miscImagesDir(), FILENAME_ICON_32X32).toString()));
        iconList.add(frame.getToolkit().getImage(
                new MegaMekFile(Configuration.miscImagesDir(), FILENAME_ICON_48X48).toString()));
        iconList.add(frame.getToolkit().getImage(
                new MegaMekFile(Configuration.miscImagesDir(), FILENAME_ICON_256X256).toString()));
        frame.setIconImages(iconList);
        CommonMenuBar menuBar = new CommonMenuBar(this);
        menuBar.addActionListener(actionListener);
        frame.setJMenuBar(menuBar);
        showMainMenu();

        // set visible on middle of screen
        frame.setLocationRelativeTo(null);
        // init the cache
        MechSummaryCache.getInstance();

        // Show the window.
        frame.setVisible(true);

        // tell the user about the readme...
        if (GUIPreferences.getInstance().getNagForReadme()) {
            ConfirmDialog confirm = new ConfirmDialog(frame,
                    Messages.getString("MegaMek.welcome.title") + MMConstants.VERSION,
                    Messages.getString("MegaMek.welcome.message"), true);
            confirm.setVisible(true);
            if (!confirm.getShowAgain()) {
                GUIPreferences.getInstance().setNagForReadme(false);
            }
            if (confirm.getAnswer()) {
                new MMReadMeHelpDialog(frame).setVisible(true);
            }
        }
    }

    public void createController() {
        controller = new MegaMekController();
        KeyboardFocusManager kbfm = KeyboardFocusManager.getCurrentKeyboardFocusManager();
        kbfm.addKeyEventDispatcher(controller);

        KeyBindParser.parseKeyBindings(controller);
    }

    /**
     * Display the main menu.
     */
    private void showMainMenu() {
        SkinSpecification skinSpec = SkinXMLHandler.getSkin(SkinSpecification.UIComponents.MainMenuBorder.getComp(),
                true);
        frame.getContentPane().removeAll();
        frame.setBackground(SystemColor.menu);
        frame.setForeground(SystemColor.menuText);
        frame.setResizable(false);

        MegamekButton hostB;
        MegamekButton connectB;
        MegamekButton botB;
        MegamekButton editB;
        MegamekButton skinEditB;
        MegamekButton scenB;
        MegamekButton loadB;
        MegamekButton quitB;
        JLabel labVersion = new JLabel(Messages.getString("MegaMek.Version") + MMConstants.VERSION,
                JLabel.CENTER);
        labVersion.setPreferredSize(new Dimension(250, 15));
        if (skinSpec.fontColors.size() > 0) {
            labVersion.setForeground(skinSpec.fontColors.get(0));
        }
        hostB = new MegamekButton(Messages.getString("MegaMek.hostNewGame.label"),
                SkinSpecification.UIComponents.MainMenuButton.getComp(), true);
        hostB.setActionCommand(ClientGUI.FILE_GAME_NEW);
        hostB.addActionListener(actionListener);
        scenB = new MegamekButton(Messages.getString("MegaMek.hostScenario.label"),
                SkinSpecification.UIComponents.MainMenuButton.getComp(), true);
        scenB.setActionCommand(ClientGUI.FILE_GAME_SCENARIO);
        scenB.addActionListener(actionListener);
        loadB = new MegamekButton(Messages.getString("MegaMek.hostSavedGame.label"),
                SkinSpecification.UIComponents.MainMenuButton.getComp(), true);
        loadB.setActionCommand(ClientGUI.FILE_GAME_LOAD);
        loadB.addActionListener(actionListener);
        connectB = new MegamekButton(Messages.getString("MegaMek.Connect.label"),
                SkinSpecification.UIComponents.MainMenuButton.getComp(), true);
        connectB.setActionCommand(ClientGUI.FILE_GAME_CONNECT);
        connectB.addActionListener(actionListener);
        botB = new MegamekButton(Messages.getString("MegaMek.ConnectAsBot.label"),
                SkinSpecification.UIComponents.MainMenuButton.getComp(), true);
        botB.setActionCommand(ClientGUI.FILE_GAME_CONNECT_BOT);
        botB.addActionListener(actionListener);
        editB = new MegamekButton(Messages.getString("MegaMek.MapEditor.label"),
                SkinSpecification.UIComponents.MainMenuButton.getComp(), true);
        editB.setActionCommand(ClientGUI.BOARD_NEW);
        editB.addActionListener(actionListener);
        skinEditB = new MegamekButton(Messages.getString("MegaMek.SkinEditor.label"),
                SkinSpecification.UIComponents.MainMenuButton.getComp(), true);
        skinEditB.setActionCommand(ClientGUI.MAIN_SKIN_NEW);
        skinEditB.addActionListener(actionListener);
        quitB = new MegamekButton(Messages.getString("MegaMek.Quit.label"),
                SkinSpecification.UIComponents.MainMenuButton.getComp(), true);
        quitB.setActionCommand(ClientGUI.MAIN_QUIT);
        quitB.addActionListener(actionListener);

        if (skinSpec.hasBackgrounds()) {
            if (skinSpec.backgrounds.size() > 1) {
                File file = new MegaMekFile(Configuration.widgetsDir(),
                        skinSpec.backgrounds.get(1)).getFile();
                if (!file.exists()) {
                    LogManager.getLogger().error("MainMenu Error: background icon doesn't exist: "
                            + file.getAbsolutePath());
                } else {
                    backgroundIcon = (BufferedImage) ImageUtil.loadImageFromFile(file.toString());
                }
            }
        } else {
            backgroundIcon = null;
        }

        // Use the current monitor so we don't "overflow" computers whose primary
        // displays aren't as large as their secondary displays.
        DisplayMode currentMonitor = frame.getGraphicsConfiguration().getDevice().getDisplayMode();
        int monitorW = currentMonitor.getWidth();
        int monitorH = currentMonitor.getHeight();

        int pixelPerInch= Toolkit.getDefaultToolkit().getScreenResolution();
        int scaledMonitorW = (DEFAULT_DISPLAY_DPI * monitorW / pixelPerInch);
        int scaledMonitorH = (DEFAULT_DISPLAY_DPI * monitorH / pixelPerInch);

        Image imgSplash = getSplashScreen(skinSpec.backgrounds, scaledMonitorW, scaledMonitorH);
        JLabel panTitle;
        if (imgSplash != null) {
            Icon icon = new ImageIcon(imgSplash);
             panTitle = new JLabel(icon);
        } else {
            panTitle = new JLabel();
        }
        int splashW = imgSplash == null ? (int) (scaledMonitorW * 0.75) : imgSplash.getWidth(frame);
        int splashH = imgSplash == null ? (int) (scaledMonitorH * 0.75) : imgSplash.getHeight(frame);

        Dimension splashDim =  new Dimension((int) splashW, (int) splashH);
        panTitle.setMaximumSize(splashDim);
        panTitle.setMinimumSize(splashDim);
        panTitle.setPreferredSize(splashDim);

        FontMetrics metrics = hostB.getFontMetrics(loadB.getFont());
        int width = metrics.stringWidth(hostB.getText());
        int height = metrics.getHeight();
        Dimension textDim =  new Dimension(width+50, height+10);

        // Strive for no more than ~90% of the screen and use golden ratio to make
        // the button width "look" reasonable.
        int maximumWidth = (int) (0.9 * scaledMonitorW) - splashW;

        Dimension minButtonDim = new Dimension((int) (maximumWidth / 1.618), 25);
        if (textDim.getWidth() > minButtonDim.getWidth()) {
            minButtonDim = textDim;
        }

        hostB.setPreferredSize(minButtonDim);
        connectB.setPreferredSize(minButtonDim);
        botB.setPreferredSize(minButtonDim);
        editB.setPreferredSize(minButtonDim);
        skinEditB.setPreferredSize(minButtonDim);
        scenB.setPreferredSize(minButtonDim);
        loadB.setPreferredSize(minButtonDim);
        quitB.setPreferredSize(minButtonDim);
        hostB.setPreferredSize(minButtonDim);

        connectB.setMinimumSize(minButtonDim);
        botB.setMinimumSize(minButtonDim);
        editB.setMinimumSize(minButtonDim);
        skinEditB.setMinimumSize(minButtonDim);
        scenB.setMinimumSize(minButtonDim);
        loadB.setMinimumSize(minButtonDim);
        quitB.setMinimumSize(minButtonDim);

        // layout
        GridBagLayout gridbag = new GridBagLayout();
        GridBagConstraints c = new GridBagConstraints();
        frame.getContentPane().setLayout(gridbag);
        // Left Column
        c.anchor = GridBagConstraints.WEST;
        c.insets = new Insets(10, 5, 10, 10);
        c.ipadx = 10; c.ipady = 5;
        c.gridx = 0;  c.gridy = 0;
        c.fill = GridBagConstraints.NONE;
        c.weightx = 0.0; c.weighty = 0.0;
        c.gridwidth = 1;
        c.gridheight = 9;
        addBag(panTitle, gridbag, c);
        // Right Column
        c.insets = new Insets(4, 4, 1, 12);
        c.fill = GridBagConstraints.BOTH;
        c.weightx = 1.0; c.weighty = 1.0;
        c.ipadx = 0; c.ipady = 0;
        c.gridheight = 1;
        c.gridx = 1; c.gridy = 0;
        addBag(labVersion, gridbag, c);
        c.gridy++;
        addBag(hostB, gridbag, c);
        c.gridy++;
        addBag(loadB, gridbag, c);
        c.gridy++;
        addBag(scenB, gridbag, c);
        c.gridy++;
        addBag(connectB, gridbag, c);
        c.gridy++;
        addBag(botB, gridbag, c);
        c.gridy++;
        addBag(editB, gridbag, c);
        c.gridy++;
        addBag(skinEditB, gridbag, c);
        c.gridy++;
        c.insets = new Insets(4, 4, 15, 12);
        addBag(quitB, gridbag, c);
        frame.validate();
        frame.pack();
    }

    /**
     * Display the board editor.
     */
    void showEditor() {
        BoardEditor editor = new BoardEditor(controller);
        controller.boardEditor = editor;
        launch(editor.getFrame());
        editor.boardNew(GUIPreferences.getInstance().getBoardEdRndStart());
    }
    
    void showSkinEditor() {
        int response = JOptionPane.showConfirmDialog(frame, 
                "The skin editor is currently "
                + "in beta and is a work in progress.  There are likely to "
                + "be issues. \nContinue?", "Continue?",
                JOptionPane.OK_CANCEL_OPTION);
        if (response == JOptionPane.CANCEL_OPTION) {
            return;
        }
        SkinEditorMainGUI skinEditor = new SkinEditorMainGUI();
        skinEditor.initialize();
        skinEditor.switchPanel(GamePhase.MOVEMENT);
        launch(skinEditor.getFrame());        
    }

    /**
     * Display the board editor and open an "open" dialog.
     */
    void showEditorOpen() {
        BoardEditor editor = new BoardEditor(controller);
        controller.boardEditor = editor;
        launch(editor.getFrame());
        editor.boardLoad();
    }

    /**
     * Start instances of both the client and the server.
     */
    void host() {
        HostDialog hd = new HostDialog(frame);
        hd.setVisible(true);

        if (!hd.dataValidation("MegaMek.HostGameAlert.title")) {
            return;
        }

        // kick off a RNG check
        d6();

        // start server
        try {
            server = new Server(hd.getServerPass(), hd.getPort(), hd.isRegister(),
                    hd.isRegister() ? hd.getMetaserver() : "");
        } catch (Exception e) {
            LogManager.getLogger().error("Could not create server socket on port " + hd.getPort(), e);
            JOptionPane.showMessageDialog(frame,
                    Messages.getFormattedString("MegaMek.StartServerError", hd.getPort(), e.getMessage()),
                    Messages.getString("MegaMek.HostGameAlert.title"), JOptionPane.ERROR_MESSAGE);
            return;
        }
        // initialize client
        client = new Client(hd.getPlayerName(), "localhost", hd.getPort());
        ClientGUI gui = new ClientGUI(client, controller);
        controller.clientgui = gui;
        frame.setCursor(new Cursor(Cursor.WAIT_CURSOR));
        gui.initialize();
        frame.setCursor(new Cursor(Cursor.DEFAULT_CURSOR));
        if (!client.connect()) {
            JOptionPane.showMessageDialog(frame,
                    Messages.getFormattedString("MegaMek.ServerConnectionError", "localhost", hd.getPort()),
                    Messages.getString("MegaMek.HostGameAlert.title"), JOptionPane.ERROR_MESSAGE);
            frame.setVisible(false);
            client.die();
        }
        launch(gui.getFrame());
    }

    void loadGame() {
        JFileChooser fc = new JFileChooser("savegames");
        fc.setLocation(frame.getLocation().x + 150, frame.getLocation().y + 100);
        fc.setDialogTitle(Messages.getString("MegaMek.SaveGameDialog.title"));
        fc.setFileFilter(new FileFilter() {
            @Override
            public boolean accept(File dir) {
                return ((dir.getName().endsWith(".sav") || dir.getName().endsWith(".sav.gz") || dir.isDirectory()));
            }

            @Override
            public String getDescription() {
                return "Savegames";
            }
        });
        int returnVal = fc.showOpenDialog(frame);
        if ((returnVal != JFileChooser.APPROVE_OPTION) || (fc.getSelectedFile() == null)) {
            // I want a file, y'know!
            return;
        }

        Game newGame;
        try (InputStream is = new FileInputStream(fc.getSelectedFile()); InputStream gzi = new GZIPInputStream(is)) {
            XStream xstream = SerializationHelper.getXStream();
            newGame = (Game) xstream.fromXML(gzi);
        } catch (Exception e) {
            LogManager.getLogger().error("Unable to load file: " + fc.getSelectedFile(), e);
            JOptionPane.showMessageDialog(frame, Messages.getString("MegaMek.LoadGameAlert.message"),
            Messages.getString("MegaMek.LoadGameAlert.title"), JOptionPane.ERROR_MESSAGE);
            return;
        }

        if (!MMConstants.VERSION.is(newGame.getVersion())) {
            final String message = String.format(Messages.getString("MegaMek.LoadGameIncorrectVersion.message"),
                    newGame.getVersion(), MMConstants.VERSION);
            JOptionPane.showMessageDialog(frame, message,
                    Messages.getString("MegaMek.LoadGameAlert.title"), JOptionPane.ERROR_MESSAGE);
            LogManager.getLogger().error(message);
            return;
        }

        Vector<String> playerNames = new Vector<>();
        for (Player player : newGame.getPlayersVector()) {
            playerNames.add(player.getName());
        }

        HostDialog hd = new HostDialog(frame, playerNames);
        hd.setVisible(true);

        if (!hd.dataValidation("MegaMek.LoadGameAlert.title")) {
            return;
        }

        // kick off a RNG check
        d6();
        // start server
        try {
            server = new Server(hd.getServerPass(), hd.getPort(), hd.isRegister(), hd.isRegister() ? hd.getMetaserver() : "");
        } catch (IOException ex) {
            LogManager.getLogger().error("Could not create server socket on port " + hd.getPort(), ex);
            JOptionPane.showMessageDialog(frame,
                    Messages.getFormattedString("MegaMek.StartServerError", hd.getPort(), ex.getMessage()),
                    Messages.getString("MegaMek.LoadGameAlert.title"), JOptionPane.ERROR_MESSAGE);
            return;
        }

        if (!server.loadGame(fc.getSelectedFile())) {
            JOptionPane.showMessageDialog(frame, Messages.getString("MegaMek.LoadGameAlert.message"),
                    Messages.getString("MegaMek.LoadGameAlert.title"), JOptionPane.ERROR_MESSAGE);
            server.die();
            server = null;
            return;
        }

        client = new Client(hd.getPlayerName(), "localhost", hd.getPort());
        ClientGUI gui = new ClientGUI(client, controller);
        controller.clientgui = gui;
        frame.setCursor(new Cursor(Cursor.WAIT_CURSOR));
        gui.initialize();
        frame.setCursor(new Cursor(Cursor.DEFAULT_CURSOR));
        if (!client.connect()) {
            JOptionPane.showMessageDialog(frame,
                    Messages.getFormattedString("MegaMek.ServerConnectionError", "localhost", hd.getPort()),
                    Messages.getString("MegaMek.LoadGameAlert.title"), JOptionPane.ERROR_MESSAGE);
            frame.setVisible(false);
            client.die();
        }
        // free some memory that's only needed in lounge
        // This normally happens in the deployment phase in Client, but
        // if we are loading a game, this phase may not be reached
        MechFileParser.dispose();
        // We must do this last, as the name and unit generators can create
        // a new instance if they are running
        MechSummaryCache.dispose();

        launch(gui.getFrame());
    }
    
    /** Developer Utility: Loads "quicksave.sav.gz" with the last used connection settings. */
    void quickLoadGame() {
        // kick off a RNG check
        d6();
        // start server
        int port = PreferenceManager.getClientPreferences().getLastServerPort();
        try {
            server = new Server("", port, false, "");
        } catch (IOException ex) {
            LogManager.getLogger().error("Could not create server socket on port " + port, ex);
            JOptionPane.showMessageDialog(frame,
                    Messages.getFormattedString("MegaMek.StartServerError", port, ex.getMessage()),
                    Messages.getString("MegaMek.LoadGameAlert.title"), JOptionPane.ERROR_MESSAGE);
            return;
        }

        if (!server.loadGame(new File("./savegames", "quicksave.sav.gz"))) {
            JOptionPane.showMessageDialog(frame, Messages.getString("MegaMek.LoadGameAlert.message"),
                    Messages.getString("MegaMek.LoadGameAlert.title"), JOptionPane.ERROR_MESSAGE);
            server.die();
            server = null;
            return;
        }

        client = new Client(PreferenceManager.getClientPreferences().getLastPlayerName(), "localhost", port);
        ClientGUI gui = new ClientGUI(client, controller);
        controller.clientgui = gui;
        frame.setCursor(new Cursor(Cursor.WAIT_CURSOR));
        gui.initialize();
        frame.setCursor(new Cursor(Cursor.DEFAULT_CURSOR));
        if (!client.connect()) {
            JOptionPane.showMessageDialog(frame,
                    Messages.getFormattedString("MegaMek.ServerConnectionError", "localhost", port),
                    Messages.getString("MegaMek.LoadGameAlert.title"), JOptionPane.ERROR_MESSAGE);
            frame.setVisible(false);
            client.die();
        }
        // free some memory that's only needed in lounge
        // This normally happens in the deployment phase in Client, but
        // if we are loading a game, this phase may not be reached
        MechFileParser.dispose();
        // We must do this last, as the name and unit generators can create
        // a new instance if they are running
        MechSummaryCache.dispose();

        launch(gui.getFrame());
    }

    /**
     * Host a game constructed from a scenario file
     */
    void scenario() {
        JFileChooser fc = new JFileChooser("data" + File.separatorChar + "scenarios");
        fc.setLocation(frame.getLocation().x + 150, frame.getLocation().y + 100);
        fc.setDialogTitle(Messages.getString("MegaMek.SelectScenarioDialog.title"));

        FileFilter filter = new FileFilter() {

            @Override
            public boolean accept(File f) {
                if (f.isDirectory()) {
                    return true;
                }

                String ext = null;
                String s = f.getName();
                int i = s.lastIndexOf('.');

                if ((i > 0) && (i < (s.length() - 1))) {
                    ext = s.substring(i + 1).toLowerCase();
                }

                if (ext != null) {
                    return ext.equalsIgnoreCase("mms");
                }

                return false;
            }

            @Override
            public String getDescription() {
                return "MegaMek Scenario Files";
            }

        };
        fc.setFileFilter(filter);

        int returnVal = fc.showOpenDialog(frame);
        if ((returnVal != JFileChooser.APPROVE_OPTION) || (fc.getSelectedFile() == null)) {
            // I want a file, y'know!
            return;
        }

        ScenarioLoader sl = new ScenarioLoader(fc.getSelectedFile());
        Game g;
        try {
            g = sl.createGame();
        } catch (Exception e) {
            LogManager.getLogger().error("", e);
            JOptionPane.showMessageDialog(frame,
                    Messages.getString("MegaMek.HostScenarioAlert.message", e.getMessage()),
                    Messages.getString("MegaMek.HostScenarioAlert.title"),
                    JOptionPane.ERROR_MESSAGE);
            return;
        }

        // popup options dialog
        if (!sl.hasFixedGameOptions()) {
            GameOptionsDialog god = new GameOptionsDialog(frame, g.getOptions(), false);
            god.update(g.getOptions());
            god.setEditable(true);
            god.setVisible(true);
            for (IBasicOption opt : god.getOptions()) {
                IOption orig = g.getOptions().getOption(opt.getName());
                orig.setValue(opt.getValue());
            }
        }

        // popup planetary conditions dialog
        if (!sl.hasFixedPlanetCond()) {
            PlanetaryConditionsDialog pcd = new PlanetaryConditionsDialog(frame, g.getPlanetaryConditions());
            pcd.update(g.getPlanetaryConditions());
            pcd.setVisible(true);
            g.setPlanetaryConditions(pcd.getConditions());
        }
        
        String playerName;
        int port;
        String serverPW;
        String localName;
        Player[] pa = new Player[g.getPlayersVector().size()];
        int[] playerTypes = new int[pa.length];
        g.getPlayersVector().copyInto(pa);
        boolean hasSlot = false;

        // get player types and colors set
        if (!sl.isSinglePlayer()) {
            ScenarioDialog sd = new ScenarioDialog(frame, pa);
            sd.setVisible(true);
            if (!sd.bSet) {
                return;
            }

            HostDialog hd = new HostDialog(frame);
            if (!("".equals(sd.localName))) {
                hasSlot = true;
            }
            hd.setPlayerName(sd.localName);
            hd.setVisible(true);

            if (!hd.dataValidation("MegaMek.HostScenarioAlert.title")) {
                return;
            }

            sd.localName = hd.getPlayerName();
            localName = hd.getPlayerName();
            playerName = hd.getPlayerName();
            port = hd.getPort();
            serverPW = hd.getServerPass();
            playerTypes = Arrays.copyOf(sd.playerTypes, playerTypes.length);

        } else {
            hasSlot = true;
            playerName = pa[0].getName();
            localName = playerName;
            port = 2346;
            serverPW = "";
            playerTypes[0] = 0;
            for (int i = 1; i < playerTypes.length; i++) {
                playerTypes[i] = ScenarioDialog.T_BOT;
            }
        }

        // kick off a RNG check
        Compute.d6();

        // start server
        try {
            server = new Server(serverPW, port);
        } catch (Exception ex) {
            LogManager.getLogger().error("Could not create server socket on port " + port, ex);
            JOptionPane.showMessageDialog(frame,
                    Messages.getFormattedString("MegaMek.StartServerError", port, ex.getMessage()),
                    Messages.getString("MegaMek.HostScenarioAlert.title"), JOptionPane.ERROR_MESSAGE);
            return;
        }
        server.setGame(g);
        
        // apply any scenario damage
        sl.applyDamage(server);
        ClientGUI gui = null;
        if (!localName.isBlank()) {
            // initialize game
            client = new Client(playerName, "localhost", port);
            gui = new ClientGUI(client, controller);
            controller.clientgui = gui;
            gui.initialize();
            if (!client.connect()) {
                JOptionPane.showMessageDialog(frame,
                        Messages.getFormattedString("MegaMek.ServerConnectionError", "localhost", port),
                        Messages.getString("MegaMek.HostScenarioAlert.title"), JOptionPane.ERROR_MESSAGE);
                frame.setVisible(false);
                client.die();
            }
        }

        // calculate initial BV
        server.calculatePlayerInitialCounts();
        
        // setup any bots
        for (int x = 0; x < pa.length; x++) {
            if (playerTypes[x] == ScenarioDialog.T_BOT) {
                LogManager.getLogger().info("Adding bot "  + pa[x].getName() + " as Princess");
                BotClient c = new Princess(pa[x].getName(), "localhost", port);
                c.getGame().addGameListener(new BotGUI(c));
                c.connect();                
            } else if (playerTypes[x] == ScenarioDialog.T_OBOT) {
                LogManager.getLogger().info("Adding bot "  + pa[x].getName() + " as TestBot");
                BotClient c = new TestBot(pa[x].getName(), "localhost", port);
                c.getGame().addGameListener(new BotGUI(c));
                c.connect();
            }
        }

        // If he didn't have a name when hasSlot was set, then the host should
        // be an observer.
        if (!hasSlot) {
            Enumeration<Player> pE = server.getGame().getPlayers();
            while (pE.hasMoreElements()) {
                Player tmpP = pE.nextElement();
                if (tmpP.getName().equals(localName)) {
                    tmpP.setObserver(true);
                }
            }
        }
        if (gui != null) {
            launch(gui.getFrame());
        }
    }

    /**
     * Connect to a game and then launch the chat lounge.
     */
    void connect() {
        ConnectDialog cd = new ConnectDialog(frame);
        cd.setVisible(true);

        if (!cd.dataValidation("MegaMek.ConnectDialog.title")) {
            return;
        }

        // initialize game
        client = new Client(cd.getPlayerName(), cd.getServerAddress(), cd.getPort());
        ClientGUI gui = new ClientGUI(client, controller);
        controller.clientgui = gui;
        frame.setCursor(new Cursor(Cursor.WAIT_CURSOR));
        gui.initialize();
        frame.setCursor(new Cursor(Cursor.DEFAULT_CURSOR));
        if (!client.connect()) {
            JOptionPane.showMessageDialog(frame,
                    Messages.getFormattedString("MegaMek.ServerConnectionError", cd.getServerAddress(), cd.getPort()),
                    Messages.getString("MegaMek.ConnectDialog.title"), JOptionPane.ERROR_MESSAGE);
            frame.setVisible(false);
            client.die();
        }
        launch(gui.getFrame());
    }

    void connectBot() {
        var cd = new ConnectDialog(frame);
        cd.setVisible(true);
        if (!cd.dataValidation("MegaMek.ConnectDialog.title")) {
            return;
        }

        // initialize game
        var bcd = new BotConfigDialog(frame, cd.getPlayerName());
        bcd.setVisible(true);
        if (bcd.getResult() == DialogResult.CANCELLED) {
            return; 
        }
        client = Princess.createPrincess(bcd.getBotName(), cd.getServerAddress(), cd.getPort(), bcd.getBehaviorSettings());
        client.getGame().addGameListener(new BotGUI((BotClient) client));
        ClientGUI gui = new ClientGUI(client, controller);
        controller.clientgui = gui;
        gui.initialize();
        if (!client.connect()) {
            JOptionPane.showMessageDialog(frame,
                    Messages.getFormattedString("MegaMek.ServerConnectionError", cd.getServerAddress(), cd.getPort()),
                    Messages.getString("MegaMek.ConnectDialog.title"), JOptionPane.ERROR_MESSAGE);
            frame.setVisible(false);
            client.die();
        }
        launch(gui.getFrame());
    }

    private void addBag(JComponent comp, GridBagLayout gridbag, GridBagConstraints c) {
        gridbag.setConstraints(comp, c);
        frame.getContentPane().add(comp);
    }

    /**
     * Called when the user selects the "Help->About" menu item.
     */
    void showAbout() {
        // Do we need to create the "about" dialog?
        if (about == null) {
            about = new CommonAboutDialog(frame);
        }

        // Show the about dialog.
        about.setVisible(true);
    }

    private void showSkinningHowTo() {
        try {
            // Get the correct help file.
            StringBuilder helpPath = new StringBuilder("file:///");
            helpPath.append(System.getProperty("user.dir"));
            if (!helpPath.toString().endsWith(File.separator)) {
                helpPath.append(File.separator);
            }
            helpPath.append(Messages.getString("ClientGUI.skinningHelpPath"));
            URL helpUrl = new URL(helpPath.toString());

            // Launch the help dialog.
            HelpDialog helpDialog = new HelpDialog(
                    Messages.getString("ClientGUI.skinningHelpPath.title"),
                    helpUrl);
            helpDialog.setVisible(true);
        } catch (MalformedURLException e) {
            LogManager.getLogger().error("", e);
        }
    }

    /**
     * Called when the user selects the "View->Client Settings" menu item.
     */
    void showSettings() {
        // Do we need to create the "settings" dialog?
        if (settingsDialog == null) {
            settingsDialog = new CommonSettingsDialog(frame);
        }

        // Show the settings dialog.
        settingsDialog.setVisible(true);
    }

    /**
     * Called when the quit buttons is pressed or the main menu is closed.
     */
    static void quit() {
        MegaMek.getMMPreferences().saveToFile(MMConstants.MM_PREFERENCES_FILE);
        PreferenceManager.getInstance().save();

        try {
            WeaponOrderHandler.saveWeaponOrderFile();
        } catch (IOException e) {
            LogManager.getLogger().error("Error saving custom weapon orders!", e);
        }
        QuirksHandler.saveCustomQuirksList();
        System.exit(0);
    }

    /**
     * Hides this window for later. Listens to the frame until it closes, then
     * calls unlaunch().
     */
    private void launch(JFrame launched) {
        // listen to new frame
        launched.addWindowListener(new WindowAdapter() {
            @Override
            public void windowClosed(WindowEvent e) {
                unlaunch();
            }
        });
        // hide menu frame
        frame.setVisible(false);
    }

    /**
     * Un-hides the main menu and tries to clean up the client or server.
     */
    void unlaunch() {
        // clean up server, if we have one
        if (server != null) {
            server.die();
            server = null;
        }
        // show menu frame
        frame.setVisible(true);

        // just to free some memory
        client = null;
        System.gc();
        System.runFinalization();
    }
    
    private final ActionListener actionListener = ev -> {
        switch (ev.getActionCommand()) {
            case ClientGUI.BOARD_NEW:
                showEditor();
                break;
            case ClientGUI.MAIN_SKIN_NEW:
                showSkinEditor();
                break;
            case ClientGUI.BOARD_OPEN:
                showEditorOpen();
                break;
            case ClientGUI.FILE_GAME_NEW:
                host();
                break;
            case ClientGUI.FILE_GAME_SCENARIO:
                scenario();
                break;
            case ClientGUI.FILE_GAME_CONNECT:
                connect();
                break;
            case ClientGUI.FILE_GAME_CONNECT_BOT:
                connectBot();
                break;
            case ClientGUI.FILE_GAME_LOAD:
                loadGame();
                break;
            case ClientGUI.FILE_GAME_QLOAD:
                quickLoadGame();
                break;
            case ClientGUI.HELP_ABOUT:
                showAbout();
                break;
            case ClientGUI.HELP_CONTENTS:
                new MMReadMeHelpDialog(frame).setVisible(true);
                break;
            case ClientGUI.HELP_SKINNING:
                showSkinningHowTo();
                break;
            case ClientGUI.VIEW_CLIENT_SETTINGS:
                showSettings();
                break;
            case ClientGUI.MAIN_QUIT:
                quit();
                break;
        }
    };

    @Override
    public void preferenceChange(PreferenceChangeEvent e) {
        // Update to reflect new skin
        if (e.getName().equals(GUIPreferences.SKIN_FILE)) {
            showMainMenu();
            frame.repaint();
        } else if (e.getName().equals(GUIPreferences.UI_THEME)) {
            try {
                UIManager.setLookAndFeel((String) e.getNewValue());
                // We went all Oprah and gave everybody frames...
                // so now we have to let everybody who got a frame
                // under their chair know that we updated our look
                // and feel.
                for (Frame f : Frame.getFrames()) {
                    SwingUtilities.updateComponentTreeUI(f);
                }
                // ...and also all of our windows and dialogs, etc.
                for (Window w : Window.getWindows()) {
                    SwingUtilities.updateComponentTreeUI(w);
                }
            } catch (Exception ex) {
                LogManager.getLogger().error("", ex);
            }
        }
    }
    
    /**
     * Method used to determine the appropriate splash screen to use. This method looks 
     * at both the height and the width of the main monitor.
     * 
     * @param splashScreens
     * 		List of available splash screens.
     * @param screenWidth
     * 		Width of the current monitor.
     * @param screenHeight
     * 		Height of the current monitor.
     * @return
     * 		String that represents the splash screen that should be displayed.
     */
    private String determineSplashScreen(final List<String> splashScreens,
                                         final int screenWidth, final int screenHeight) {
        // Ensure that the list is of appropriate size to contain HD, FHD, and UHD splash
        // screens.
        if (splashScreens.size() > 3) {
            // Default to the HD splash screen.
            String splashFileName = splashScreens.get(3);
            // If both height and width is greater than 1080p use the UHD splash screen.
            if (screenWidth > 1920 && screenHeight > 1080) {
                splashFileName = splashScreens.get(2);
            }
            // If both height and width is greater than 720p then use the FHD splash screen.
            else if (screenWidth > 1280 && screenHeight > 720)
            {
                splashFileName = splashScreens.get(0);
            }
            return splashFileName;
        }
        // List of splash screens is not complete so default to the first splash screen.
        return splashScreens.get(0);
    }

    private @Nullable Image getSplashScreen(final List<String> splashScreens,
                          final int screenWidth, final int screenHeight) {
        String filename = determineSplashScreen(splashScreens,screenWidth,screenHeight);
        File file = new MegaMekFile(Configuration.widgetsDir(), filename).getFile();
        if (!file.exists()) {
            LogManager.getLogger().error("MainMenu Error: Splash screen doesn't exist: " + file.getAbsolutePath());
            file = new MegaMekFile(Configuration.widgetsDir(), FILENAME_MEGAMEK_SPLASH).getFile();
        }

        if (!file.exists()) {
            LogManager.getLogger().error("MainMenu Error: Backup splash screen doesn't exist: " + file.getAbsolutePath());
            return null;
        }

        BufferedImage img = (BufferedImage) ImageUtil.loadImageFromFile(file.toString());
        // wait for splash image to load completely
        MediaTracker tracker = new MediaTracker(frame);
        tracker.addImage(img, 0);
        try {
            tracker.waitForID(0);
        } catch (InterruptedException e) {
            // really should never come here
        }
        return img;
    }

    /**
     * MultiResolutionImage is supposed to allow Swing to choose the right res to display based
     * on DPI, but does not work as expected for ImageIcon
     * @param splashScreens
     * @return
     */
    private BaseMultiResolutionImage getMultiResolutionSplashScreen(final List<String> splashScreens) {

        List<String> filenames = new ArrayList<String>();
        if (splashScreens.size() > 3) {
            filenames.add(splashScreens.get(0));
            filenames.add(splashScreens.get(2));
            filenames.add(splashScreens.get(3));
        } else {
            filenames.add(splashScreens.get(0));
        }

        List<Image> images = new ArrayList<Image>();

        for (String filename : filenames) {
            File file = new MegaMekFile(Configuration.widgetsDir(), filename).getFile();
            if (!file.exists()) {
                LogManager.getLogger().error("MainMenu Error: background icon doesn't exist: " + file.getAbsolutePath());
            } else {
                BufferedImage img = (BufferedImage) ImageUtil.loadImageFromFile(file.toString());
                images.add(img);
                // wait for splash image to load completely
                MediaTracker tracker = new MediaTracker(frame);
                tracker.addImage(img, 0);
                try {
                    tracker.waitForID(0);
                } catch (InterruptedException e) {
                    // really should never come here
                }
            }
        }
        BaseMultiResolutionImage multiResolutionImage = new BaseMultiResolutionImage(images.toArray(new Image[0]));

        return  multiResolutionImage;
    }
}<|MERGE_RESOLUTION|>--- conflicted
+++ resolved
@@ -79,13 +79,8 @@
     private static final String FILENAME_ICON_48X48 = "megamek-icon-48x48.png";
     private static final String FILENAME_ICON_256X256 = "megamek-icon-256x256.png";
 
-<<<<<<< HEAD
-=======
-    private static final String FILENAME_BT_CLASSIC_FONT = "btclassic/BTLogo_old.ttf";
-
     private static final int DEFAULT_DISPLAY_DPI = 96;
 
->>>>>>> 3291ebc5
     private JFrame frame;
     private Client client;
     private Server server;
