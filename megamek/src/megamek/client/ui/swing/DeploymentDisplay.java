/*
 * Copyright (C) 2000,2001,2002,2003,2004,2005,2006 Ben Mazur (bmazur@sev.org)
 * Copyright (c) 2021 - The MegaMek Team. All Rights Reserved.
 *
 * This file is part of MegaMek.
 *
 * MegaMek is free software: you can redistribute it and/or modify
 * it under the terms of the GNU General Public License as published by
 * the Free Software Foundation, either version 3 of the License, or
 * (at your option) any later version.
 *
 * MegaMek is distributed in the hope that it will be useful,
 * but WITHOUT ANY WARRANTY; without even the implied warranty of
 * MERCHANTABILITY or FITNESS FOR A PARTICULAR PURPOSE. See the
 * GNU General Public License for more details.
 *
 * You should have received a copy of the GNU General Public License
 * along with MegaMek. If not, see <http://www.gnu.org/licenses/>.
 */
package megamek.client.ui.swing;

import java.awt.event.ActionEvent;
import java.awt.event.InputEvent;
import java.awt.event.MouseEvent;
import java.util.*;

import javax.swing.JOptionPane;

import megamek.MegaMek;
import megamek.client.Client;
import megamek.client.event.BoardViewEvent;
import megamek.client.ui.Messages;
import megamek.client.ui.SharedUtility;
import megamek.client.ui.swing.boardview.BoardView1;
import megamek.client.ui.swing.widget.MegamekButton;
import megamek.client.ui.swing.widget.SkinSpecification;
import megamek.common.*;
import megamek.common.event.GamePhaseChangeEvent;
import megamek.common.event.GameTurnChangeEvent;
import megamek.common.options.OptionsConstants;

public class DeploymentDisplay extends StatusBarPhaseDisplay {

    /**
     * This enumeration lists all of the possible ActionCommands that can be
     * carried out during the deployment phase.  Each command has a string for the
     * command plus a flag that determines what unit type it is appropriate for.
     * @author arlith
     *
     */
    public static enum DeployCommand implements PhaseCommand {
        DEPLOY_NEXT("deployNext"),
        DEPLOY_TURN("deployTurn"),    
        DEPLOY_LOAD("deployLoad"),
        DEPLOY_UNLOAD("deployUnload"),
        DEPLOY_REMOVE("deployRemove"),
        DEPLOY_ASSAULTDROP("assaultDrop"),
        DEPLOY_DOCK("deployDock");  
    
        public String cmd;
        
        /**
         * Priority that determines this buttons order
         */
        public int priority;
        
        private DeployCommand(String c){
            cmd = c;
        }
        
        public String getCmd(){
            return cmd;
        }
        
        public int getPriority() {
            return priority;
        }
        
        public void setPriority(int p) {
            priority = p;
        }
        
        public String toString(){
            return Messages.getString("DeploymentDisplay." + getCmd());
        }
    }

    protected Map<DeployCommand,MegamekButton> buttons;

    private int cen = Entity.NONE; // current entity number
    // is the shift key held?
    private boolean turnMode = false;
    private boolean assaultDropPreference = false;

    /** Creates and lays out a new deployment phase display for the specified client. */
    public DeploymentDisplay(ClientGUI clientgui) {      
        super(clientgui);
        clientgui.getClient().getGame().addGameListener(this);
        clientgui.getBoardView().addBoardViewListener(this);
        setupStatusBar(Messages.getString("DeploymentDisplay.waitingForDeploymentPhase")); 
        
        buttons = new HashMap<DeployCommand, MegamekButton>((int) (DeployCommand.values().length * 1.25 + 0.5));
        for (DeployCommand cmd : DeployCommand.values()) {
            String title = Messages.getString("DeploymentDisplay." + cmd.getCmd());
            MegamekButton newButton = new MegamekButton(title, SkinSpecification.UIComponents.PhaseDisplayButton.getComp());
            String ttKey = "DeploymentDisplay." + cmd.getCmd() + ".tooltip";
            if (Messages.keyExists(ttKey)) {
                newButton.setToolTipText(Messages.getString(ttKey));
            }
            newButton.addActionListener(this);
            newButton.setActionCommand(cmd.getCmd());
            newButton.setEnabled(false);
            buttons.put(cmd, newButton);
        }          
        numButtonGroups = (int)Math.ceil((buttons.size()+0.0) / buttonsPerGroup);

        butDone.setText("<html><b>" + Messages.getString("DeploymentDisplay.Deploy") + "</b></html>");
        butDone.setEnabled(false);
        setupButtonPanel();        
    }
    
    protected ArrayList<MegamekButton> getButtonList() {                
        ArrayList<MegamekButton> buttonList = new ArrayList<MegamekButton>();
        DeployCommand commands[] = DeployCommand.values();
        CommandComparator comparator = new CommandComparator();
        Arrays.sort(commands, comparator);
        for (DeployCommand cmd : commands) {
            buttonList.add(buttons.get(cmd));
        }
        return buttonList;
    }

    /** Selects an entity for deployment. */
    public void selectEntity(int en) {
        // hmm, sometimes this gets called when there's no ready entities?
        if (clientgui.getClient().getGame().getEntity(en) == null) {
            disableButtons();
            setNextEnabled(true);
            MegaMek.getLogger().error("DeploymentDisplay: Tried to select non-existent entity: " + en); 
            return;
        }
        
        if ((ce() != null) && ce().isWeapOrderChanged()) {
            clientgui.getClient().sendEntityWeaponOrderUpdate(ce());
        }

        // FIXME: Hack alert: remove C3 sprites from earlier here, or we might crash when
        // trying to draw a c3 sprite belonging to the previously selected,
        // but not deployed entity. BoardView1 should take care of that itself.
        if (clientgui.bv instanceof BoardView1) {
            ((BoardView1) clientgui.bv).clearC3Networks();
        }
        cen = en;
        clientgui.setSelectedEntityNum(en);
        clientgui.getBoardView().select(null);
        clientgui.getBoardView().cursor(null);
        // RACE : if player clicks fast enough, ce() is null.
        if (null != ce()) {
            setTurnEnabled(true);
            butDone.setEnabled(false);
            clientgui.getBoardView().markDeploymentHexesFor(ce());
            // set facing according to starting position
            switch (ce().getStartingPos()) {
                case Board.START_W:
                case Board.START_SW:
                    ce().setFacing(1);
                    ce().setSecondaryFacing(1);
                    break;
                case Board.START_SE:
                case Board.START_E:
                    ce().setFacing(5);
                    ce().setSecondaryFacing(5);
                    break;
                case Board.START_NE:
                    ce().setFacing(4);
                    ce().setSecondaryFacing(4);
                    break;
                case Board.START_N:
                    ce().setFacing(3);
                    ce().setSecondaryFacing(3);
                    break;
                case Board.START_NW:
                    ce().setFacing(2);
                    ce().setSecondaryFacing(2);
                    break;
                default:
                    ce().setFacing(0);
                    ce().setSecondaryFacing(0);
                    break;
            }
            boolean assaultDropOption = ce().getGame().getOptions().booleanOption(OptionsConstants.ADVANCED_ASSAULT_DROP);
            setAssaultDropEnabled(ce().canAssaultDrop() && assaultDropOption);
            if (!ce().canAssaultDrop() && assaultDropOption) {
                buttons.get(DeployCommand.DEPLOY_ASSAULTDROP).setText(Messages.getString("DeploymentDisplay.AssaultDrop")); 
                assaultDropPreference = false;
            }
            
            setLoadEnabled(getLoadableEntities().size() > 0);
            setUnloadEnabled(ce().getLoadedUnits().size() > 0);
            
            setNextEnabled(true);
            setRemoveEnabled(true);

            clientgui.mechD.displayEntity(ce());
<<<<<<< HEAD
            clientgui.mechD.showPanel("movement"); //$NON-NLS-1$
=======
            clientgui.mechD.showPanel("movement"); 

            // Update the menu bar.
            clientgui.getMenuBar().setEntity(ce());
>>>>>>> 3e532b7c
        } else {
            disableButtons();
            setNextEnabled(true);
        }
    }

    /** Enables relevant buttons and sets up for your turn. */
    private void beginMyTurn() {
        clientgui.maybeShowUnitDisplay();
        selectEntity(clientgui.getClient().getFirstDeployableEntityNum());
        setNextEnabled(true);
        setRemoveEnabled(true);
        clientgui.bv.markDeploymentHexesFor(ce());
    }

    /** Clears out old deployment data and disables relevant buttons. */
    private void endMyTurn() {
        final IGame game = clientgui.getClient().getGame();
        Entity next = game.getNextEntity(game.getTurnIndex());
        if ((IGame.Phase.PHASE_DEPLOYMENT == game.getPhase())
                && (null != next)
                && (null != ce())
                && (next.getOwnerId() != ce().getOwnerId())) {
            clientgui.setUnitDisplayVisible(false);
        }
        cen = Entity.NONE;
        clientgui.getBoardView().select(null);
        clientgui.getBoardView().highlight(null);
        clientgui.getBoardView().cursor(null);
        clientgui.bv.markDeploymentHexesFor(null);
        clientgui.setSelectedEntityNum(Entity.NONE);
        disableButtons();
    }

    /** Disables all buttons in the interface. */
    private void disableButtons() {
        for (DeployCommand cmd : DeployCommand.values()) {
            setButtonEnabled(cmd, false);
        }
        butDone.setEnabled(false);
        setLoadEnabled(false);
        setUnloadEnabled(false);
        setAssaultDropEnabled(false);
    }
    
    private void setButtonEnabled(DeployCommand cmd, boolean enabled) {
        MegamekButton button = buttons.get(cmd);
        if (button != null) {
            button.setEnabled(enabled);
        }
    }

    /** Sends a deployment to the server. */
    @Override
    public void ready() {
        final IGame game = clientgui.getClient().getGame();
        final Entity en = ce();

        if ((en instanceof Dropship) && !en.isAirborne()) {
            ArrayList<Coords> crushedBuildingLocs = new ArrayList<Coords>();
            ArrayList<Coords> secondaryPositions = new ArrayList<Coords>();
            secondaryPositions.add(en.getPosition());
            for (int dir = 0; dir < 6; dir++) {
                secondaryPositions.add(en.getPosition().translated(dir));
            }
            for (Coords pos : secondaryPositions) {
                Building bld = game.getBoard().getBuildingAt(pos);
                if (bld != null) {
                    crushedBuildingLocs.add(pos);
                }
            }
            if (!crushedBuildingLocs.isEmpty()) {
                JOptionPane.showMessageDialog(clientgui,
                                Messages.getString("DeploymentDisplay.dropshipBuildingDeploy"), 
                                Messages.getString("DeploymentDisplay.alertDialog.title"), 
                                JOptionPane.ERROR_MESSAGE);
                return;
            }
        }

        // Check nag for doomed planetary conditions
        String reason = game.getPlanetaryConditions().whyDoomed(en, game);
        if ((reason != null) && GUIPreferences.getInstance().getNagForDoomed()) {
            String title = Messages.getString("DeploymentDisplay.ConfirmDoomed.title"); 
            String body = Messages.getString("DeploymentDisplay.ConfirmDoomed.message", new Object[] {reason}); 
            ConfirmDialog response = clientgui.doYesNoBotherDialog(title, body);
            if (!response.getShowAgain()) {
                GUIPreferences.getInstance().setNagForDoomed(false);
            }
            if (!response.getAnswer()) {
                return;
            }
        }

        disableButtons();

        int elevation = en.getElevation();
        // If elevation was set in lounge, try to preserve it
        // Server.processDeployment will adjust elevation, so we want to account for this
        IHex hex = game.getBoard().getHex(en.getPosition());
        if ((en instanceof VTOL) && (elevation >= 1)) {
            elevation = Math.max(0, elevation - (hex.ceiling() - hex.surface() + 1));
        }
        // Deploy grounded WiGEs on the roof of a building, and airborne at least one elevation above the roof.
        if ((en.getMovementMode() == EntityMovementMode.WIGE) && hex.containsTerrain(Terrains.BLDG_ELEV)) {
            int minElev = hex.terrainLevel(Terrains.BLDG_ELEV);
            if (elevation > 0) {
                minElev++;
            }
            elevation = Math.max(elevation, minElev);
        }
        
        clientgui.getClient().deploy(cen, en.getPosition(), en.getFacing(),
                elevation, en.getLoadedUnits(), assaultDropPreference);
        en.setDeployed(true);

        if (ce().isWeapOrderChanged()) {
            clientgui.getClient().sendEntityWeaponOrderUpdate(ce());
        }
        endMyTurn();
    }

    /** Sends an entity removal to the server. */
    private void remove() {
        disableButtons();
        clientgui.getClient().sendDeleteEntity(cen);
        // Also remove units that are carried by the present unit
        for (Entity carried: clientgui.getClient().getGame().getEntity(cen).getLoadedUnits()) {
            clientgui.getClient().sendDeleteEntity(carried.getId());
        }
        cen = Entity.NONE;
    }

    /** Returns the current entity. */
    private Entity ce() {
        return clientgui.getClient().getGame().getEntity(cen);
    }

    public void die() {
        if (clientgui.getClient().isMyTurn()) {
            endMyTurn();
        }
        clientgui.bv.markDeploymentHexesFor(null);
        clientgui.getClient().getGame().removeGameListener(this);
        clientgui.getBoardView().removeBoardViewListener(this);
        removeAll();
    }

    @Override
    public void gameTurnChange(GameTurnChangeEvent e) {
        // Are we ignoring events?
        if (isIgnoringEvents()) {
            return;
        }
        
        final IGame game = clientgui.getClient().getGame();
        // On simultaneous phases, each player ending their turn will generalte a turn change
        // We want to ignore turns from other players and only listen to events we generated
        // Except on the first turn
        if (game.isPhaseSimultaneous()
                && (e.getPreviousPlayerId() != clientgui.getClient().getLocalPlayerNumber())
                && (game.getTurnIndex() != 0)) {
            return;
        }
        if (game.getPhase() != IGame.Phase.PHASE_DEPLOYMENT) {
            // ignore
            return;
        }
        
        if (clientgui.getClient().isMyTurn()) {
            if (cen == Entity.NONE) {
                beginMyTurn();
            }
            setStatusBarText(Messages.getString("DeploymentDisplay.its_your_turn")); 
        } else {
            endMyTurn();
            String playerName;
            if (e.getPlayer() != null) {
                playerName = e.getPlayer().getName();
            } else {
                playerName = "Unknown";
            }
            setStatusBarText(Messages.getString("DeploymentDisplay.its_others_turn", playerName));
        }
        
    }

    @Override
    public void gamePhaseChange(GamePhaseChangeEvent e) {
        clientgui.bv.markDeploymentHexesFor(null);
        
       // In case of a /reset command, ensure the state gets reset
        if (clientgui.getClient().getGame().getPhase() == IGame.Phase.PHASE_LOUNGE) {
            endMyTurn();
        }
        // Are we ignoring events?
        if (isIgnoringEvents()) {
            return;
        }
        if (clientgui.getClient().getGame().getPhase() == IGame.Phase.PHASE_DEPLOYMENT) {
            setStatusBarText(Messages.getString("DeploymentDisplay.waitingForDeploymentPhase")); 
        }
    }

    //
    // BoardListener
    //
    @Override
    public void hexMoused(BoardViewEvent b) {
        // Are we ignoring events?
        if (isIgnoringEvents()) {
            return;
        }
        if (b.getType() != BoardViewEvent.BOARD_HEX_DRAGGED) {
            return;
        }

        // ignore buttons other than 1
        if (!clientgui.getClient().isMyTurn() || (ce() == null) || ((b.getButton() != MouseEvent.BUTTON1))) {
            return;
        }

        // control pressed means a line of sight check.
        // added ALT_MASK by kenn
        if (((b.getModifiers() & InputEvent.CTRL_DOWN_MASK) != 0)
                || ((b.getModifiers() & InputEvent.ALT_DOWN_MASK) != 0)) {
            return;
        }

        // check for shifty goodness
        boolean shiftheld = (b.getModifiers() & InputEvent.SHIFT_DOWN_MASK) != 0;

        // check for a deployment
        Coords moveto = b.getCoords();
        final IBoard board = clientgui.getClient().getGame().getBoard();
        final IGame game = clientgui.getClient().getGame();
        final IHex deployhex = board.getHex(moveto);
        final Building bldg = board.getBuildingAt(moveto);
        boolean isAero = ce().isAero();
        boolean isVTOL = ce() instanceof VTOL;
        boolean isWiGE = ce().getMovementMode().equals(EntityMovementMode.WIGE);
        boolean isTankOnPavement = ce().hasETypeFlag(Entity.ETYPE_TANK) 
                && !ce().hasETypeFlag(Entity.ETYPE_GUN_EMPLACEMENT)
                && !ce().isNaval()
                && deployhex.containsAnyTerrainOf(Terrains.PAVEMENT, Terrains.ROAD, Terrains.BRIDGE_ELEV);
        String title, msg;
        if ((ce().getPosition() != null) && (shiftheld || turnMode)) { // turn
            ce().setFacing(ce().getPosition().direction(moveto));
            ce().setSecondaryFacing(ce().getFacing());
            clientgui.bv.redrawEntity(ce());
            turnMode = false;
        } else if (ce().isBoardProhibited(board.getType())) {
            // check if this type of unit can be on the given type of map
            title = Messages.getString("DeploymentDisplay.alertDialog.title");  
            msg = Messages.getString("DeploymentDisplay.wrongMapType", ce().getShortName(), Board.getTypeName(board.getType())); 
            JOptionPane.showMessageDialog(clientgui, msg, title, JOptionPane.WARNING_MESSAGE);
            return;
        } else if (!(board.isLegalDeployment(moveto, ce().getStartingPos()) || assaultDropPreference)
                || (ce().isLocationProhibited(moveto) && !isTankOnPavement)) {
            msg = Messages.getString("DeploymentDisplay.cantDeployInto", ce().getShortName(), moveto.getBoardNum());
            title = Messages.getString("DeploymentDisplay.alertDialog.title"); 
            JOptionPane.showMessageDialog(clientgui.frame, msg, title, JOptionPane.ERROR_MESSAGE);
            return;
        } else if (isAero && board.inAtmosphere() && (ce().getElevation() <= board.getHex(moveto).ceiling(true))) {
            // Ensure aeros don't end up at lower elevation than the current hex
            title = Messages.getString("DeploymentDisplay.alertDialog.title"); 
            msg = Messages.getString("DeploymentDisplay.elevationTooLow", ce().getShortName(), moveto.getBoardNum());
            JOptionPane.showMessageDialog(clientgui.frame, msg, title, JOptionPane.ERROR_MESSAGE);
            return;
        } else if ((Compute.stackingViolation(game, ce().getId(), moveto) != null) && (bldg == null)) {
            // check if deployed unit violates stacking
            return;
        } else {
            // check for buildings and if found ask what level they want to deploy at
            if ((null != bldg) && !isAero && !isVTOL && !isWiGE) {
                if (deployhex.containsTerrain(Terrains.BLDG_ELEV)) {
                    boolean success = processBuildingDeploy(moveto);
                    if (!success) {
                        return;
                    }
                } else if (deployhex.containsTerrain(Terrains.BRIDGE_ELEV)) {
                    boolean success = processBridgeDeploy(moveto);
                    if (!success) {
                        return;
                    }
                }
            } else if (!isAero && !isWiGE) {
                // hovers and naval units go on the surface
                if ((ce().getMovementMode() == EntityMovementMode.NAVAL)
                        || (ce().getMovementMode() == EntityMovementMode.SUBMARINE)
                        || (ce().getMovementMode() == EntityMovementMode.HYDROFOIL)
                        || (ce().getMovementMode() == EntityMovementMode.HOVER)) {
                    ce().setElevation(0);
                } else if (isVTOL) {
                    // VTOLs go to elevation 1... unless set in the Lounge.
                    // or if mechanized BA, since VTOL movement is then illegal
                    if ((ce().getElevation() < 1) && (ce().getExternalUnits().size() <= 0)) {
                        ce().setElevation(1);
                    }
                } else {
                    // everything else goes to elevation 0, or on the floor of a
                    // water hex, except non-mechanized SCUBA infantry, which have a max depth of 2.
                	if (deployhex.containsTerrain(Terrains.WATER) && (ce() instanceof Infantry) && ((Infantry)ce()).isNonMechSCUBA()) {
                		ce().setElevation(Math.max(deployhex.floor() - deployhex.surface(), -2));
                	} else {
                		ce().setElevation(deployhex.floor() - deployhex.surface());
                	}
                }
            }
            ce().setPosition(moveto);

            clientgui.bv.redrawEntity(ce());
            clientgui.bv.repaint();
            butDone.setEnabled(true);
        }
        if (!shiftheld) {
            clientgui.getBoardView().select(moveto);
        }
    }
    
    private boolean processBuildingDeploy(Coords moveto) {
        final IBoard board = clientgui.getClient().getGame().getBoard();
        final IGame game = clientgui.getClient().getGame();

        int height = board.getHex(moveto).terrainLevel(Terrains.BLDG_ELEV);
        if (ce().getMovementMode() == EntityMovementMode.WIGE) {
            //TODO: Something seems to be missing here
        }
        ArrayList<String> floorNames = new ArrayList<>(height + 1);
        ArrayList<Integer> floorValues = new ArrayList<>(height + 1);

        if (Compute.stackingViolation(game, ce(), 0, moveto, null) == null) {
            floorNames.add(Messages.getString("DeploymentDisplay.ground"));
            floorValues.add(0);
        }

        for (int loop = 1; loop < height; loop++) {
            if (Compute.stackingViolation(game, ce(), loop, moveto, null) == null) {
                floorNames.add(Messages.getString("DeploymentDisplay.floor") + Integer.toString(loop));
                floorValues.add(loop);
            }
        }
        if (Compute.stackingViolation(game, ce(), height, moveto, null) == null) {
            floorNames.add(Messages.getString("DeploymentDisplay.top"));
            floorValues.add(height);
        }

        // No valid floors to deploy on
        if (floorNames.size() < 1) {
            String msg = Messages.getString("DeploymentDisplay.cantDeployInto", ce().getShortName(), moveto.getBoardNum());
            String title = Messages.getString("DeploymentDisplay.alertDialog.title"); 
            JOptionPane.showMessageDialog(clientgui.frame, msg, title, JOptionPane.ERROR_MESSAGE);
            return false;
        }
        String msg = Messages.getString("DeploymentDisplay.floorsDialog.message", ce().getShortName());
        String title = Messages.getString("DeploymentDisplay.floorsDialog.title");
        String input = (String) JOptionPane.showInputDialog(clientgui, msg, title, JOptionPane.QUESTION_MESSAGE, null,
                floorNames.toArray(), floorNames.get(0));
        if (input != null) {
            for (int i = 0; i < floorNames.size(); i++) {
                if (input.equals(floorNames.get(i))) {
                    ce().setElevation(floorValues.get(i));
                    break;
                }
            }
            return true;
        } else {
            return false;
        }
    }
    
    private boolean processBridgeDeploy(Coords moveto) {
        final IBoard board = clientgui.getClient().getGame().getBoard();
        final IHex deployhex = board.getHex(moveto);

        int height = board.getHex(moveto).terrainLevel(Terrains.BRIDGE_ELEV);
        List<String> floors = new ArrayList<>(2);
        if (!ce().isLocationProhibited(moveto)) {
            floors.add(Messages.getString("DeploymentDisplay.belowbridge"));
        }
        
        // ships can't deploy to the top of a bridge
        if(!ce().isNaval()) {
            floors.add(Messages.getString("DeploymentDisplay.topbridge"));
        }
        
        String title = Messages.getString("DeploymentDisplay.bridgeDialog.title"); 
        String msg = Messages.getString("DeploymentDisplay.bridgeDialog.message", ce().getShortName());
        String input = (String) JOptionPane.showInputDialog(clientgui, msg,
                title, JOptionPane.QUESTION_MESSAGE, null, floors.toArray(), null);
        if (input != null) {
            if (input.equals(Messages.getString("DeploymentDisplay.topbridge"))) {
                ce().setElevation(height);
            } else {
                if(ce().isNaval() && (ce().getMovementMode() != EntityMovementMode.SUBMARINE)) {
                    ce().setElevation(0);
                } else {
                    ce().setElevation(deployhex.floor() - deployhex.surface());
                }
            }
            return true;
        } else {
            return false;
        }
    }

    //
    // ActionListener
    //
    public void actionPerformed(ActionEvent ev) {
        final Client client = clientgui.getClient();
        final String actionCmd = ev.getActionCommand();
        // Are we ignoring events?
        if (isIgnoringEvents()) {
            return;
        }
        if (!client.isMyTurn()) {
            // odd...
            return;
        } else if (actionCmd.equals(DeployCommand.DEPLOY_NEXT.getCmd())) {
            if (ce() != null) {
                ce().setPosition(null);
                clientgui.bv.redrawEntity(ce());
                // Unload any loaded units during this turn
                List<Integer> lobbyLoadedUnits = ce().getLoadedKeepers();
                for (Entity other : ce().getLoadedUnits()) {
                    // Ignore units loaded before this turn
                    if (!lobbyLoadedUnits.contains(other.getId())) {
                        ce().unload(other);
                        other.setTransportId(Entity.NONE);
                        other.newRound(client.getGame().getRoundCount());
                    }                    
                }
            }
            selectEntity(client.getNextDeployableEntityNum(cen));
        } else if (actionCmd.equals(DeployCommand.DEPLOY_TURN.getCmd())) {
            turnMode = true;
        } else if (actionCmd.equals(DeployCommand.DEPLOY_LOAD.getCmd())) {
            // What undeployed units can we load?
            List<Entity> choices = getLoadableEntities();

            // Do we have anyone to load?
            if (choices.size() > 0) {
                String input = (String) JOptionPane.showInputDialog(clientgui,
                                Messages.getString("DeploymentDisplay.loadUnitDialog.message", ce().getShortName(), ce().getUnusedString()), 
                                Messages.getString("DeploymentDisplay.loadUnitDialog.title"), 
                                JOptionPane.QUESTION_MESSAGE, null,
                                SharedUtility.getDisplayArray(choices), null);
                Entity other = (Entity) SharedUtility.getTargetPicked(choices, input);
                if (!(other instanceof Infantry)) {
                    List<Integer> bayChoices = new ArrayList<>();
                    for (Transporter t : ce().getTransports()) {
                        if (t.canLoad(other) && (t instanceof Bay)) {
                            bayChoices.add(((Bay) t).getBayNumber());
                        }
                    }
                    if ((bayChoices.size() > 1) && !(other instanceof Infantry)) {
                        String[] retVal = new String[bayChoices.size()];
                        int i = 0;
                        for (Integer bn : bayChoices) {
                            retVal[i++] = bn.toString() + " (Free Slots: " + (int) ce().getBayById(bn).getUnused() + ")";
                        }
                        String title = Messages.getString("DeploymentDisplay.loadUnitBayNumberDialog.title"); 
                        String msg = Messages.getString("DeploymentDisplay.loadUnitBayNumberDialog.message", ce().getShortName());
                        String bayString = (String) JOptionPane.showInputDialog(clientgui, msg, title,
                                        JOptionPane.QUESTION_MESSAGE, null, retVal, null);
                        int bayNum = Integer.parseInt(bayString.substring(0, bayString.indexOf(" ")));
                        other.setTargetBay(bayNum);
                        // We need to update the entity here so that the server knows about our target bay
                        client.sendUpdateEntity(other);
                    } else if (other.hasETypeFlag(Entity.ETYPE_PROTOMECH)) {
                        bayChoices = new ArrayList<>();
                        for (Transporter t : ce().getTransports()) {
                            if ((t instanceof ProtomechClampMount) && t.canLoad(other)) {
                                bayChoices.add(((ProtomechClampMount) t).isRear()? 1 : 0);
                            }
                        }
                        if (bayChoices.size() > 1) {
                            String[] retVal = new String[bayChoices.size()];
                            int i = 0;
                            for (Integer bn : bayChoices) {
                                retVal[i++] = bn > 0 ?
                                        Messages.getString("MovementDisplay.loadProtoClampMountDialog.rear") :
                                            Messages.getString("MovementDisplay.loadProtoClampMountDialog.front");
                            }
                            String bayString = (String) JOptionPane.showInputDialog(clientgui,
                                            Messages.getString("MovementDisplay.loadProtoClampMountDialog.message", ce().getShortName()), 
                                            Messages.getString("MovementDisplay.loadProtoClampMountDialog.title"), 
                                            JOptionPane.QUESTION_MESSAGE, null, retVal, null);
                            other.setTargetBay(bayString.equals(Messages.getString("MovementDisplay.loadProtoClampMountDialog.front"))? 0 : 1);
                            // We need to update the entity here so that the server knows about our target bay
                            clientgui.getClient().sendUpdateEntity(other);
                        } else {
                            other.setTargetBay(-1); // Safety set!
                        }
                    } else if (other != null) {
                        other.setTargetBay(-1); // Safety set!
                    }
                } else if (other != null) {
                    other.setTargetBay(-1); // Safety set!
                }
                if (other != null) {
                    // Please note, the Server may never get this load order.
                    ce().load(other, false, other.getTargetBay());
                    other.setTransportId(cen);
                    clientgui.mechD.displayEntity(ce());
                    setUnloadEnabled(true);
                }
            } else { // End have-choices
                JOptionPane.showMessageDialog(clientgui.frame, 
                        Messages.getString("DeploymentDisplay.alertDialog1.message", ce().getShortName()), 
                        Messages.getString("DeploymentDisplay.alertDialog1.title"), 
                        JOptionPane.ERROR_MESSAGE);
            }
        } // End load-unit
        else if (actionCmd.equals(DeployCommand.DEPLOY_UNLOAD.getCmd())) {
            // Do we have anyone to unload?
            Entity loader = ce();
            List<Entity> choices = loader.getLoadedUnits();
            if (choices.size() > 0) {
                Entity loaded = null;
                String msg = Messages.getString("DeploymentDisplay.unloadUnitDialog.message", ce().getShortName(), ce().getUnusedString());
                String title = Messages.getString("DeploymentDisplay.unloadUnitDialog.title"); 
                String input = (String) JOptionPane.showInputDialog(clientgui, msg, title, JOptionPane.QUESTION_MESSAGE, null,
                        SharedUtility.getDisplayArray(choices), null);
                loaded = (Entity) SharedUtility.getTargetPicked(choices, input);
                if (loaded != null) {
                    if (loader.unload(loaded)) {
                        loaded.setTransportId(Entity.NONE);
                        loaded.newRound(clientgui.getClient().getGame().getRoundCount());
                        clientgui.mechD.displayEntity(ce());
                        // Unit loaded in the lobby?  Server needs updating
                        if (loader.getLoadedKeepers().contains(loaded.getId())) {
                            Vector<Integer> lobbyLoaded = loader.getLoadedKeepers();
                            lobbyLoaded.removeElement(loaded.getId());
                            loader.setLoadedKeepers(lobbyLoaded);
                            client.sendDeploymentUnload(loader, loaded);
                            // Need to take turn for unloaded unit, so select it
                            selectEntity(loaded.getId());
                        }
                        setLoadEnabled(getLoadableEntities().size() > 0);
                    } else {
                        MegaMek.getLogger().error("Could not unload " + loaded.getShortName() + " from " + ce().getShortName()); 
                    }
                }
            } // End have-choices
            else {
                JOptionPane.showMessageDialog(clientgui.frame,
                                Messages.getString("DeploymentDisplay.alertDialog2.message", ce().getShortName()), 
                                Messages.getString("DeploymentDisplay.alertDialog2.title"), 
                                JOptionPane.ERROR_MESSAGE); 
            }
        } // End unload-unit
        else if (actionCmd.equals(DeployCommand.DEPLOY_REMOVE.getCmd())) {
            if (JOptionPane.showConfirmDialog(clientgui.frame, 
                    Messages.getString("DeploymentDisplay.removeUnit", ce().getShortName()), 
                    Messages.getString("DeploymentDisplay.removeTitle"),
                    JOptionPane.YES_NO_OPTION) == JOptionPane.YES_OPTION) {
                remove();
            }
        } else if (actionCmd.equals(DeployCommand.DEPLOY_ASSAULTDROP.getCmd())) {
            assaultDropPreference = !assaultDropPreference;
            if (assaultDropPreference) {
                buttons.get(DeployCommand.DEPLOY_ASSAULTDROP).setText(Messages.getString("DeploymentDisplay.assaultDropOff"));
            } else {
                buttons.get(DeployCommand.DEPLOY_ASSAULTDROP).setText(Messages.getString("DeploymentDisplay.assaultDrop"));
            }
        }
    } // End public void actionPerformed(ActionEvent ev)

    @Override
    public void clear() {
        beginMyTurn();
    }

    //
    // BoardViewListener
    //
    @Override
    public void finishedMovingUnits(BoardViewEvent b) {
        // Are we ignoring events?
        if (isIgnoringEvents()) {
            return;
        }

        if (clientgui.getClient().isMyTurn()) {
            clientgui.maybeShowUnitDisplay();
        }
    }

    // Selected a unit in the unit overview.
    @Override
    public void unitSelected(BoardViewEvent b) {
        // Are we ignoring events?
        if (isIgnoringEvents()) {
            return;
        }
        final Client client = clientgui.getClient(); 
        final Entity e = client.getGame().getEntity(b.getEntityId());
        if (null == e) {
            return;
        }
        if (client.isMyTurn()) {
            if (client.getGame().getTurn().isValidEntity(e, client.getGame())) {
                if (ce() != null) {
                    ce().setPosition(null);
                    clientgui.bv.redrawEntity(ce());
                    // Unload any loaded units during this turn
                    List<Integer> lobbyLoadedUnits = ce().getLoadedKeepers();
                    for (Entity other : ce().getLoadedUnits()) {
                        // Ignore units loaded before this turn
                        if (!lobbyLoadedUnits.contains(other.getId())) {
                            ce().unload(other);
                            other.setTransportId(Entity.NONE);
                            other.newRound(client.getGame().getRoundCount());
                        }                    
                    }
                }
                selectEntity(e.getId());
                if (null != e.getPosition()) {
                    clientgui.bv.centerOnHex(e.getPosition());
                }
            }
        } else {
            clientgui.maybeShowUnitDisplay();
            clientgui.mechD.displayEntity(e);
            if (e.isDeployed()) {
                clientgui.bv.centerOnHex(e.getPosition());
            }
        }
    }

    private void setNextEnabled(boolean enabled) {
        buttons.get(DeployCommand.DEPLOY_NEXT).setEnabled(enabled);
        clientgui.getMenuBar().setEnabled(DeployCommand.DEPLOY_NEXT.getCmd(), enabled);
    }

    private void setTurnEnabled(boolean enabled) {
        buttons.get(DeployCommand.DEPLOY_TURN).setEnabled(enabled);
        clientgui.getMenuBar().setEnabled(DeployCommand.DEPLOY_TURN.getCmd(), enabled);
    }

    private void setLoadEnabled(boolean enabled) {
        buttons.get(DeployCommand.DEPLOY_LOAD).setEnabled(enabled);
        clientgui.getMenuBar().setEnabled(DeployCommand.DEPLOY_LOAD.getCmd(), enabled);
    }

    private void setUnloadEnabled(boolean enabled) {
        buttons.get(DeployCommand.DEPLOY_UNLOAD).setEnabled(enabled);
        clientgui.getMenuBar().setEnabled(DeployCommand.DEPLOY_UNLOAD.getCmd(), enabled);
    }

    private void setRemoveEnabled(boolean enabled) {
        buttons.get(DeployCommand.DEPLOY_REMOVE).setEnabled(enabled);
        clientgui.getMenuBar().setEnabled(DeployCommand.DEPLOY_REMOVE.getCmd(), enabled);
    }

    private void setAssaultDropEnabled(boolean enabled) {
        buttons.get(DeployCommand.DEPLOY_ASSAULTDROP).setEnabled(enabled);
        clientgui.getMenuBar().setEnabled(DeployCommand.DEPLOY_ASSAULTDROP.getCmd(), enabled);
    }

    /**
     * Stop just ignoring events and actually stop listening to them.
     */
    public void removeAllListeners() {
        die();
    }
    
    /** Returns a list of the entities that can be loaded into the currently selected entity. */
    private List<Entity> getLoadableEntities() {       
        ArrayList<Entity> choices = new ArrayList<Entity>();
        // If current entity is null, nothing to do
        if (ce() == null) {
            return choices;
        }
        List<Entity> entities = clientgui.getClient().getGame().getEntitiesVector();
        for (Entity other : entities) {
            if (other.isSelectableThisTurn() && ce().canLoad(other, false)
                    // We can't depend on the transport id to be set because we sent a server update
                    // before loading on the client side, and the loaded unit may have been reset
                    // by the resulting update from the server.
                    && !ce().getLoadedUnits().contains(other)
                    // If you want to load a trailer into a dropship or large support vee, do it in the lobby
                    // The 'load' button should not allow trailers - that's what 'tow' is for.
                    && !other.isTrailer()) {
                choices.add(other);
            }
        }
        return choices;
    }
}<|MERGE_RESOLUTION|>--- conflicted
+++ resolved
@@ -202,14 +202,7 @@
             setRemoveEnabled(true);
 
             clientgui.mechD.displayEntity(ce());
-<<<<<<< HEAD
-            clientgui.mechD.showPanel("movement"); //$NON-NLS-1$
-=======
             clientgui.mechD.showPanel("movement"); 
-
-            // Update the menu bar.
-            clientgui.getMenuBar().setEntity(ce());
->>>>>>> 3e532b7c
         } else {
             disableButtons();
             setNextEnabled(true);
