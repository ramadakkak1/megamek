--- conflicted
+++ resolved
@@ -413,17 +413,15 @@
         } else {
             endMyTurn();
             String playerName;
+          
             if (e.getPlayer() != null) {
                 playerName = e.getPlayer().getName();
             } else {
                 playerName = "Unknown";
             }
-<<<<<<< HEAD
-            setStatusBarText(Messages.getString("DeploymentDisplay.its_others_turn", playerName));
+
+            setStatusBarText(Messages.getString("DeploymentDisplay.its_others_turn", playerName) + s);
             clientgui.bingOthersTurn();
-=======
-            setStatusBarText(Messages.getString("DeploymentDisplay.its_others_turn", playerName) + s);
->>>>>>> 51a4f8bd
         }
         
     }
