--- conflicted
+++ resolved
@@ -150,7 +150,6 @@
         }
         
         @Override
-<<<<<<< HEAD
         public boolean equals(Object other) {
             if (other instanceof Integer) {
                 return getTerrainType() == ((Integer)other).intValue();
@@ -194,17 +193,12 @@
 
         public String getTooltip() {
             return terrain.toString();
-=======
-        public boolean equals(Object o) {
-            return o instanceof TerrainHelper && this.getTerrainType() == ((TerrainHelper) o).getTerrainType();
->>>>>>> c17a56ba
         }
 
         @Override
         public int compareTo(TerrainTypeHelper o) {
             return toString().compareTo(o.toString());
         }
-        
     }
     
     /**
@@ -1333,25 +1327,15 @@
             texTerrExits.setNumber(terrain.getExits());
             terrListBlocker = false;
         }
-<<<<<<< HEAD
-    }
-    
-    /**
-     * Updates the selected terrain in the terrain list if 
-     * a terrain is actually selected 
+    }
+
+    /**
+     * Updates the selected terrain in the terrain list if
+     * a terrain is actually selected
      */
     private void updateWhenSelected() {
-        if (!lisTerrain.isSelectionEmpty()) 
-            addSetTerrain(); 
-=======
-        ITerrain terrain = Terrains.getTerrainFactory().createTerrain(
-                lisTerrain.getSelectedValue());
-        terrain = curHex.getTerrain(terrain.getType());
-        choTerrainType.setSelectedItem(new TerrainHelper(terrain.getType()));
-        texTerrainLevel.setText(Integer.toString(terrain.getLevel()));
-        cheTerrExitSpecified.setSelected(terrain.hasExitsSpecified());
-        texTerrExits.setText(Integer.toString(terrain.getExits()));
->>>>>>> c17a56ba
+        if (!lisTerrain.isSelectionEmpty())
+            addSetTerrain();
     }
 
     public void boardNew() {
