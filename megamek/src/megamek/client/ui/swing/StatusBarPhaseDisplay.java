--- conflicted
+++ resolved
@@ -215,14 +215,7 @@
             }
         }
 
-<<<<<<< HEAD
-        var donePanel = new UIUtil.FixedXPanel();
-        donePanel.setOpaque(false);
-        donePanel.add(butDone);
-        butDone.setPreferredSize(new Dimension(DONE_BUTTON_WIDTH, MIN_BUTTON_SIZE.height * 2));
-=======
         var donePanel = setupDonePanel();
->>>>>>> f9209fa5
 
         panButtons.add(buttonsPanel);
         panButtons.add(donePanel);
@@ -231,8 +224,6 @@
         panButtons.repaint();
     }
 
-<<<<<<< HEAD
-=======
     protected UIUtil.FixedXPanel setupDonePanel()
     {
         var donePanel = new UIUtil.FixedXPanel();
@@ -243,7 +234,6 @@
         return donePanel;
     }
 
->>>>>>> f9209fa5
     /** Clears the actions of this phase. */
     public abstract void clear();
 
