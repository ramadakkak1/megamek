--- conflicted
+++ resolved
@@ -3,6 +3,8 @@
  */
 
 package megamek.client.ui.swing.util;
+
+import megamek.common.annotations.Nullable;
 
 import java.awt.Component;
 import java.awt.Dimension;
@@ -47,447 +49,9 @@
     private int firstIndex = 0;
     private int keepVisibleIndex = -1;
 
-<<<<<<< HEAD
-  //private JMenu menu;
-  private JPopupMenu menu;
-  private Component[] menuItems;
-  private MenuScrollItem upItem;
-  private MenuScrollItem downItem;
-  private final MenuScrollListener menuListener = new MenuScrollListener();
-  private int scrollCount;
-  private int interval;
-  private int topFixedCount;
-  private int bottomFixedCount;
-  private int firstIndex = 0;
-  private int keepVisibleIndex = -1;
-
-  /**
-   * Registers a menu to be scrolled with the default number of items to
-   * display at a time and the default scrolling interval.
-   * 
-   * @param menu the menu
-   * @return the MenuScroller
-   */
-  public static MenuScroller setScrollerFor(JMenu menu) {
-    return new MenuScroller(menu);
-  }
-
-  /**
-   * Registers a popup menu to be scrolled with the default number of items to
-   * display at a time and the default scrolling interval.
-   * 
-   * @param menu the popup menu
-   * @return the MenuScroller
-   */
-  public static MenuScroller setScrollerFor(JPopupMenu menu) {
-    return new MenuScroller(menu);
-  }
-
-  /**
-   * Registers a menu to be scrolled with the default number of items to
-   * display at a time and the specified scrolling interval.
-   * 
-   * @param menu the menu
-   * @param scrollCount the number of items to display at a time
-   * @return the MenuScroller
-   * @throws IllegalArgumentException if scrollCount is 0 or negative
-   */
-  public static MenuScroller setScrollerFor(JMenu menu, int scrollCount) {
-    return new MenuScroller(menu, scrollCount);
-  }
-
-  /**
-   * Registers a popup menu to be scrolled with the default number of items to
-   * display at a time and the specified scrolling interval.
-   * 
-   * @param menu the popup menu
-   * @param scrollCount the number of items to display at a time
-   * @return the MenuScroller
-   * @throws IllegalArgumentException if scrollCount is 0 or negative
-   */
-  public static MenuScroller setScrollerFor(JPopupMenu menu, int scrollCount) {
-    return new MenuScroller(menu, scrollCount);
-  }
-
-  /**
-   * Registers a menu to be scrolled, with the specified number of items to
-   * display at a time and the specified scrolling interval.
-   * 
-   * @param menu the menu
-   * @param scrollCount the number of items to be displayed at a time
-   * @param interval the scroll interval, in milliseconds
-   * @return the MenuScroller
-   * @throws IllegalArgumentException if scrollCount or interval is 0 or negative
-   */
-  public static MenuScroller setScrollerFor(JMenu menu, int scrollCount, int interval) {
-    return new MenuScroller(menu, scrollCount, interval);
-  }
-
-  /**
-   * Registers a popup menu to be scrolled, with the specified number of items to
-   * display at a time and the specified scrolling interval.
-   * 
-   * @param menu the popup menu
-   * @param scrollCount the number of items to be displayed at a time
-   * @param interval the scroll interval, in milliseconds
-   * @return the MenuScroller
-   * @throws IllegalArgumentException if scrollCount or interval is 0 or negative
-   */
-  public static MenuScroller setScrollerFor(JPopupMenu menu, int scrollCount, int interval) {
-    return new MenuScroller(menu, scrollCount, interval);
-  }
-
-  /**
-   * Registers a menu to be scrolled, with the specified number of items
-   * to display in the scrolling region, the specified scrolling interval,
-   * and the specified numbers of items fixed at the top and bottom of the
-   * menu.
-   * 
-   * @param menu the menu
-   * @param scrollCount the number of items to display in the scrolling portion
-   * @param interval the scroll interval, in milliseconds
-   * @param topFixedCount the number of items to fix at the top.  May be 0.
-   * @param bottomFixedCount the number of items to fix at the bottom. May be 0
-   * @throws IllegalArgumentException if scrollCount or interval is 0 or
-   * negative or if topFixedCount or bottomFixedCount is negative
-   * @return the MenuScroller
-   */
-  public static MenuScroller setScrollerFor(JMenu menu, int scrollCount, int interval,
-          int topFixedCount, int bottomFixedCount) {
-    return new MenuScroller(menu, scrollCount, interval,
-            topFixedCount, bottomFixedCount);
-  }
-
-  /**
-   * Registers a popup menu to be scrolled, with the specified number of items
-   * to display in the scrolling region, the specified scrolling interval,
-   * and the specified numbers of items fixed at the top and bottom of the
-   * popup menu.
-   * 
-   * @param menu the popup menu
-   * @param scrollCount the number of items to display in the scrolling portion
-   * @param interval the scroll interval, in milliseconds
-   * @param topFixedCount the number of items to fix at the top.  May be 0
-   * @param bottomFixedCount the number of items to fix at the bottom.  May be 0
-   * @throws IllegalArgumentException if scrollCount or interval is 0 or
-   * negative or if topFixedCount or bottomFixedCount is negative
-   * @return the MenuScroller
-   */
-  public static MenuScroller setScrollerFor(JPopupMenu menu, int scrollCount, int interval,
-          int topFixedCount, int bottomFixedCount) {
-    return new MenuScroller(menu, scrollCount, interval,
-            topFixedCount, bottomFixedCount);
-  }
-
-  /**
-   * Constructs a <code>MenuScroller</code> that scrolls a menu with the
-   * default number of items to display at a time, and default scrolling
-   * interval.
-   * 
-   * @param menu the menu
-   */
-  public MenuScroller(JMenu menu) {
-    this(menu, 15);
-  }
-
-  /**
-   * Constructs a <code>MenuScroller</code> that scrolls a popup menu with the
-   * default number of items to display at a time, and default scrolling
-   * interval.
-   * 
-   * @param menu the popup menu
-   */
-  public MenuScroller(JPopupMenu menu) {
-    this(menu, 15);
-  }
-
-  /**
-   * Constructs a <code>MenuScroller</code> that scrolls a menu with the
-   * specified number of items to display at a time, and default scrolling
-   * interval.
-   * 
-   * @param menu the menu
-   * @param scrollCount the number of items to display at a time
-   * @throws IllegalArgumentException if scrollCount is 0 or negative
-   */
-  public MenuScroller(JMenu menu, int scrollCount) {
-    this(menu, scrollCount, 150);
-  }
-
-  /**
-   * Constructs a <code>MenuScroller</code> that scrolls a popup menu with the
-   * specified number of items to display at a time, and default scrolling
-   * interval.
-   * 
-   * @param menu the popup menu
-   * @param scrollCount the number of items to display at a time
-   * @throws IllegalArgumentException if scrollCount is 0 or negative
-   */
-  public MenuScroller(JPopupMenu menu, int scrollCount) {
-    this(menu, scrollCount, 150);
-  }
-
-  /**
-   * Constructs a <code>MenuScroller</code> that scrolls a menu with the
-   * specified number of items to display at a time, and specified scrolling
-   * interval.
-   * 
-   * @param menu the menu
-   * @param scrollCount the number of items to display at a time
-   * @param interval the scroll interval, in milliseconds
-   * @throws IllegalArgumentException if scrollCount or interval is 0 or negative
-   */
-  public MenuScroller(JMenu menu, int scrollCount, int interval) {
-    this(menu, scrollCount, interval, 0, 0);
-  }
-
-  /**
-   * Constructs a <code>MenuScroller</code> that scrolls a popup menu with the
-   * specified number of items to display at a time, and specified scrolling
-   * interval.
-   * 
-   * @param menu the popup menu
-   * @param scrollCount the number of items to display at a time
-   * @param interval the scroll interval, in milliseconds
-   * @throws IllegalArgumentException if scrollCount or interval is 0 or negative
-   */
-  public MenuScroller(JPopupMenu menu, int scrollCount, int interval) {
-    this(menu, scrollCount, interval, 0, 0);
-  }
-
-  /**
-   * Constructs a <code>MenuScroller</code> that scrolls a menu with the
-   * specified number of items to display in the scrolling region, the
-   * specified scrolling interval, and the specified numbers of items fixed at
-   * the top and bottom of the menu.
-   * 
-   * @param menu the menu
-   * @param scrollCount the number of items to display in the scrolling portion
-   * @param interval the scroll interval, in milliseconds
-   * @param topFixedCount the number of items to fix at the top.  May be 0
-   * @param bottomFixedCount the number of items to fix at the bottom.  May be 0
-   * @throws IllegalArgumentException if scrollCount or interval is 0 or
-   * negative or if topFixedCount or bottomFixedCount is negative
-   */
-  public MenuScroller(JMenu menu, int scrollCount, int interval,
-          int topFixedCount, int bottomFixedCount) {
-    this(menu.getPopupMenu(), scrollCount, interval, topFixedCount, bottomFixedCount);
-  }
-
-  /**
-   * Constructs a <code>MenuScroller</code> that scrolls a popup menu with the
-   * specified number of items to display in the scrolling region, the
-   * specified scrolling interval, and the specified numbers of items fixed at
-   * the top and bottom of the popup menu.
-   * 
-   * @param menu the popup menu
-   * @param scrollCount the number of items to display in the scrolling portion
-   * @param interval the scroll interval, in milliseconds
-   * @param topFixedCount the number of items to fix at the top.  May be 0
-   * @param bottomFixedCount the number of items to fix at the bottom.  May be 0
-   * @throws IllegalArgumentException if scrollCount or interval is 0 or
-   * negative or if topFixedCount or bottomFixedCount is negative
-   */
-  public MenuScroller(JPopupMenu menu, int scrollCount, int interval,
-          int topFixedCount, int bottomFixedCount) {
-    if (scrollCount <= 0 || interval <= 0) {
-      throw new IllegalArgumentException("scrollCount and interval must be greater than 0");
-    }
-    if (topFixedCount < 0 || bottomFixedCount < 0) {
-      throw new IllegalArgumentException("topFixedCount and bottomFixedCount cannot be negative");
-    }
-
-    upItem = new MenuScrollItem(MenuIcon.UP, -1);
-    downItem = new MenuScrollItem(MenuIcon.DOWN, +1);
-    setScrollCount(scrollCount);
-    setInterval(interval);
-    setTopFixedCount(topFixedCount);
-    setBottomFixedCount(bottomFixedCount);
-
-    this.menu = menu;
-    menu.addPopupMenuListener(menuListener);
-  }
-
-  /**
-   * Returns the scroll interval in milliseconds
-   * 
-   * @return the scroll interval in milliseconds
-   */
-  public int getInterval() {
-    return interval;
-  }
-
-  /**
-   * Sets the scroll interval in milliseconds
-   * 
-   * @param interval the scroll interval in milliseconds
-   * @throws IllegalArgumentException if interval is 0 or negative
-   */
-  public void setInterval(int interval) {
-    if (interval <= 0) {
-      throw new IllegalArgumentException("interval must be greater than 0");
-    }
-    upItem.setInterval(interval);
-    downItem.setInterval(interval);
-    this.interval = interval;
-  }
-
-  /**
-   * Returns the number of items in the scrolling portion of the menu.
-   *
-   * @return the number of items to display at a time
-   */
-  public int getscrollCount() {
-    return scrollCount;
-  }
-
-  /**
-   * Sets the number of items in the scrolling portion of the menu.
-   * 
-   * @param scrollCount the number of items to display at a time
-   * @throws IllegalArgumentException if scrollCount is 0 or negative
-   */
-  public void setScrollCount(int scrollCount) {
-    if (scrollCount <= 0) {
-      throw new IllegalArgumentException("scrollCount must be greater than 0");
-    }
-    this.scrollCount = scrollCount;
-    MenuSelectionManager.defaultManager().clearSelectedPath();
-  }
-
-  /**
-   * Returns the number of items fixed at the top of the menu or popup menu.
-   * 
-   * @return the number of items
-   */
-  public int getTopFixedCount() {
-    return topFixedCount;
-  }
-
-  /**
-   * Sets the number of items to fix at the top of the menu or popup menu.
-   * 
-   * @param topFixedCount the number of items
-   */
-  public void setTopFixedCount(int topFixedCount) {
-    if (firstIndex <= topFixedCount) {
-      firstIndex = topFixedCount;
-    } else {
-      firstIndex += (topFixedCount - this.topFixedCount);
-    }
-    this.topFixedCount = topFixedCount;
-  }
-
-  /**
-   * Returns the number of items fixed at the bottom of the menu or popup menu.
-   * 
-   * @return the number of items
-   */
-  public int getBottomFixedCount() {
-    return bottomFixedCount;
-  }
-
-  /**
-   * Sets the number of items to fix at the bottom of the menu or popup menu.
-   * 
-   * @param bottomFixedCount the number of items
-   */
-  public void setBottomFixedCount(int bottomFixedCount) {
-    this.bottomFixedCount = bottomFixedCount;
-  }
-
-  /**
-   * Scrolls the specified item into view each time the menu is opened.  Call this method with
-   * <code>null</code> to restore the default behavior, which is to show the menu as it last
-   * appeared.
-   *
-   * @param item the item to keep visible
-   * @see #keepVisible(int)
-   */
-  public void keepVisible(JMenuItem item) {
-    if (item == null) {
-      keepVisibleIndex = -1;
-    } else {
-      int index = menu.getComponentIndex(item);
-      keepVisibleIndex = index;
-    }
-  }
-
-  /**
-   * Scrolls the item at the specified index into view each time the menu is opened.  Call this
-   * method with <code>-1</code> to restore the default behavior, which is to show the menu as
-   * it last appeared.
-   *
-   * @param index the index of the item to keep visible
-   * @see #keepVisible(javax.swing.JMenuItem)
-   */
-  public void keepVisible(int index) {
-    keepVisibleIndex = index;
-  }
-
-  /**
-   * Removes this MenuScroller from the associated menu and restores the
-   * default behavior of the menu.
-   */
-  public void dispose() {
-    if (menu != null) {
-      menu.removePopupMenuListener(menuListener);
-      menu = null;
-    }
-  }
-
-  /**
-   * Ensures that the <code>dispose</code> method of this MenuScroller is
-   * called when there are no more references to it.
-   * 
-   * @throws Throwable if an error occurs.
-   * @see MenuScroller#dispose()
-   */
-  @Override
-  public void finalize() throws Throwable {
-    dispose();
-  }
-
-  private void refreshMenu() {
-    if (menuItems != null && menuItems.length > 0) {
-      firstIndex = Math.max(topFixedCount, firstIndex);
-      firstIndex = Math.min(menuItems.length - bottomFixedCount - scrollCount, firstIndex);
-
-      upItem.setEnabled(firstIndex > topFixedCount);
-      downItem.setEnabled(firstIndex + scrollCount < menuItems.length - bottomFixedCount);
-
-      menu.removeAll();
-      for (int i = 0; i < topFixedCount; i++) {
-        menu.add(menuItems[i]);
-      }
-      if (topFixedCount > 0) {
-        menu.add(new JSeparator());
-      }
-
-      menu.add(upItem);
-      for (int i = firstIndex; i < scrollCount + firstIndex; i++) {
-        menu.add(menuItems[i]);
-      }
-      menu.add(downItem);
-
-      if (bottomFixedCount > 0) {
-        menu.add(new JSeparator());
-      }
-      for (int i = menuItems.length - bottomFixedCount; i < menuItems.length; i++) {
-        menu.add(menuItems[i]);
-      }
-
-      JComponent parent = (JComponent) upItem.getParent();
-      parent.revalidate();
-      parent.repaint();
-    }
-  }
-
-  private class MenuScrollListener implements PopupMenuListener {
-=======
-    /**
-     * Registers a menu to be scrolled with the default number of items to
-     * display at a time and the default scrolling interval.
+    /**
+     * Registers a menu to be scrolled with the default number of items to display at a time and the
+     * default scrolling interval.
      *
      * @param menu the menu
      * @return the MenuScroller
@@ -495,11 +59,10 @@
     public static MenuScroller setScrollerFor(JMenu menu) {
         return new MenuScroller(menu);
     }
->>>>>>> a943b606
-
-    /**
-     * Registers a popup menu to be scrolled with the default number of items to
-     * display at a time and the default scrolling interval.
+
+    /**
+     * Registers a popup menu to be scrolled with the default number of items to display at a time
+     * and the default scrolling interval.
      *
      * @param menu the popup menu
      * @return the MenuScroller
@@ -509,8 +72,8 @@
     }
 
     /**
-     * Registers a menu to be scrolled with the default number of items to
-     * display at a time and the specified scrolling interval.
+     * Registers a menu to be scrolled with the default number of items to display at a time and the
+     * specified scrolling interval.
      *
      * @param menu the menu
      * @param scrollCount the number of items to display at a time
@@ -522,8 +85,8 @@
     }
 
     /**
-     * Registers a popup menu to be scrolled with the default number of items to
-     * display at a time and the specified scrolling interval.
+     * Registers a popup menu to be scrolled with the default number of items to display at a time
+     * and the specified scrolling interval.
      *
      * @param menu the popup menu
      * @param scrollCount the number of items to display at a time
@@ -535,8 +98,8 @@
     }
 
     /**
-     * Registers a menu to be scrolled, with the specified number of items to
-     * display at a time and the specified scrolling interval.
+     * Registers a menu to be scrolled, with the specified number of items to display at a time and
+     * the specified scrolling interval.
      *
      * @param menu the menu
      * @param scrollCount the number of items to be displayed at a time
@@ -549,8 +112,8 @@
     }
 
     /**
-     * Registers a popup menu to be scrolled, with the specified number of items to
-     * display at a time and the specified scrolling interval.
+     * Registers a popup menu to be scrolled, with the specified number of items to display at a
+     * time and the specified scrolling interval.
      *
      * @param menu the popup menu
      * @param scrollCount the number of items to be displayed at a time
@@ -563,18 +126,17 @@
     }
 
     /**
-     * Registers a menu to be scrolled, with the specified number of items
-     * to display in the scrolling region, the specified scrolling interval,
-     * and the specified numbers of items fixed at the top and bottom of the
-     * menu.
+     * Registers a menu to be scrolled, with the specified number of items to display in the
+     * scrolling region, the specified scrolling interval, and the specified numbers of items fixed
+     * at the top and bottom of the menu.
      *
      * @param menu the menu
      * @param scrollCount the number of items to display in the scrolling portion
      * @param interval the scroll interval, in milliseconds
      * @param topFixedCount the number of items to fix at the top.  May be 0.
      * @param bottomFixedCount the number of items to fix at the bottom. May be 0
-     * @throws IllegalArgumentException if scrollCount or interval is 0 or
-     * negative or if topFixedCount or bottomFixedCount is negative
+     * @throws IllegalArgumentException if scrollCount or interval is 0 or negative or if
+     * topFixedCount or bottomFixedCount is negative
      * @return the MenuScroller
      */
     public static MenuScroller setScrollerFor(JMenu menu, int scrollCount, int interval,
@@ -584,18 +146,17 @@
     }
 
     /**
-     * Registers a popup menu to be scrolled, with the specified number of items
-     * to display in the scrolling region, the specified scrolling interval,
-     * and the specified numbers of items fixed at the top and bottom of the
-     * popup menu.
+     * Registers a popup menu to be scrolled, with the specified number of items to display in the
+     * scrolling region, the specified scrolling interval, and the specified numbers of items fixed
+     * at the top and bottom of the popup menu.
      *
      * @param menu the popup menu
      * @param scrollCount the number of items to display in the scrolling portion
      * @param interval the scroll interval, in milliseconds
      * @param topFixedCount the number of items to fix at the top.  May be 0
      * @param bottomFixedCount the number of items to fix at the bottom.  May be 0
-     * @throws IllegalArgumentException if scrollCount or interval is 0 or
-     * negative or if topFixedCount or bottomFixedCount is negative
+     * @throws IllegalArgumentException if scrollCount or interval is 0 or negative or if
+     * topFixedCount or bottomFixedCount is negative
      * @return the MenuScroller
      */
     public static MenuScroller setScrollerFor(JPopupMenu menu, int scrollCount, int interval,
@@ -605,9 +166,8 @@
     }
 
     /**
-     * Constructs a <code>MenuScroller</code> that scrolls a menu with the
-     * default number of items to display at a time, and default scrolling
-     * interval.
+     * Constructs a <code>MenuScroller</code> that scrolls a menu with the default number of items
+     * to display at a time, and default scrolling interval.
      *
      * @param menu the menu
      */
@@ -616,9 +176,8 @@
     }
 
     /**
-     * Constructs a <code>MenuScroller</code> that scrolls a popup menu with the
-     * default number of items to display at a time, and default scrolling
-     * interval.
+     * Constructs a <code>MenuScroller</code> that scrolls a popup menu with the default number of
+     * items to display at a time, and default scrolling interval.
      *
      * @param menu the popup menu
      */
@@ -627,9 +186,8 @@
     }
 
     /**
-     * Constructs a <code>MenuScroller</code> that scrolls a menu with the
-     * specified number of items to display at a time, and default scrolling
-     * interval.
+     * Constructs a <code>MenuScroller</code> that scrolls a menu with the specified number of items
+     * to display at a time, and default scrolling interval.
      *
      * @param menu the menu
      * @param scrollCount the number of items to display at a time
@@ -640,9 +198,8 @@
     }
 
     /**
-     * Constructs a <code>MenuScroller</code> that scrolls a popup menu with the
-     * specified number of items to display at a time, and default scrolling
-     * interval.
+     * Constructs a <code>MenuScroller</code> that scrolls a popup menu with the specified number
+     * of items to display at a time, and default scrolling interval.
      *
      * @param menu the popup menu
      * @param scrollCount the number of items to display at a time
@@ -653,9 +210,8 @@
     }
 
     /**
-     * Constructs a <code>MenuScroller</code> that scrolls a menu with the
-     * specified number of items to display at a time, and specified scrolling
-     * interval.
+     * Constructs a <code>MenuScroller</code> that scrolls a menu with the specified number of items
+     * to display at a time, and specified scrolling interval.
      *
      * @param menu the menu
      * @param scrollCount the number of items to display at a time
@@ -667,9 +223,8 @@
     }
 
     /**
-     * Constructs a <code>MenuScroller</code> that scrolls a popup menu with the
-     * specified number of items to display at a time, and specified scrolling
-     * interval.
+     * Constructs a <code>MenuScroller</code> that scrolls a popup menu with the specified number of
+     * items to display at a time, and specified scrolling interval.
      *
      * @param menu the popup menu
      * @param scrollCount the number of items to display at a time
@@ -681,18 +236,17 @@
     }
 
     /**
-     * Constructs a <code>MenuScroller</code> that scrolls a menu with the
-     * specified number of items to display in the scrolling region, the
-     * specified scrolling interval, and the specified numbers of items fixed at
-     * the top and bottom of the menu.
+     * Constructs a <code>MenuScroller</code> that scrolls a menu with the specified number of items
+     * to display in the scrolling region, the specified scrolling interval, and the specified
+     * numbers of items fixed at the top and bottom of the menu.
      *
      * @param menu the menu
      * @param scrollCount the number of items to display in the scrolling portion
      * @param interval the scroll interval, in milliseconds
      * @param topFixedCount the number of items to fix at the top. May be 0
      * @param bottomFixedCount the number of items to fix at the bottom. May be 0
-     * @throws IllegalArgumentException if scrollCount or interval is 0 or
-     * negative or if topFixedCount or bottomFixedCount is negative
+     * @throws IllegalArgumentException if scrollCount or interval is 0 or negative or if
+     * topFixedCount or bottomFixedCount is negative
      */
     public MenuScroller(JMenu menu, int scrollCount, int interval, int topFixedCount,
                         int bottomFixedCount) {
@@ -700,18 +254,17 @@
     }
 
     /**
-     * Constructs a <code>MenuScroller</code> that scrolls a popup menu with the
-     * specified number of items to display in the scrolling region, the
-     * specified scrolling interval, and the specified numbers of items fixed at
-     * the top and bottom of the popup menu.
+     * Constructs a <code>MenuScroller</code> that scrolls a popup menu with the specified number
+     * of items to display in the scrolling region, the specified scrolling interval, and the
+     * specified numbers of items fixed at the top and bottom of the popup menu.
      *
      * @param menu the popup menu
      * @param scrollCount the number of items to display in the scrolling portion
      * @param interval the scroll interval, in milliseconds
      * @param topFixedCount the number of items to fix at the top. May be 0
      * @param bottomFixedCount the number of items to fix at the bottom. May be 0
-     * @throws IllegalArgumentException if scrollCount or interval is 0 or
-     * negative or if topFixedCount or bottomFixedCount is negative
+     * @throws IllegalArgumentException if scrollCount or interval is 0 or negative or if
+     * topFixedCount or bottomFixedCount is negative
      */
     public MenuScroller(JPopupMenu menu, int scrollCount, int interval,
         int topFixedCount, int bottomFixedCount) {
@@ -733,8 +286,6 @@
     }
 
     /**
-    * Returns the scroll interval in milliseconds
-    *
     * @return the scroll interval in milliseconds
     */
     public int getInterval() {
@@ -758,9 +309,7 @@
     }
 
     /**
-     * Returns the number of items in the scrolling portion of the menu.
-     *
-     * @return the number of items to display at a time
+     * @return the number of items to display in the scrolling portion of the menu at a time
      */
     public int getScrollCount() {
         return scrollCount;
@@ -782,9 +331,7 @@
     }
 
     /**
-     * Returns the number of items fixed at the top of the menu or popup menu.
-     *
-     * @return the number of items
+     * @return the number of items fixed at the top of the menu or popup menu
      */
     public int getTopFixedCount() {
         return topFixedCount;
@@ -805,9 +352,7 @@
     }
 
     /**
-     * Returns the number of items fixed at the bottom of the menu or popup menu.
-     *
-     * @return the number of items
+     * @return the number of items fixed at the bottom of the menu or popup menu
      */
     public int getBottomFixedCount() {
         return bottomFixedCount;
@@ -830,13 +375,8 @@
      * @param item the item to keep visible
      * @see #keepVisible(int)
      */
-    public void keepVisible(JMenuItem item) {
-        if (item == null) {
-            keepVisibleIndex = -1;
-        } else {
-            int index = menu.getComponentIndex(item);
-            keepVisibleIndex = index;
-        }
+    public void keepVisible(final @Nullable JMenuItem item) {
+        keepVisibleIndex = (item == null) ? -1 : menu.getComponentIndex(item);
     }
 
     /**
@@ -978,6 +518,7 @@
             if (isArmed() && !timer.isRunning()) {
                 timer.start();
             }
+
             if (!isArmed() && timer.isRunning()) {
                 timer.stop();
             }
