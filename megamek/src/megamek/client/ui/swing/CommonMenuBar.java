--- conflicted
+++ resolved
@@ -355,8 +355,6 @@
             if (guiScale > ClientGUI.MIN_GUISCALE) {
                 GUIP.setValue(GUIPreferences.GUI_SCALE, guiScale - 0.1);
             }
-<<<<<<< HEAD
-=======
         } else if (event.getActionCommand().equals(ClientGUI.VIEW_MINI_MAP)) {
             GUIP.setMinimapEnabled(!GUIP.getMinimapEnabled());
             
@@ -372,8 +370,6 @@
         } else if (event.getActionCommand().equals(ClientGUI.VIEW_TOGGLE_HEXCOORDS)) {
             boolean coordsShown = GUIP.getBoolean(GUIPreferences.SHOW_COORDS);
             GUIP.setValue(GUIPreferences.SHOW_COORDS, !coordsShown);
-            
->>>>>>> 0ced9a46
         } else if (event.getActionCommand().equals(ClientGUI.VIEW_LABELS)) {
             GUIP.setUnitLabelStyle(GUIP.getUnitLabelStyle().next());
         }
