/*
 * MegaMek - Copyright (C) 2000-2004 Ben Mazur (bmazur@sev.org)
 *
 * This program is free software; you can redistribute it and/or modify it
 * under the terms of the GNU General Public License as published by the Free
 * Software Foundation; either version 2 of the License, or (at your option)
 * any later version.
 *
 * This program is distributed in the hope that it will be useful, but
 * WITHOUT ANY WARRANTY; without even the implied warranty of MERCHANTABILITY
 * or FITNESS FOR A PARTICULAR PURPOSE. See the GNU General Public License
 * for more details.
 */
package megamek.client.ui.swing;

import megamek.client.event.BoardViewEvent;
import megamek.client.ui.Messages;
import megamek.client.ui.SharedUtility;
import megamek.client.ui.swing.util.KeyCommandBind;
import megamek.client.ui.swing.widget.IndexedRadioButton;
import megamek.client.ui.swing.widget.MegamekButton;
import megamek.common.*;
import megamek.common.actions.*;
import megamek.common.enums.AimingMode;
import megamek.common.event.GamePhaseChangeEvent;
import megamek.common.event.GameTurnChangeEvent;
import megamek.common.options.OptionsConstants;
import org.apache.logging.log4j.LogManager;

import javax.swing.*;
import java.awt.event.*;
import java.util.*;

import static megamek.client.ui.swing.util.UIUtil.guiScaledFontHTML;
import static megamek.client.ui.swing.util.UIUtil.uiLightViolet;

public class PhysicalDisplay extends StatusBarPhaseDisplay {
    private static final long serialVersionUID = -3274750006768636001L;

    /**
     * This enumeration lists all the possible ActionCommands that can be
     * carried out during the physical phase.  Each command has a string for the
     * command plus a flag that determines what unit type it is appropriate for.
     *
     * @author arlith
     */
    public enum PhysicalCommand implements PhaseCommand {
        PHYSICAL_NEXT("next"),
        PHYSICAL_PUNCH("punch"),
        PHYSICAL_KICK("kick"),
        PHYSICAL_CLUB("club"),
        PHYSICAL_BRUSH_OFF("brushOff"),
        PHYSICAL_THRASH("thrash"),
        PHYSICAL_DODGE("dodge"),
        PHYSICAL_PUSH("push"),
        PHYSICAL_TRIP("trip"),
        PHYSICAL_GRAPPLE("grapple"),
        PHYSICAL_JUMPJET("jumpjet"),
        PHYSICAL_PROTO("protoPhysical"),
        PHYSICAL_SEARCHLIGHT("fireSearchlight"),
        PHYSICAL_EXPLOSIVES("explosives"),
        PHYSICAL_VIBRO("vibro"),
        PHYSICAL_MORE("more");

        String cmd;

        /**
         * Priority that determines this buttons order
         */
        private int priority;

        PhysicalCommand(String c) {
            cmd = c;
        }

        @Override
        public String getCmd() {
            return cmd;
        }

        @Override
        public int getPriority() {
            return priority;
        }

        @Override
        public void setPriority(int p) {
            priority = p;
        }

        @Override
        public String toString() {
            return Messages.getString("PhysicalDisplay." + getCmd());
        }

        public String getHotKeyDesc() {
            String result = "";

            if (this == PHYSICAL_NEXT) {
                result = "<BR>";
                result += "&nbsp;&nbsp;" + "Next" + ": " + KeyCommandBind.getDesc(KeyCommandBind.NEXT_UNIT);
                result += "&nbsp;&nbsp;" + "Previous" + ": " + KeyCommandBind.getDesc(KeyCommandBind.PREV_UNIT);
            }

            return result;
        }
    }

    // buttons
    protected Map<PhysicalCommand, MegamekButton> buttons;

    // let's keep track of what we're shooting and at what, too
    private int cen = Entity.NONE; // current entity number
    Targetable target; // target

    // stuff we want to do
    private Vector<EntityAction> attacks;

    private AimedShotHandler ash = new AimedShotHandler();

    /**
     * Creates and lays out a new movement phase display for the specified
     * clientgui.getClient().
     */
    public PhysicalDisplay(ClientGUI clientgui) {
        super(clientgui);

        clientgui.getClient().getGame().addGameListener(this);

        clientgui.getBoardView().addBoardViewListener(this);
        setupStatusBar(Messages.getString("PhysicalDisplay.waitingForPhysicalAttackPhase"));

        attacks = new Vector<>();

        setButtons();
        setButtonsTooltips();

        butDone.setText("<html><body>" + Messages.getString("PhysicalDisplay.Done") + "</body></html>");
        String f = guiScaledFontHTML(uiLightViolet()) +  KeyCommandBind.getDesc(KeyCommandBind.DONE)+ "</FONT>";
        butDone.setToolTipText("<html><body>" + f + "</body></html>");
        butDone.setEnabled(false);

        setupButtonPanel();

    }

    @Override
    protected void setButtons() {
        buttons = new HashMap<>((int) (PhysicalCommand.values().length * 1.25 + 0.5));
        for (PhysicalCommand cmd : PhysicalCommand.values()) {
            buttons.put(cmd, createButton(cmd.getCmd(), "PhysicalDisplay."));
        }
        numButtonGroups = (int) Math.ceil((buttons.size() + 0.0) / buttonsPerGroup);
    }

    @Override
    protected void setButtonsTooltips() {
        for (PhysicalCommand cmd : PhysicalCommand.values()) {
            String tt = createToolTip(cmd.getCmd(), "PhysicalDisplay.", cmd.getHotKeyDesc());
            buttons.get(cmd).setToolTipText(tt);
        }
    }

    @Override
    protected ArrayList<MegamekButton> getButtonList() {
        ArrayList<MegamekButton> buttonList = new ArrayList<>();
        int i = 0;
        PhysicalCommand[] commands = PhysicalCommand.values();
        CommandComparator comparator = new CommandComparator();
        Arrays.sort(commands, comparator);
        for (PhysicalCommand cmd : commands) {
            if (cmd == PhysicalCommand.PHYSICAL_NEXT
                    || cmd == PhysicalCommand.PHYSICAL_MORE) {
                continue;
            }
            if (i % buttonsPerGroup == 0) {
                buttonList.add(buttons.get(PhysicalCommand.PHYSICAL_NEXT));
                i++;
            }

            buttonList.add(buttons.get(cmd));
            i++;

            if ((i + 1) % buttonsPerGroup == 0) {
                buttonList.add(buttons.get(PhysicalCommand.PHYSICAL_MORE));
                i++;
            }
        }
        if (!buttonList.get(i - 1).getActionCommand().equals(PhysicalCommand.PHYSICAL_MORE.getCmd())) {
            while ((i + 1) % buttonsPerGroup != 0) {
                buttonList.add(null);
                i++;
            }
            buttonList.add(buttons.get(PhysicalCommand.PHYSICAL_MORE));
        }
        return buttonList;
    }


    /**
     * Selects an entity, by number, for movement.
     */
    public void selectEntity(int en) {
        if (clientgui.getClient().getGame().getEntity(en) == null) {
            LogManager.getLogger().error("Tried to select non-existent entity " + en);
            return;
        }
        
        if ((ce() != null) &&ce().isWeapOrderChanged()) {
            clientgui.getClient().sendEntityWeaponOrderUpdate(ce());
        }

        cen = en;
        clientgui.setSelectedEntityNum(en);

        Entity entity = ce();

        target(null);
        if (entity instanceof Mech) {
            int grapple = entity.getGrappled();
            if (grapple != Entity.NONE) {
                Entity t = clientgui.getClient().getGame().getEntity(grapple);
                if (t != null) {
                    target(t);
                }
            }
        }
        clientgui.getBoardView().highlight(ce().getPosition());
        clientgui.getBoardView().select(null);
        clientgui.getBoardView().cursor(null);

        clientgui.getUnitDisplay().displayEntity(entity);
        clientgui.getUnitDisplay().showPanel("movement");

        clientgui.getBoardView().centerOnHex(entity.getPosition());

        // does it have a club?
        String clubLabel = null;
        for (Mounted club : entity.getClubs()) {
            String thisLab;
            if (club.getName().endsWith("Club")) {
                thisLab = Messages.getString("PhysicalDisplay.Club");
            } else {
                thisLab = club.getName();
            }
            if (clubLabel == null) {
                clubLabel = thisLab;
            } else {
                clubLabel = clubLabel + "/" + thisLab;
            }
        }
        if (clubLabel == null) {
            clubLabel = Messages.getString("PhysicalDisplay.Club");
        }
        buttons.get(PhysicalCommand.PHYSICAL_CLUB).setText(clubLabel);

        if ((entity instanceof Mech)
            && !entity.isProne()
            && entity.hasAbility(OptionsConstants.PILOT_DODGE_MANEUVER)) {
            setDodgeEnabled(true);
        }
    }

    /**
     * Does turn start stuff
     */
    private void beginMyTurn() {
        clientgui.maybeShowUnitDisplay();
        GameTurn turn = clientgui.getClient().getMyTurn();
        // There's special processing for countering break grapple.
        if (turn instanceof GameTurn.CounterGrappleTurn) {
            disableButtons();
            selectEntity(((GameTurn.CounterGrappleTurn) turn).getEntityNum());
            grapple(true);
            ready();
        } else {
            target(null);
            selectEntity(clientgui.getClient().getFirstEntityNum());
            setNextEnabled(true);
            butDone.setEnabled(true);
            if (numButtonGroups > 1) {
                buttons.get(PhysicalCommand.PHYSICAL_MORE).setEnabled(true);
            }
        }
        clientgui.getBoardView().select(null);
    }

    /**
     * Does end turn stuff.
     */
    private void endMyTurn() {
        // end my turn, then.
        Entity next = clientgui.getClient().getGame()
                .getNextEntity(clientgui.getClient().getGame().getTurnIndex());
        if (clientgui.getClient().getGame().getPhase().isPhysical() && (null != next)
                && (null != ce()) && (next.getOwnerId() != ce().getOwnerId())) {
            clientgui.maybeShowUnitDisplay();
        }
        cen = Entity.NONE;
        target(null);
        clientgui.getBoardView().select(null);
        clientgui.getBoardView().highlight(null);
        clientgui.getBoardView().cursor(null);
        clientgui.getBoardView().clearMovementData();
        clientgui.setSelectedEntityNum(Entity.NONE);
        disableButtons();
    }

    /**
     * Disables all buttons in the interface
     */
    private void disableButtons() {
        setKickEnabled(false);
        setPunchEnabled(false);
        setPushEnabled(false);
        setTripEnabled(false);
        setGrappleEnabled(false);
        setJumpJetEnabled(false);
        setClubEnabled(false);
        setBrushOffEnabled(false);
        setThrashEnabled(false);
        setDodgeEnabled(false);
        setProtoEnabled(false);
        setVibroEnabled(false);
        setExplosivesEnabled(false);
        butDone.setEnabled(false);
        setNextEnabled(false);
    }

    /**
     * Called when the current entity is done with physical attacks.
     */
    @Override
    public void ready() {
        if (attacks.isEmpty() && GUIP.getNagForNoAction()) {
            // confirm this action
            ConfirmDialog response = clientgui.doYesNoBotherDialog(
                    Messages.getString("PhysicalDisplay.DontPhysicalAttackDialog.title"),
                    Messages.getString("PhysicalDisplay.DontPhysicalAttackDialog.message"));
            if (!response.getShowAgain()) {
                GUIP.setNagForNoAction(false);
            }
            if (!response.getAnswer()) {
                return;
            }
        }
        disableButtons();
        clientgui.getClient().sendAttackData(cen, attacks);
        attacks.removeAllElements();
        // close aimed shot display, if any
        ash.closeDialog();
        if (ce().isWeapOrderChanged()) {
            clientgui.getClient().sendEntityWeaponOrderUpdate(ce());
        }
        endMyTurn();
    }

    /**
     * Clears all current actions
     */
    @Override
    public void clear() {
        if (!attacks.isEmpty()) {
            attacks.removeAllElements();
        }

        if (ce() != null) {
            clientgui.getUnitDisplay().wPan.displayMech(ce());
        }
        updateTarget();

        Entity entity = clientgui.getClient().getGame().getEntity(cen);
        entity.dodging = true;
    }

    /**
     * Punch the target!
     */
    void punch() {
        if (ce() == null) {
            return;
        }
        final Entity en = ce();
        final boolean isAptPiloting = (en.getCrew() != null)
                && en.hasAbility(OptionsConstants.PILOT_APTITUDE_PILOTING);
        final boolean canZweihander = (en instanceof BipedMech)
                && ((BipedMech) en).canZweihander()
                && Compute.isInArc(en.getPosition(), en.getSecondaryFacing(), target, en.getForwardArc());
        final boolean isMeleeMaster = (en.getCrew() != null)
                && en.hasAbility(OptionsConstants.PILOT_MELEE_MASTER);

        final ToHitData leftArm = PunchAttackAction.toHit(clientgui.getClient().getGame(), cen,
                target, PunchAttackAction.LEFT, false);
        final ToHitData rightArm = PunchAttackAction.toHit(clientgui.getClient().getGame(), cen,
                target, PunchAttackAction.RIGHT, false);
        
        final double punchOddsRight = Compute.oddsAbove(rightArm.getValue(), isAptPiloting);
        final int punchDmgRight = PunchAttackAction.getDamageFor(en,
                PunchAttackAction.RIGHT, target.isConventionalInfantry(), false);
        
        final double punchOddsLeft = Compute.oddsAbove(leftArm.getValue(), isAptPiloting);
        final int punchDmgLeft = PunchAttackAction.getDamageFor(en, PunchAttackAction.LEFT,
                target.isConventionalInfantry(), false);
        
        String title = Messages.getString("PhysicalDisplay.PunchDialog.title", target.getDisplayName());
        String message = Messages.getString("PhysicalDisplay.PunchDialog.message",
                rightArm.getValueAsString(), punchOddsRight, rightArm.getDesc(), punchDmgRight,
                rightArm.getTableDesc(), leftArm.getValueAsString(), punchOddsLeft,
                leftArm.getDesc(), punchDmgLeft, leftArm.getTableDesc());
        if (isMeleeMaster) {
            message = Messages.getString("PhysicalDisplay.MeleeMaster") + "\n\n" + message;
        }
        if (clientgui.doYesNoDialog(title, message)) {
            // check for retractable blade that can be extended in each arm
            boolean leftBladeExtend = false;
            boolean rightBladeExtend = false;
            if ((en instanceof Mech)
                    && (target instanceof Entity)
                    && clientgui.getClient().getGame().getOptions()
                            .booleanOption(OptionsConstants.ADVCOMBAT_TACOPS_RETRACTABLE_BLADES)
                    && (leftArm.getValue() != TargetRoll.IMPOSSIBLE)
                    && ((Mech) ce()).hasRetractedBlade(Mech.LOC_LARM)) {
                leftBladeExtend = clientgui.doYesNoDialog(
                        Messages.getString("PhysicalDisplay.ExtendBladeDialog.title"),
                        Messages.getString("PhysicalDisplay.ExtendBladeDialog.message",
                                ce().getLocationName(Mech.LOC_LARM)));
            }
            if ((en instanceof Mech)
                    && (target instanceof Entity)
                    && (rightArm.getValue() != TargetRoll.IMPOSSIBLE)
                    && clientgui.getClient().getGame().getOptions()
                            .booleanOption(OptionsConstants.ADVCOMBAT_TACOPS_RETRACTABLE_BLADES)
                    && ((Mech) en).hasRetractedBlade(Mech.LOC_RARM)) {
                rightBladeExtend = clientgui.doYesNoDialog(
                        Messages.getString("PhysicalDisplay.ExtendBladeDialog" + ".title"),
                        Messages.getString("PhysicalDisplay.ExtendBladeDialog.message",
                                en.getLocationName(Mech.LOC_RARM)));
            }
            
            boolean zweihandering = false;
            int armChosenZwei = PunchAttackAction.RIGHT;
            if (canZweihander) {
                // need to choose a primary arm. Do it based on highest predicted damage
                ToHitData leftArmZwei = PunchAttackAction.toHit(clientgui.getClient().getGame(),
                        cen, target, PunchAttackAction.LEFT, true);
                ToHitData rightArmZwei = PunchAttackAction.toHit(clientgui.getClient().getGame(),
                        cen, target, PunchAttackAction.RIGHT, true);
                int damageRightZwei = PunchAttackAction.getDamageFor(en, PunchAttackAction.RIGHT,
                        target.isConventionalInfantry(), true);
                int damageLeftZwei = PunchAttackAction.getDamageFor(en, PunchAttackAction.LEFT,
                        target.isConventionalInfantry(), true);
                double oddsLeft = Compute.oddsAbove(leftArmZwei.getValue(), isAptPiloting);
                double oddsRight = Compute.oddsAbove(rightArmZwei.getValue(), isAptPiloting);
                ToHitData toHitZwei = rightArmZwei;
                int damageZwei = damageRightZwei;
                double oddsZwei = oddsRight;
                if ((oddsLeft * damageLeftZwei) > (oddsRight * damageRightZwei)) {
                    toHitZwei = leftArmZwei;
                    damageZwei = damageLeftZwei;
                    oddsZwei = oddsLeft;
                    armChosenZwei = PunchAttackAction.LEFT;
                } 
                              
                zweihandering = clientgui.doYesNoDialog(
                        Messages.getString("PhysicalDisplay.ZweihanderPunchDialog.title"),
                        Messages.getString("PhysicalDisplay.ZweihanderPunchDialog.message",
                                toHitZwei.getValueAsString(), oddsZwei, toHitZwei.getDesc(),
                                damageZwei, toHitZwei.getTableDesc()));
            }
            
            if (zweihandering) {
                if (armChosenZwei==PunchAttackAction.LEFT) {
                    leftArm.addModifier(TargetRoll.IMPOSSIBLE, "zweihandering with other arm");
                } else {
                    rightArm.addModifier(TargetRoll.IMPOSSIBLE, "zweihandering with other arm");
                }
            }

            disableButtons();
            // declare searchlight, if possible
            if (GUIP.getAutoDeclareSearchlight()) {
                doSearchlight();
            }

            if ((leftArm.getValue() != TargetRoll.IMPOSSIBLE)
                    && (rightArm.getValue() != TargetRoll.IMPOSSIBLE)) {
                attacks.addElement(new PunchAttackAction(cen, target
                        .getTargetType(), target.getId(),
                        PunchAttackAction.BOTH, leftBladeExtend,
                        rightBladeExtend, zweihandering));
                if (isMeleeMaster && !zweihandering) {
                    // hit 'em again!
                    attacks.addElement(new PunchAttackAction(cen, target
                            .getTargetType(), target.getId(),
                            PunchAttackAction.BOTH, leftBladeExtend,
                            rightBladeExtend, zweihandering));
                }
            } else if (leftArm.getValue() < rightArm.getValue()) {
                attacks.addElement(new PunchAttackAction(cen, target
                        .getTargetType(), target.getId(),
                        PunchAttackAction.LEFT, leftBladeExtend,
                        rightBladeExtend, zweihandering));
                if (isMeleeMaster  && !zweihandering) {
                    // hit 'em again!
                    attacks.addElement(new PunchAttackAction(cen, target
                            .getTargetType(), target.getId(),
                            PunchAttackAction.LEFT, leftBladeExtend,
                            rightBladeExtend, zweihandering));
                }
            } else {
                attacks.addElement(new PunchAttackAction(cen, target
                        .getTargetType(), target.getId(),
                        PunchAttackAction.RIGHT, leftBladeExtend,
                        rightBladeExtend, zweihandering));
                if (isMeleeMaster && !zweihandering) {
                    // hit 'em again!
                    attacks.addElement(new PunchAttackAction(cen, target
                            .getTargetType(), target.getId(),
                            PunchAttackAction.RIGHT, leftBladeExtend,
                            rightBladeExtend, zweihandering));
                }
            }
            ready();
        }
    }

    private void doSearchlight() {
        // validate
        if ((ce() == null) || (target == null)) {
            throw new IllegalArgumentException("current searchlight parameters are invalid");
        }

        if (!SearchlightAttackAction.isPossible(clientgui.getClient().getGame(), cen, target, null)) {
            return;
        }

        // create and queue a searchlight action
        SearchlightAttackAction saa = new SearchlightAttackAction(cen, target.getTargetType(),
                target.getId());
        attacks.addElement(saa);

        // and add it into the game, temporarily
        clientgui.getClient().getGame().addAction(saa);
        clientgui.getBoardView().addAttack(saa);

        // and prevent duplicates
        setSearchlightEnabled(false);

        // refresh weapon panel, as bth will have changed
        updateTarget();
    }

    /**
     * Kick the target!
     */
    void kick() {
        if (ce() == null) {
            return;
        }
        final Entity en = ce();
        final boolean isAptPiloting = (en.getCrew() != null)
                && en.hasAbility(OptionsConstants.PILOT_APTITUDE_PILOTING);
        final boolean isMeleeMaster = (en.getCrew() != null)
                && en.hasAbility(OptionsConstants.PILOT_MELEE_MASTER);
        
        ToHitData leftLeg = KickAttackAction.toHit(clientgui.getClient()
                .getGame(), cen, target, KickAttackAction.LEFT);
        ToHitData rightLeg = KickAttackAction.toHit(clientgui.getClient()
                .getGame(), cen, target, KickAttackAction.RIGHT);
        ToHitData rightRearLeg = null;
        ToHitData leftRearLeg = null;

        ToHitData attackLeg;
        int attackSide = KickAttackAction.LEFT;
        int value = leftLeg.getValue();
        attackLeg = leftLeg;

        if (value > rightLeg.getValue()) {
            value = rightLeg.getValue();
            attackSide = KickAttackAction.RIGHT;
            attackLeg = rightLeg;
        }
        if (clientgui.getClient().getGame().getEntity(cen) instanceof QuadMech) {
            rightRearLeg = KickAttackAction.toHit(clientgui.getClient()
                    .getGame(), cen, target, KickAttackAction.RIGHTMULE);
            leftRearLeg = KickAttackAction.toHit(clientgui.getClient()
                    .getGame(), cen, target, KickAttackAction.LEFTMULE);
            if (value > rightRearLeg.getValue()) {
                value = rightRearLeg.getValue();
                attackSide = KickAttackAction.RIGHTMULE;
                attackLeg = rightRearLeg;
            }
            if (value > leftRearLeg.getValue()) {
                value = leftRearLeg.getValue();
                attackSide = KickAttackAction.LEFTMULE;
                attackLeg = leftRearLeg;
            }
        }
        
        final double kickOdds = Compute.oddsAbove(attackLeg.getValue(),
                isAptPiloting);
        final int kickDmg = KickAttackAction.getDamageFor(en, attackSide, target.isConventionalInfantry());
        
        String title = Messages.getString("PhysicalDisplay.KickDialog.title", target.getDisplayName());
        String message = Messages.getString("PhysicalDisplay.KickDialog.message",
                attackLeg.getValueAsString(), kickOdds, attackLeg.getDesc(), kickDmg, attackLeg.getTableDesc());
        
        if (isMeleeMaster) {
            message = Messages.getString("PhysicalDisplay.MeleeMaster") + "\n\n" + message;
        }
        
        if (clientgui.doYesNoDialog(title, message)) {
            disableButtons();
            // declare searchlight, if possible
            if (GUIP.getAutoDeclareSearchlight()) {
                doSearchlight();
            }

            attacks.addElement(new KickAttackAction(cen,
                    target.getTargetType(), target.getId(), attackSide));
            if (isMeleeMaster) {
                // hit 'em again!
                attacks.addElement(new KickAttackAction(cen, target
                        .getTargetType(), target.getId(), attackSide));
            }
            ready();
        }
    }

    /**
     * Push that target!
     */
    void push() {
        ToHitData toHit = PushAttackAction.toHit(clientgui.getClient().getGame(), cen, target);
        String title = Messages.getString("PhysicalDisplay.PushDialog.title", target.getDisplayName());
        String message = Messages.getString("PhysicalDisplay.PushDialog.message",
                toHit.getValueAsString(),
                Compute.oddsAbove(toHit.getValue(), ce().hasAbility(OptionsConstants.PILOT_APTITUDE_PILOTING)),
                toHit.getDesc());
        if (clientgui.doYesNoDialog(title, message)) {
            disableButtons();
            // declare searchlight, if possible
            if (GUIP.getAutoDeclareSearchlight()) {
                doSearchlight();
            }

            attacks.addElement(new PushAttackAction(cen,
                    target.getTargetType(), target.getId(), target
                            .getPosition()));
            ready();
        }
    }

    /**
     * Trip that target!
     */
    void trip() {
        ToHitData toHit = TripAttackAction.toHit(clientgui.getClient().getGame(), cen, target);
        String title = Messages.getString("PhysicalDisplay.TripDialog.title", target.getDisplayName());
        String message = Messages.getString("PhysicalDisplay.TripDialog.message",
                toHit.getValueAsString(),
                Compute.oddsAbove(toHit.getValue(), ce().hasAbility(OptionsConstants.PILOT_APTITUDE_PILOTING)),
                toHit.getDesc());
        if (clientgui.doYesNoDialog(title, message)) {
            disableButtons();
            // declare searchlight, if possible
            if (GUIP.getAutoDeclareSearchlight()) {
                doSearchlight();
            }

            attacks.addElement(new TripAttackAction(cen,
                    target.getTargetType(), target.getId()));
            ready();
        }
    }

    /**
     * Grapple that target!
     */
    void doGrapple() {
        if (ce().getGrappled() == Entity.NONE) {
            grapple(false);
        } else {
            breakGrapple();
        }
    }

    private void grapple(boolean counter) {
        ToHitData toHit = GrappleAttackAction.toHit(clientgui.getClient().getGame(), cen, target);
        String title = Messages.getString("PhysicalDisplay.GrappleDialog.title", target.getDisplayName());
        String message = Messages.getString("PhysicalDisplay.GrappleDialog.message",
                toHit.getValueAsString(),
                Compute.oddsAbove(toHit.getValue(), ce().hasAbility(OptionsConstants.PILOT_APTITUDE_PILOTING)),
                toHit.getDesc());
        if (counter) {
            message = Messages.getString("PhysicalDisplay.CounterGrappleDialog.message",
                    target.getDisplayName(), toHit.getValueAsString(),
                    Compute.oddsAbove(toHit.getValue(), ce().hasAbility(OptionsConstants.PILOT_APTITUDE_PILOTING)),
                    toHit.getDesc());
        }

        if (clientgui.doYesNoDialog(title, message)) {
            disableButtons();
            // declare searchlight, if possible
            if (GUIP.getAutoDeclareSearchlight()) {
                doSearchlight();
            }

            attacks.addElement(new GrappleAttackAction(cen, target.getTargetType(), target.getId()));
            ready();
        }
    }

    private void breakGrapple() {
        ToHitData toHit = BreakGrappleAttackAction.toHit(clientgui.getClient().getGame(), cen, target);
        String title = Messages.getString("PhysicalDisplay.BreakGrappleDialog.title",
                target.getDisplayName());
        String message = Messages.getString("PhysicalDisplay.BreakGrappleDialog.message",
                toHit.getValueAsString(),
                Compute.oddsAbove(toHit.getValue(), ce().hasAbility(OptionsConstants.PILOT_APTITUDE_PILOTING)),
                toHit.getDesc());
        if (clientgui.doYesNoDialog(title, message)) {
            disableButtons();
            // declare searchlight, if possible
            if (GUIP.getAutoDeclareSearchlight()) {
                doSearchlight();
            }

            attacks.addElement(new BreakGrappleAttackAction(cen, target.getTargetType(), target.getId()));
            ready();
        }
    }

    /**
     * slice 'em up with your vibroclaws
     */
    public void vibroclawatt() {
        BAVibroClawAttackAction act = new BAVibroClawAttackAction(cen, target.getTargetType(),
                target.getId());
        ToHitData toHit = act.toHit(clientgui.getClient().getGame());

        String title = Messages.getString("PhysicalDisplay.BAVibroClawDialog.title",
                target.getDisplayName());
        String message = Messages.getString("PhysicalDisplay.BAVibroClawDialog.message",
                toHit.getValueAsString(),
                Compute.oddsAbove(toHit.getValue(), ce().hasAbility(OptionsConstants.PILOT_APTITUDE_PILOTING)),
                toHit.getDesc(), ce().getVibroClaws() + toHit.getTableDesc());

        // Give the user to cancel the attack.
        if (clientgui.doYesNoDialog(title, message)) {
            disableButtons();
            attacks.addElement(act);
            ready();
        }
    }

    void jumpjetatt() {
        ToHitData toHit;
        int leg;
        int damage;
        if (ce().isProne()) {
            toHit = JumpJetAttackAction.toHit(clientgui.getClient().getGame(),
                    cen, target, JumpJetAttackAction.BOTH);
            leg = JumpJetAttackAction.BOTH;
            damage = JumpJetAttackAction.getDamageFor(ce(),
                    JumpJetAttackAction.BOTH);
        } else {
            ToHitData left = JumpJetAttackAction.toHit(clientgui.getClient()
                    .getGame(), cen, target, JumpJetAttackAction.LEFT);
            ToHitData right = JumpJetAttackAction.toHit(clientgui.getClient()
                    .getGame(), cen, target, JumpJetAttackAction.RIGHT);
            int d_left = JumpJetAttackAction.getDamageFor(ce(),
                    JumpJetAttackAction.LEFT);
            int d_right = JumpJetAttackAction.getDamageFor(ce(),
                    JumpJetAttackAction.RIGHT);
            if ((d_left * Compute.oddsAbove(
                    left.getValue(),
                    ce().hasAbility(OptionsConstants.PILOT_APTITUDE_PILOTING))) > (d_right * Compute
                    .oddsAbove(
                            right.getValue(),
                            ce().hasAbility(OptionsConstants.PILOT_APTITUDE_PILOTING)))) {
                toHit = left;
                leg = JumpJetAttackAction.LEFT;
                damage = d_left;
            } else {
                toHit = right;
                leg = JumpJetAttackAction.RIGHT;
                damage = d_right;
            }
        }

        String title = Messages.getString("PhysicalDisplay.JumpJetDialog.title",
                target.getDisplayName());
        String message = Messages.getString("PhysicalDisplay.JumpJetDialog.message",
                toHit.getValueAsString(),
                Compute.oddsAbove(toHit.getValue(), ce().hasAbility(OptionsConstants.PILOT_APTITUDE_PILOTING)),
                toHit.getDesc(), damage);
        if (clientgui.doYesNoDialog(title, message)) {
            disableButtons();
            // declare searchlight, if possible
            if (GUIP.getAutoDeclareSearchlight()) {
                doSearchlight();
            }

            attacks.addElement(new JumpJetAttackAction(cen, target
                    .getTargetType(), target.getId(), leg));
            ready();
        }
    }

    private Mounted chooseClub() {
        java.util.List<Mounted> clubs = ce().getClubs();
        if (clubs.size() == 1) {
            return clubs.get(0);
        } else if (clubs.size() > 1) {
            String[] names = new String[clubs.size()];
            for (int loop = 0; loop < names.length; loop++) {
                Mounted club = clubs.get(loop);
                final ToHitData toHit = ClubAttackAction.toHit(clientgui.getClient().getGame(), cen,
                        target, club, ash.getAimTable(), false);
                final int dmg = ClubAttackAction.getDamageFor(ce(), club,
                        target.isConventionalInfantry(), false);
                // Need to do this outside getDamageFor, as it only returns int
                String dmgString = dmg + "";
                if ((club.getType().hasSubType(MiscType.S_COMBINE)
                        || club.getType().hasSubType(MiscType.S_CHAINSAW)
                        || club.getType().hasSubType(MiscType.S_DUAL_SAW))
                        && target.isConventionalInfantry()) {
                    dmgString = "1d6";
                }
                names[loop] = Messages.getString("PhysicalDisplay.ChooseClubDialog.line",
                        club.getName(), toHit.getValueAsString(), dmgString);
            }

            String input = (String) JOptionPane.showInputDialog(clientgui,
                    Messages.getString("PhysicalDisplay.ChooseClubDialog.message"),
                    Messages.getString("PhysicalDisplay.ChooseClubDialog.title"),
                    JOptionPane.QUESTION_MESSAGE, null, names, null);
            if (input != null) {
                for (int i = 0; i < clubs.size(); i++) {
                    if (input.equals(names[i])) {
                        return clubs.get(i);
                    }
                }
            }
        }
        return null;
    }

    /**
     * Club that target!
     */
    void club() {
        Mounted club = chooseClub();
        club(club);
    }

    /**
     * Club that target!
     */
    void club(Mounted club) {
        if (null == club) {
            return;
        }
        if (ce() == null) {
            return;
        }
        final Entity en = ce();
        
        final boolean isAptPiloting = (en.getCrew() != null)
                && en.hasAbility(OptionsConstants.PILOT_APTITUDE_PILOTING);
        final boolean isMeleeMaster = (en.getCrew() != null)
                && en.hasAbility(OptionsConstants.PILOT_MELEE_MASTER);
        final boolean canZweihander = (en instanceof BipedMech)
                && ((BipedMech) en).canZweihander()
                && Compute.isInArc(en.getPosition(), en.getSecondaryFacing(), target, en.getForwardArc());

        final ToHitData toHit = ClubAttackAction.toHit(clientgui.getClient()
                .getGame(), cen, target, club, ash.getAimTable(), false);
        final double clubOdds = Compute.oddsAbove(toHit.getValue(),
                isAptPiloting);
        final int clubDmg = ClubAttackAction.getDamageFor(en, club, target.isConventionalInfantry(), false);
        // Need to do this outside getDamageFor, as it only returns int
        String dmgString = clubDmg + "";
        if ((club.getType().hasSubType(MiscType.S_COMBINE)
                || club.getType().hasSubType(MiscType.S_CHAINSAW)
                || club.getType().hasSubType(MiscType.S_DUAL_SAW))
                && target.isConventionalInfantry()) {
            dmgString = "1d6";
        }
        String title = Messages.getString("PhysicalDisplay.ClubDialog.title", target.getDisplayName());
        String message = Messages.getString("PhysicalDisplay.ClubDialog.message",
                toHit.getValueAsString(), clubOdds, toHit.getDesc(), dmgString, toHit.getTableDesc());
        
        if (isMeleeMaster) {
            message = Messages.getString("PhysicalDisplay.MeleeMaster") + "\n\n" + message;
        }
        
        if (clientgui.doYesNoDialog(title, message)) {
            boolean zweihandering = false;
            if (canZweihander) {
                ToHitData toHitZwei = ClubAttackAction.toHit(clientgui.getClient().getGame(), cen,
                        target, club, ash.getAimTable(), true);
                zweihandering = clientgui.doYesNoDialog(Messages.getString("PhysicalDisplay.ZweihanderClubDialog.title"),
                        Messages.getString("PhysicalDisplay.ZweihanderClubDialog.message",
                                toHitZwei.getValueAsString(),
                                Compute.oddsAbove(toHit.getValue(), isAptPiloting),
                                toHitZwei.getDesc(),
                                ClubAttackAction.getDamageFor(en, club, target.isConventionalInfantry(), true),
                                toHitZwei.getTableDesc()));
            }

            disableButtons();
            // declare searchlight, if possible
            if (GUIP.getAutoDeclareSearchlight()) {
                doSearchlight();
            }

            attacks.addElement(new ClubAttackAction(cen,
                    target.getTargetType(), target.getId(), club, ash
                            .getAimTable(), zweihandering));
            if (isMeleeMaster && !zweihandering) {
                // hit 'em again!
                attacks.addElement(new ClubAttackAction(cen, target
                        .getTargetType(), target.getId(), club, ash
                        .getAimTable(), zweihandering));
            }
            ready();
        }
    }

    /**
     * Make a protomech physical attack on the target.
     */
    private void proto() {
        ToHitData proto = ProtomechPhysicalAttackAction.toHit(clientgui.getClient().getGame(), cen, target);
        String title = Messages.getString("PhysicalDisplay.ProtoMechAttackDialog.title",
                target.getDisplayName());
        String message = Messages.getString("PhysicalDisplay.ProtoMechAttackDialog.message",
                proto.getValueAsString(),
                Compute.oddsAbove(proto.getValue(), ce().hasAbility(OptionsConstants.PILOT_APTITUDE_PILOTING)),
                proto.getDesc(),
                ProtomechPhysicalAttackAction.getDamageFor(ce(), target) + proto.getTableDesc());
        if (clientgui.doYesNoDialog(title, message)) {
            disableButtons();
            // declare searchlight, if possible
            if (GUIP.getAutoDeclareSearchlight()) {
                doSearchlight();
            }

            attacks.addElement(new ProtomechPhysicalAttackAction(cen, target
                    .getTargetType(), target.getId()));
            ready();
        }
    }

    private void explosives() {
        ToHitData explo = LayExplosivesAttackAction.toHit(clientgui.getClient().getGame(), cen, target);
        String title = Messages.getString("PhysicalDisplay.LayExplosivesAttackDialog.title",
                target.getDisplayName());
        String message = Messages.getString("PhysicalDisplay.LayExplosivesAttackDialog.message",
                explo.getValueAsString(), Compute.oddsAbove(explo.getValue()), explo.getDesc());
        if (clientgui.doYesNoDialog(title, message)) {
            disableButtons();
            attacks.addElement(new LayExplosivesAttackAction(cen, target.getTargetType(),
                    target.getId()));
            ready();
        }
    }

    /**
     * Sweep off the target with the arms that the player selects.
     */
    private void brush() {
        ToHitData toHitLeft = BrushOffAttackAction.toHit(clientgui.getClient()
                .getGame(), cen, target, BrushOffAttackAction.LEFT);
        ToHitData toHitRight = BrushOffAttackAction.toHit(clientgui.getClient()
                .getGame(), cen, target, BrushOffAttackAction.RIGHT);
        boolean canHitLeft = (TargetRoll.IMPOSSIBLE != toHitLeft.getValue());
        boolean canHitRight = (TargetRoll.IMPOSSIBLE != toHitRight.getValue());
        int damageLeft = 0;
        int damageRight = 0;
        String title = null;
        StringBuffer warn = null;
        String left = null;
        String right = null;
        String both = null;
        String[] choices = null;

        // If the entity can't brush off, display an error message and abort.
        if (!canHitLeft && !canHitRight) {
            clientgui.doAlertDialog(
                    Messages.getString("PhysicalDisplay.AlertDialog.title"),
                    Messages.getString("PhysicalDisplay.AlertDialog.message"));
            return;
        }

        // If we can hit with both arms, the player will have to make a choice.
        // Otherwise, the player is just confirming the arm in the attack.
        if (canHitLeft && canHitRight) {
            both = Messages.getString("PhysicalDisplay.bothArms");
            warn = new StringBuffer(Messages.getString("PhysicalDisplay.whichArm"));
            title = Messages.getString("PhysicalDisplay.chooseBrushOff");
        } else {
            warn = new StringBuffer(Messages.getString("PhysicalDisplay.confirmArm"));
            title = Messages.getString("PhysicalDisplay.confirmBrushOff");
        }

        // Build the rest of the warning string.
        // Use correct text when the target is an iNarc pod.
        if (Targetable.TYPE_INARC_POD == target.getTargetType()) {
            warn.append(Messages.getString("PhysicalDisplay.brushOff1", target));
        } else {
            warn.append(Messages.getString("PhysicalDisplay.brushOff2"));
        }

        // If we can hit with the left arm, get
        // the damage and construct the string.
        if (canHitLeft) {
            damageLeft = BrushOffAttackAction.getDamageFor(ce(), BrushOffAttackAction.LEFT);
            left = Messages.getString("PhysicalDisplay.LAHit", toHitLeft.getValueAsString(),
                    Compute.oddsAbove(toHitLeft.getValue(), ce().hasAbility(OptionsConstants.PILOT_APTITUDE_PILOTING)), damageLeft);
        }

        // If we can hit with the right arm, get
        // the damage and construct the string.
        if (canHitRight) {
            damageRight = BrushOffAttackAction.getDamageFor(ce(), BrushOffAttackAction.RIGHT);
            right = Messages.getString("PhysicalDisplay.RAHit", toHitRight.getValueAsString(),
                    Compute.oddsAbove(toHitRight.getValue(), ce().hasAbility(OptionsConstants.PILOT_APTITUDE_PILOTING)),
                    damageRight);
        }

        // Allow the player to cancel or choose which arm(s) to use.
        if (canHitLeft && canHitRight) {
            choices = new String[3];
            choices[0] = left;
            choices[1] = right;
            choices[2] = both;

            String input = (String) JOptionPane.showInputDialog(clientgui,
                    warn.toString(), title, JOptionPane.WARNING_MESSAGE, null,
                    choices, null);
            int index = -1;
            if (input != null) {
                for (int i = 0; i < choices.length; i++) {
                    if (input.equals(choices[i])) {
                        index = i;
                        break;
                    }
                }
            }
            if (index != -1) {
                disableButtons();
                switch (index) {
                    case 0:
                        attacks.addElement(new BrushOffAttackAction(cen, target
                                .getTargetType(), target.getId(),
                                BrushOffAttackAction.LEFT));
                        break;
                    case 1:
                        attacks.addElement(new BrushOffAttackAction(cen, target
                                .getTargetType(), target.getId(),
                                BrushOffAttackAction.RIGHT));
                        break;
                    case 2:
                        attacks.addElement(new BrushOffAttackAction(cen, target
                                .getTargetType(), target.getId(),
                                BrushOffAttackAction.BOTH));
                        break;
                }
                ready();
            }
        } else if (canHitLeft) {
            // If only the left arm is available, confirm that choice.
            choices = new String[1];
            choices[0] = left;
            String input = (String) JOptionPane.showInputDialog(clientgui,
                    warn.toString(), title, JOptionPane.WARNING_MESSAGE, null,
                    choices, null);
            if (input != null) {
                disableButtons();
                attacks.addElement(new BrushOffAttackAction(cen, target
                        .getTargetType(), target.getId(),
                        BrushOffAttackAction.LEFT));
                ready();

            }
        } else if (canHitRight) {
            // If only the right arm is available, confirm that choice.
            choices = new String[1];
            choices[0] = right;
            String input = (String) JOptionPane.showInputDialog(clientgui,
                    warn.toString(), title, JOptionPane.WARNING_MESSAGE, null,
                    choices, null);
            if (input != null) {
                disableButtons();
                attacks.addElement(new BrushOffAttackAction(cen, target
                        .getTargetType(), target.getId(),
                        BrushOffAttackAction.RIGHT));
                ready();

            } // End not-cancel

        } // End confirm-right

    } // End private void brush()

    /**
     * Thrash at the target, unless the player cancels the action.
     */
    void thrash() {
        ThrashAttackAction act = new ThrashAttackAction(cen, target.getTargetType(), target.getId());
        ToHitData toHit = act.toHit(clientgui.getClient().getGame());

        String title = Messages.getString("PhysicalDisplay.TrashDialog.title", target.getDisplayName());
        String message = Messages.getString("PhysicalDisplay.TrashDialog.message", toHit.getValueAsString(),
                Compute.oddsAbove(toHit.getValue(), ce().hasAbility(OptionsConstants.PILOT_APTITUDE_PILOTING)),
                toHit.getDesc(), ThrashAttackAction.getDamageFor(ce()) + toHit.getTableDesc());

        // Give the user to cancel the attack.
        if (clientgui.doYesNoDialog(title, message)) {
            disableButtons();
            attacks.addElement(act);
            ready();
        }
    }

    /**
     * Dodge like that guy in that movie that I won't name for copywrite
     * reasons!
     */
    void dodge() {
        if (clientgui.doYesNoDialog(
                Messages.getString("PhysicalDisplay.DodgeDialog.title"),
                Messages.getString("PhysicalDisplay.DodgeDialog.message"))) {
            disableButtons();

            Entity entity = clientgui.getClient().getGame().getEntity(cen);
            entity.dodging = true;

            DodgeAction act = new DodgeAction(cen);
            attacks.addElement(act);

            ready();
        }
    }

    /**
     * Targets something
     */
    void target(Targetable t) {
        target = t;
        updateTarget();
        ash.showDialog();
    }

    /**
     * Targets an entity
     */
    void updateTarget() {
        // dis/enable physical attach buttons
        if ((cen != Entity.NONE) && (target != null)) {
            if (target.getTargetType() != Targetable.TYPE_INARC_POD) {
                // punch?
                final ToHitData leftArm = PunchAttackAction.toHit(clientgui
                        .getClient().getGame(), cen, target,
                        PunchAttackAction.LEFT, false);
                final ToHitData rightArm = PunchAttackAction.toHit(clientgui
                        .getClient().getGame(), cen, target,
                        PunchAttackAction.RIGHT, false);
                boolean canPunch = (leftArm.getValue() != TargetRoll.IMPOSSIBLE)
                        || (rightArm.getValue() != TargetRoll.IMPOSSIBLE);
                setPunchEnabled(canPunch);

                // kick?
                ToHitData leftLeg = KickAttackAction.toHit(clientgui
                        .getClient().getGame(), cen, target,
                        KickAttackAction.LEFT);
                ToHitData rightLeg = KickAttackAction.toHit(clientgui
                        .getClient().getGame(), cen, target,
                        KickAttackAction.RIGHT);
                boolean canKick = (leftLeg.getValue() != TargetRoll.IMPOSSIBLE)
                        || (rightLeg.getValue() != TargetRoll.IMPOSSIBLE);
                ToHitData rightRearLeg = KickAttackAction.toHit(clientgui
                        .getClient().getGame(), cen, target,
                        KickAttackAction.RIGHTMULE);
                ToHitData leftRearLeg = KickAttackAction.toHit(clientgui
                        .getClient().getGame(), cen, target,
                        KickAttackAction.LEFTMULE);
                canKick |= (leftRearLeg.getValue() != TargetRoll.IMPOSSIBLE)
                        || (rightRearLeg.getValue() != TargetRoll.IMPOSSIBLE);

                setKickEnabled(canKick);

                // how about push?
                ToHitData push = PushAttackAction.toHit(clientgui.getClient()
                        .getGame(), cen, target);
                setPushEnabled(push.getValue() != TargetRoll.IMPOSSIBLE);

                // how about trip?
                ToHitData trip = TripAttackAction.toHit(clientgui.getClient()
                        .getGame(), cen, target);
                setTripEnabled(trip.getValue() != TargetRoll.IMPOSSIBLE);

                // how about grapple?
                ToHitData grap = GrappleAttackAction.toHit(clientgui
                        .getClient().getGame(), cen, target);
                ToHitData bgrap = BreakGrappleAttackAction.toHit(clientgui
                        .getClient().getGame(), cen, target);
                setGrappleEnabled((grap.getValue() != TargetRoll.IMPOSSIBLE)
                        || (bgrap.getValue() != TargetRoll.IMPOSSIBLE));

                // how about JJ?
                ToHitData jjl = JumpJetAttackAction.toHit(clientgui.getClient()
                        .getGame(), cen, target, JumpJetAttackAction.LEFT);
                ToHitData jjr = JumpJetAttackAction.toHit(clientgui.getClient()
                        .getGame(), cen, target, JumpJetAttackAction.RIGHT);
                ToHitData jjb = JumpJetAttackAction.toHit(clientgui.getClient()
                        .getGame(), cen, target, JumpJetAttackAction.BOTH);
                setJumpJetEnabled(!((jjl.getValue() == TargetRoll.IMPOSSIBLE)
                        && (jjr.getValue() == TargetRoll.IMPOSSIBLE) && (jjb
                            .getValue() == TargetRoll.IMPOSSIBLE)));

                // clubbing?
                boolean canClub = false;
                boolean canAim = false;
                for (Mounted club : ce().getClubs()) {
                    if (club != null) {
                        ToHitData clubToHit = ClubAttackAction.toHit(clientgui.getClient().getGame(),
                                cen, target, club, ash.getAimTable(), false);
                        canClub |= (clubToHit.getValue() != TargetRoll.IMPOSSIBLE);
                        // assuming S7 vibroswords count as swords and maces
                        // count as hatchets
                        if (club.getType().hasSubType(MiscType.S_SWORD)
                                || club.getType().hasSubType(MiscType.S_HATCHET)
                                || club.getType().hasSubType(MiscType.S_VIBRO_SMALL)
                                || club.getType().hasSubType(MiscType.S_VIBRO_MEDIUM)
                                || club.getType().hasSubType(MiscType.S_VIBRO_LARGE)
                                || club.getType().hasSubType(MiscType.S_MACE)
                                || club.getType().hasSubType(MiscType.S_LANCE)
                                || club.getType().hasSubType(MiscType.S_CHAIN_WHIP)
                                || club.getType().hasSubType(MiscType.S_RETRACTABLE_BLADE)
                                || club.getType().hasSubType(MiscType.S_SHIELD_LARGE)
                                || club.getType().hasSubType(MiscType.S_SHIELD_MEDIUM)
                                || club.getType().hasSubType(MiscType.S_SHIELD_SMALL)) {
                            canAim = true;
                        }
                    }
                }
                setClubEnabled(canClub);
                ash.setCanAim(canAim);

                // Thrash at infantry?
                ToHitData thrash = new ThrashAttackAction(cen, target)
                        .toHit(clientgui.getClient().getGame());
                setThrashEnabled(thrash.getValue() != TargetRoll.IMPOSSIBLE);

                // make a Protomech physical attack?
                ToHitData proto = ProtomechPhysicalAttackAction.toHit(clientgui
                        .getClient().getGame(), cen, target);
                setProtoEnabled(proto.getValue() != TargetRoll.IMPOSSIBLE);

                ToHitData explo = LayExplosivesAttackAction.toHit(clientgui
                        .getClient().getGame(), cen, target);
                setExplosivesEnabled(explo.getValue() != TargetRoll.IMPOSSIBLE);

                // vibro attack?
                ToHitData vibro = BAVibroClawAttackAction.toHit(clientgui
                        .getClient().getGame(), cen, target);
                setVibroEnabled(vibro.getValue() != TargetRoll.IMPOSSIBLE);
            }
            // Brush off swarming infantry or iNarcPods?
            ToHitData brushRight = BrushOffAttackAction.toHit(clientgui
                    .getClient().getGame(), cen, target,
                    BrushOffAttackAction.RIGHT);
            ToHitData brushLeft = BrushOffAttackAction.toHit(clientgui
                    .getClient().getGame(), cen, target,
                    BrushOffAttackAction.LEFT);
            boolean canBrush = ((brushRight.getValue() != TargetRoll.IMPOSSIBLE) || (brushLeft
                    .getValue() != TargetRoll.IMPOSSIBLE));
            setBrushOffEnabled(canBrush);
        } else {
            setPunchEnabled(false);
            setPushEnabled(false);
            setTripEnabled(false);
            setGrappleEnabled(false);
            setJumpJetEnabled(false);
            setKickEnabled(false);
            setClubEnabled(false);
            setBrushOffEnabled(false);
            setThrashEnabled(false);
            setProtoEnabled(false);
            setVibroEnabled(false);
        }
        setSearchlightEnabled((ce() != null) && (target != null)
                && ce().isUsingSearchlight());
    }

    /**
     * Returns the current entity.
     */
    Entity ce() {
        return clientgui.getClient().getGame().getEntity(cen);
    }

    //
    // BoardListener
    //
    @Override
    public void hexMoused(BoardViewEvent b) {

        // Are we ignoring events?
        if (isIgnoringEvents()) {
            return;
        }

        // control pressed means a line of sight check.
        if ((b.getModifiers() & InputEvent.CTRL_DOWN_MASK) != 0) {
            return;
        }
        if (clientgui.getClient().isMyTurn()
            && (b.getButton() == MouseEvent.BUTTON1)) {
            if (b.getType() == BoardViewEvent.BOARD_HEX_DRAGGED) {
                if (!b.getCoords().equals(
                        clientgui.getBoardView().getLastCursor())) {
                    clientgui.getBoardView().cursor(b.getCoords());
                }
            } else if (b.getType() == BoardViewEvent.BOARD_HEX_CLICKED) {
                clientgui.getBoardView().select(b.getCoords());
            }
        }
    }

    @Override
    public void hexSelected(BoardViewEvent b) {
        // Are we ignoring events?
        if (isIgnoringEvents()) {
            return;
        }

        if (clientgui.getClient().isMyTurn() && (b.getCoords() != null) && (ce() != null)) {
            final Targetable targ = chooseTarget(b.getCoords());
            target(targ);
        }
    }

    /**
     * Have the player select a target from the entities at the given coords.
     *
     * @param pos - the <code>Coords</code> containing targets.
     */
    private Targetable chooseTarget(Coords pos) {
        final Game game = clientgui.getClient().getGame();
        // Assume that we have *no* choice.
        Targetable choice = null;

        // Get the available choices.
        Iterator<Entity> choices = game.getEntities(pos);

        // Convert the choices into a List of targets.
        List<Targetable> targets = new ArrayList<>();
        boolean friendlyFire = game.getOptions().booleanOption(OptionsConstants.BASE_FRIENDLY_FIRE);
        while (choices.hasNext()) {
            choice = choices.next();
            if (!ce().equals(choice) && (friendlyFire || choice.isEnemyOf(ce()))) {
                targets.add(choice);
            }
        }
        targets.sort((o1, o2) -> {
            boolean enemy1 = o1.isEnemyOf(ce());
            boolean enemy2 = o2.isEnemyOf(ce());
            if (enemy1 && enemy2) {
                return 0;
            } else if (enemy1) {
                return -1;
            } else {
                return 1;
            }
        });

        // Is there a building in the hex?
        Building bldg = game.getBoard().getBuildingAt(pos);
        if (bldg != null) {
            targets.add(new BuildingTarget(pos, game.getBoard(), false));
        }

        // Is the attacker targeting its own hex?
        if (ce().getPosition().equals(pos)) {
            // Add any iNarc pods attached to the entity.
            Iterator<INarcPod> pods = ce().getINarcPodsAttached();
            while (pods.hasNext()) {
                choice = pods.next();
                targets.add(choice);
            }
        }

        // Do we have a single choice?
        if (targets.size() == 1) {
            // Return that choice.
            choice = targets.get(0);
        }

        // If we have multiple choices, display a selection dialog.
        else if (targets.size() > 1) {
            String input = (String) JOptionPane.showInputDialog(clientgui,
                    Messages.getString("PhysicalDisplay.ChooseTargetDialog.message", pos.getBoardNum()),
                    Messages.getString("PhysicalDisplay.ChooseTargetDialog.title"),
                    JOptionPane.QUESTION_MESSAGE, null,
                    SharedUtility.getDisplayArray(targets), null);
            choice = SharedUtility.getTargetPicked(targets, input);
        }

        // Return the chosen unit.
        return choice;
    }

    //
    // GameListener
    //
    @Override
    public void gameTurnChange(GameTurnChangeEvent e) {
        // Are we ignoring events?
        if (isIgnoringEvents()) {
            return;
        }
        // On simultaneous phases, each player ending their turn will generate a turn change
        // We want to ignore turns from other players and only listen to events we generated
        // Except on the first turn
        if (clientgui.getClient().getGame().getPhase().isSimultaneous(clientgui.getClient().getGame())
                && (e.getPreviousPlayerId() != clientgui.getClient().getLocalPlayerNumber())
                && (clientgui.getClient().getGame().getTurnIndex() != 0)) {
            return;
        }

        if (!clientgui.getClient().getGame().getPhase().isPhysical()) {
            LogManager.getLogger().error("Got TurnChange event during the "
                    + clientgui.getClient().getGame().getPhase() + " phase");
            return;
        }

        String s = getRemainingPlayerWithTurns();

        if (clientgui.getClient().isMyTurn()) {
            if (cen == Entity.NONE) {
                beginMyTurn();
            }
<<<<<<< HEAD
            setStatusBarText(Messages.getString("PhysicalDisplay.its_your_turn"));
            clientgui.bingMyTurn();
=======
            setStatusBarText(Messages.getString("PhysicalDisplay.its_your_turn") + s);
>>>>>>> 51a4f8bd
        } else {
            endMyTurn();
            String playerName;
            if (e.getPlayer() != null) {
                playerName = e.getPlayer().getName();
            } else {
                playerName = "Unknown";
            }
<<<<<<< HEAD
            setStatusBarText(Messages.getString("PhysicalDisplay.its_others_turn", playerName));
            clientgui.bingOthersTurn();
=======
            setStatusBarText(Messages.getString("PhysicalDisplay.its_others_turn", playerName) + s);
>>>>>>> 51a4f8bd
        }
    }

    @Override
    public void gamePhaseChange(GamePhaseChangeEvent e) {
        // In case of a /reset command, ensure the state gets reset
        if (clientgui.getClient().getGame().getPhase().isLounge()) {
            endMyTurn();
        }

        // Are we ignoring events?
        if (isIgnoringEvents()) {
            return;
        }

        if (clientgui.getClient().isMyTurn()
                && !clientgui.getClient().getGame().getPhase().isPhysical()) {
            endMyTurn();
        }
        // if we're ending the firing phase, unregister stuff.
        if (clientgui.getClient().getGame().getPhase().isPhysical()) {
            setStatusBarText(Messages.getString("PhysicalDisplay.waitingForPhysicalAttackPhase"));
        }
    }

    //
    // ActionListener
    //
    @Override
    public void actionPerformed(ActionEvent ev) {
        // Are we ignoring events?
        if (isIgnoringEvents()) {
            return;
        }

        if (!clientgui.getClient().isMyTurn()) {
            // odd...
            return;
        }
        if (ev.getActionCommand().equals(PhysicalCommand.PHYSICAL_PUNCH.getCmd())) {
            punch();
        } else if (ev.getActionCommand().equals(PhysicalCommand.PHYSICAL_KICK.getCmd())) {
            kick();
        } else if (ev.getActionCommand().equals(PhysicalCommand.PHYSICAL_PUSH.getCmd())) {
            push();
        } else if (ev.getActionCommand().equals(PhysicalCommand.PHYSICAL_TRIP.getCmd())) {
            trip();
        } else if (ev.getActionCommand().equals(PhysicalCommand.PHYSICAL_GRAPPLE.getCmd())) {
            doGrapple();
        } else if (ev.getActionCommand().equals(PhysicalCommand.PHYSICAL_JUMPJET.getCmd())) {
            jumpjetatt();
        } else if (ev.getActionCommand().equals(PhysicalCommand.PHYSICAL_CLUB.getCmd())) {
            club();
        } else if (ev.getActionCommand().equals(PhysicalCommand.PHYSICAL_BRUSH_OFF.getCmd())) {
            brush();
        } else if (ev.getActionCommand().equals(PhysicalCommand.PHYSICAL_THRASH.getCmd())) {
            thrash();
        } else if (ev.getActionCommand().equals(PhysicalCommand.PHYSICAL_DODGE.getCmd())) {
            dodge();
        } else if (ev.getActionCommand().equals(PhysicalCommand.PHYSICAL_PROTO.getCmd())) {
            proto();
        } else if (ev.getActionCommand().equals(PhysicalCommand.PHYSICAL_EXPLOSIVES.getCmd())) {
            explosives();
        } else if (ev.getActionCommand().equals(PhysicalCommand.PHYSICAL_VIBRO.getCmd())) {
            vibroclawatt();
        } else if (ev.getActionCommand().equals(PhysicalCommand.PHYSICAL_NEXT.getCmd())) {
            selectEntity(clientgui.getClient().getNextEntityNum(cen));
        } else if (ev.getActionCommand().equals(PhysicalCommand.PHYSICAL_SEARCHLIGHT.getCmd())) {
            doSearchlight();
        } else if (ev.getActionCommand().equals(PhysicalCommand.PHYSICAL_MORE.getCmd())) {
            currentButtonGroup++;
            currentButtonGroup %= numButtonGroups;
            setupButtonPanel();
        }
    }

    //
    // BoardViewListener
    //
    @Override
    public void finishedMovingUnits(BoardViewEvent b) {
        // no action
    }

    @Override
    public void unitSelected(BoardViewEvent b) {

        // Are we ignoring events?
        if (isIgnoringEvents()) {
            return;
        }

        Entity e = clientgui.getClient().getGame().getEntity(b.getEntityId());
        if (clientgui.getClient().isMyTurn()) {
            if (clientgui.getClient().getMyTurn().isValidEntity(e, clientgui.getClient().getGame())) {
                selectEntity(e.getId());
            }
        } else {
            clientgui.maybeShowUnitDisplay();
            clientgui.getUnitDisplay().displayEntity(e);
            if (e.isDeployed()) {
                clientgui.getBoardView().centerOnHex(e.getPosition());
            }
        }
    }

    public void setThrashEnabled(boolean enabled) {
        buttons.get(PhysicalCommand.PHYSICAL_THRASH).setEnabled(enabled);
        clientgui.getMenuBar().setEnabled(PhysicalCommand.PHYSICAL_THRASH.getCmd(), enabled);
    }

    public void setPunchEnabled(boolean enabled) {
        buttons.get(PhysicalCommand.PHYSICAL_PUNCH).setEnabled(enabled);
        clientgui.getMenuBar().setEnabled(PhysicalCommand.PHYSICAL_PUNCH.getCmd(), enabled);
    }

    public void setKickEnabled(boolean enabled) {
        buttons.get(PhysicalCommand.PHYSICAL_KICK).setEnabled(enabled);
        clientgui.getMenuBar().setEnabled(PhysicalCommand.PHYSICAL_KICK.getCmd(), enabled);
    }

    public void setPushEnabled(boolean enabled) {
        buttons.get(PhysicalCommand.PHYSICAL_PUSH).setEnabled(enabled);
        clientgui.getMenuBar().setEnabled(PhysicalCommand.PHYSICAL_PUSH.getCmd(), enabled);
    }

    public void setTripEnabled(boolean enabled) {
        buttons.get(PhysicalCommand.PHYSICAL_TRIP).setEnabled(enabled);
    }

    public void setGrappleEnabled(boolean enabled) {
        buttons.get(PhysicalCommand.PHYSICAL_GRAPPLE).setEnabled(enabled);
    }

    public void setJumpJetEnabled(boolean enabled) {
        buttons.get(PhysicalCommand.PHYSICAL_JUMPJET).setEnabled(enabled);
    }

    public void setClubEnabled(boolean enabled) {
        buttons.get(PhysicalCommand.PHYSICAL_CLUB).setEnabled(enabled);
        clientgui.getMenuBar().setEnabled(PhysicalCommand.PHYSICAL_CLUB.getCmd(), enabled);
    }

    public void setBrushOffEnabled(boolean enabled) {
        buttons.get(PhysicalCommand.PHYSICAL_BRUSH_OFF).setEnabled(enabled);
        clientgui.getMenuBar().setEnabled(PhysicalCommand.PHYSICAL_BRUSH_OFF.getCmd(), enabled);
    }

    public void setDodgeEnabled(boolean enabled) {
        buttons.get(PhysicalCommand.PHYSICAL_DODGE).setEnabled(enabled);
        clientgui.getMenuBar().setEnabled(PhysicalCommand.PHYSICAL_DODGE.getCmd(), enabled);
    }

    public void setProtoEnabled(boolean enabled) {
        buttons.get(PhysicalCommand.PHYSICAL_PROTO).setEnabled(enabled);
        clientgui.getMenuBar().setEnabled(PhysicalCommand.PHYSICAL_PROTO.getCmd(), enabled);
    }

    public void setVibroEnabled(boolean enabled) {
        buttons.get(PhysicalCommand.PHYSICAL_VIBRO).setEnabled(enabled);
        clientgui.getMenuBar().setEnabled(PhysicalCommand.PHYSICAL_VIBRO.getCmd(), enabled);
    }

    public void setExplosivesEnabled(boolean enabled) {
        buttons.get(PhysicalCommand.PHYSICAL_EXPLOSIVES).setEnabled(enabled);
        // clientgui.getMenuBar().setExplosivesEnabled(enabled);
    }

    public void setNextEnabled(boolean enabled) {
        buttons.get(PhysicalCommand.PHYSICAL_NEXT).setEnabled(enabled);
        clientgui.getMenuBar().setEnabled(PhysicalCommand.PHYSICAL_NEXT.getCmd(), enabled);
    }

    private void setSearchlightEnabled(boolean enabled) {
        buttons.get(PhysicalCommand.PHYSICAL_SEARCHLIGHT).setEnabled(enabled);
        clientgui.getMenuBar().setEnabled(PhysicalCommand.PHYSICAL_SEARCHLIGHT.getCmd(), enabled);
    }

    /**
     * Stop just ignoring events and actually stop listening to them.
     */
    @Override
    public void removeAllListeners() {
        clientgui.getClient().getGame().removeGameListener(this);
        clientgui.getBoardView().removeBoardViewListener(this);
    }

    private class AimedShotHandler implements ActionListener, ItemListener {
        private int aimingAt = -1;

        private AimingMode aimingMode = AimingMode.NONE;

        private AimedShotDialog asd;

        private boolean canAim;

        public AimedShotHandler() {
            // no action
        }

        public int getAimTable() {
            switch (aimingAt) {
                case 0:
                    return ToHitData.HIT_PUNCH;
                case 1:
                    return ToHitData.HIT_KICK;
                default:
                    return ToHitData.HIT_NORMAL;
            }
        }

        public void setCanAim(boolean v) {
            canAim = v;
        }

        public void showDialog() {

            if ((ce() == null) || (target == null)) {
                return;
            }

            if (asd != null) {
                AimingMode oldAimingMode = aimingMode;
                closeDialog();
                aimingMode = oldAimingMode;
            }

            if (canAim) {

                final int attackerElevation = ce().getElevation()
                        + ce().getGame().getBoard().getHex(ce().getPosition())
                                .getLevel();
                final int targetElevation = target.getElevation()
                        + ce().getGame().getBoard()
                                .getHex(target.getPosition()).getLevel();

                if ((target instanceof Mech) && (ce() instanceof Mech)
                        && (attackerElevation == targetElevation)) {
                    String[] options = { "punch", "kick" };
                    boolean[] enabled = { true, true };

                    asd = new AimedShotDialog(
                            clientgui.frame,
                            Messages.getString("PhysicalDisplay.AimedShotDialog.title"),
                            Messages.getString("PhysicalDisplay.AimedShotDialog.message"),
                            options, enabled, aimingAt, this, this);

                    asd.setVisible(true);
                    updateTarget();
                }
            }
        }

        public void closeDialog() {
            if (asd != null) {
                aimingAt = Entity.LOC_NONE;
                aimingMode = AimingMode.NONE;
                asd.dispose();
                asd = null;
                updateTarget();
            }
        }

        // ActionListener, listens to the button in the dialog.
        @Override
        public void actionPerformed(ActionEvent ev) {
            closeDialog();
        }

        // ItemListener, listens to the radiobuttons in the dialog.
        @Override
        public void itemStateChanged(ItemEvent ev) {
            IndexedRadioButton icb = (IndexedRadioButton) ev.getSource();
            aimingAt = icb.getIndex();
            updateTarget();
        }
    }
}<|MERGE_RESOLUTION|>--- conflicted
+++ resolved
@@ -1445,26 +1445,21 @@
             if (cen == Entity.NONE) {
                 beginMyTurn();
             }
-<<<<<<< HEAD
-            setStatusBarText(Messages.getString("PhysicalDisplay.its_your_turn"));
+
+            setStatusBarText(Messages.getString("PhysicalDisplay.its_your_turn") + s);
             clientgui.bingMyTurn();
-=======
-            setStatusBarText(Messages.getString("PhysicalDisplay.its_your_turn") + s);
->>>>>>> 51a4f8bd
         } else {
             endMyTurn();
             String playerName;
+          
             if (e.getPlayer() != null) {
                 playerName = e.getPlayer().getName();
             } else {
                 playerName = "Unknown";
             }
-<<<<<<< HEAD
-            setStatusBarText(Messages.getString("PhysicalDisplay.its_others_turn", playerName));
+
+            setStatusBarText(Messages.getString("PhysicalDisplay.its_others_turn", playerName) + s);
             clientgui.bingOthersTurn();
-=======
-            setStatusBarText(Messages.getString("PhysicalDisplay.its_others_turn", playerName) + s);
->>>>>>> 51a4f8bd
         }
     }
 
