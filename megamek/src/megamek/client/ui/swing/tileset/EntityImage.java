/*
* MegaMek -
* Copyright (C) 2002, 2003, 2004 Ben Mazur (bmazur@sev.org)
* Copyright (C) 2018, 2020 The MegaMek Team
*
* This program is free software; you can redistribute it and/or modify it under
* the terms of the GNU General Public License as published by the Free Software
* Foundation; either version 2 of the License, or (at your option) any later
* version.
*
* This program is distributed in the hope that it will be useful, but WITHOUT
* ANY WARRANTY; without even the implied warranty of MERCHANTABILITY or FITNESS
* FOR A PARTICULAR PURPOSE. See the GNU General Public License for more
* details.
*/
package megamek.client.ui.swing.tileset;

import java.awt.Component;
import java.awt.Graphics;
import java.awt.Image;
import java.awt.geom.AffineTransform;
import java.awt.image.*;
import java.io.File;
import java.util.Iterator;
import java.util.Objects;

import javax.swing.ImageIcon;

import megamek.MegaMek;
import megamek.client.ui.swing.GUIPreferences;
import megamek.client.ui.swing.util.PlayerColour;
import megamek.common.icons.Camouflage;
import megamek.common.util.fileUtils.AbstractDirectory;
import megamek.common.util.fileUtils.ImageFileFactory;
import megamek.common.*;
import megamek.common.util.fileUtils.DirectoryItems;
import megamek.common.util.ImageUtil;

/** Handles the rotated and damaged and preview images for a unit. */
public class EntityImage {

    // Control values for applying bigger and smaller smoke
    private static final int SMOKE_THREE = 70;
    private static final int SMOKE_TWO = 40;

    // Damage decal images
    private static final File DECAL_PATH = new File(Configuration.imagesDir(), "units/DamageDecals");
    private static final File FILE_DAMAGEDECAL_EMPTY = new File("Transparent.png");

    // Directory paths within DECAL_PATH
    private static final String PATH_FIRE1 = "Fire1/";
    private static final String PATH_FIRE2 = "Fire2/";
    private static final String PATH_FIRE3 = "Fire3/";
    private static final String PATH_FIREMULTI = "FireMulti/";

    private static final String PATH_SMOKE1 = "Smoke1/";
    private static final String PATH_SMOKE2 = "Smoke2/";
    private static final String PATH_SMOKE3 = "Smoke3/";
    private static final String PATH_SMOKEMULTI = "SmokeMulti/";

    private static final String PATH_LIGHT = "Light/";
    private static final String PATH_MODERATE = "Moderate/";
    private static final String PATH_HEAVY = "Heavy/";
    private static final String PATH_CRIPPLED = "Crippled/";

    /** A transparent image used as a no-damage decal. */
    private static Image dmgEmpty;

    private static final int[] X_POS = {0, 0, 63, 63, 0, -63, -63};
    private static final int[] Y_POS = {0, -72, -36, 36, 72, 36, -36};

    private static final int IMG_WIDTH = HexTileset.HEX_W;
    private static final int IMG_HEIGHT = HexTileset.HEX_H;
    private static final int IMG_SIZE = IMG_WIDTH * IMG_HEIGHT;
    
    /** Facing-dependent camo overlays (add shadows and highlighting) */ 
    private static final int[][] pOverlays = new int[6][IMG_SIZE];
    static {
        try {
            for (int i = 0; i < 6; i++) {
                var overlay = new ImageIcon(Configuration.miscImagesDir() + "/camo_overlay" + i + ".png");
                grabImagePixels(overlay.getImage(), pOverlays[i]);
            }
        } catch (Exception e) {
            MegaMek.getLogger().error("Failed to grab pixels for the camo overlay." + e.getMessage());
        }
    }
    
    /** All damage decal/fire/smoke files in DECAL_PATH. */
    private static AbstractDirectory DecalImages;

    static {
        try {
<<<<<<< HEAD
            DecalImages = new DirectoryItems(DECAL_PATH, new ImageFileFactory());// TODO : Remove inline file path
=======
            DecalImages = new DirectoryItems(DECAL_PATH, new ImageFileFactory());
>>>>>>> 137ed26a
        } catch (Exception e) {
            DecalImages = null;
            MegaMek.getLogger().warning("Failed to find the damage decal images." + e.getMessage());
        }
        dmgEmpty = TilesetManager.LoadSpecificImage(DECAL_PATH, FILE_DAMAGEDECAL_EMPTY.toString());
    }

    /** The base (unit) image used for this icon. */
    private Image base;
    /** The wreck base image used for this icon. */
    private Image wreck;
    /** The damage decal image used for this icon. */
    private Image decal;
    /** The smoke image used for this icon. */
    private Image smoke;
    /** A smaller icon used for the unit overview. */
    private Image icon;
    private Camouflage camouflage;
    private Image[] facings = new Image[6];
    private Image[] wreckFacings = new Image[6];
    private Component parent;
    /** The damage level, from none to crippled. */
    private final int dmgLevel;
    /** The tonnage of the unit. */
    private final double weight;
    /** True for units of class or subclass of Infantry. */
    private final boolean isInfantry;
    /** True when the image is for the lobby. */
    private final boolean isPreview;
    /** True when the unit is likely to be more long than wide (e.g. tanks). */
    private final boolean isSlim;
    /** True when the unit is likely to be very narrow (VTOL). */
    private final boolean isVerySlim;
    /** The position in multi-hex units. */
    private final int pos;
    /** True for units that occupy one hex (all but some dropships). */
    private final boolean isSingleHex;
    /** True for tanks */
    private final boolean isTank;

    public EntityImage(Image base, Camouflage camouflage, Component comp, Entity entity) {
        this(base, null, camouflage, comp, entity, -1, true);
    }

    public EntityImage(Image base, Image wreck, Camouflage camouflage, Component comp,
                       Entity entity, int secondaryPos) {
        this(base, wreck, camouflage, comp, entity, secondaryPos, false);
    }

    public EntityImage(Image base, Image wreck, Camouflage camouflage, Component comp,
                       Entity entity, int secondaryPos, boolean preview) {
        this.base = base;
        setCamouflage(camouflage);
        parent = comp;
        this.wreck = wreck;
        this.dmgLevel = calculateDamageLevel(entity);
        // hack: gun emplacements are pretty beefy but have weight 0
        this.weight = entity instanceof GunEmplacement ?
                SMOKE_THREE + 1 : entity.getWeight();
        isInfantry = entity instanceof Infantry;
        isTank = entity instanceof Tank;
        isPreview = preview;
        isSlim = (isTank && !(entity instanceof GunEmplacement));
        isVerySlim = entity instanceof VTOL;
        pos = secondaryPos;
        isSingleHex = secondaryPos == -1;
        decal = getDamageDecal(entity, secondaryPos);
        smoke = getSmokeImage(entity, secondaryPos);
    }

    /**
     * Worker function that calculates the entity's damage level for the purposes of displaying damage
     * to avoid particularly dumb-looking situations
     */
    private int calculateDamageLevel(Entity entity) {
        // gun emplacements don't show up as crippled when destroyed, which leads to them looking pristine
        if ((entity instanceof GunEmplacement) && entity.isDestroyed()) {
            return Entity.DMG_CRIPPLED;
        }

        // aerospace fighters where the pilot ejects look pretty dumb without any damage decals
        // so let's give them at least some damage
        if (entity.isAirborne() && entity.getCrew().isEjected()) {
            return Math.max(Entity.DMG_HEAVY, entity.getDamageLevel(false));
        }

        int calculatedDamageLevel = entity.getDamageLevel();

        // entities may be "damaged" or "crippled" due to harmless weapon jams, being out of ammo or otherwise but
        // not having taken any actual damage. In this case, it looks stupid for the entity to be all shot up,
        // so we pretend there's no damage.
        if (calculatedDamageLevel > Entity.DMG_NONE) {
            if ((entity.getArmorRemainingPercent() >= 1.0) && (entity.getInternalRemainingPercent() >= 1.0)) {
                calculatedDamageLevel = Entity.DMG_NONE;
            }
        }

        return calculatedDamageLevel;
    }

    public Camouflage getCamouflage() {
        return camouflage;
    }

    public void setCamouflage(Camouflage camouflage) {
        this.camouflage = Objects.requireNonNull(camouflage);
    }

    public int getDmgLvl() {
        return dmgLevel;
    }

    /** Creates images applying damage decals, rotating and scaling. */
    public void loadFacings() {
        if (base == null) {
            return;
        }

        for (int i = 0; i < 6; i++) {
            // Apply the player/unit camouflage
            Image fImage = applyColor(base, i);

            // Add damage scars and smoke/fire; not to Infantry
            if (!isInfantry && GUIPreferences.getInstance().getShowDamageDecal()) {
                fImage = applyDamageDecal(fImage);
                // No smoke in the lobby
                if (!isPreview) {
                    fImage = applyDamageSmoke(fImage);
                }
            }

            // Generate rotated images for the unit and for a wreck
            facings[i] = rotateImage(fImage, i);
        }

        // Apply the player/unit camouflage
        base = applyColor(base, 0);
        
        // Save a small icon (without damage decals) for the unit overview
        icon = ImageUtil.getScaledImage(base,  56, 48);
        
        if (wreck != null) {
            wreck = applyColor(wreck, 0);

            // Add damage scars and smoke/fire; not to Infantry
            if (!isInfantry && GUIPreferences.getInstance().getShowDamageDecal()) {
                wreck = applyDamageDecal(wreck);
                // No smoke in the lobby
                if (!isPreview) {
                    wreck = applyDamageSmoke(wreck);
                }
            }

            for (int i = 0; i < 6; i++) {
                wreckFacings[i] = rotateImage(wreck, i);
            }
        }
    }

    /** Rotates a given unit image into direction dir. */
    private BufferedImage rotateImage(Image img, int dir) {
        double cx = base.getWidth(parent) / 2.0;
        double cy = base.getHeight(parent) / 2.0;
        AffineTransformOp xform = new AffineTransformOp(
                AffineTransform.getRotateInstance(
                        (-Math.PI / 3) * (6 - dir), cx, cy),
                AffineTransformOp.TYPE_BICUBIC);
        BufferedImage src;
        if (img instanceof BufferedImage) {
            src = (BufferedImage) img;
        } else {
            src = ImageUtil.createAcceleratedImage(img);
        }
        BufferedImage dst = ImageUtil.createAcceleratedImage(
                src.getWidth(), src.getHeight());
        xform.filter(src, dst);
        return dst;
    }

    public Image getFacing(int facing) {
        return facings[facing];
    }

    public Image getWreckFacing(int facing) {
        return wreckFacings[facing];
    }

    public Image getBase() {
        return base;
    }

    public Image getIcon() {
        return icon;
    }

    public Image loadPreviewImage() {
        if (base == null) {
            return null;
        }

        base = applyColor(getBase(), 0);

        // Add damage scars and smoke/fire; not to Infantry
        if (!isInfantry && GUIPreferences.getInstance().getShowDamageDecal()) {
            base = applyDamageDecal(getBase());
            // No smoke in the lobby
            if (!isPreview) {
                base = applyDamageSmoke(getBase());
            }
        }
        return getBase();
    }

    /** Applies the unit individual or player camouflage to the icon. */
    private Image applyColor(Image image, int facing) {
        if (image == null) {
            return null;
        }
        final boolean colourCamouflage = getCamouflage().isColourCamouflage();
        final int colour = colourCamouflage ? PlayerColour.parseFromString(getCamouflage().getFilename()).getHex() : -1;

        // Prepare the images for access
        int[] pMech = new int[IMG_SIZE];
        int[] pCamo = new int[IMG_SIZE];
        try {
            grabImagePixels(image, pMech);
            if (!colourCamouflage) {
                grabImagePixels(camouflage.getImage(), pCamo);
            }
        } catch (Exception e) {
            MegaMek.getLogger().error("Failed to grab pixels for an image to apply the camo." + e.getMessage());
            return image;
        }

        // Overlay the camo or color
        for (int i = 0; i < IMG_SIZE; i++) {
            int pixel = pMech[i];
            int alpha = (pixel >> 24) & 0xff;
            int red = (pixel >> 16) & 0xff;
            int green = (pixel >> 8) & 0xff;
            int blue = (pixel) & 0xff;

            // Don't apply the camo over colored (not gray) pixels
            if (!(red == green && green == blue)) {
                continue;
            }

            // Apply the camo only on the icon pixels, not on transparent pixels
            if (alpha != 0) {
                int pixel1 = colourCamouflage ? colour : pCamo[i];
                int red1 = (pixel1 >> 16) & 0xff;
                int green1 = (pixel1 >> 8) & 0xff;
                int blue1 = (pixel1) & 0xff;

                // Pretreat with the camo overlay (but not Infantry, they're too small, it'll just darken them)
                int oalpha = 128;
                if (GUIPreferences.getInstance().getBoolean(GUIPreferences.ADVANCED_USE_CAMO_OVERLAY)
                        && !isInfantry) {
                    oalpha = pOverlays[facing][i] & 0xff;
                }
                
                // "Overlay" image combination formula
                if (oalpha < 128) {
                    red1 = red1 * 2 * oalpha / 255;
                    green1 = green1 * 2 * oalpha / 255;
                    blue1 = blue1 * 2 * oalpha / 255;
                } else {
                    red1 = 255 - 2 * (255 - red1) * (255 - oalpha) / 255;
                    green1 = 255 - 2 * (255 - green1) * (255 - oalpha) / 255;
                    blue1 = 255 - 2 * (255 - blue1) * (255 - oalpha) / 255;
                }
                
                int red2 = red1 * blue / 255;
                int green2 = green1 * blue / 255;
                int blue2 = blue1 * blue / 255;
                pMech[i] = (alpha << 24) | (red2 << 16) | (green2 << 8) | blue2;
            }
        }
        
        Image result = parent.createImage(new MemoryImageSource(IMG_WIDTH,
                IMG_HEIGHT, pMech, 0, IMG_WIDTH));
        return ImageUtil.createAcceleratedImage(result);
    }
    
    /** Applies the damage decal image to the icon. */
    private Image applyDamageDecal(Image image) {
        if (image == null) {
            return null;
        }
        
        // Get the damage decal; will be null for undamaged
        if (decal == null) {
            return image;
        }
        
        // Prepare the images for access
        int[] pUnit = new int[IMG_SIZE];
        int[] pDmgD = new int[IMG_SIZE];
        try {
            grabImagePixels(image, pUnit);
            grabImagePixels(decal, pDmgD);
        } catch (Exception e) {
            MegaMek.getLogger().error("Failed to grab pixels for an image to apply the decal. " + e.getMessage());
            return image;
        }

        // Overlay the damage decal where the unit image 
        // is not transparent
        for (int i = 0; i < IMG_SIZE; i++) {
            int alp = (pUnit[i] >> 24) & 0xff;
            int alpD = (pDmgD[i] >> 24) & 0xff;
            
            // Don't apply the decal over semi-transparent pixels
            // as these are normally the drop shadow
            if (alp > 220 && alpD != 0) {
                int red = (pUnit[i] >> 16) & 0xff;
                int grn = (pUnit[i] >> 8) & 0xff;
                int blu = (pUnit[i]) & 0xff;
                int redD = (pDmgD[i] >> 16) & 0xff;
                int grnD = (pDmgD[i] >> 8) & 0xff;
                int bluD = (pDmgD[i]) & 0xff;

                red = Math.min(255, (red * (255 - alpD) + redD * alpD ) / 255);
                grn = Math.min(255, (grn * (255 - alpD) + grnD * alpD ) / 255);
                blu = Math.min(255, (blu * (255 - alpD) + bluD * alpD ) / 255);
                
                pUnit[i] = (alp << 24) | (red << 16) | (grn << 8) | blu;
            }
        }
        
        Image temp = parent.createImage(new MemoryImageSource(IMG_WIDTH,
                IMG_HEIGHT, pUnit, 0, IMG_WIDTH));
        return ImageUtil.createAcceleratedImage(temp);
    }
    
    /** Applies the smoke/fire image to the icon. */
    private Image applyDamageSmoke(Image image) {
        if (image == null) {
            return null;
        }
        
        // Get the smoke image for heavier damage; is transparent for lighter damage
        if (smoke == null) {
            MegaMek.getLogger().error("Smoke decal image is null.");
            return image;
        }
        
        // Overlay the smoke image
        Image result = ImageUtil.createAcceleratedImage(image);
        Graphics g = result.getGraphics();
        if (isSingleHex) {
            g.drawImage(smoke, 0, 0, null);
        } else {
            // Draw the right section of the bigger smoke/fire image
            int sx = smoke.getWidth(null) / 2 - IMG_WIDTH / 2 + X_POS[pos];
            int sy = smoke.getHeight(null) / 2 - IMG_HEIGHT / 2 + Y_POS[pos];
            g.drawImage(smoke, 0, 0, IMG_WIDTH, IMG_HEIGHT, sx, sy, sx + IMG_WIDTH, sy + IMG_HEIGHT, null);
        }

        return result;
    }

    /** Initiates the PixelGrabber for the given image and int array. */
    private static void grabImagePixels(Image img, int[] pixels) throws InterruptedException, RuntimeException {
        PixelGrabber pg = new PixelGrabber(img, 0, 0, IMG_WIDTH, IMG_HEIGHT, pixels, 0, IMG_WIDTH);
        pg.grabPixels();
        if ((pg.getStatus() & ImageObserver.ABORT) != 0) {
            throw new RuntimeException("ImageObserver aborted.");
        }
    }
    
    /** Returns the damage decal based on damage level. */
    private Image getDamageDecal(Entity entity, int pos) {
        try {
            switch (dmgLevel) {
            case Entity.DMG_LIGHT:
                return getIM(PATH_LIGHT, entity.getShortName(), pos);
            case Entity.DMG_MODERATE:
                return getIM(PATH_MODERATE, entity.getShortName(), pos);
            case Entity.DMG_HEAVY:
                return getIM(PATH_HEAVY, entity.getShortName(), pos);
            case Entity.DMG_CRIPPLED:
                return getIM(PATH_CRIPPLED, entity.getShortName(), pos);
            default: // DMG_NONE:
                return null;
            }
        } catch (Exception e) {
            MegaMek.getLogger().error("Could not load decal image.", e);
        }

        return null;
    }
    
    /** Returns the smoke/fire image based on damage level. */
    private Image getSmokeImage(Entity entity, int pos) {
        try {
            // No smoke and fire for damage up to moderate
            if (dmgLevel == Entity.DMG_NONE 
                    || dmgLevel == Entity.DMG_LIGHT
                    || dmgLevel == Entity.DMG_MODERATE) {
                return dmgEmpty;
            }

            String path;
            if (pos > -1) {
                // Multi-hex units get their own overlays
                path = dmgLevel == Entity.DMG_HEAVY ? PATH_SMOKEMULTI : PATH_FIREMULTI;
            } else {
                // Three stacks of smoke and fire for wide and heavy units,
                // two for slimmer and medium units and one for very slim
                // and light units
                if (weight > SMOKE_THREE && !isSlim) {
                    path = dmgLevel == Entity.DMG_HEAVY ? PATH_SMOKE3 : PATH_FIRE3;
                } else if (weight > SMOKE_TWO && !isVerySlim) {
                    path = dmgLevel == Entity.DMG_HEAVY ? PATH_SMOKE2 : PATH_FIRE2;
                } else {
                    path = dmgLevel == Entity.DMG_HEAVY ? PATH_SMOKE1 : PATH_FIRE1;
                }
            }
            // Use the same smoke image for all positions of multi-hex units (pos = 0)!
            return getIM(path, entity.getShortName(), 0); 
        } catch (Exception e) {
            MegaMek.getLogger().error("Could not load smoke/fire image.", e);
        }
        return null;
    }

    /** 
     * Returns a random image of all the images in the category (= directory) cat.
     * To have reproducible images for individual units the image is chosen 
     * based on the hash value of the name (and the hex in multi-hex units).
     */
    private static Image getIM(String cat, String name, int pos) throws Exception {
        int img = Math.abs((name + pos).hashCode()) % getSize(DecalImages.getItemNames(cat));
        Iterator<String> iter = DecalImages.getItemNames(cat);
        String n = "";
        for (int i = 0; i <= img; i++) {
            n = iter.next();
        }
        return (Image) DecalImages.getItem(cat, n);
    }
    
    /** Returns the size of the collection of an iterator. Local helper function for DirectoryItems. */
    private static <T> int getSize(Iterator<T> iter) {
        int result = 0;
        for (;iter.hasNext();iter.next(), result++);
        return result;
    }
}
<|MERGE_RESOLUTION|>--- conflicted
+++ resolved
@@ -1,547 +1,543 @@
-/*
-* MegaMek -
-* Copyright (C) 2002, 2003, 2004 Ben Mazur (bmazur@sev.org)
-* Copyright (C) 2018, 2020 The MegaMek Team
-*
-* This program is free software; you can redistribute it and/or modify it under
-* the terms of the GNU General Public License as published by the Free Software
-* Foundation; either version 2 of the License, or (at your option) any later
-* version.
-*
-* This program is distributed in the hope that it will be useful, but WITHOUT
-* ANY WARRANTY; without even the implied warranty of MERCHANTABILITY or FITNESS
-* FOR A PARTICULAR PURPOSE. See the GNU General Public License for more
-* details.
-*/
-package megamek.client.ui.swing.tileset;
-
-import java.awt.Component;
-import java.awt.Graphics;
-import java.awt.Image;
-import java.awt.geom.AffineTransform;
-import java.awt.image.*;
-import java.io.File;
-import java.util.Iterator;
-import java.util.Objects;
-
-import javax.swing.ImageIcon;
-
-import megamek.MegaMek;
-import megamek.client.ui.swing.GUIPreferences;
-import megamek.client.ui.swing.util.PlayerColour;
-import megamek.common.icons.Camouflage;
-import megamek.common.util.fileUtils.AbstractDirectory;
-import megamek.common.util.fileUtils.ImageFileFactory;
-import megamek.common.*;
-import megamek.common.util.fileUtils.DirectoryItems;
-import megamek.common.util.ImageUtil;
-
-/** Handles the rotated and damaged and preview images for a unit. */
-public class EntityImage {
-
-    // Control values for applying bigger and smaller smoke
-    private static final int SMOKE_THREE = 70;
-    private static final int SMOKE_TWO = 40;
-
-    // Damage decal images
-    private static final File DECAL_PATH = new File(Configuration.imagesDir(), "units/DamageDecals");
-    private static final File FILE_DAMAGEDECAL_EMPTY = new File("Transparent.png");
-
-    // Directory paths within DECAL_PATH
-    private static final String PATH_FIRE1 = "Fire1/";
-    private static final String PATH_FIRE2 = "Fire2/";
-    private static final String PATH_FIRE3 = "Fire3/";
-    private static final String PATH_FIREMULTI = "FireMulti/";
-
-    private static final String PATH_SMOKE1 = "Smoke1/";
-    private static final String PATH_SMOKE2 = "Smoke2/";
-    private static final String PATH_SMOKE3 = "Smoke3/";
-    private static final String PATH_SMOKEMULTI = "SmokeMulti/";
-
-    private static final String PATH_LIGHT = "Light/";
-    private static final String PATH_MODERATE = "Moderate/";
-    private static final String PATH_HEAVY = "Heavy/";
-    private static final String PATH_CRIPPLED = "Crippled/";
-
-    /** A transparent image used as a no-damage decal. */
-    private static Image dmgEmpty;
-
-    private static final int[] X_POS = {0, 0, 63, 63, 0, -63, -63};
-    private static final int[] Y_POS = {0, -72, -36, 36, 72, 36, -36};
-
-    private static final int IMG_WIDTH = HexTileset.HEX_W;
-    private static final int IMG_HEIGHT = HexTileset.HEX_H;
-    private static final int IMG_SIZE = IMG_WIDTH * IMG_HEIGHT;
-    
-    /** Facing-dependent camo overlays (add shadows and highlighting) */ 
-    private static final int[][] pOverlays = new int[6][IMG_SIZE];
-    static {
-        try {
-            for (int i = 0; i < 6; i++) {
-                var overlay = new ImageIcon(Configuration.miscImagesDir() + "/camo_overlay" + i + ".png");
-                grabImagePixels(overlay.getImage(), pOverlays[i]);
-            }
-        } catch (Exception e) {
-            MegaMek.getLogger().error("Failed to grab pixels for the camo overlay." + e.getMessage());
-        }
-    }
-    
-    /** All damage decal/fire/smoke files in DECAL_PATH. */
-    private static AbstractDirectory DecalImages;
-
-    static {
-        try {
-<<<<<<< HEAD
-            DecalImages = new DirectoryItems(DECAL_PATH, new ImageFileFactory());// TODO : Remove inline file path
-=======
-            DecalImages = new DirectoryItems(DECAL_PATH, new ImageFileFactory());
->>>>>>> 137ed26a
-        } catch (Exception e) {
-            DecalImages = null;
-            MegaMek.getLogger().warning("Failed to find the damage decal images." + e.getMessage());
-        }
-        dmgEmpty = TilesetManager.LoadSpecificImage(DECAL_PATH, FILE_DAMAGEDECAL_EMPTY.toString());
-    }
-
-    /** The base (unit) image used for this icon. */
-    private Image base;
-    /** The wreck base image used for this icon. */
-    private Image wreck;
-    /** The damage decal image used for this icon. */
-    private Image decal;
-    /** The smoke image used for this icon. */
-    private Image smoke;
-    /** A smaller icon used for the unit overview. */
-    private Image icon;
-    private Camouflage camouflage;
-    private Image[] facings = new Image[6];
-    private Image[] wreckFacings = new Image[6];
-    private Component parent;
-    /** The damage level, from none to crippled. */
-    private final int dmgLevel;
-    /** The tonnage of the unit. */
-    private final double weight;
-    /** True for units of class or subclass of Infantry. */
-    private final boolean isInfantry;
-    /** True when the image is for the lobby. */
-    private final boolean isPreview;
-    /** True when the unit is likely to be more long than wide (e.g. tanks). */
-    private final boolean isSlim;
-    /** True when the unit is likely to be very narrow (VTOL). */
-    private final boolean isVerySlim;
-    /** The position in multi-hex units. */
-    private final int pos;
-    /** True for units that occupy one hex (all but some dropships). */
-    private final boolean isSingleHex;
-    /** True for tanks */
-    private final boolean isTank;
-
-    public EntityImage(Image base, Camouflage camouflage, Component comp, Entity entity) {
-        this(base, null, camouflage, comp, entity, -1, true);
-    }
-
-    public EntityImage(Image base, Image wreck, Camouflage camouflage, Component comp,
-                       Entity entity, int secondaryPos) {
-        this(base, wreck, camouflage, comp, entity, secondaryPos, false);
-    }
-
-    public EntityImage(Image base, Image wreck, Camouflage camouflage, Component comp,
-                       Entity entity, int secondaryPos, boolean preview) {
-        this.base = base;
-        setCamouflage(camouflage);
-        parent = comp;
-        this.wreck = wreck;
-        this.dmgLevel = calculateDamageLevel(entity);
-        // hack: gun emplacements are pretty beefy but have weight 0
-        this.weight = entity instanceof GunEmplacement ?
-                SMOKE_THREE + 1 : entity.getWeight();
-        isInfantry = entity instanceof Infantry;
-        isTank = entity instanceof Tank;
-        isPreview = preview;
-        isSlim = (isTank && !(entity instanceof GunEmplacement));
-        isVerySlim = entity instanceof VTOL;
-        pos = secondaryPos;
-        isSingleHex = secondaryPos == -1;
-        decal = getDamageDecal(entity, secondaryPos);
-        smoke = getSmokeImage(entity, secondaryPos);
-    }
-
-    /**
-     * Worker function that calculates the entity's damage level for the purposes of displaying damage
-     * to avoid particularly dumb-looking situations
-     */
-    private int calculateDamageLevel(Entity entity) {
-        // gun emplacements don't show up as crippled when destroyed, which leads to them looking pristine
-        if ((entity instanceof GunEmplacement) && entity.isDestroyed()) {
-            return Entity.DMG_CRIPPLED;
-        }
-
-        // aerospace fighters where the pilot ejects look pretty dumb without any damage decals
-        // so let's give them at least some damage
-        if (entity.isAirborne() && entity.getCrew().isEjected()) {
-            return Math.max(Entity.DMG_HEAVY, entity.getDamageLevel(false));
-        }
-
-        int calculatedDamageLevel = entity.getDamageLevel();
-
-        // entities may be "damaged" or "crippled" due to harmless weapon jams, being out of ammo or otherwise but
-        // not having taken any actual damage. In this case, it looks stupid for the entity to be all shot up,
-        // so we pretend there's no damage.
-        if (calculatedDamageLevel > Entity.DMG_NONE) {
-            if ((entity.getArmorRemainingPercent() >= 1.0) && (entity.getInternalRemainingPercent() >= 1.0)) {
-                calculatedDamageLevel = Entity.DMG_NONE;
-            }
-        }
-
-        return calculatedDamageLevel;
-    }
-
-    public Camouflage getCamouflage() {
-        return camouflage;
-    }
-
-    public void setCamouflage(Camouflage camouflage) {
-        this.camouflage = Objects.requireNonNull(camouflage);
-    }
-
-    public int getDmgLvl() {
-        return dmgLevel;
-    }
-
-    /** Creates images applying damage decals, rotating and scaling. */
-    public void loadFacings() {
-        if (base == null) {
-            return;
-        }
-
-        for (int i = 0; i < 6; i++) {
-            // Apply the player/unit camouflage
-            Image fImage = applyColor(base, i);
-
-            // Add damage scars and smoke/fire; not to Infantry
-            if (!isInfantry && GUIPreferences.getInstance().getShowDamageDecal()) {
-                fImage = applyDamageDecal(fImage);
-                // No smoke in the lobby
-                if (!isPreview) {
-                    fImage = applyDamageSmoke(fImage);
-                }
-            }
-
-            // Generate rotated images for the unit and for a wreck
-            facings[i] = rotateImage(fImage, i);
-        }
-
-        // Apply the player/unit camouflage
-        base = applyColor(base, 0);
-        
-        // Save a small icon (without damage decals) for the unit overview
-        icon = ImageUtil.getScaledImage(base,  56, 48);
-        
-        if (wreck != null) {
-            wreck = applyColor(wreck, 0);
-
-            // Add damage scars and smoke/fire; not to Infantry
-            if (!isInfantry && GUIPreferences.getInstance().getShowDamageDecal()) {
-                wreck = applyDamageDecal(wreck);
-                // No smoke in the lobby
-                if (!isPreview) {
-                    wreck = applyDamageSmoke(wreck);
-                }
-            }
-
-            for (int i = 0; i < 6; i++) {
-                wreckFacings[i] = rotateImage(wreck, i);
-            }
-        }
-    }
-
-    /** Rotates a given unit image into direction dir. */
-    private BufferedImage rotateImage(Image img, int dir) {
-        double cx = base.getWidth(parent) / 2.0;
-        double cy = base.getHeight(parent) / 2.0;
-        AffineTransformOp xform = new AffineTransformOp(
-                AffineTransform.getRotateInstance(
-                        (-Math.PI / 3) * (6 - dir), cx, cy),
-                AffineTransformOp.TYPE_BICUBIC);
-        BufferedImage src;
-        if (img instanceof BufferedImage) {
-            src = (BufferedImage) img;
-        } else {
-            src = ImageUtil.createAcceleratedImage(img);
-        }
-        BufferedImage dst = ImageUtil.createAcceleratedImage(
-                src.getWidth(), src.getHeight());
-        xform.filter(src, dst);
-        return dst;
-    }
-
-    public Image getFacing(int facing) {
-        return facings[facing];
-    }
-
-    public Image getWreckFacing(int facing) {
-        return wreckFacings[facing];
-    }
-
-    public Image getBase() {
-        return base;
-    }
-
-    public Image getIcon() {
-        return icon;
-    }
-
-    public Image loadPreviewImage() {
-        if (base == null) {
-            return null;
-        }
-
-        base = applyColor(getBase(), 0);
-
-        // Add damage scars and smoke/fire; not to Infantry
-        if (!isInfantry && GUIPreferences.getInstance().getShowDamageDecal()) {
-            base = applyDamageDecal(getBase());
-            // No smoke in the lobby
-            if (!isPreview) {
-                base = applyDamageSmoke(getBase());
-            }
-        }
-        return getBase();
-    }
-
-    /** Applies the unit individual or player camouflage to the icon. */
-    private Image applyColor(Image image, int facing) {
-        if (image == null) {
-            return null;
-        }
-        final boolean colourCamouflage = getCamouflage().isColourCamouflage();
-        final int colour = colourCamouflage ? PlayerColour.parseFromString(getCamouflage().getFilename()).getHex() : -1;
-
-        // Prepare the images for access
-        int[] pMech = new int[IMG_SIZE];
-        int[] pCamo = new int[IMG_SIZE];
-        try {
-            grabImagePixels(image, pMech);
-            if (!colourCamouflage) {
-                grabImagePixels(camouflage.getImage(), pCamo);
-            }
-        } catch (Exception e) {
-            MegaMek.getLogger().error("Failed to grab pixels for an image to apply the camo." + e.getMessage());
-            return image;
-        }
-
-        // Overlay the camo or color
-        for (int i = 0; i < IMG_SIZE; i++) {
-            int pixel = pMech[i];
-            int alpha = (pixel >> 24) & 0xff;
-            int red = (pixel >> 16) & 0xff;
-            int green = (pixel >> 8) & 0xff;
-            int blue = (pixel) & 0xff;
-
-            // Don't apply the camo over colored (not gray) pixels
-            if (!(red == green && green == blue)) {
-                continue;
-            }
-
-            // Apply the camo only on the icon pixels, not on transparent pixels
-            if (alpha != 0) {
-                int pixel1 = colourCamouflage ? colour : pCamo[i];
-                int red1 = (pixel1 >> 16) & 0xff;
-                int green1 = (pixel1 >> 8) & 0xff;
-                int blue1 = (pixel1) & 0xff;
-
-                // Pretreat with the camo overlay (but not Infantry, they're too small, it'll just darken them)
-                int oalpha = 128;
-                if (GUIPreferences.getInstance().getBoolean(GUIPreferences.ADVANCED_USE_CAMO_OVERLAY)
-                        && !isInfantry) {
-                    oalpha = pOverlays[facing][i] & 0xff;
-                }
-                
-                // "Overlay" image combination formula
-                if (oalpha < 128) {
-                    red1 = red1 * 2 * oalpha / 255;
-                    green1 = green1 * 2 * oalpha / 255;
-                    blue1 = blue1 * 2 * oalpha / 255;
-                } else {
-                    red1 = 255 - 2 * (255 - red1) * (255 - oalpha) / 255;
-                    green1 = 255 - 2 * (255 - green1) * (255 - oalpha) / 255;
-                    blue1 = 255 - 2 * (255 - blue1) * (255 - oalpha) / 255;
-                }
-                
-                int red2 = red1 * blue / 255;
-                int green2 = green1 * blue / 255;
-                int blue2 = blue1 * blue / 255;
-                pMech[i] = (alpha << 24) | (red2 << 16) | (green2 << 8) | blue2;
-            }
-        }
-        
-        Image result = parent.createImage(new MemoryImageSource(IMG_WIDTH,
-                IMG_HEIGHT, pMech, 0, IMG_WIDTH));
-        return ImageUtil.createAcceleratedImage(result);
-    }
-    
-    /** Applies the damage decal image to the icon. */
-    private Image applyDamageDecal(Image image) {
-        if (image == null) {
-            return null;
-        }
-        
-        // Get the damage decal; will be null for undamaged
-        if (decal == null) {
-            return image;
-        }
-        
-        // Prepare the images for access
-        int[] pUnit = new int[IMG_SIZE];
-        int[] pDmgD = new int[IMG_SIZE];
-        try {
-            grabImagePixels(image, pUnit);
-            grabImagePixels(decal, pDmgD);
-        } catch (Exception e) {
-            MegaMek.getLogger().error("Failed to grab pixels for an image to apply the decal. " + e.getMessage());
-            return image;
-        }
-
-        // Overlay the damage decal where the unit image 
-        // is not transparent
-        for (int i = 0; i < IMG_SIZE; i++) {
-            int alp = (pUnit[i] >> 24) & 0xff;
-            int alpD = (pDmgD[i] >> 24) & 0xff;
-            
-            // Don't apply the decal over semi-transparent pixels
-            // as these are normally the drop shadow
-            if (alp > 220 && alpD != 0) {
-                int red = (pUnit[i] >> 16) & 0xff;
-                int grn = (pUnit[i] >> 8) & 0xff;
-                int blu = (pUnit[i]) & 0xff;
-                int redD = (pDmgD[i] >> 16) & 0xff;
-                int grnD = (pDmgD[i] >> 8) & 0xff;
-                int bluD = (pDmgD[i]) & 0xff;
-
-                red = Math.min(255, (red * (255 - alpD) + redD * alpD ) / 255);
-                grn = Math.min(255, (grn * (255 - alpD) + grnD * alpD ) / 255);
-                blu = Math.min(255, (blu * (255 - alpD) + bluD * alpD ) / 255);
-                
-                pUnit[i] = (alp << 24) | (red << 16) | (grn << 8) | blu;
-            }
-        }
-        
-        Image temp = parent.createImage(new MemoryImageSource(IMG_WIDTH,
-                IMG_HEIGHT, pUnit, 0, IMG_WIDTH));
-        return ImageUtil.createAcceleratedImage(temp);
-    }
-    
-    /** Applies the smoke/fire image to the icon. */
-    private Image applyDamageSmoke(Image image) {
-        if (image == null) {
-            return null;
-        }
-        
-        // Get the smoke image for heavier damage; is transparent for lighter damage
-        if (smoke == null) {
-            MegaMek.getLogger().error("Smoke decal image is null.");
-            return image;
-        }
-        
-        // Overlay the smoke image
-        Image result = ImageUtil.createAcceleratedImage(image);
-        Graphics g = result.getGraphics();
-        if (isSingleHex) {
-            g.drawImage(smoke, 0, 0, null);
-        } else {
-            // Draw the right section of the bigger smoke/fire image
-            int sx = smoke.getWidth(null) / 2 - IMG_WIDTH / 2 + X_POS[pos];
-            int sy = smoke.getHeight(null) / 2 - IMG_HEIGHT / 2 + Y_POS[pos];
-            g.drawImage(smoke, 0, 0, IMG_WIDTH, IMG_HEIGHT, sx, sy, sx + IMG_WIDTH, sy + IMG_HEIGHT, null);
-        }
-
-        return result;
-    }
-
-    /** Initiates the PixelGrabber for the given image and int array. */
-    private static void grabImagePixels(Image img, int[] pixels) throws InterruptedException, RuntimeException {
-        PixelGrabber pg = new PixelGrabber(img, 0, 0, IMG_WIDTH, IMG_HEIGHT, pixels, 0, IMG_WIDTH);
-        pg.grabPixels();
-        if ((pg.getStatus() & ImageObserver.ABORT) != 0) {
-            throw new RuntimeException("ImageObserver aborted.");
-        }
-    }
-    
-    /** Returns the damage decal based on damage level. */
-    private Image getDamageDecal(Entity entity, int pos) {
-        try {
-            switch (dmgLevel) {
-            case Entity.DMG_LIGHT:
-                return getIM(PATH_LIGHT, entity.getShortName(), pos);
-            case Entity.DMG_MODERATE:
-                return getIM(PATH_MODERATE, entity.getShortName(), pos);
-            case Entity.DMG_HEAVY:
-                return getIM(PATH_HEAVY, entity.getShortName(), pos);
-            case Entity.DMG_CRIPPLED:
-                return getIM(PATH_CRIPPLED, entity.getShortName(), pos);
-            default: // DMG_NONE:
-                return null;
-            }
-        } catch (Exception e) {
-            MegaMek.getLogger().error("Could not load decal image.", e);
-        }
-
-        return null;
-    }
-    
-    /** Returns the smoke/fire image based on damage level. */
-    private Image getSmokeImage(Entity entity, int pos) {
-        try {
-            // No smoke and fire for damage up to moderate
-            if (dmgLevel == Entity.DMG_NONE 
-                    || dmgLevel == Entity.DMG_LIGHT
-                    || dmgLevel == Entity.DMG_MODERATE) {
-                return dmgEmpty;
-            }
-
-            String path;
-            if (pos > -1) {
-                // Multi-hex units get their own overlays
-                path = dmgLevel == Entity.DMG_HEAVY ? PATH_SMOKEMULTI : PATH_FIREMULTI;
-            } else {
-                // Three stacks of smoke and fire for wide and heavy units,
-                // two for slimmer and medium units and one for very slim
-                // and light units
-                if (weight > SMOKE_THREE && !isSlim) {
-                    path = dmgLevel == Entity.DMG_HEAVY ? PATH_SMOKE3 : PATH_FIRE3;
-                } else if (weight > SMOKE_TWO && !isVerySlim) {
-                    path = dmgLevel == Entity.DMG_HEAVY ? PATH_SMOKE2 : PATH_FIRE2;
-                } else {
-                    path = dmgLevel == Entity.DMG_HEAVY ? PATH_SMOKE1 : PATH_FIRE1;
-                }
-            }
-            // Use the same smoke image for all positions of multi-hex units (pos = 0)!
-            return getIM(path, entity.getShortName(), 0); 
-        } catch (Exception e) {
-            MegaMek.getLogger().error("Could not load smoke/fire image.", e);
-        }
-        return null;
-    }
-
-    /** 
-     * Returns a random image of all the images in the category (= directory) cat.
-     * To have reproducible images for individual units the image is chosen 
-     * based on the hash value of the name (and the hex in multi-hex units).
-     */
-    private static Image getIM(String cat, String name, int pos) throws Exception {
-        int img = Math.abs((name + pos).hashCode()) % getSize(DecalImages.getItemNames(cat));
-        Iterator<String> iter = DecalImages.getItemNames(cat);
-        String n = "";
-        for (int i = 0; i <= img; i++) {
-            n = iter.next();
-        }
-        return (Image) DecalImages.getItem(cat, n);
-    }
-    
-    /** Returns the size of the collection of an iterator. Local helper function for DirectoryItems. */
-    private static <T> int getSize(Iterator<T> iter) {
-        int result = 0;
-        for (;iter.hasNext();iter.next(), result++);
-        return result;
-    }
-}
+/*
+* MegaMek -
+* Copyright (C) 2002, 2003, 2004 Ben Mazur (bmazur@sev.org)
+* Copyright (C) 2018, 2020 The MegaMek Team
+*
+* This program is free software; you can redistribute it and/or modify it under
+* the terms of the GNU General Public License as published by the Free Software
+* Foundation; either version 2 of the License, or (at your option) any later
+* version.
+*
+* This program is distributed in the hope that it will be useful, but WITHOUT
+* ANY WARRANTY; without even the implied warranty of MERCHANTABILITY or FITNESS
+* FOR A PARTICULAR PURPOSE. See the GNU General Public License for more
+* details.
+*/
+package megamek.client.ui.swing.tileset;
+
+import java.awt.Component;
+import java.awt.Graphics;
+import java.awt.Image;
+import java.awt.geom.AffineTransform;
+import java.awt.image.*;
+import java.io.File;
+import java.util.Iterator;
+import java.util.Objects;
+
+import javax.swing.ImageIcon;
+
+import megamek.MegaMek;
+import megamek.client.ui.swing.GUIPreferences;
+import megamek.client.ui.swing.util.PlayerColour;
+import megamek.common.icons.Camouflage;
+import megamek.common.util.fileUtils.AbstractDirectory;
+import megamek.common.util.fileUtils.ImageFileFactory;
+import megamek.common.*;
+import megamek.common.util.fileUtils.DirectoryItems;
+import megamek.common.util.ImageUtil;
+
+/** Handles the rotated and damaged and preview images for a unit. */
+public class EntityImage {
+
+    // Control values for applying bigger and smaller smoke
+    private static final int SMOKE_THREE = 70;
+    private static final int SMOKE_TWO = 40;
+
+    // Damage decal images
+    private static final File DECAL_PATH = new File(Configuration.imagesDir(), "units/DamageDecals");
+    private static final File FILE_DAMAGEDECAL_EMPTY = new File("Transparent.png");
+
+    // Directory paths within DECAL_PATH
+    private static final String PATH_FIRE1 = "Fire1/";
+    private static final String PATH_FIRE2 = "Fire2/";
+    private static final String PATH_FIRE3 = "Fire3/";
+    private static final String PATH_FIREMULTI = "FireMulti/";
+
+    private static final String PATH_SMOKE1 = "Smoke1/";
+    private static final String PATH_SMOKE2 = "Smoke2/";
+    private static final String PATH_SMOKE3 = "Smoke3/";
+    private static final String PATH_SMOKEMULTI = "SmokeMulti/";
+
+    private static final String PATH_LIGHT = "Light/";
+    private static final String PATH_MODERATE = "Moderate/";
+    private static final String PATH_HEAVY = "Heavy/";
+    private static final String PATH_CRIPPLED = "Crippled/";
+
+    /** A transparent image used as a no-damage decal. */
+    private static Image dmgEmpty;
+
+    private static final int[] X_POS = {0, 0, 63, 63, 0, -63, -63};
+    private static final int[] Y_POS = {0, -72, -36, 36, 72, 36, -36};
+
+    private static final int IMG_WIDTH = HexTileset.HEX_W;
+    private static final int IMG_HEIGHT = HexTileset.HEX_H;
+    private static final int IMG_SIZE = IMG_WIDTH * IMG_HEIGHT;
+    
+    /** Facing-dependent camo overlays (add shadows and highlighting) */ 
+    private static final int[][] pOverlays = new int[6][IMG_SIZE];
+    static {
+        try {
+            for (int i = 0; i < 6; i++) {
+                var overlay = new ImageIcon(Configuration.miscImagesDir() + "/camo_overlay" + i + ".png");
+                grabImagePixels(overlay.getImage(), pOverlays[i]);
+            }
+        } catch (Exception e) {
+            MegaMek.getLogger().error("Failed to grab pixels for the camo overlay." + e.getMessage());
+        }
+    }
+    
+    /** All damage decal/fire/smoke files in DECAL_PATH. */
+    private static AbstractDirectory DecalImages;
+
+    static {
+        try {
+            DecalImages = new DirectoryItems(DECAL_PATH, new ImageFileFactory());
+        } catch (Exception e) {
+            DecalImages = null;
+            MegaMek.getLogger().warning("Failed to find the damage decal images." + e.getMessage());
+        }
+        dmgEmpty = TilesetManager.LoadSpecificImage(DECAL_PATH, FILE_DAMAGEDECAL_EMPTY.toString());
+    }
+
+    /** The base (unit) image used for this icon. */
+    private Image base;
+    /** The wreck base image used for this icon. */
+    private Image wreck;
+    /** The damage decal image used for this icon. */
+    private Image decal;
+    /** The smoke image used for this icon. */
+    private Image smoke;
+    /** A smaller icon used for the unit overview. */
+    private Image icon;
+    private Camouflage camouflage;
+    private Image[] facings = new Image[6];
+    private Image[] wreckFacings = new Image[6];
+    private Component parent;
+    /** The damage level, from none to crippled. */
+    private final int dmgLevel;
+    /** The tonnage of the unit. */
+    private final double weight;
+    /** True for units of class or subclass of Infantry. */
+    private final boolean isInfantry;
+    /** True when the image is for the lobby. */
+    private final boolean isPreview;
+    /** True when the unit is likely to be more long than wide (e.g. tanks). */
+    private final boolean isSlim;
+    /** True when the unit is likely to be very narrow (VTOL). */
+    private final boolean isVerySlim;
+    /** The position in multi-hex units. */
+    private final int pos;
+    /** True for units that occupy one hex (all but some dropships). */
+    private final boolean isSingleHex;
+    /** True for tanks */
+    private final boolean isTank;
+
+    public EntityImage(Image base, Camouflage camouflage, Component comp, Entity entity) {
+        this(base, null, camouflage, comp, entity, -1, true);
+    }
+
+    public EntityImage(Image base, Image wreck, Camouflage camouflage, Component comp,
+                       Entity entity, int secondaryPos) {
+        this(base, wreck, camouflage, comp, entity, secondaryPos, false);
+    }
+
+    public EntityImage(Image base, Image wreck, Camouflage camouflage, Component comp,
+                       Entity entity, int secondaryPos, boolean preview) {
+        this.base = base;
+        setCamouflage(camouflage);
+        parent = comp;
+        this.wreck = wreck;
+        this.dmgLevel = calculateDamageLevel(entity);
+        // hack: gun emplacements are pretty beefy but have weight 0
+        this.weight = entity instanceof GunEmplacement ?
+                SMOKE_THREE + 1 : entity.getWeight();
+        isInfantry = entity instanceof Infantry;
+        isTank = entity instanceof Tank;
+        isPreview = preview;
+        isSlim = (isTank && !(entity instanceof GunEmplacement));
+        isVerySlim = entity instanceof VTOL;
+        pos = secondaryPos;
+        isSingleHex = secondaryPos == -1;
+        decal = getDamageDecal(entity, secondaryPos);
+        smoke = getSmokeImage(entity, secondaryPos);
+    }
+
+    /**
+     * Worker function that calculates the entity's damage level for the purposes of displaying damage
+     * to avoid particularly dumb-looking situations
+     */
+    private int calculateDamageLevel(Entity entity) {
+        // gun emplacements don't show up as crippled when destroyed, which leads to them looking pristine
+        if ((entity instanceof GunEmplacement) && entity.isDestroyed()) {
+            return Entity.DMG_CRIPPLED;
+        }
+
+        // aerospace fighters where the pilot ejects look pretty dumb without any damage decals
+        // so let's give them at least some damage
+        if (entity.isAirborne() && entity.getCrew().isEjected()) {
+            return Math.max(Entity.DMG_HEAVY, entity.getDamageLevel(false));
+        }
+
+        int calculatedDamageLevel = entity.getDamageLevel();
+
+        // entities may be "damaged" or "crippled" due to harmless weapon jams, being out of ammo or otherwise but
+        // not having taken any actual damage. In this case, it looks stupid for the entity to be all shot up,
+        // so we pretend there's no damage.
+        if (calculatedDamageLevel > Entity.DMG_NONE) {
+            if ((entity.getArmorRemainingPercent() >= 1.0) && (entity.getInternalRemainingPercent() >= 1.0)) {
+                calculatedDamageLevel = Entity.DMG_NONE;
+            }
+        }
+
+        return calculatedDamageLevel;
+    }
+
+    public Camouflage getCamouflage() {
+        return camouflage;
+    }
+
+    public void setCamouflage(Camouflage camouflage) {
+        this.camouflage = Objects.requireNonNull(camouflage);
+    }
+
+    public int getDmgLvl() {
+        return dmgLevel;
+    }
+
+    /** Creates images applying damage decals, rotating and scaling. */
+    public void loadFacings() {
+        if (base == null) {
+            return;
+        }
+
+        for (int i = 0; i < 6; i++) {
+            // Apply the player/unit camouflage
+            Image fImage = applyColor(base, i);
+
+            // Add damage scars and smoke/fire; not to Infantry
+            if (!isInfantry && GUIPreferences.getInstance().getShowDamageDecal()) {
+                fImage = applyDamageDecal(fImage);
+                // No smoke in the lobby
+                if (!isPreview) {
+                    fImage = applyDamageSmoke(fImage);
+                }
+            }
+
+            // Generate rotated images for the unit and for a wreck
+            facings[i] = rotateImage(fImage, i);
+        }
+
+        // Apply the player/unit camouflage
+        base = applyColor(base, 0);
+        
+        // Save a small icon (without damage decals) for the unit overview
+        icon = ImageUtil.getScaledImage(base,  56, 48);
+        
+        if (wreck != null) {
+            wreck = applyColor(wreck, 0);
+
+            // Add damage scars and smoke/fire; not to Infantry
+            if (!isInfantry && GUIPreferences.getInstance().getShowDamageDecal()) {
+                wreck = applyDamageDecal(wreck);
+                // No smoke in the lobby
+                if (!isPreview) {
+                    wreck = applyDamageSmoke(wreck);
+                }
+            }
+
+            for (int i = 0; i < 6; i++) {
+                wreckFacings[i] = rotateImage(wreck, i);
+            }
+        }
+    }
+
+    /** Rotates a given unit image into direction dir. */
+    private BufferedImage rotateImage(Image img, int dir) {
+        double cx = base.getWidth(parent) / 2.0;
+        double cy = base.getHeight(parent) / 2.0;
+        AffineTransformOp xform = new AffineTransformOp(
+                AffineTransform.getRotateInstance(
+                        (-Math.PI / 3) * (6 - dir), cx, cy),
+                AffineTransformOp.TYPE_BICUBIC);
+        BufferedImage src;
+        if (img instanceof BufferedImage) {
+            src = (BufferedImage) img;
+        } else {
+            src = ImageUtil.createAcceleratedImage(img);
+        }
+        BufferedImage dst = ImageUtil.createAcceleratedImage(
+                src.getWidth(), src.getHeight());
+        xform.filter(src, dst);
+        return dst;
+    }
+
+    public Image getFacing(int facing) {
+        return facings[facing];
+    }
+
+    public Image getWreckFacing(int facing) {
+        return wreckFacings[facing];
+    }
+
+    public Image getBase() {
+        return base;
+    }
+
+    public Image getIcon() {
+        return icon;
+    }
+
+    public Image loadPreviewImage() {
+        if (base == null) {
+            return null;
+        }
+
+        base = applyColor(getBase(), 0);
+
+        // Add damage scars and smoke/fire; not to Infantry
+        if (!isInfantry && GUIPreferences.getInstance().getShowDamageDecal()) {
+            base = applyDamageDecal(getBase());
+            // No smoke in the lobby
+            if (!isPreview) {
+                base = applyDamageSmoke(getBase());
+            }
+        }
+        return getBase();
+    }
+
+    /** Applies the unit individual or player camouflage to the icon. */
+    private Image applyColor(Image image, int facing) {
+        if (image == null) {
+            return null;
+        }
+        final boolean colourCamouflage = getCamouflage().isColourCamouflage();
+        final int colour = colourCamouflage ? PlayerColour.parseFromString(getCamouflage().getFilename()).getHex() : -1;
+
+        // Prepare the images for access
+        int[] pMech = new int[IMG_SIZE];
+        int[] pCamo = new int[IMG_SIZE];
+        try {
+            grabImagePixels(image, pMech);
+            if (!colourCamouflage) {
+                grabImagePixels(camouflage.getImage(), pCamo);
+            }
+        } catch (Exception e) {
+            MegaMek.getLogger().error("Failed to grab pixels for an image to apply the camo." + e.getMessage());
+            return image;
+        }
+
+        // Overlay the camo or color
+        for (int i = 0; i < IMG_SIZE; i++) {
+            int pixel = pMech[i];
+            int alpha = (pixel >> 24) & 0xff;
+            int red = (pixel >> 16) & 0xff;
+            int green = (pixel >> 8) & 0xff;
+            int blue = (pixel) & 0xff;
+
+            // Don't apply the camo over colored (not gray) pixels
+            if (!(red == green && green == blue)) {
+                continue;
+            }
+
+            // Apply the camo only on the icon pixels, not on transparent pixels
+            if (alpha != 0) {
+                int pixel1 = colourCamouflage ? colour : pCamo[i];
+                int red1 = (pixel1 >> 16) & 0xff;
+                int green1 = (pixel1 >> 8) & 0xff;
+                int blue1 = (pixel1) & 0xff;
+
+                // Pretreat with the camo overlay (but not Infantry, they're too small, it'll just darken them)
+                int oalpha = 128;
+                if (GUIPreferences.getInstance().getBoolean(GUIPreferences.ADVANCED_USE_CAMO_OVERLAY)
+                        && !isInfantry) {
+                    oalpha = pOverlays[facing][i] & 0xff;
+                }
+                
+                // "Overlay" image combination formula
+                if (oalpha < 128) {
+                    red1 = red1 * 2 * oalpha / 255;
+                    green1 = green1 * 2 * oalpha / 255;
+                    blue1 = blue1 * 2 * oalpha / 255;
+                } else {
+                    red1 = 255 - 2 * (255 - red1) * (255 - oalpha) / 255;
+                    green1 = 255 - 2 * (255 - green1) * (255 - oalpha) / 255;
+                    blue1 = 255 - 2 * (255 - blue1) * (255 - oalpha) / 255;
+                }
+                
+                int red2 = red1 * blue / 255;
+                int green2 = green1 * blue / 255;
+                int blue2 = blue1 * blue / 255;
+                pMech[i] = (alpha << 24) | (red2 << 16) | (green2 << 8) | blue2;
+            }
+        }
+        
+        Image result = parent.createImage(new MemoryImageSource(IMG_WIDTH,
+                IMG_HEIGHT, pMech, 0, IMG_WIDTH));
+        return ImageUtil.createAcceleratedImage(result);
+    }
+    
+    /** Applies the damage decal image to the icon. */
+    private Image applyDamageDecal(Image image) {
+        if (image == null) {
+            return null;
+        }
+        
+        // Get the damage decal; will be null for undamaged
+        if (decal == null) {
+            return image;
+        }
+        
+        // Prepare the images for access
+        int[] pUnit = new int[IMG_SIZE];
+        int[] pDmgD = new int[IMG_SIZE];
+        try {
+            grabImagePixels(image, pUnit);
+            grabImagePixels(decal, pDmgD);
+        } catch (Exception e) {
+            MegaMek.getLogger().error("Failed to grab pixels for an image to apply the decal. " + e.getMessage());
+            return image;
+        }
+
+        // Overlay the damage decal where the unit image 
+        // is not transparent
+        for (int i = 0; i < IMG_SIZE; i++) {
+            int alp = (pUnit[i] >> 24) & 0xff;
+            int alpD = (pDmgD[i] >> 24) & 0xff;
+            
+            // Don't apply the decal over semi-transparent pixels
+            // as these are normally the drop shadow
+            if (alp > 220 && alpD != 0) {
+                int red = (pUnit[i] >> 16) & 0xff;
+                int grn = (pUnit[i] >> 8) & 0xff;
+                int blu = (pUnit[i]) & 0xff;
+                int redD = (pDmgD[i] >> 16) & 0xff;
+                int grnD = (pDmgD[i] >> 8) & 0xff;
+                int bluD = (pDmgD[i]) & 0xff;
+
+                red = Math.min(255, (red * (255 - alpD) + redD * alpD ) / 255);
+                grn = Math.min(255, (grn * (255 - alpD) + grnD * alpD ) / 255);
+                blu = Math.min(255, (blu * (255 - alpD) + bluD * alpD ) / 255);
+                
+                pUnit[i] = (alp << 24) | (red << 16) | (grn << 8) | blu;
+            }
+        }
+        
+        Image temp = parent.createImage(new MemoryImageSource(IMG_WIDTH,
+                IMG_HEIGHT, pUnit, 0, IMG_WIDTH));
+        return ImageUtil.createAcceleratedImage(temp);
+    }
+    
+    /** Applies the smoke/fire image to the icon. */
+    private Image applyDamageSmoke(Image image) {
+        if (image == null) {
+            return null;
+        }
+        
+        // Get the smoke image for heavier damage; is transparent for lighter damage
+        if (smoke == null) {
+            MegaMek.getLogger().error("Smoke decal image is null.");
+            return image;
+        }
+        
+        // Overlay the smoke image
+        Image result = ImageUtil.createAcceleratedImage(image);
+        Graphics g = result.getGraphics();
+        if (isSingleHex) {
+            g.drawImage(smoke, 0, 0, null);
+        } else {
+            // Draw the right section of the bigger smoke/fire image
+            int sx = smoke.getWidth(null) / 2 - IMG_WIDTH / 2 + X_POS[pos];
+            int sy = smoke.getHeight(null) / 2 - IMG_HEIGHT / 2 + Y_POS[pos];
+            g.drawImage(smoke, 0, 0, IMG_WIDTH, IMG_HEIGHT, sx, sy, sx + IMG_WIDTH, sy + IMG_HEIGHT, null);
+        }
+
+        return result;
+    }
+
+    /** Initiates the PixelGrabber for the given image and int array. */
+    private static void grabImagePixels(Image img, int[] pixels) throws InterruptedException, RuntimeException {
+        PixelGrabber pg = new PixelGrabber(img, 0, 0, IMG_WIDTH, IMG_HEIGHT, pixels, 0, IMG_WIDTH);
+        pg.grabPixels();
+        if ((pg.getStatus() & ImageObserver.ABORT) != 0) {
+            throw new RuntimeException("ImageObserver aborted.");
+        }
+    }
+    
+    /** Returns the damage decal based on damage level. */
+    private Image getDamageDecal(Entity entity, int pos) {
+        try {
+            switch (dmgLevel) {
+            case Entity.DMG_LIGHT:
+                return getIM(PATH_LIGHT, entity.getShortName(), pos);
+            case Entity.DMG_MODERATE:
+                return getIM(PATH_MODERATE, entity.getShortName(), pos);
+            case Entity.DMG_HEAVY:
+                return getIM(PATH_HEAVY, entity.getShortName(), pos);
+            case Entity.DMG_CRIPPLED:
+                return getIM(PATH_CRIPPLED, entity.getShortName(), pos);
+            default: // DMG_NONE:
+                return null;
+            }
+        } catch (Exception e) {
+            MegaMek.getLogger().error("Could not load decal image.", e);
+        }
+
+        return null;
+    }
+    
+    /** Returns the smoke/fire image based on damage level. */
+    private Image getSmokeImage(Entity entity, int pos) {
+        try {
+            // No smoke and fire for damage up to moderate
+            if (dmgLevel == Entity.DMG_NONE 
+                    || dmgLevel == Entity.DMG_LIGHT
+                    || dmgLevel == Entity.DMG_MODERATE) {
+                return dmgEmpty;
+            }
+
+            String path;
+            if (pos > -1) {
+                // Multi-hex units get their own overlays
+                path = dmgLevel == Entity.DMG_HEAVY ? PATH_SMOKEMULTI : PATH_FIREMULTI;
+            } else {
+                // Three stacks of smoke and fire for wide and heavy units,
+                // two for slimmer and medium units and one for very slim
+                // and light units
+                if (weight > SMOKE_THREE && !isSlim) {
+                    path = dmgLevel == Entity.DMG_HEAVY ? PATH_SMOKE3 : PATH_FIRE3;
+                } else if (weight > SMOKE_TWO && !isVerySlim) {
+                    path = dmgLevel == Entity.DMG_HEAVY ? PATH_SMOKE2 : PATH_FIRE2;
+                } else {
+                    path = dmgLevel == Entity.DMG_HEAVY ? PATH_SMOKE1 : PATH_FIRE1;
+                }
+            }
+            // Use the same smoke image for all positions of multi-hex units (pos = 0)!
+            return getIM(path, entity.getShortName(), 0); 
+        } catch (Exception e) {
+            MegaMek.getLogger().error("Could not load smoke/fire image.", e);
+        }
+        return null;
+    }
+
+    /** 
+     * Returns a random image of all the images in the category (= directory) cat.
+     * To have reproducible images for individual units the image is chosen 
+     * based on the hash value of the name (and the hex in multi-hex units).
+     */
+    private static Image getIM(String cat, String name, int pos) throws Exception {
+        int img = Math.abs((name + pos).hashCode()) % getSize(DecalImages.getItemNames(cat));
+        Iterator<String> iter = DecalImages.getItemNames(cat);
+        String n = "";
+        for (int i = 0; i <= img; i++) {
+            n = iter.next();
+        }
+        return (Image) DecalImages.getItem(cat, n);
+    }
+    
+    /** Returns the size of the collection of an iterator. Local helper function for DirectoryItems. */
+    private static <T> int getSize(Iterator<T> iter) {
+        int result = 0;
+        for (;iter.hasNext();iter.next(), result++);
+        return result;
+    }
+}