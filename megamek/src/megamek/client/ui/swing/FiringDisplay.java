--- conflicted
+++ resolved
@@ -882,16 +882,10 @@
         // end my turn, then.
         Game game = clientgui.getClient().getGame();
         Entity next = game.getNextEntity(game.getTurnIndex());
-<<<<<<< HEAD
-        if ((game.getPhase() == GamePhase.FIRING)
-            && (next != null) && (ce() != null)
-            && (next.getOwnerId() != ce().getOwnerId())) {
-            clientgui.maybeShowUnitDisplay();
-=======
         if (game.getPhase().isFiring() && (next != null) && (ce() != null)
                 && (next.getOwnerId() != ce().getOwnerId())) {
-            clientgui.setUnitDisplayVisible(false);
->>>>>>> 48cdd861
+            clientgui.maybeShowUnitDisplay();
+
         }
         cen = Entity.NONE;
         target(null);
