/*
 * MegaMek
 * Copyright (c) 2003-2005 - Ben Mazur (bmazur@sev.org)
 * Copyright (c) 2021-2022 - The MegaMek Team. All Rights Reserved.
 *
 * This file is part of MegaMek.
 *
 * MegaMek is free software: you can redistribute it and/or modify
 * it under the terms of the GNU General Public License as published by
 * the Free Software Foundation, either version 3 of the License, or
 * (at your option) any later version.
 *
 * MegaMek is distributed in the hope that it will be useful,
 * but WITHOUT ANY WARRANTY; without even the implied warranty of
 * MERCHANTABILITY or FITNESS FOR A PARTICULAR PURPOSE. See the
 * GNU General Public License for more details.
 *
 * You should have received a copy of the GNU General Public License
 * along with MegaMek. If not, see <http://www.gnu.org/licenses/>.
 */
package megamek.client.ui.swing;

import megamek.MMConstants;
import megamek.client.ui.Messages;
import megamek.client.ui.baseComponents.AbstractButtonDialog;
import megamek.client.ui.baseComponents.MMComboBox;
import megamek.client.ui.swing.StatusBarPhaseDisplay.PhaseCommand;
import megamek.client.ui.swing.unitDisplay.UnitDisplay;
import megamek.client.ui.swing.util.KeyCommandBind;
import megamek.client.ui.swing.util.UIUtil;
import megamek.client.ui.swing.widget.SkinXMLHandler;
import megamek.common.Configuration;
import megamek.common.KeyBindParser;
import megamek.common.enums.GamePhase;
import megamek.common.enums.WeaponSortOrder;
import megamek.common.preference.ClientPreferences;
import megamek.common.preference.PreferenceManager;
import org.apache.logging.log4j.LogManager;

import javax.swing.*;
import javax.swing.UIManager.LookAndFeelInfo;
import javax.swing.border.EmptyBorder;
import javax.swing.event.*;
import java.awt.*;
import java.awt.event.*;
import java.io.File;
import java.util.List;
import java.util.*;

/** The Client Settings Dialog offering GUI options concerning tooltips, map display, keybinds etc. */
public class CommonSettingsDialog extends AbstractButtonDialog implements
        ItemListener, FocusListener, ListSelectionListener,
        ChangeListener {

    /**
     * A class for storing information about an GUIPreferences advanced option.
     * @author arlith
     */
    private static class AdvancedOptionData implements Comparable<AdvancedOptionData> {

        public String option;
        public AdvancedOptionData(String option) {
            this.option = option;
        }

        /** Returns true if this option has tooltip text. */
        public boolean hasTooltipText() {
            return Messages.keyExists("AdvancedOptions." + option + ".tooltip");
        }

        /** Returns the tooltip text for this option. */
        public String getTooltipText() {
            return Messages.getString("AdvancedOptions." + option + ".tooltip");
        }

        /** Returns a human-readable name for this advanced option. */
        @Override
        public String toString() {
            String key = "AdvancedOptions." + option + ".name";
            return Messages.keyExists(key) ? Messages.getString(key) : option;
        }

        @Override
        public int compareTo(AdvancedOptionData other) {
            return toString().compareTo(other.toString());
        }
    }

    private static class PhaseCommandListMouseAdapter extends MouseInputAdapter {
        private boolean mouseDragging = false;
        private int dragSourceIndex;

        @Override
        public void mousePressed(MouseEvent e) {
            if (SwingUtilities.isLeftMouseButton(e)) {
                Object src = e.getSource();
                if (src instanceof JList) {
                    dragSourceIndex = ((JList<?>) src).getSelectedIndex();
                    mouseDragging = true;
                }                
            }
        }

        @Override
        public void mouseReleased(MouseEvent e) {
            mouseDragging = false;
        }

        @Override
        public void mouseDragged(MouseEvent e) {
            Object src = e.getSource();
            if (mouseDragging && (src instanceof JList)) {
                JList<?> srcList = (JList<?>) src;
                DefaultListModel<?> srcModel = (DefaultListModel<?>) srcList.getModel();
                int currentIndex = srcList.locationToIndex(e.getPoint());
                if (currentIndex != dragSourceIndex) {
                    int dragTargetIndex = srcList.getSelectedIndex();
                    moveElement(srcModel, dragSourceIndex, dragTargetIndex);
                    dragSourceIndex = currentIndex;
                }
            }
        }

        private <T> void moveElement(DefaultListModel<T> srcModel, int srcIndex, int trgIndex) {
            T dragElement = srcModel.get(srcIndex);
            srcModel.remove(srcIndex);
            srcModel.add(trgIndex, dragElement);
        }
    }

    private final JCheckBox autoEndFiring = new JCheckBox(Messages.getString("CommonSettingsDialog.autoEndFiring"));
    private final JCheckBox autoDeclareSearchlight = new JCheckBox(Messages.getString("CommonSettingsDialog.autoDeclareSearchlight"));
    private final JCheckBox nagForMASC = new JCheckBox(Messages.getString("CommonSettingsDialog.nagForMASC"));
    private final JCheckBox nagForPSR = new JCheckBox(Messages.getString("CommonSettingsDialog.nagForPSR"));
    private final JCheckBox nagForWiGELanding = new JCheckBox(Messages.getString("CommonSettingsDialog.nagForWiGELanding"));
    private final JCheckBox nagForNoAction = new JCheckBox(Messages.getString("CommonSettingsDialog.nagForNoAction"));
    private final JCheckBox nagForNoUnJamRAC = new JCheckBox(Messages.getString("CommonSettingsDialog.nagForUnJamRAC"));
    private final JCheckBox animateMove = new JCheckBox(Messages.getString("CommonSettingsDialog.animateMove"));
    private final JCheckBox showWrecks = new JCheckBox(Messages.getString("CommonSettingsDialog.showWrecks"));
    private final JCheckBox soundMute = new JCheckBox(Messages.getString("CommonSettingsDialog.soundMute"));
    private final JCheckBox showWpsinTT = new JCheckBox(Messages.getString("CommonSettingsDialog.showWpsinTT"));
    private final JCheckBox showArmorMiniVisTT = new JCheckBox(Messages.getString("CommonSettingsDialog.showArmorMiniVisTT"));
    private final JCheckBox showPilotPortraitTT = new JCheckBox(Messages.getString("CommonSettingsDialog.showPilotPortraitTT"));
    private final JCheckBox chkAntiAliasing = new JCheckBox(Messages.getString("CommonSettingsDialog.antiAliasing"));
    private MMComboBox<WeaponSortOrder> comboDefaultWeaponSortOrder;
    private JTextField tooltipDelay;
    private JTextField tooltipDismissDelay;
    private JTextField tooltipDistSupression;
    private JComboBox<String> unitStartChar;
    private JTextField maxPathfinderTime;
    private final JCheckBox getFocus = new JCheckBox(Messages.getString("CommonSettingsDialog.getFocus"));
    private JSlider guiScale;

    private final JCheckBox keepGameLog = new JCheckBox(Messages.getString("CommonSettingsDialog.keepGameLog"));
    private JTextField gameLogFilename;
    // private JTextField gameLogMaxSize;
    private final JCheckBox stampFilenames = new JCheckBox(Messages.getString("CommonSettingsDialog.stampFilenames"));
    private JTextField stampFormat;
    private final JCheckBox defaultAutoejectDisabled = new JCheckBox(Messages.getString("CommonSettingsDialog.defaultAutoejectDisabled"));
    private final JCheckBox useAverageSkills = new JCheckBox(Messages.getString("CommonSettingsDialog.useAverageSkills"));
    private final JCheckBox generateNames = new JCheckBox(Messages.getString("CommonSettingsDialog.generateNames"));
    private final JCheckBox showUnitId = new JCheckBox(Messages.getString("CommonSettingsDialog.showUnitId"));
    private JComboBox<String> displayLocale;
    private final JCheckBox showIPAddressesInChat = new JCheckBox(Messages.getString("CommonSettingsDialog.showIPAddressesInChat"));
    private JTextPane reportKeywordsTextPane;
    private final JCheckBox showDamageLevel = new JCheckBox(Messages.getString("CommonSettingsDialog.showDamageLevel"));
    private final JCheckBox showDamageDecal = new JCheckBox(Messages.getString("CommonSettingsDialog.showDamageDecal"));
    private final JCheckBox showMapsheets = new JCheckBox(Messages.getString("CommonSettingsDialog.showMapsheets"));
    private final JCheckBox aOHexShadows = new JCheckBox(Messages.getString("CommonSettingsDialog.AOHexSHadows"));
    private final JCheckBox floatingIso = new JCheckBox(Messages.getString("CommonSettingsDialog.floatingIso"));
    private final JCheckBox mmSymbol = new JCheckBox(Messages.getString("CommonSettingsDialog.mmSymbol"));
    private final JCheckBox entityOwnerColor = new JCheckBox(Messages.getString("CommonSettingsDialog.entityOwnerColor"));
    private final JCheckBox teamColoring = new JCheckBox(Messages.getString("CommonSettingsDialog.teamColoring"));
    private final JCheckBox useSoftCenter = new JCheckBox(Messages.getString("CommonSettingsDialog.useSoftCenter"));
    private final JCheckBox levelhighlight = new JCheckBox(Messages.getString("CommonSettingsDialog.levelHighlight"));
    private final JCheckBox shadowMap = new JCheckBox(Messages.getString("CommonSettingsDialog.useShadowMap"));
    private final JCheckBox hexInclines = new JCheckBox(Messages.getString("CommonSettingsDialog.useInclines"));
    private final JCheckBox mouseWheelZoom = new JCheckBox(Messages.getString("CommonSettingsDialog.mouseWheelZoom"));
    private final JCheckBox mouseWheelZoomFlip = new JCheckBox(Messages.getString("CommonSettingsDialog.mouseWheelZoomFlip"));

    // Tactical Overlay Options
    private final JCheckBox fovInsideEnabled = new JCheckBox(Messages.getString("TacticalOverlaySettingsDialog.FovInsideEnabled"));
    private JSlider fovHighlightAlpha;
    private final JCheckBox fovOutsideEnabled = new JCheckBox(Messages.getString("TacticalOverlaySettingsDialog.FovOutsideEnabled"));
    private JSlider fovDarkenAlpha;
    private JSlider numStripesSlider;
    private JCheckBox fovGrayscaleEnabled;
    private JTextField fovHighlightRingsRadii;
    private JTextField fovHighlightRingsColors;
    
    // Labels (there to make it possible to disable them)
    private JLabel darkenAlphaLabel;
    private JLabel numStripesLabel;
    private JLabel fovHighlightRingsColorsLabel;
    private JLabel fovHighlightRingsRadiiLabel;
    private JLabel highlightAlphaLabel;
    
    private JLabel stampFormatLabel;
    private JLabel gameLogFilenameLabel;

    private final JCheckBox gameSummaryBV = new JCheckBox(Messages.getString("CommonSettingsDialog.gameSummaryBV.name"));
    private final JCheckBox gameSummaryMM = new JCheckBox(Messages.getString("CommonSettingsDialog.gameSummaryMM.name"));

    private JComboBox<String> skinFiles;
    private JComboBox<UITheme> uiThemes;

    // Avanced Settings
    private JList<AdvancedOptionData> advancedKeys;
    private int advancedKeyIndex = 0;
    private JTextField advancedValue;

    // Button order
    private DefaultListModel<StatusBarPhaseDisplay.PhaseCommand> movePhaseCommands;
    private DefaultListModel<StatusBarPhaseDisplay.PhaseCommand> deployPhaseCommands;
    private DefaultListModel<StatusBarPhaseDisplay.PhaseCommand> firingPhaseCommands;
    private DefaultListModel<StatusBarPhaseDisplay.PhaseCommand> physicalPhaseCommands;
    private DefaultListModel<StatusBarPhaseDisplay.PhaseCommand> targetingPhaseCommands;

    // Unit Display order
    private DefaultListModel<String> unitDisplayNonTabbed = new DefaultListModel<>();
    private final StatusBarPhaseDisplay.CommandComparator cmdComp = new StatusBarPhaseDisplay.CommandComparator();
    private final PhaseCommandListMouseAdapter cmdMouseAdaptor = new PhaseCommandListMouseAdapter();
    
    private JComboBox<String> tileSetChoice;
    private List<String> tileSets;
    private final MMToggleButton choiceToggle = new MMToggleButton("Enable tabbing through this dialog page");

    private JComboBox unitDisplayAutoDisplayReportCombo;
    private JComboBox unitDisplayAutoDisplayNonReportCombo;
    private JComboBox miniMapAutoDisplayReportCombo;
    private JComboBox miniMapAutoDisplayNonReportCombo;
    private JComboBox miniReportAutoDisplayReportCombo;
    private JComboBox miniReportAutoDisplayNonReportCombo;
    private JComboBox playerListAutoDisplayReportCombo;
    private JComboBox playerListAutoDisplayNonReportCombo;

    /** Maps command strings to a JTextField for updating the modifier for the command. */
    private Map<String, JTextField> cmdModifierMap;

    /** Maps command strings to a JTextField for updating the key for the command. */
    private Map<String, JTextField> cmdKeyMap;
    
    /** Maps command strings to a Integer for updating the key for the command. */
    private Map<String, Integer> cmdKeyCodeMap; 

    private ClientGUI clientgui = null;

    private static final GUIPreferences GUIP = GUIPreferences.getInstance();
    private static final ClientPreferences CP = PreferenceManager.getClientPreferences();
    private static final UnitDisplayOrderPreferences UDOP = UnitDisplayOrderPreferences.getInstance();
    private static final ButtonOrderPreferences BOP = ButtonOrderPreferences.getInstance();

    private static final String[] LOCALE_CHOICES = { "en", "de", "ru", "es" };
    
    private static final Dimension LABEL_SPACER = new Dimension(5, 0);
    private static final Dimension DEPENDENT_INSET = new Dimension(25, 0);
    
    // Save some values to restore them when the dialog is canceled
    private boolean savedFovHighlight;
    private boolean savedFovDarken;
    private boolean savedFovGrayscale;
    private boolean savedAOHexShadows;
    private boolean savedShadowMap;
    private boolean savedHexInclines;
    private boolean savedLevelhighlight;
    private boolean savedFloatingIso;
    private boolean savedMmSymbol;
    private boolean savedTeamColoring;
    private boolean savedUnitLabelBorder;
    private boolean savedShowDamageDecal;
    private boolean savedShowDamageLabel;
    private boolean savedAntiAlias;
    private String savedFovHighlightRingsRadii;
    private String savedFovHighlightRingsColors;
    private int savedFovHighlightAlpha;
    private int savedFovDarkenAlpha;
    private int savedNumStripesSlider;

    HashMap<String, String> savedAdvancedOpt = new HashMap<>();
    
    private static final String MSG_REPORTKEYWORDS = Messages.getString("CommonSettingsDialog.ReportKeywords");
    private static final String MSG_UNITDISPLAY = Messages.getString("CommonMenuBar.viewMekDisplay");
    private static final String MSG_MINIMAP = Messages.getString("CommonMenuBar.viewMinimap");
    private static final String MSG_MINIREPORT = Messages.getString("CommonMenuBar.viewRoundReport");
    private static final String MSG_PLAYERLIST = Messages.getString("CommonMenuBar.viewPlayerList");
    private static final String MSG_SHOW = Messages.getString("ClientGUI.Show");
    private static final String MSG_HIDE = Messages.getString("ClientGUI.Hide");
    private static final String MSG_MANUAL = Messages.getString("ClientGUI.Manual");
    private static final String MSG_REPORTPHASES = Messages.getString("CommonSettingsDialog.ReportPhases");
    private static final String MSG_NONREPORTPHASES = Messages.getString("CommonSettingsDialog.NonReportPhases");
    private static final String MSG_MAIN = Messages.getString("CommonSettingsDialog.Main");
    private static final String MSG_GRAPHICS = Messages.getString("CommonSettingsDialog.Graphics");
    private static final String MSG_KEYBINDS = Messages.getString("CommonSettingsDialog.KeyBinds");
    private static final String MSG_BUTTONORDER = Messages.getString("CommonSettingsDialog.ButtonOrder");
    private static final String MSG_UNITDISPLAYORDER = Messages.getString("CommonSettingsDialog.UnitDisplayOrder");
    private static final String MSG_AUTODISPLAY = Messages.getString("CommonSettingsDialog.AutoDisplay");
    private static final String MSG_ADVANCED = Messages.getString("CommonSettingsDialog.Advanced");

    /** Constructs the Client Settings Dialog with a clientgui (used within the client, i.e. in lobby and game). */
    public CommonSettingsDialog(JFrame owner, ClientGUI cg) {
        this(owner);
        clientgui = cg;
    }
    
    /** Constructs the Client Settings Dialog without a clientgui (used in the main menu and board editor). */
    public CommonSettingsDialog(JFrame owner) {
        super(owner, true, "ClientSettings", "CommonSettingsDialog.title");
        initialize();
    }

    @Override
    protected Container createCenterPane() {
        JTabbedPane panTabs = new JTabbedPane();
        addWindowListener(new WindowAdapter() {
            @Override
            public void windowClosing(WindowEvent e) {
                cancelAction();
            }
        });

        JScrollPane settingsPane = new JScrollPane(getSettingsPanel());
        settingsPane.getVerticalScrollBar().setUnitIncrement(16);
        JScrollPane graphicsPane = new JScrollPane(getGraphicsPanel());
        graphicsPane.getVerticalScrollBar().setUnitIncrement(16);
        JScrollPane keyBindPane = new JScrollPane(getKeyBindPanel());
        keyBindPane.getVerticalScrollBar().setUnitIncrement(16);
        JScrollPane advancedSettingsPane = new JScrollPane(getAdvancedSettingsPanel());
        advancedSettingsPane.getVerticalScrollBar().setUnitIncrement(16);
        JScrollPane unitDisplayPane = new JScrollPane(getUnitDisplayPanel());
        unitDisplayPane.getVerticalScrollBar().setUnitIncrement(16);
        JScrollPane autoDisplayPane = new JScrollPane(getPhasePanel());
        autoDisplayPane.getVerticalScrollBar().setUnitIncrement(16);

        panTabs.add(MSG_MAIN, settingsPane);
        panTabs.add(MSG_GRAPHICS, graphicsPane);
        panTabs.add(MSG_KEYBINDS, keyBindPane);
        panTabs.add(MSG_BUTTONORDER, getButtonOrderPanel());
        panTabs.add(MSG_UNITDISPLAYORDER, unitDisplayPane);
        panTabs.add(MSG_AUTODISPLAY, autoDisplayPane);
        panTabs.add(MSG_ADVANCED, advancedSettingsPane);

        adaptToGUIScale();

        return panTabs;
    }

    private JPanel getUnitDisplayPanel() {
        JPanel unitDisplayPane = new JPanel();
        unitDisplayPane.setLayout(new BoxLayout(unitDisplayPane, BoxLayout.Y_AXIS));
        JTabbedPane phasePane = new JTabbedPane();
        unitDisplayPane.add(phasePane);

        phasePane.add("Non Tabbed", getUnitDisplayPane());

        return unitDisplayPane;
    }

    private JScrollPane getUnitDisplayPane() {
        JPanel panel = new JPanel();

        unitDisplayNonTabbed.addElement(UDOP.getString(UnitDisplay.NON_TABBED_A1));
        unitDisplayNonTabbed.addElement(UDOP.getString(UnitDisplay.NON_TABBED_B1));
        unitDisplayNonTabbed.addElement(UDOP.getString(UnitDisplay.NON_TABBED_C1));
        unitDisplayNonTabbed.addElement(UDOP.getString(UnitDisplay.NON_TABBED_A2));
        unitDisplayNonTabbed.addElement(UDOP.getString(UnitDisplay.NON_TABBED_B2));
        unitDisplayNonTabbed.addElement(UDOP.getString(UnitDisplay.NON_TABBED_C2));

        JList<String> listUnitDisplayNonTabbed = new JList<>(unitDisplayNonTabbed);
        listUnitDisplayNonTabbed.setSelectionMode(ListSelectionModel.SINGLE_SELECTION);
        listUnitDisplayNonTabbed.addMouseListener(cmdMouseAdaptor);
        listUnitDisplayNonTabbed.addMouseMotionListener(cmdMouseAdaptor);
        panel.add(listUnitDisplayNonTabbed);
        JScrollPane scrollPane = new JScrollPane(panel);
        scrollPane.getVerticalScrollBar().setUnitIncrement(16);
        return scrollPane;
    }


    private JPanel getSettingsPanel() {

        List<List<Component>> comps = new ArrayList<>();
        ArrayList<Component> row;

        JLabel displayLocaleLabel = new JLabel(Messages.getString("CommonSettingsDialog.locale"));
        displayLocale = new JComboBox<>();
        displayLocale.addItem(Messages.getString("CommonSettingsDialog.locale.English")); 
        displayLocale.addItem(Messages.getString("CommonSettingsDialog.locale.Deutsch")); 
        displayLocale.addItem(Messages.getString("CommonSettingsDialog.locale.Russian"));
        displayLocale.addItem(Messages.getString("CommonSettingsDialog.locale.Spanish")); 
        displayLocale.setMaximumSize(new Dimension(150, 40));
        row = new ArrayList<>();
        row.add(displayLocaleLabel);
        row.add(displayLocale);
        comps.add(row);
        
        addLineSpacer(comps);

        guiScale = new JSlider();
        guiScale.setMajorTickSpacing(3);
        guiScale.setMinimum(7);
        guiScale.setMaximum(24);
        Hashtable<Integer, JComponent> table = new Hashtable<>();
        table.put(7, new JLabel("70%"));
        table.put(10, new JLabel("100%"));
        table.put(16, new JLabel("160%"));
        table.put(22, new JLabel("220%"));
        guiScale.setLabelTable(table);
        guiScale.setPaintTicks(true);
        guiScale.setPaintLabels(true);
        guiScale.setMaximumSize(new Dimension(250, 100));
        guiScale.setToolTipText(Messages.getString("CommonSettingsDialog.guiScaleTT"));
        JLabel guiScaleLabel = new JLabel(Messages.getString("CommonSettingsDialog.guiScale"));
        row = new ArrayList<>();
        row.add(guiScaleLabel);
        row.add(guiScale);
        comps.add(row);

        comps.add(checkboxEntry(showDamageLevel, null));
        comps.add(checkboxEntry(showDamageDecal, null));
        comps.add(checkboxEntry(showUnitId, null));
        comps.add(checkboxEntry(entityOwnerColor, null));
        comps.add(checkboxEntry(teamColoring, null));
        comps.add(checkboxEntry(useSoftCenter, Messages.getString("CommonSettingsDialog.useSoftCenterTip")));
        addLineSpacer(comps);

        tooltipDelay = new JTextField(4);
        tooltipDelay.setMaximumSize(new Dimension(150, 40));
        JLabel tooltipDelayLabel = new JLabel(Messages.getString("CommonSettingsDialog.tooltipDelay")); 
        row = new ArrayList<>();
        row.add(tooltipDelayLabel);
        row.add(tooltipDelay);
        comps.add(row);

        tooltipDismissDelay = new JTextField(4);
        tooltipDismissDelay.setMaximumSize(new Dimension(150, 40));
        tooltipDismissDelay.setToolTipText(Messages.getString("CommonSettingsDialog.tooltipDismissDelayTooltip"));
        JLabel tooltipDismissDelayLabel = new JLabel(Messages.getString("CommonSettingsDialog.tooltipDismissDelay")); 
        tooltipDismissDelayLabel.setToolTipText(Messages.getString("CommonSettingsDialog.tooltipDismissDelayTooltip"));
        row = new ArrayList<>();
        row.add(tooltipDismissDelayLabel);
        row.add(tooltipDismissDelay);
        comps.add(row);
        
        tooltipDistSupression = new JTextField(4);
        tooltipDistSupression.setMaximumSize(new Dimension(150, 40));
        tooltipDistSupression.setToolTipText(Messages.getString("CommonSettingsDialog.tooltipDistSuppressionTooltip"));
        JLabel tooltipDistSupressionLabel = new JLabel(Messages.getString("CommonSettingsDialog.tooltipDistSuppression")); 
        tooltipDistSupressionLabel.setToolTipText(Messages.getString("CommonSettingsDialog.tooltipDistSuppressionTooltip"));
        row = new ArrayList<>();
        row.add(tooltipDistSupressionLabel);
        row.add(tooltipDistSupression);
        comps.add(row);

        comps.add(checkboxEntry(showWpsinTT, null));
        comps.add(checkboxEntry(showArmorMiniVisTT, null));
        comps.add(checkboxEntry(showPilotPortraitTT, null));
        addLineSpacer(comps);
        comps.add(checkboxEntry(soundMute, null));
        
        JLabel maxPathfinderTimeLabel = new JLabel(Messages.getString("CommonSettingsDialog.pathFiderTimeLimit"));
        maxPathfinderTime = new JTextField(5);
        maxPathfinderTime.setMaximumSize(new Dimension(150, 40));
        row = new ArrayList<>();
        row.add(maxPathfinderTimeLabel);
        row.add(maxPathfinderTime);
        comps.add(row);

        addLineSpacer(comps);
        comps.add(checkboxEntry(nagForMASC, null));
        comps.add(checkboxEntry(nagForPSR, null));
        comps.add(checkboxEntry(nagForWiGELanding, null));
        comps.add(checkboxEntry(nagForNoAction, null));
        comps.add(checkboxEntry(nagForNoUnJamRAC, null));
        comps.add(checkboxEntry(getFocus, null));
        comps.add(checkboxEntry(mouseWheelZoom, null));
        comps.add(checkboxEntry(mouseWheelZoomFlip, null));
        comps.add(checkboxEntry(autoEndFiring, null));
        comps.add(checkboxEntry(autoDeclareSearchlight, null));

        JLabel defaultSortOrderLabel = new JLabel(Messages.getString("CommonSettingsDialog.defaultWeaponSortOrder"));
        String toolTip = Messages.getString("CommonSettingsDialog.defaultWeaponSortOrderTooltip");
        defaultSortOrderLabel.setToolTipText(toolTip);

        final DefaultComboBoxModel<WeaponSortOrder> defaultWeaponSortOrderModel = new DefaultComboBoxModel<>(WeaponSortOrder.values());
        defaultWeaponSortOrderModel.removeElement(WeaponSortOrder.CUSTOM); // Custom makes no sense as a default
        comboDefaultWeaponSortOrder = new MMComboBox<>("comboDefaultWeaponSortOrder", defaultWeaponSortOrderModel);
        comboDefaultWeaponSortOrder.setToolTipText(toolTip);
        row = new ArrayList<>();
        row.add(defaultSortOrderLabel);
        row.add(comboDefaultWeaponSortOrder);
        comps.add(row);

        addLineSpacer(comps);

        JLabel unitStartCharLabel = new JLabel(Messages.getString("CommonSettingsDialog.protoMechUnitCodes")); 
        unitStartChar = new JComboBox<>();
        // Add option for "A, B, C, D..."
        unitStartChar.addItem("\u0041, \u0042, \u0043, \u0044..."); 
        // Add option for "ALPHA, BETA, GAMMA, DELTA..."
        unitStartChar.addItem("\u0391, \u0392, \u0393, \u0394..."); 
        // Add option for "alpha, beta, gamma, delta..."
        unitStartChar.addItem("\u03B1, \u03B2, \u03B3, \u03B4..."); 
        unitStartChar.setMaximumSize(new Dimension(150, 40));
        row = new ArrayList<>();
        row.add(unitStartCharLabel);
        row.add(unitStartChar);
        comps.add(row);

        comps.add(checkboxEntry(defaultAutoejectDisabled, null));
        comps.add(checkboxEntry(useAverageSkills, null));
        comps.add(checkboxEntry(generateNames, null));
        addLineSpacer(comps);
        comps.add(checkboxEntry(keepGameLog, null));

        gameLogFilenameLabel = new JLabel(Messages.getString("CommonSettingsDialog.logFileName")); 
        gameLogFilename = new JTextField(15);
        gameLogFilename.setMaximumSize(new Dimension(250, 40));
        row = new ArrayList<>();
        row.add(Box.createRigidArea(DEPENDENT_INSET));
        row.add(gameLogFilenameLabel);
        row.add(gameLogFilename);
        comps.add(row);

        addSpacer(comps, 5);
        comps.add(checkboxEntry(stampFilenames, null));

        stampFormatLabel = new JLabel(Messages.getString("CommonSettingsDialog.stampFormat")); 
        stampFormat = new JTextField(15);
        stampFormat.setMaximumSize(new Dimension(15*13, 40));
        row = new ArrayList<>();
        row.add(Box.createRigidArea(DEPENDENT_INSET));
        row.add(stampFormatLabel);
        row.add(stampFormat);
        comps.add(row);

        addLineSpacer(comps);

        JLabel reportKeywordsLabel = new JLabel(MSG_REPORTKEYWORDS + ": ");
        reportKeywordsTextPane = new JTextPane();
        row = new ArrayList<>();
        row.add(reportKeywordsLabel);
        row.add(reportKeywordsTextPane);
        comps.add(row);

        addLineSpacer(comps);

        comps.add(checkboxEntry(showIPAddressesInChat, Messages.getString("CommonSettingsDialog.showIPAddressesInChat.tooltip")));
        return createSettingsPanel(comps);
    }

    private List<Component> checkboxEntry(JCheckBox checkbox, String toolTip) {
        checkbox.setToolTipText(toolTip);
        checkbox.addItemListener(this);
        List<Component> row = new ArrayList<>();
        row.add(checkbox);
        return row;
    }

    private void addLineSpacer(List<List<Component>> comps) {
        List<Component> row = new ArrayList<>();
        row.add(Box.createRigidArea(new Dimension(0, 10)));
        comps.add(row);

        JSeparator Sep = new JSeparator(SwingConstants.HORIZONTAL);
        row = new ArrayList<>();
        row.add(Sep);
        comps.add(row);

        row = new ArrayList<>();
        row.add(Box.createRigidArea(new Dimension(0, 5)));
        comps.add(row);
    }

    private void addSpacer(List<List<Component>> comps, int height) {
        List<Component> row = new ArrayList<>();
        row.add(Box.createVerticalStrut(height));
        comps.add(row);
    }

    /**
     * Display the current settings in this dialog. <p> Overrides
     * <code>Dialog#setVisible(boolean)</code>.
     */
    @Override
    public void setVisible(boolean visible) {
        // Initialize the dialog when it's being shown
        if (visible) {
<<<<<<< HEAD
            guiScale.setValue((int) (GUIP.getGUIScale() * 10));
            autoEndFiring.setSelected(GUIP.getAutoEndFiring());
            autoDeclareSearchlight.setSelected(GUIP.getAutoDeclareSearchlight());
            nagForMASC.setSelected(GUIP.getNagForMASC());
            nagForPSR.setSelected(GUIP.getNagForPSR());
            nagForWiGELanding.setSelected(GUIP.getNagForWiGELanding());
            nagForNoAction.setSelected(GUIP.getNagForNoAction());
            animateMove.setSelected(GUIP.getShowMoveStep());
            showWrecks.setSelected(GUIP.getShowWrecks());
            soundMute.setSelected(GUIP.getSoundMute());
            tooltipDelay.setText(Integer.toString(GUIP.getTooltipDelay()));
            tooltipDismissDelay.setText(Integer.toString(GUIP.getTooltipDismissDelay()));
            tooltipDistSupression.setText(Integer.toString(GUIP.getTooltipDistSuppression()));
            showWpsinTT.setSelected(GUIP.getShowWpsinTT());
            showArmorMiniVisTT.setSelected(GUIP.getshowArmorMiniVisTT());
            showPilotPortraitTT.setSelected(GUIP.getshowPilotPortraitTT());
            comboDefaultWeaponSortOrder.setSelectedItem(GUIP.getDefaultWeaponSortOrder());
            mouseWheelZoom.setSelected(GUIP.getMouseWheelZoom());
            mouseWheelZoomFlip.setSelected(GUIP.getMouseWheelZoomFlip());
=======
            GUIPreferences gs = GUIPreferences.getInstance();
            ClientPreferences cs = PreferenceManager.getClientPreferences();

            guiScale.setValue((int) (gs.getGUIScale() * 10));
            autoEndFiring.setSelected(gs.getAutoEndFiring());
            autoDeclareSearchlight.setSelected(gs.getAutoDeclareSearchlight());
            nagForMASC.setSelected(gs.getNagForMASC());
            nagForPSR.setSelected(gs.getNagForPSR());
            nagForWiGELanding.setSelected(gs.getNagForWiGELanding());
            nagForNoAction.setSelected(gs.getNagForNoAction());
            nagForNoUnJamRAC.setSelected(gs.getNagForNoUnJamRAC());
            animateMove.setSelected(gs.getShowMoveStep());
            showWrecks.setSelected(gs.getShowWrecks());
            soundMute.setSelected(gs.getSoundMute());
            tooltipDelay.setText(Integer.toString(gs.getTooltipDelay()));
            tooltipDismissDelay.setText(Integer.toString(gs.getTooltipDismissDelay()));
            tooltipDistSupression.setText(Integer.toString(gs.getTooltipDistSuppression()));
            showWpsinTT.setSelected(gs.getShowWpsinTT());
            showArmorMiniVisTT.setSelected(gs.getshowArmorMiniVisTT());
            showPilotPortraitTT.setSelected(gs.getshowPilotPortraitTT());
            comboDefaultWeaponSortOrder.setSelectedItem(gs.getDefaultWeaponSortOrder());
            mouseWheelZoom.setSelected(gs.getMouseWheelZoom());
            mouseWheelZoomFlip.setSelected(gs.getMouseWheelZoomFlip());
>>>>>>> 68b8350c

            // Select the correct char set (give a nice default to start).
            unitStartChar.setSelectedIndex(0);
            for (int loop = 0; loop < unitStartChar.getItemCount(); loop++) {
                if (unitStartChar.getItemAt(loop).charAt(0) == CP.getUnitStartChar()) {
                    unitStartChar.setSelectedIndex(loop);
                    break;
                }
            }

            maxPathfinderTime.setText(Integer.toString(CP.getMaxPathfinderTime()));

            keepGameLog.setSelected(CP.keepGameLog());
            gameLogFilename.setEnabled(keepGameLog.isSelected());
            gameLogFilename.setText(CP.getGameLogFilename());
            stampFilenames.setSelected(CP.stampFilenames());
            stampFormat.setEnabled(stampFilenames.isSelected());
            stampFormat.setText(CP.getStampFormat());
            reportKeywordsTextPane.setText(CP.getReportKeywords());
            showIPAddressesInChat.setSelected(CP.getShowIPAddressesInChat());

            defaultAutoejectDisabled.setSelected(CP.defaultAutoejectDisabled());
            useAverageSkills.setSelected(CP.useAverageSkills());
            generateNames.setSelected(CP.generateNames());
            showUnitId.setSelected(CP.getShowUnitId());

            int index = 0;
            if (CP.getLocaleString().startsWith("de")) {
                index = 1;
            }
            if (CP.getLocaleString().startsWith("ru")) {
                index = 2;
            }
            displayLocale.setSelectedIndex(index);

            showMapsheets.setSelected(GUIP.getShowMapsheets());
            chkAntiAliasing.setSelected(GUIP.getAntiAliasing());
            showDamageLevel.setSelected(GUIP.getShowDamageLevel());
            showDamageDecal.setSelected(GUIP.getShowDamageDecal());
            aOHexShadows.setSelected(GUIP.getAOHexShadows());
            floatingIso.setSelected(GUIP.getFloatingIso());
            mmSymbol.setSelected(GUIP.getMmSymbol());
            levelhighlight.setSelected(GUIP.getLevelHighlight());
            shadowMap.setSelected(GUIP.getShadowMap());
            hexInclines.setSelected(GUIP.getHexInclines());
            useSoftCenter.setSelected(GUIP.getBoolean("SOFTCENTER"));
            entityOwnerColor.setSelected(GUIP.getUnitLabelBorder());
            teamColoring.setSelected(GUIP.getTeamColoring());

            File dir = Configuration.hexesDir();
            tileSets = new ArrayList<>(Arrays.asList(dir.list((direc, name) -> name.endsWith(".tileset"))));
            tileSets.addAll(userDataFiles(Configuration.hexesDir(), ".tileset"));
            tileSetChoice.removeAllItems();
            for (int i = 0; i < tileSets.size(); i++) {
                String name = tileSets.get(i);
                tileSetChoice.addItem(name.substring(0, name.length() - 8));
                if (name.equals(CP.getMapTileset())) {
                    tileSetChoice.setSelectedIndex(i);
                }
            }

            gameSummaryBV.setSelected(GUIP.getGameSummaryBoardView());
            gameSummaryMM.setSelected(GUIP.getGameSummaryMinimap());

            skinFiles.removeAllItems();
            List<String> xmlFiles = new ArrayList<>(Arrays
                    .asList(Configuration.skinsDir().list((directory, fileName) -> fileName.endsWith(".xml"))));
            xmlFiles.addAll(userDataFiles(Configuration.skinsDir(), ".xml"));
            Collections.sort(xmlFiles);
            for (String file : xmlFiles) {
                if (SkinXMLHandler.validSkinSpecFile(file)) {
                    skinFiles.addItem(file);
                }
            }
            // Select the default file first
            skinFiles.setSelectedItem(SkinXMLHandler.defaultSkinXML);
            // If this select fails, the default skin will be selected
            skinFiles.setSelectedItem(GUIP.getSkinFile());

            uiThemes.removeAllItems();
            for (LookAndFeelInfo lafInfo : UIManager.getInstalledLookAndFeels()) {
                uiThemes.addItem(new UITheme(lafInfo.getClassName(), lafInfo.getName()));
            }
            uiThemes.setSelectedItem(new UITheme(GUIP.getUITheme()));

            fovInsideEnabled.setSelected(GUIP.getFovHighlight());
            fovHighlightAlpha.setValue(GUIP.getFovHighlightAlpha());
            fovHighlightRingsRadii.setText(GUIP.getFovHighlightRingsRadii());
            fovHighlightRingsColors.setText(GUIP.getFovHighlightRingsColorsHsb() );
            fovOutsideEnabled.setSelected(GUIP.getFovDarken());
            fovDarkenAlpha.setValue(GUIP.getFovDarkenAlpha());
            numStripesSlider.setValue(GUIP.getFovStripes());
            fovGrayscaleEnabled.setSelected(GUIP.getFovGrayscale());

            fovHighlightAlpha.setEnabled(fovInsideEnabled.isSelected());
            fovHighlightRingsRadii.setEnabled(fovInsideEnabled.isSelected());
            fovHighlightRingsColors.setEnabled(fovInsideEnabled.isSelected());
            fovDarkenAlpha.setEnabled(fovOutsideEnabled.isSelected());
            numStripesSlider.setEnabled(fovOutsideEnabled.isSelected());
            fovGrayscaleEnabled.setEnabled(fovOutsideEnabled.isSelected());

            darkenAlphaLabel.setEnabled(fovOutsideEnabled.isSelected());
            numStripesLabel.setEnabled(fovOutsideEnabled.isSelected());
            fovHighlightRingsColorsLabel.setEnabled(fovInsideEnabled.isSelected());
            fovHighlightRingsRadiiLabel.setEnabled(fovInsideEnabled.isSelected());
            highlightAlphaLabel.setEnabled(fovInsideEnabled.isSelected());

            stampFormatLabel.setEnabled(stampFilenames.isSelected());
            gameLogFilenameLabel.setEnabled(keepGameLog.isSelected());

            getFocus.setSelected(GUIP.getFocus());
            
            savedFovHighlight = GUIP.getFovHighlight();
            savedFovDarken = GUIP.getFovDarken();
            savedFovGrayscale = GUIP.getFovGrayscale();
            savedAOHexShadows = GUIP.getAOHexShadows();
            savedShadowMap = GUIP.getShadowMap();
            savedHexInclines = GUIP.getHexInclines();
            savedLevelhighlight = GUIP.getLevelHighlight();
            savedFloatingIso = GUIP.getFloatingIso();
            savedMmSymbol = GUIP.getMmSymbol();
            savedTeamColoring = GUIP.getTeamColoring();
            savedUnitLabelBorder = GUIP.getUnitLabelBorder();
            savedShowDamageDecal = GUIP.getShowDamageDecal();
            savedShowDamageLabel = GUIP.getShowDamageLevel();
            savedFovHighlightRingsRadii = GUIP.getFovHighlightRingsRadii();
            savedFovHighlightRingsColors = GUIP.getFovHighlightRingsColorsHsb();
            savedFovHighlightAlpha = GUIP.getFovHighlightAlpha();
            savedFovDarkenAlpha = GUIP.getFovDarkenAlpha();
            savedNumStripesSlider = GUIP.getFovStripes();
            savedAntiAlias = GUIP.getAntiAliasing();
            savedAdvancedOpt.clear();
            
            advancedKeys.clearSelection();
            
            for (KeyCommandBind kcb : KeyCommandBind.values()) {
                cmdModifierMap.get(kcb.cmd).setText(KeyEvent.getModifiersExText(kcb.modifiers));
                cmdKeyMap.get(kcb.cmd).setText(KeyEvent.getKeyText(kcb.key));
            }
            markDuplicateBinds();

            adaptToGUIScale();
        }

        super.setVisible(visible);
    }

    /** Cancels any updates made in this dialog and closes it.  */
    @Override
    protected void cancelAction() {
        GUIP.setFovHighlight(savedFovHighlight);
        GUIP.setFovDarken(savedFovDarken);
        GUIP.setFovGrayscale(savedFovGrayscale);
        GUIP.setAOHexShadows(savedAOHexShadows);
        GUIP.setShadowMap(savedShadowMap);
        GUIP.setHexInclines(savedHexInclines);
        GUIP.setLevelHighlight(savedLevelhighlight);
        GUIP.setFloatingIso(savedFloatingIso);
        GUIP.setMmSymbol(savedMmSymbol);
        GUIP.setTeamColoring(savedTeamColoring);
        GUIP.setUnitLabelBorder(savedUnitLabelBorder);
        GUIP.setShowDamageDecal(savedShowDamageDecal);
        GUIP.setShowDamageLevel(savedShowDamageLabel);
        GUIP.setFovHighlightRingsRadii(savedFovHighlightRingsRadii);
        GUIP.setFovHighlightRingsColorsHsb(savedFovHighlightRingsColors);
        GUIP.setFovHighlightAlpha(savedFovHighlightAlpha);
        GUIP.setFovDarkenAlpha(savedFovDarkenAlpha);
        GUIP.setFovStripes(savedNumStripesSlider);
        GUIP.setAntiAliasing(savedAntiAlias);
         
        for (String option: savedAdvancedOpt.keySet()) {
            GUIP.setValue(option, savedAdvancedOpt.get(option));
        }

        unitDisplayNonTabbed.clear();
        unitDisplayNonTabbed.addElement(UDOP.getString(UnitDisplay.NON_TABBED_A1));
        unitDisplayNonTabbed.addElement(UDOP.getString(UnitDisplay.NON_TABBED_B1));
        unitDisplayNonTabbed.addElement(UDOP.getString(UnitDisplay.NON_TABBED_C1));
        unitDisplayNonTabbed.addElement(UDOP.getString(UnitDisplay.NON_TABBED_A2));
        unitDisplayNonTabbed.addElement(UDOP.getString(UnitDisplay.NON_TABBED_B2));
        unitDisplayNonTabbed.addElement(UDOP.getString(UnitDisplay.NON_TABBED_C2));

        unitDisplayAutoDisplayReportCombo.setSelectedItem(GUIP.getUnitDisplayAutoDisplayReportPhase());
        unitDisplayAutoDisplayNonReportCombo.setSelectedItem(GUIP.getUnitDisplayAutoDisplayNonReportPhase());
        miniMapAutoDisplayReportCombo.setSelectedItem(GUIP.getMinimapAutoDisplayReportPhase());
        miniMapAutoDisplayNonReportCombo.setSelectedItem(GUIP.getMinimapAutoDisplayNonReportPhase());
        miniReportAutoDisplayReportCombo.setSelectedItem(GUIP.getMiniReportAutoDisplayReportPhase());
        miniReportAutoDisplayNonReportCombo.setSelectedItem(GUIP.getMiniReportAutoDisplayNonReportPhase());
        playerListAutoDisplayReportCombo.setSelectedItem(GUIP.getPlayerListAutoDisplayReportPhase());
        playerListAutoDisplayNonReportCombo.setSelectedItem(GUIP.getPlayerListAutoDisplayNonReportPhase());

        setVisible(false);
    }

    /** Update the settings from this dialog's values, then close it. */
    @Override
    protected void okAction() {
<<<<<<< HEAD
        GUIP.setShowDamageLevel(showDamageLevel.isSelected());
        GUIP.setShowDamageDecal(showDamageDecal.isSelected());
        GUIP.setUnitLabelBorder(entityOwnerColor.isSelected());
        GUIP.setTeamColoring(teamColoring.isSelected());
        GUIP.setAutoEndFiring(autoEndFiring.isSelected());
        GUIP.setAutoDeclareSearchlight(autoDeclareSearchlight.isSelected());
        GUIP.setDefaultWeaponSortOrder(Objects.requireNonNull(comboDefaultWeaponSortOrder.getSelectedItem()));
        GUIP.setNagForMASC(nagForMASC.isSelected());
        GUIP.setNagForPSR(nagForPSR.isSelected());
        GUIP.setNagForWiGELanding(nagForWiGELanding.isSelected());
        GUIP.setNagForNoAction(nagForNoAction.isSelected());
        GUIP.setShowMoveStep(animateMove.isSelected());
        GUIP.setShowWrecks(showWrecks.isSelected());
        GUIP.setSoundMute(soundMute.isSelected());
        GUIP.setShowWpsinTT(showWpsinTT.isSelected());
        GUIP.setshowArmorMiniVisTT(showArmorMiniVisTT.isSelected());
        GUIP.setshowPilotPortraitTT(showPilotPortraitTT.isSelected());
        try {
            GUIP.setTooltipDelay(Integer.parseInt(tooltipDelay.getText()));
        } catch (Exception ex) {
            LogManager.getLogger().error("", ex);
        }
        try {
            GUIP.setTooltipDismissDelay(Integer.parseInt(tooltipDismissDelay.getText()));
        } catch (Exception ex) {
            LogManager.getLogger().error("", ex);
        }
        try {
            GUIP.setTooltipDistSuppression(Integer.parseInt(tooltipDistSupression.getText()));
        } catch (Exception ex) {
            LogManager.getLogger().error("", ex);
        }
        GUIP.setValue(GUIPreferences.GUI_SCALE, (float) (guiScale.getValue()) / 10);
        CP.setUnitStartChar(((String) unitStartChar.getSelectedItem()).charAt(0));

        GUIP.setMouseWheelZoom(mouseWheelZoom.isSelected());
        GUIP.setMouseWheelZoomFlip(mouseWheelZoomFlip.isSelected());
=======
        GUIPreferences gs = GUIPreferences.getInstance();
        ClientPreferences cs = PreferenceManager.getClientPreferences();

        gs.setShowDamageLevel(showDamageLevel.isSelected());
        gs.setShowDamageDecal(showDamageDecal.isSelected());
        gs.setUnitLabelBorder(entityOwnerColor.isSelected());
        gs.setTeamColoring(teamColoring.isSelected());
        gs.setAutoEndFiring(autoEndFiring.isSelected());
        gs.setAutoDeclareSearchlight(autoDeclareSearchlight.isSelected());
        gs.setDefaultWeaponSortOrder(Objects.requireNonNull(comboDefaultWeaponSortOrder.getSelectedItem()));
        gs.setNagForMASC(nagForMASC.isSelected());
        gs.setNagForPSR(nagForPSR.isSelected());
        gs.setNagForWiGELanding(nagForWiGELanding.isSelected());
        gs.setNagForNoAction(nagForNoAction.isSelected());
        gs.setNagForNoUnJamRAC(nagForNoUnJamRAC.isSelected());
        gs.setShowMoveStep(animateMove.isSelected());
        gs.setShowWrecks(showWrecks.isSelected());
        gs.setSoundMute(soundMute.isSelected());
        gs.setShowWpsinTT(showWpsinTT.isSelected());
        gs.setshowArmorMiniVisTT(showArmorMiniVisTT.isSelected());
        gs.setshowPilotPortraitTT(showPilotPortraitTT.isSelected());
        gs.setTooltipDelay(Integer.parseInt(tooltipDelay.getText()));
        gs.setTooltipDismissDelay(Integer.parseInt(tooltipDismissDelay.getText()));
        gs.setTooltipDistSuppression(Integer.parseInt(tooltipDistSupression.getText()));
        gs.setValue(GUIPreferences.GUI_SCALE, (float) (guiScale.getValue()) / 10);
        cs.setUnitStartChar(((String) unitStartChar.getSelectedItem()).charAt(0));
        
        gs.setMouseWheelZoom(mouseWheelZoom.isSelected());
        gs.setMouseWheelZoomFlip(mouseWheelZoomFlip.isSelected());
>>>>>>> 68b8350c

        try {
            CP.setMaxPathfinderTime(Integer.parseInt(maxPathfinderTime.getText()));
        } catch (Exception ex) {
            LogManager.getLogger().error("", ex);
        }

        GUIP.setGetFocus(getFocus.isSelected());

        CP.setKeepGameLog(keepGameLog.isSelected());
        CP.setGameLogFilename(gameLogFilename.getText());
        CP.setStampFilenames(stampFilenames.isSelected());
        CP.setStampFormat(stampFormat.getText());
        CP.setReportKeywords(reportKeywordsTextPane.getText());
        CP.setShowIPAddressesInChat(showIPAddressesInChat.isSelected());

        CP.setDefaultAutoejectDisabled(defaultAutoejectDisabled.isSelected());
        CP.setUseAverageSkills(useAverageSkills.isSelected());
        CP.setGenerateNames(generateNames.isSelected());
        CP.setShowUnitId(showUnitId.isSelected());
        if ((clientgui != null) && (clientgui.getBoardView() != null)) {
            clientgui.getBoardView().updateEntityLabels();
        }

        CP.setLocale(CommonSettingsDialog.LOCALE_CHOICES[displayLocale.getSelectedIndex()]);

        GUIP.setShowMapsheets(showMapsheets.isSelected());
        GUIP.setAOHexShadows(aOHexShadows.isSelected());
        GUIP.setFloatingIso(floatingIso.isSelected());
        GUIP.setMmSymbol(mmSymbol.isSelected());
        GUIP.setLevelHighlight(levelhighlight.isSelected());
        GUIP.setShadowMap(shadowMap.isSelected());
        GUIP.setHexInclines(hexInclines.isSelected());
        GUIP.setValue("SOFTCENTER", useSoftCenter.isSelected());
        GUIP.setGameSummaryBoardView(gameSummaryBV.isSelected());
        GUIP.setGameSummaryMinimap(gameSummaryMM.isSelected());

        UITheme newUITheme = (UITheme) uiThemes.getSelectedItem();
        String oldUITheme = GUIP.getUITheme();
        if (!oldUITheme.equals(newUITheme.getClassName())) {
            GUIP.setUITheme(newUITheme.getClassName());
        }

        String newSkinFile = (String) skinFiles.getSelectedItem();
        String oldSkinFile = GUIP.getSkinFile();
        if (!oldSkinFile.equals(newSkinFile)) {
            boolean success = SkinXMLHandler.initSkinXMLHandler(newSkinFile);
            if (!success) {
                SkinXMLHandler.initSkinXMLHandler(oldSkinFile);
                String title = Messages.getString("CommonSettingsDialog.skinFileFail.title");
                String msg = Messages.getString("CommonSettingsDialog.skinFileFail.msg");
                JOptionPane.showMessageDialog(getFrame(), msg, title, JOptionPane.ERROR_MESSAGE);
            } else {
                GUIP.setSkinFile(newSkinFile);
            }            
        }

        if (tileSetChoice.getSelectedIndex() >= 0) {
            String tileSetFileName = tileSets.get(tileSetChoice.getSelectedIndex());
            if (!CP.getMapTileset().equals(tileSetFileName) &&
                    (clientgui != null) && (clientgui.getBoardView() != null))  {
                clientgui.getBoardView().clearShadowMap();
            }
            CP.setMapTileset(tileSetFileName);
        }

        ToolTipManager.sharedInstance().setInitialDelay(GUIP.getTooltipDelay());
        if (GUIP.getTooltipDismissDelay() > 0) {
            ToolTipManager.sharedInstance().setDismissDelay(GUIP.getTooltipDismissDelay());
        }

        // Check if any keybinds have changed and, if so, save them
        boolean bindsChanged = false;
        for (KeyCommandBind kcb : KeyCommandBind.values()) {
            int modifiers = modifierCode(kcb);
            int keyCode = keyCode(kcb);
            bindsChanged |= (kcb.modifiers != modifiers) || (kcb.key != keyCode); 
            kcb.modifiers = modifiers;
            kcb.key = keyCode;
        }

        if (bindsChanged) {
            KeyBindParser.writeKeyBindings();
        }
        
        // Button Order
        // Movement
        boolean buttonOrderChanged = false;
        for (int i = 0; i < movePhaseCommands.getSize(); i++) {
            StatusBarPhaseDisplay.PhaseCommand cmd = movePhaseCommands.get(i);
            if (cmd.getPriority() != i) {
                cmd.setPriority(i);
                BOP.setValue(cmd.getCmd(), i);
                buttonOrderChanged = true;
            }
        }
        
        // Need to do stuff if the order changes.
        if (buttonOrderChanged && (clientgui != null)) {
            clientgui.updateButtonPanel(GamePhase.MOVEMENT);
        }
        
        // Deploy
        buttonOrderChanged = false;
        for (int i = 0; i < deployPhaseCommands.getSize(); i++) {
            StatusBarPhaseDisplay.PhaseCommand cmd = deployPhaseCommands.get(i);
            if (cmd.getPriority() != i) {
                cmd.setPriority(i);
                BOP.setValue(cmd.getCmd(), i);
                buttonOrderChanged = true;
            }
        }
        
        // Need to do stuff if the order changes.
        if (buttonOrderChanged && (clientgui != null)) {
            clientgui.updateButtonPanel(GamePhase.DEPLOYMENT);
        }        
        
        // Firing
        buttonOrderChanged = false;
        for (int i = 0; i < firingPhaseCommands.getSize(); i++) {
            StatusBarPhaseDisplay.PhaseCommand cmd = firingPhaseCommands.get(i);
            if (cmd.getPriority() != i) {
                cmd.setPriority(i);
                BOP.setValue(cmd.getCmd(), i);
                buttonOrderChanged = true;
            }
        }
        
        // Need to do stuff if the order changes.
        if (buttonOrderChanged && (clientgui != null)) {
            clientgui.updateButtonPanel(GamePhase.FIRING);
        }
        
        // Physical
        buttonOrderChanged = false;
        for (int i = 0; i < physicalPhaseCommands.getSize(); i++) {
            StatusBarPhaseDisplay.PhaseCommand cmd = physicalPhaseCommands.get(i);
            if (cmd.getPriority() != i) {
                cmd.setPriority(i);
                BOP.setValue(cmd.getCmd(), i);
                buttonOrderChanged = true;
            }
        }
        
        // Need to do stuff if the order changes.
        if (buttonOrderChanged && (clientgui != null)) {
            clientgui.updateButtonPanel(GamePhase.PHYSICAL);
        }
        
        // Targeting
        buttonOrderChanged = false;
        for (int i = 0; i < targetingPhaseCommands.getSize(); i++) {
            StatusBarPhaseDisplay.PhaseCommand cmd = targetingPhaseCommands.get(i);
            if (cmd.getPriority() != i) {
                cmd.setPriority(i);
                BOP.setValue(cmd.getCmd(), i);
                buttonOrderChanged = true;
            }
        }
        
        // Need to do stuff if the order changes.
        if (buttonOrderChanged && (clientgui != null)) {
            clientgui.updateButtonPanel(GamePhase.TARGETING);
        }

        // unit display non tabbed
        if (!GUIP.getUnitDisplayStartTabbed()) {
            boolean unitDisplayNonTabbedChanged = false;
            int s = unitDisplayNonTabbed.getSize();

            if ((s > UnitDisplay.NON_TABBED_ZERO_INDEX) && (!unitDisplayNonTabbed.get(UnitDisplay.NON_TABBED_ZERO_INDEX).equals(UDOP.getString(UnitDisplay.NON_TABBED_A1)))) {
                unitDisplayNonTabbedChanged = true;
                UDOP.setValue(UnitDisplay.NON_TABBED_A1,  unitDisplayNonTabbed.get(UnitDisplay.NON_TABBED_ZERO_INDEX));
            }
            if ((s > UnitDisplay.NON_TABBED_ONE_INDEX) && (!unitDisplayNonTabbed.get(UnitDisplay.NON_TABBED_ONE_INDEX).equals(UDOP.getString(UnitDisplay.NON_TABBED_B1)))) {
                unitDisplayNonTabbedChanged = true;
                UDOP.setValue(UnitDisplay.NON_TABBED_B1,  unitDisplayNonTabbed.get(UnitDisplay.NON_TABBED_ONE_INDEX));
            }
            if ((s > UnitDisplay.NON_TABBED_TWO_INDEX) && (!unitDisplayNonTabbed.get(UnitDisplay.NON_TABBED_TWO_INDEX).equals( UDOP.getString(UnitDisplay.NON_TABBED_C1)))) {
                unitDisplayNonTabbedChanged = true;
                UDOP.setValue(UnitDisplay.NON_TABBED_C1,  unitDisplayNonTabbed.get(UnitDisplay.NON_TABBED_TWO_INDEX));
            }
            if ((s > UnitDisplay.NON_TABBED_THREE_INDEX) && (!unitDisplayNonTabbed.get(UnitDisplay.NON_TABBED_THREE_INDEX).equals(UDOP.getString(UnitDisplay.NON_TABBED_A2)))) {
                unitDisplayNonTabbedChanged = true;
                UDOP.setValue(UnitDisplay.NON_TABBED_A2,  unitDisplayNonTabbed.get(UnitDisplay.NON_TABBED_THREE_INDEX));
            }
            if ((s > UnitDisplay.NON_TABBED_FOUR_INDEX) && (!unitDisplayNonTabbed.get(UnitDisplay.NON_TABBED_FOUR_INDEX).equals(UDOP.getString(UnitDisplay.NON_TABBED_B2)))) {
                unitDisplayNonTabbedChanged = true;
                UDOP.setValue(UnitDisplay.NON_TABBED_B2,  unitDisplayNonTabbed.get(UnitDisplay.NON_TABBED_FOUR_INDEX));
            }
            if ((s > UnitDisplay.NON_TABBED_FIVE_INDEX) && (!unitDisplayNonTabbed.get(UnitDisplay.NON_TABBED_FIVE_INDEX).equals( UDOP.getString(UnitDisplay.NON_TABBED_C2)))) {
                unitDisplayNonTabbedChanged = true;
                UDOP.setValue(UnitDisplay.NON_TABBED_C2,  unitDisplayNonTabbed.get(UnitDisplay.NON_TABBED_FIVE_INDEX));
            }

            if ((unitDisplayNonTabbedChanged) && (clientgui != null)) {
                clientgui.unitDisplay.setDisplayNonTabbed();
            }
        }

        GUIP.setUnitDisplayAutoDisplayReportPhase(unitDisplayAutoDisplayReportCombo.getSelectedIndex());
        GUIP.setUnitDisplayAutoDisplayNonReportPhase(unitDisplayAutoDisplayNonReportCombo.getSelectedIndex());
        GUIP.setMinimapAutoDisplayReportPhase(miniMapAutoDisplayReportCombo.getSelectedIndex());
        GUIP.setMinimapAutoDisplayNonReportPhase(miniMapAutoDisplayNonReportCombo.getSelectedIndex());
        GUIP.setMiniReportAutoDisplayReportPhase(miniReportAutoDisplayReportCombo.getSelectedIndex());
        GUIP.setMiniReportAutoDisplayNonReportPhase(miniReportAutoDisplayNonReportCombo.getSelectedIndex());
        GUIP.setPlayerListAutoDisplayReportPhase(playerListAutoDisplayReportCombo.getSelectedIndex());
        GUIP.setPlayerListAutoDisplayNonReportPhase(playerListAutoDisplayNonReportCombo.getSelectedIndex());

        setVisible(false);
    }

    /** Handle some setting changes that directly update e.g. the board. */
    @Override
    public void itemStateChanged(ItemEvent event) {
        Object source = event.getItemSelectable();
        if (source.equals(keepGameLog)) {
            gameLogFilename.setEnabled(keepGameLog.isSelected());
            stampFormatLabel.setEnabled(stampFilenames.isSelected());
            gameLogFilenameLabel.setEnabled(keepGameLog.isSelected());
            // gameLogMaxSize.setEnabled(keepGameLog.isSelected());
        } else if (source.equals(stampFilenames)) {
            stampFormat.setEnabled(stampFilenames.isSelected());
            stampFormatLabel.setEnabled(stampFilenames.isSelected());
        } else if (source.equals(fovInsideEnabled)) {
            GUIP.setFovHighlight(fovInsideEnabled.isSelected());
            fovHighlightAlpha.setEnabled(fovInsideEnabled.isSelected());
            fovHighlightRingsRadii.setEnabled(fovInsideEnabled.isSelected());
            fovHighlightRingsColors.setEnabled(fovInsideEnabled.isSelected());
            fovHighlightRingsColorsLabel.setEnabled(fovInsideEnabled.isSelected());
            fovHighlightRingsRadiiLabel.setEnabled(fovInsideEnabled.isSelected());
            highlightAlphaLabel.setEnabled(fovInsideEnabled.isSelected());
        } else if (source.equals(fovOutsideEnabled)) {
            GUIP.setFovDarken(fovOutsideEnabled.isSelected());
            fovDarkenAlpha.setEnabled(fovOutsideEnabled.isSelected());
            numStripesSlider.setEnabled(fovOutsideEnabled.isSelected());
            darkenAlphaLabel.setEnabled(fovOutsideEnabled.isSelected());
            numStripesLabel.setEnabled(fovOutsideEnabled.isSelected());
            fovGrayscaleEnabled.setEnabled(fovOutsideEnabled.isSelected());
        } else if (source.equals(fovGrayscaleEnabled)) {
            GUIP.setFovGrayscale(fovGrayscaleEnabled.isSelected());
        } else if (source.equals(aOHexShadows)) {
            GUIP.setAOHexShadows(aOHexShadows.isSelected());
        } else if (source.equals(shadowMap)) {
            GUIP.setShadowMap(shadowMap.isSelected());
        } else if (source.equals(hexInclines)) {
            GUIP.setHexInclines(hexInclines.isSelected());
        } else if (source.equals(levelhighlight)) {
            GUIP.setLevelHighlight(levelhighlight.isSelected());
        } else if (source.equals(floatingIso)) {
            GUIP.setFloatingIso(floatingIso.isSelected());
        } else if (source.equals(mmSymbol)) {
            GUIP.setMmSymbol(mmSymbol.isSelected());
        } else if (source.equals(teamColoring)) {
            GUIP.setTeamColoring(teamColoring.isSelected());
        } else if (source.equals(entityOwnerColor)) {
            GUIP.setUnitLabelBorder(entityOwnerColor.isSelected());
        } else if (source.equals(showDamageDecal)) {
            GUIP.setShowDamageDecal(showDamageDecal.isSelected());
        } else if (source.equals(showDamageLevel)) {
            GUIP.setShowDamageLevel(showDamageLevel.isSelected());
        } else if (source.equals(chkAntiAliasing)) {
            GUIP.setAntiAliasing(chkAntiAliasing.isSelected());
        }
    }

    @Override
    public void focusGained(FocusEvent e) { }

    @Override
    public void focusLost(FocusEvent e) {
        Object src = e.getSource();
        GUIPreferences guip = GUIP;
        if (src.equals(fovHighlightRingsRadii)) {
            guip.setFovHighlightRingsRadii(fovHighlightRingsRadii.getText());
            return;
        } else if (src.equals(fovHighlightRingsColors)) {
            guip.setFovHighlightRingsColorsHsb(fovHighlightRingsColors.getText());
            return;
        } 
        // For Advanced options
        String option = "Advanced" + advancedKeys.getModel().getElementAt(advancedKeyIndex).option;
        savedAdvancedOpt.put(option, guip.getString(option));        
        guip.setValue(option, advancedValue.getText());
    }

    /** The Graphics Tab */
    private JPanel getGraphicsPanel() {

        List<List<Component>> comps = new ArrayList<>();
        ArrayList<Component> row;

        comps.add(checkboxEntry(chkAntiAliasing, Messages.getString("CommonSettingsDialog.antiAliasingToolTip")));
        comps.add(checkboxEntry(animateMove, null));
        comps.add(checkboxEntry(showWrecks, null));
        comps.add(checkboxEntry(showMapsheets, null));
        comps.add(checkboxEntry(aOHexShadows, null));
        comps.add(checkboxEntry(shadowMap, null));
        comps.add(checkboxEntry(hexInclines, null));
        comps.add(checkboxEntry(levelhighlight, null));
        comps.add(checkboxEntry(floatingIso, null));
        comps.add(checkboxEntry(mmSymbol, null));
        comps.add(checkboxEntry(gameSummaryBV,
                Messages.getString("CommonSettingsDialog.gameSummaryBV.tooltip", Configuration.gameSummaryImagesBVDir())));
        comps.add(checkboxEntry(gameSummaryMM,
                Messages.getString("CommonSettingsDialog.gameSummaryMM.tooltip", Configuration.gameSummaryImagesMMDir())));

        addLineSpacer(comps);
        addSpacer(comps, 3);

        // UI Theme
        uiThemes = new JComboBox<>();
        uiThemes.setMaximumSize(new Dimension(400, uiThemes.getMaximumSize().height));
        JLabel uiThemesLabel = new JLabel(Messages.getString("CommonSettingsDialog.uiTheme")); 
        row = new ArrayList<>();
        row.add(uiThemesLabel);
        row.add(uiThemes);
        comps.add(row);

        addSpacer(comps, 5);

        // Skin
        skinFiles = new JComboBox<>();
        skinFiles.setMaximumSize(new Dimension(400, skinFiles.getMaximumSize().height));
        JLabel skinFileLabel = new JLabel(Messages.getString("CommonSettingsDialog.skinFile")); 
        row = new ArrayList<>();
        row.add(skinFileLabel);
        row.add(skinFiles);
        comps.add(row);

        addSpacer(comps, 5);

        // Tileset
        JLabel tileSetChoiceLabel = new JLabel(Messages.getString("CommonSettingsDialog.tileset")); 
        tileSetChoice = new JComboBox<>(); 
        tileSetChoice.setMaximumSize(new Dimension(400, tileSetChoice.getMaximumSize().height));
        row = new ArrayList<>();
        row.add(tileSetChoiceLabel);
        row.add(Box.createHorizontalStrut(15));
        row.add(tileSetChoice);
        comps.add(row);
        
        addLineSpacer(comps);
        
        // Highlighting Radius inside FoV
        comps.add(checkboxEntry(fovInsideEnabled, null));

        // Add some vertical spacing
        row = new ArrayList<>();
        row.add(Box.createVerticalStrut(2));
        comps.add(row);

        // Inside Opaqueness slider
        fovHighlightAlpha = new JSlider(0, 255);
        fovHighlightAlpha.setMajorTickSpacing(25);
        fovHighlightAlpha.setMinorTickSpacing(5);
        fovHighlightAlpha.setPaintTicks(true);
        fovHighlightAlpha.setPaintLabels(true);
        fovHighlightAlpha.setMaximumSize(new Dimension(800, 100));
        fovHighlightAlpha.addChangeListener(this);
        fovHighlightAlpha.setToolTipText(Messages.getString("TacticalOverlaySettingsDialog.AlphaTooltip"));
        // Label
        highlightAlphaLabel = new JLabel(Messages.getString("TacticalOverlaySettingsDialog.FovHighlightAlpha")); 
        row = new ArrayList<>();
        row.add(Box.createRigidArea(DEPENDENT_INSET));
        row.add(highlightAlphaLabel);
        comps.add(row);

        addSpacer(comps, 1);
        
        row = new ArrayList<>();
        row.add(Box.createRigidArea(DEPENDENT_INSET));
        row.add(fovHighlightAlpha);
        comps.add(row);

        addSpacer(comps, 3);

        row = new ArrayList<>();
        fovHighlightRingsRadiiLabel = new JLabel(Messages.getString("TacticalOverlaySettingsDialog.FovHighlightRingsRadii"));
        row.add(Box.createRigidArea(DEPENDENT_INSET));
        row.add(fovHighlightRingsRadiiLabel);
        comps.add(row);

        addSpacer(comps, 2);
        
        row = new ArrayList<>();
        fovHighlightRingsRadii= new JTextField((2+1)*7);
        fovHighlightRingsRadii.addFocusListener(this);
        fovHighlightRingsRadii.setMaximumSize(new Dimension(240, 40));
        row.add(Box.createRigidArea(DEPENDENT_INSET));
        row.add(fovHighlightRingsRadii);
        comps.add(row);

        addSpacer(comps, 2);

        row= new ArrayList<>();
        fovHighlightRingsColorsLabel = new JLabel(Messages.getString("TacticalOverlaySettingsDialog.FovHighlightRingsColors")); 
        row.add(Box.createRigidArea(DEPENDENT_INSET));
        row.add(fovHighlightRingsColorsLabel);
        comps.add(row);
                
        addSpacer(comps, 2);

        row = new ArrayList<>();
        fovHighlightRingsColors= new JTextField(50);//      ((3+1)*3+1)*7);
        fovHighlightRingsColors.addFocusListener(this);
        fovHighlightRingsColors.setMaximumSize(new Dimension(200, 40 ));
        row.add(Box.createRigidArea(DEPENDENT_INSET));
        row.add(fovHighlightRingsColors);
        row.add(Box.createHorizontalGlue());
        comps.add(row);

        addLineSpacer(comps);

        // Outside FoV Darkening
        comps.add(checkboxEntry(fovOutsideEnabled, null));

        addSpacer(comps, 1);

        fovDarkenAlpha = new JSlider(0, 255);
        fovDarkenAlpha.setMajorTickSpacing(25);
        fovDarkenAlpha.setMinorTickSpacing(5);
        fovDarkenAlpha.setPaintTicks(true);
        fovDarkenAlpha.setPaintLabels(true);
        fovDarkenAlpha.setMaximumSize(new Dimension(800, 100));
        fovDarkenAlpha.addChangeListener(this);
        fovDarkenAlpha.setToolTipText(Messages.getString("TacticalOverlaySettingsDialog.AlphaTooltip"));
        darkenAlphaLabel = new JLabel(Messages.getString("TacticalOverlaySettingsDialog.FovDarkenAlpha")); 
        darkenAlphaLabel.setToolTipText(Messages.getString("TacticalOverlaySettingsDialog.AlphaTooltip"));
        row = new ArrayList<>();
        row.add(Box.createRigidArea(new Dimension(4, 0)));
        row.add(Box.createRigidArea(DEPENDENT_INSET));
        row.add(darkenAlphaLabel);
        comps.add(row);
        
        addSpacer(comps, 2);
        
        row = new ArrayList<>();
        row.add(Box.createRigidArea(DEPENDENT_INSET));
        row.add(fovDarkenAlpha);
        comps.add(row);

        addSpacer(comps, 4);
        
        numStripesSlider = new JSlider(0, 50);
        numStripesSlider.setMajorTickSpacing(10);
        numStripesSlider.setMinorTickSpacing(5);
        numStripesSlider.setPaintTicks(true);
        numStripesSlider.setPaintLabels(true);
        numStripesSlider.setMaximumSize(new Dimension(450, 100));
        numStripesSlider.addChangeListener(this);
        numStripesSlider.setToolTipText(Messages.getString("TacticalOverlaySettingsDialog.FovStripesTooltip"));
        numStripesLabel = new JLabel(
                Messages.getString("TacticalOverlaySettingsDialog.FovStripes")); 
        numStripesLabel.setToolTipText(Messages.getString("TacticalOverlaySettingsDialog.FovStripesTooltip"));
        row = new ArrayList<>();
        row.add(Box.createRigidArea(new Dimension(4, 0)));
        row.add(Box.createRigidArea(DEPENDENT_INSET));
        row.add(numStripesLabel);
        comps.add(row);

        addSpacer(comps, 1);
        
        row = new ArrayList<>();
        row.add(Box.createRigidArea(new Dimension(4, 0)));
        row.add(Box.createRigidArea(DEPENDENT_INSET));
        row.add(numStripesSlider);
        comps.add(row);

        addSpacer(comps, 3);
        
        row = new ArrayList<>();
        fovGrayscaleEnabled = new JCheckBox(
                Messages.getString("TacticalOverlaySettingsDialog.FovGrayscale")); 
        fovGrayscaleEnabled.addItemListener(this);
        row.add(Box.createRigidArea(new Dimension(4, 0)));
        row.add(Box.createRigidArea(DEPENDENT_INSET));
        row.add(fovGrayscaleEnabled);
        comps.add(row);   
        
        return createSettingsPanel(comps);
    }
    
    /** Creates a panel with a box for all of the commands that can be bound to keys. */
    private JPanel getKeyBindPanel() {
        // The first column is for labels, the second column for modifiers, the third column for keys
        JPanel outer = new JPanel();
        outer.setLayout(new BoxLayout(outer, BoxLayout.PAGE_AXIS));
        
        var tabChoice = new JPanel();
        tabChoice.setLayout(new BoxLayout(tabChoice, BoxLayout.PAGE_AXIS));
        tabChoice.setBorder(new EmptyBorder(15, 15, 15, 15));
        var buttonPanel = new JPanel();
        var labelPanel = new JPanel();
        choiceToggle.addActionListener(e -> updateKeybindsFocusTraversal());
        var choiceLabel = new JLabel(
                "<HTML><CENTER>This will enable stepping through the entry fields on this page using the TAB key." +
                        "<BR> It will prevent TAB from being used as a keybind and " +
                        "<BR> remove any existing TAB keybinds.");
        buttonPanel.add(choiceToggle);
        labelPanel.add(choiceLabel);
        tabChoice.add(buttonPanel);
        tabChoice.add(labelPanel);
        outer.add(tabChoice);

        JPanel keyBinds = new JPanel(new GridBagLayout());
        outer.add(keyBinds);
        GridBagConstraints gbc = new GridBagConstraints();
        gbc.gridx = gbc.gridy = 0;
        gbc.insets = new Insets(0, 10, 5, 10);
        
        // Create header: labels for describing what each column does
        JLabel headers = new JLabel("Name");
        headers.setToolTipText("The name of the action");
        keyBinds.add(headers, gbc);
        gbc.gridx++;
        headers = new JLabel("Modifier");
        headers.setToolTipText("The modifier key, like shift, ctrl, alt");
        keyBinds.add(headers, gbc);
        gbc.gridx++;
        headers = new JLabel("Key");
        headers.setToolTipText("The key");
        keyBinds.add(headers, gbc);
        gbc.gridy++;
        gbc.gridx = 0;
        gbc.gridwidth = 4;
        
        gbc.fill = GridBagConstraints.BOTH;
        keyBinds.add(new JSeparator(SwingConstants.HORIZONTAL), gbc);
        
        gbc.fill = GridBagConstraints.NONE;
        gbc.gridy++;
        gbc.gridwidth = 1;
        

        // Create maps to retrieve the text fields for saving
        int numBinds = KeyCommandBind.values().length;
        cmdModifierMap = new HashMap<>((int) (numBinds * 1.26));
        cmdKeyMap = new HashMap<>((int) (numBinds * 1.26));
        cmdKeyCodeMap = new HashMap<>((int) (numBinds * 1.26));

        // For each keyCommandBind, create a label and two text fields
        for (KeyCommandBind kcb : KeyCommandBind.values()) {
            JLabel name = new JLabel(Messages.getString("KeyBinds.cmdNames." + kcb.cmd));
            name.setToolTipText(Messages.getString("KeyBinds.cmdDesc." + kcb.cmd));
            gbc.anchor = GridBagConstraints.EAST;
            keyBinds.add(name, gbc);
            gbc.gridx++;
            gbc.anchor = GridBagConstraints.CENTER;

            final JTextField modifiers = new JTextField(10);
            modifiers.setText(KeyEvent.getModifiersExText(kcb.modifiers));
            for (KeyListener kl : modifiers.getKeyListeners()) {
                modifiers.removeKeyListener(kl);
            }
            // Update how typing in the text field works
            modifiers.addKeyListener(new KeyListener() {

                @Override
                public void keyPressed(KeyEvent evt) {
                    modifiers.setText(KeyEvent.getModifiersExText(evt.getModifiersEx()));
                    markDuplicateBinds();
                    evt.consume();
                }

                @Override
                public void keyReleased(KeyEvent evt) {
                }

                @Override
                public void keyTyped(KeyEvent evt) {
                    // This might be a bit hackish, but we want to deal with
                    // the key code, so the code to update the text is in
                    // keyPressed.  We've already done what we want with the
                    // typed key, and we don't want anything else acting upon
                    // the key typed event, so we consume it here.
                    evt.consume();
                }

            });
            keyBinds.add(modifiers, gbc);
            gbc.gridx++;
            cmdModifierMap.put(kcb.cmd, modifiers);
            final JTextField key = new JTextField(10);
            key.setName(kcb.cmd);
            key.setText(KeyEvent.getKeyText(kcb.key));
            // Update how typing in the text field works
            final String cmd = kcb.cmd;
            cmdKeyMap.put(cmd, key);
            cmdKeyCodeMap.put(cmd, kcb.key);
            key.addKeyListener(new KeyListener() {

                @Override
                public void keyPressed(KeyEvent evt) {
                    // Don't consume this event if modifiers are held (-> enable button mnemonics)
                    if (evt.getModifiersEx() != 0) {
                        return;
                    }
                    key.setText(KeyEvent.getKeyText(evt.getKeyCode()));
                    cmdKeyCodeMap.put(kcb.cmd, evt.getKeyCode());
                    markDuplicateBinds();
                    evt.consume();
                }

                @Override
                public void keyReleased(KeyEvent evt) {
                }

                @Override
                public void keyTyped(KeyEvent evt) {
                    // This might be a bit hackish, but we want to deal with
                    // the key code, so the code to update the text is in
                    // keyPressed.  We've already done what we want with the
                    // typed key, and we don't want anything else acting upon
                    // the key typed event, so we consume it here.
                    evt.consume();
                }

            });
            keyBinds.add(key, gbc);
            gbc.gridx = 0;
            gbc.gridy++;
            
            // deactivate TABbing through fields here so TAB can be caught as a keybind
            modifiers.setFocusTraversalKeysEnabled(false);
            key.setFocusTraversalKeysEnabled(false);
        }
        markDuplicateBinds();
        return outer;
    }

    private JPanel getPhasePanel() {
        List<List<Component>> comps = new ArrayList<>();
        ArrayList<Component> row;
        JPanel outer = new JPanel();
        outer.setLayout(new BoxLayout(outer, BoxLayout.PAGE_AXIS));

        JLabel unitDisplayLabel = new JLabel(MSG_UNITDISPLAY);
        row = new ArrayList<>();
        row.add(unitDisplayLabel);
        comps.add(row);

        JLabel phaseLabel = new JLabel(MSG_REPORTPHASES + ": ");
        unitDisplayAutoDisplayReportCombo = new JComboBox<>();
        unitDisplayAutoDisplayReportCombo.addItem(MSG_HIDE);
        unitDisplayAutoDisplayReportCombo.addItem(MSG_SHOW);
        unitDisplayAutoDisplayReportCombo.addItem(MSG_MANUAL);
        unitDisplayAutoDisplayReportCombo.setMaximumSize(new Dimension(150, 40));
        row = new ArrayList<>();
        unitDisplayAutoDisplayReportCombo.setSelectedIndex(GUIP.getUnitDisplayAutoDisplayReportPhase());
        row.add(phaseLabel);
        row.add(unitDisplayAutoDisplayReportCombo);
        comps.add(row);

        phaseLabel = new JLabel(MSG_NONREPORTPHASES + ": ");
        unitDisplayAutoDisplayNonReportCombo = new JComboBox<>();
        unitDisplayAutoDisplayNonReportCombo.addItem(MSG_HIDE);
        unitDisplayAutoDisplayNonReportCombo.addItem(MSG_SHOW);
        unitDisplayAutoDisplayNonReportCombo.addItem(MSG_MANUAL);
        unitDisplayAutoDisplayNonReportCombo.setMaximumSize(new Dimension(150, 40));
        row = new ArrayList<>();
        unitDisplayAutoDisplayNonReportCombo.setSelectedIndex(GUIP.getUnitDisplayAutoDisplayNonReportPhase());
        row.add(phaseLabel);
        row.add(unitDisplayAutoDisplayNonReportCombo);
        comps.add(row);

        addLineSpacer(comps);

        JLabel miniMapLabel = new JLabel(MSG_MINIMAP);
        row = new ArrayList<>();
        row.add(miniMapLabel);
        comps.add(row);

        phaseLabel = new JLabel(MSG_REPORTPHASES + ": ");
        miniMapAutoDisplayReportCombo = new JComboBox<>();
        miniMapAutoDisplayReportCombo.addItem(MSG_HIDE);
        miniMapAutoDisplayReportCombo.addItem(MSG_SHOW);
        miniMapAutoDisplayReportCombo.addItem(MSG_MANUAL);
        miniMapAutoDisplayReportCombo.setMaximumSize(new Dimension(150, 40));
        row = new ArrayList<>();
        miniMapAutoDisplayReportCombo.setSelectedIndex(GUIP.getMinimapAutoDisplayReportPhase());
        row.add(phaseLabel);
        row.add(miniMapAutoDisplayReportCombo);
        comps.add(row);

        phaseLabel = new JLabel(MSG_NONREPORTPHASES + ": ");
        miniMapAutoDisplayNonReportCombo = new JComboBox<>();
        miniMapAutoDisplayNonReportCombo.addItem(MSG_HIDE);
        miniMapAutoDisplayNonReportCombo.addItem(MSG_SHOW);
        miniMapAutoDisplayNonReportCombo.addItem(MSG_MANUAL);
        miniMapAutoDisplayNonReportCombo.setMaximumSize(new Dimension(150, 40));
        row = new ArrayList<>();
        miniMapAutoDisplayNonReportCombo.setSelectedIndex(GUIP.getMinimapAutoDisplayNonReportPhase());
        row.add(phaseLabel);
        row.add(miniMapAutoDisplayNonReportCombo);
        comps.add(row);

        addLineSpacer(comps);

        JLabel miniReportLabel = new JLabel(MSG_MINIREPORT);
        row = new ArrayList<>();
        row.add(miniReportLabel);
        comps.add(row);

        phaseLabel = new JLabel(MSG_REPORTPHASES + ": ");
        miniReportAutoDisplayReportCombo = new JComboBox<>();
        miniReportAutoDisplayReportCombo.addItem(MSG_HIDE);
        miniReportAutoDisplayReportCombo.addItem(MSG_SHOW);
        miniReportAutoDisplayReportCombo.addItem(MSG_MANUAL);
        miniReportAutoDisplayReportCombo.setMaximumSize(new Dimension(150, 40));
        row = new ArrayList<>();
        miniReportAutoDisplayReportCombo.setSelectedIndex(GUIP.getMiniReportAutoDisplayReportPhase());
        row.add(phaseLabel);
        row.add(miniReportAutoDisplayReportCombo);
        comps.add(row);

        phaseLabel = new JLabel(MSG_NONREPORTPHASES + ": ");
        miniReportAutoDisplayNonReportCombo = new JComboBox<>();
        miniReportAutoDisplayNonReportCombo.addItem(MSG_HIDE);
        miniReportAutoDisplayNonReportCombo.addItem(MSG_SHOW);
        miniReportAutoDisplayNonReportCombo.addItem(MSG_MANUAL);
        miniReportAutoDisplayNonReportCombo.setMaximumSize(new Dimension(150, 40));
        row = new ArrayList<>();
        miniReportAutoDisplayNonReportCombo.setSelectedIndex(GUIP.getMiniReportAutoDisplayNonReportPhase());
        row.add(phaseLabel);
        row.add(miniReportAutoDisplayNonReportCombo);
        comps.add(row);

        addLineSpacer(comps);

        JLabel playerListLabel = new JLabel(MSG_PLAYERLIST);
        row = new ArrayList<>();
        row.add(playerListLabel);
        comps.add(row);

        phaseLabel = new JLabel(MSG_REPORTPHASES + ": ");
        playerListAutoDisplayReportCombo = new JComboBox<>();
        playerListAutoDisplayReportCombo.addItem(MSG_HIDE);
        playerListAutoDisplayReportCombo.addItem(MSG_SHOW);
        playerListAutoDisplayReportCombo.addItem(MSG_MANUAL);
        playerListAutoDisplayReportCombo.setMaximumSize(new Dimension(150, 40));
        row = new ArrayList<>();
        playerListAutoDisplayReportCombo.setSelectedIndex(GUIP.getPlayerListAutoDisplayReportPhase());
        row.add(phaseLabel);
        row.add(playerListAutoDisplayReportCombo);
        comps.add(row);

        phaseLabel = new JLabel(MSG_NONREPORTPHASES + ": ");
        playerListAutoDisplayNonReportCombo = new JComboBox<>();
        playerListAutoDisplayNonReportCombo.addItem(MSG_HIDE);
        playerListAutoDisplayNonReportCombo.addItem(MSG_SHOW);
        playerListAutoDisplayNonReportCombo.addItem(MSG_MANUAL);
        playerListAutoDisplayNonReportCombo.setMaximumSize(new Dimension(150, 40));
        row = new ArrayList<>();
        playerListAutoDisplayNonReportCombo.setSelectedIndex(GUIP.getPlayerListAutoDisplayNonReportPhase());
        row.add(phaseLabel);
        row.add(playerListAutoDisplayNonReportCombo);
        comps.add(row);

        return createSettingsPanel(comps);
    }
    
    private void updateKeybindsFocusTraversal() {
        for (KeyCommandBind kcb : KeyCommandBind.values()) {
            cmdModifierMap.get(kcb.cmd).setFocusTraversalKeysEnabled(choiceToggle.isSelected());
            cmdKeyMap.get(kcb.cmd).setFocusTraversalKeysEnabled(choiceToggle.isSelected());
            if ((keyCode(kcb) == KeyEvent.VK_TAB) && choiceToggle.isEnabled()) {
                cmdKeyMap.get(kcb.cmd).setText("");
            }
        }
    }

    /** 
     * Marks the text fields when duplicate keybinds occur. Two commands may share a keybind if none
     * of them is a Menubar or exclusive keybind (although that only works well if they're used in different
     * phases such as turn and twist). 
     * Also checks for Ctrl-C and Ctrl-V. These are coded into JTables and JTrees and making them
     * configurable would be unproportional effort to the gain. 
     */
    private void markDuplicateBinds() {
        Map<KeyStroke, KeyCommandBind> duplicates = new HashMap<>();
        Set<KeyStroke> allKeys = new HashSet<>();
        // Assemble all keybinds that are used twice into the duplicates map
        for (KeyCommandBind kcb : KeyCommandBind.values()) {
            KeyStroke keyStroke = KeyStroke.getKeyStroke(keyCode(kcb), modifierCode(kcb));
            if (!allKeys.add(keyStroke)) {
                duplicates.put(keyStroke, kcb);
            }
        }
                    
        // Now traverse the commands again. When a duplicate keybind is found and this KeyCommandBind is exclusive or Menubar
        // or the other one (the first one found with the same keybind) is exclusive or Menubar, both are marked.
        // Also, Ctrl-C and Ctrl-V are marked as these are hard-mapped to Copy/Paste and cannot be used otherwise.
        for (KeyCommandBind kcb : KeyCommandBind.values()) {
            boolean isCorrect = true;
            KeyStroke keyStroke = KeyStroke.getKeyStroke(keyCode(kcb), modifierCode(kcb));
            if (duplicates.containsKey(keyStroke) && 
                    (kcb.isMenuBar || kcb.isExclusive || duplicates.get(keyStroke).isExclusive || duplicates.get(keyStroke).isMenuBar)) {
                // Mark the current kcb and the one that was already in the keyMap as duplicate
                markTextfield(cmdModifierMap.get(kcb.cmd), "This keybind is a duplicate and will not work correctly.");
                markTextfield(cmdKeyMap.get(kcb.cmd), "This keybind is a duplicate and will not work correctly.");
                markTextfield(cmdModifierMap.get(duplicates.get(keyStroke).cmd), "This keybind is a duplicate and will not work correctly.");
                markTextfield(cmdKeyMap.get(duplicates.get(keyStroke).cmd), "This keybind is a duplicate and will not work correctly.");
                isCorrect = false;
            }
            // Check for standard copy/paste keys
            if (keyStroke.equals(KeyStroke.getKeyStroke(KeyEvent.VK_C, KeyEvent.CTRL_DOWN_MASK))
                    || keyStroke.equals(KeyStroke.getKeyStroke(KeyEvent.VK_V, KeyEvent.CTRL_DOWN_MASK))) {
                markTextfield(cmdModifierMap.get(kcb.cmd), "Ctrl-C / Ctrl-V cannot be used");
                markTextfield(cmdKeyMap.get(kcb.cmd), "Ctrl-C / Ctrl-V cannot be used");
                isCorrect = false;
            }
            if (isCorrect) {
                markTextfield(cmdModifierMap.get(kcb.cmd), null);
                markTextfield(cmdKeyMap.get(kcb.cmd), null);
            }
        }
    }
    
    private void markTextfield(JTextField field, String errorMsg) {
        field.setForeground(errorMsg != null ? GUIP.getWarningColor() : null);
        field.setToolTipText(errorMsg);
    }
    
    /** Returns the keycode for the character part of a user-entered keybind (The "V" in CTRL-V). */
    private int keyCode(KeyCommandBind kcb) {
        return cmdKeyCodeMap.get(kcb.cmd);
    }
    
    /** Returns the keycode for the modifier part of a user-entered keybind (The "CTRL" in CTRL-V). */
    private int modifierCode(KeyCommandBind kcb) {
        int modifiers = 0;
        String modText = cmdModifierMap.get(kcb.cmd).getText();
        if (modText.contains(KeyEvent.getModifiersExText(KeyEvent.SHIFT_DOWN_MASK))) {
            modifiers |= KeyEvent.SHIFT_DOWN_MASK;
        }
        if (modText.contains(KeyEvent.getModifiersExText(KeyEvent.ALT_DOWN_MASK))) {
            modifiers |= KeyEvent.ALT_DOWN_MASK;
        }
        if (modText.contains(KeyEvent.getModifiersExText(KeyEvent.CTRL_DOWN_MASK))) {
            modifiers |= KeyEvent.CTRL_DOWN_MASK;
        }
        return modifiers;
    }
    
    /** Creates a panel with a list boxes that allow the button order to be changed. */
    private JPanel getButtonOrderPanel() {
        JPanel buttonOrderPanel = new JPanel();
        buttonOrderPanel.setLayout(new BoxLayout(buttonOrderPanel, BoxLayout.Y_AXIS));
        JTabbedPane phasePane = new JTabbedPane();
        buttonOrderPanel.add(phasePane);
        
        // MovementPhaseDisplay        
        movePhaseCommands = new DefaultListModel<>();
        phasePane.add("Movement", getButtonOrderPane(movePhaseCommands,
                MovementDisplay.MoveCommand.values()));
        
        // DeploymentPhaseDisplay
        deployPhaseCommands = new DefaultListModel<>();
        phasePane.add("Deployment", getButtonOrderPane(deployPhaseCommands,
                DeploymentDisplay.DeployCommand.values()));
        
        // FiringPhaseDisplay
        firingPhaseCommands = new DefaultListModel<>();
        phasePane.add("Firing", getButtonOrderPane(firingPhaseCommands,
                FiringDisplay.FiringCommand.values()));
        
        // PhysicalPhaseDisplay
        physicalPhaseCommands = new DefaultListModel<>();
        phasePane.add("Physical", getButtonOrderPane(physicalPhaseCommands,
                PhysicalDisplay.PhysicalCommand.values()));          
        
        // TargetingPhaseDisplay
        targetingPhaseCommands = new DefaultListModel<>();
        phasePane.add("Targeting", getButtonOrderPane(targetingPhaseCommands,
                TargetingPhaseDisplay.TargetingCommand.values()));
        
        return buttonOrderPanel;
    }

    /** Constructs the button ordering panel for one phase. */ 
    private JScrollPane getButtonOrderPane(DefaultListModel<PhaseCommand> list, 
            StatusBarPhaseDisplay.PhaseCommand[] commands) {
        JPanel panel = new JPanel();
        Arrays.sort(commands, cmdComp);        
        for (StatusBarPhaseDisplay.PhaseCommand cmd : commands) {
            list.addElement(cmd);
        }
        JList<StatusBarPhaseDisplay.PhaseCommand> jlist = new JList<>(list);
        jlist.setSelectionMode(ListSelectionModel.SINGLE_SELECTION);
        jlist.addMouseListener(cmdMouseAdaptor);
        jlist.addMouseMotionListener(cmdMouseAdaptor);
        panel.add(jlist);
        JScrollPane scrollPane = new JScrollPane(panel);
        scrollPane.getVerticalScrollBar().setUnitIncrement(16);
        return scrollPane;
    }

    private JPanel createSettingsPanel(List<List<Component>> comps) {
        JPanel panel = new JPanel();
        panel.setLayout(new BorderLayout());
        Box innerpanel = new Box(BoxLayout.PAGE_AXIS);
        for (List<Component> cs : comps) {
            Box subPanel = new Box(BoxLayout.LINE_AXIS);
            for (Component c : cs) {
                if (c instanceof JLabel) {
                    subPanel.add(Box.createRigidArea(LABEL_SPACER));
                    subPanel.add(c);
                    subPanel.add(Box.createRigidArea(LABEL_SPACER));
                } else {
                    subPanel.add(c);    
                }
            }
            subPanel.setAlignmentX(Component.LEFT_ALIGNMENT);
            innerpanel.add(subPanel);
        }
        innerpanel.add(Box.createVerticalGlue());
        innerpanel.setBorder(new EmptyBorder(10, 10, 10, 10));
        panel.add(innerpanel,BorderLayout.PAGE_START);
        return panel;
    }

    private JPanel getAdvancedSettingsPanel() {
        JPanel p = new JPanel();

        String[] s = GUIP.getAdvancedProperties();
        AdvancedOptionData[] opts = new AdvancedOptionData[s.length];
        for (int i = 0; i < s.length; i++) {
            s[i] = s[i].substring(s[i].indexOf("Advanced") + 8);
            opts[i] = new AdvancedOptionData(s[i]);
        }
        Arrays.sort(opts);
        advancedKeys = new JList<>(opts);
        advancedKeys.setSelectionMode(ListSelectionModel.SINGLE_SELECTION);
        advancedKeys.addListSelectionListener(this);
        advancedKeys.addMouseMotionListener(new MouseMotionAdapter() {
            @Override
            public void mouseMoved(MouseEvent e) {
                int index = advancedKeys.locationToIndex(e.getPoint());
                if (index > -1) {
                    AdvancedOptionData dat = advancedKeys.getModel().getElementAt(index);
                    advancedKeys.setToolTipText(dat.hasTooltipText() ? dat.getTooltipText() : null);
                }
            }
        });
        p.add(advancedKeys);

        advancedValue = new JTextField(10);
        advancedValue.setFont(new Font(MMConstants.FONT_SANS_SERIF, Font.PLAIN, 16));
        advancedValue.addFocusListener(this);
        p.add(advancedValue);

        return p;
    }

    /** Used to note which advanced setting is currently clicked. */  
    @Override
    public void valueChanged(ListSelectionEvent event) {
        if (event.getValueIsAdjusting()) {
            return;
        }
        if (event.getSource().equals(advancedKeys) && !advancedKeys.isSelectionEmpty()) {
            advancedValue.setText(GUIP.getString(
                    "Advanced" + advancedKeys.getSelectedValue().option));
            advancedKeyIndex = advancedKeys.getSelectedIndex();
        }
    }

    @Override
    public void stateChanged(ChangeEvent evt) {
        if (evt.getSource().equals(fovHighlightAlpha)) {
            GUIP.setFovHighlightAlpha(Math.max(0, Math.min(255, fovHighlightAlpha.getValue())));
        } else if (evt.getSource().equals(fovDarkenAlpha)) {
            GUIP.setFovDarkenAlpha(Math.max(0, Math.min(255, fovDarkenAlpha.getValue())));
        } else if (evt.getSource().equals(numStripesSlider)) {
            GUIP.setFovStripes(numStripesSlider.getValue());
        }
    }

    /**
     *  Returns the files in the directory given as relativePath (e.g. Configuration.hexesDir())
     *  under the userData directory ending with fileEnding (such as ".xml")
     */
    public static List<String> userDataFiles(File relativePath, String fileEnding) {
        List<String> result = new ArrayList<>();
        File dir = new File(Configuration.userdataDir(), relativePath.toString());
        String[] userDataFiles = dir.list((direc, name) -> name.endsWith(fileEnding));
        if (userDataFiles != null) {
            result.addAll(Arrays.asList(userDataFiles));
        }
        return result;
    }

    private void adaptToGUIScale() {
        UIUtil.adjustDialog(this, UIUtil.FONT_SCALE1);
    }
}<|MERGE_RESOLUTION|>--- conflicted
+++ resolved
@@ -585,14 +585,14 @@
     public void setVisible(boolean visible) {
         // Initialize the dialog when it's being shown
         if (visible) {
-<<<<<<< HEAD
             guiScale.setValue((int) (GUIP.getGUIScale() * 10));
             autoEndFiring.setSelected(GUIP.getAutoEndFiring());
             autoDeclareSearchlight.setSelected(GUIP.getAutoDeclareSearchlight());
             nagForMASC.setSelected(GUIP.getNagForMASC());
             nagForPSR.setSelected(GUIP.getNagForPSR());
             nagForWiGELanding.setSelected(GUIP.getNagForWiGELanding());
-            nagForNoAction.setSelected(GUIP.getNagForNoAction());
+            nagForNoAction.setSelected(GUIP.getNagForNoAction());          
+            nagForNoUnJamRAC.setSelected(GUIP.getNagForNoUnJamRAC());
             animateMove.setSelected(GUIP.getShowMoveStep());
             showWrecks.setSelected(GUIP.getShowWrecks());
             soundMute.setSelected(GUIP.getSoundMute());
@@ -605,31 +605,6 @@
             comboDefaultWeaponSortOrder.setSelectedItem(GUIP.getDefaultWeaponSortOrder());
             mouseWheelZoom.setSelected(GUIP.getMouseWheelZoom());
             mouseWheelZoomFlip.setSelected(GUIP.getMouseWheelZoomFlip());
-=======
-            GUIPreferences gs = GUIPreferences.getInstance();
-            ClientPreferences cs = PreferenceManager.getClientPreferences();
-
-            guiScale.setValue((int) (gs.getGUIScale() * 10));
-            autoEndFiring.setSelected(gs.getAutoEndFiring());
-            autoDeclareSearchlight.setSelected(gs.getAutoDeclareSearchlight());
-            nagForMASC.setSelected(gs.getNagForMASC());
-            nagForPSR.setSelected(gs.getNagForPSR());
-            nagForWiGELanding.setSelected(gs.getNagForWiGELanding());
-            nagForNoAction.setSelected(gs.getNagForNoAction());
-            nagForNoUnJamRAC.setSelected(gs.getNagForNoUnJamRAC());
-            animateMove.setSelected(gs.getShowMoveStep());
-            showWrecks.setSelected(gs.getShowWrecks());
-            soundMute.setSelected(gs.getSoundMute());
-            tooltipDelay.setText(Integer.toString(gs.getTooltipDelay()));
-            tooltipDismissDelay.setText(Integer.toString(gs.getTooltipDismissDelay()));
-            tooltipDistSupression.setText(Integer.toString(gs.getTooltipDistSuppression()));
-            showWpsinTT.setSelected(gs.getShowWpsinTT());
-            showArmorMiniVisTT.setSelected(gs.getshowArmorMiniVisTT());
-            showPilotPortraitTT.setSelected(gs.getshowPilotPortraitTT());
-            comboDefaultWeaponSortOrder.setSelectedItem(gs.getDefaultWeaponSortOrder());
-            mouseWheelZoom.setSelected(gs.getMouseWheelZoom());
-            mouseWheelZoomFlip.setSelected(gs.getMouseWheelZoomFlip());
->>>>>>> 68b8350c
 
             // Select the correct char set (give a nice default to start).
             unitStartChar.setSelectedIndex(0);
@@ -827,7 +802,6 @@
     /** Update the settings from this dialog's values, then close it. */
     @Override
     protected void okAction() {
-<<<<<<< HEAD
         GUIP.setShowDamageLevel(showDamageLevel.isSelected());
         GUIP.setShowDamageDecal(showDamageDecal.isSelected());
         GUIP.setUnitLabelBorder(entityOwnerColor.isSelected());
@@ -838,7 +812,8 @@
         GUIP.setNagForMASC(nagForMASC.isSelected());
         GUIP.setNagForPSR(nagForPSR.isSelected());
         GUIP.setNagForWiGELanding(nagForWiGELanding.isSelected());
-        GUIP.setNagForNoAction(nagForNoAction.isSelected());
+        GUIP.setNagForNoAction(nagForNoAction.isSelected());      
+        GUIP.setNagForNoUnJamRAC(nagForNoUnJamRAC.isSelected());
         GUIP.setShowMoveStep(animateMove.isSelected());
         GUIP.setShowWrecks(showWrecks.isSelected());
         GUIP.setSoundMute(soundMute.isSelected());
@@ -865,37 +840,6 @@
 
         GUIP.setMouseWheelZoom(mouseWheelZoom.isSelected());
         GUIP.setMouseWheelZoomFlip(mouseWheelZoomFlip.isSelected());
-=======
-        GUIPreferences gs = GUIPreferences.getInstance();
-        ClientPreferences cs = PreferenceManager.getClientPreferences();
-
-        gs.setShowDamageLevel(showDamageLevel.isSelected());
-        gs.setShowDamageDecal(showDamageDecal.isSelected());
-        gs.setUnitLabelBorder(entityOwnerColor.isSelected());
-        gs.setTeamColoring(teamColoring.isSelected());
-        gs.setAutoEndFiring(autoEndFiring.isSelected());
-        gs.setAutoDeclareSearchlight(autoDeclareSearchlight.isSelected());
-        gs.setDefaultWeaponSortOrder(Objects.requireNonNull(comboDefaultWeaponSortOrder.getSelectedItem()));
-        gs.setNagForMASC(nagForMASC.isSelected());
-        gs.setNagForPSR(nagForPSR.isSelected());
-        gs.setNagForWiGELanding(nagForWiGELanding.isSelected());
-        gs.setNagForNoAction(nagForNoAction.isSelected());
-        gs.setNagForNoUnJamRAC(nagForNoUnJamRAC.isSelected());
-        gs.setShowMoveStep(animateMove.isSelected());
-        gs.setShowWrecks(showWrecks.isSelected());
-        gs.setSoundMute(soundMute.isSelected());
-        gs.setShowWpsinTT(showWpsinTT.isSelected());
-        gs.setshowArmorMiniVisTT(showArmorMiniVisTT.isSelected());
-        gs.setshowPilotPortraitTT(showPilotPortraitTT.isSelected());
-        gs.setTooltipDelay(Integer.parseInt(tooltipDelay.getText()));
-        gs.setTooltipDismissDelay(Integer.parseInt(tooltipDismissDelay.getText()));
-        gs.setTooltipDistSuppression(Integer.parseInt(tooltipDistSupression.getText()));
-        gs.setValue(GUIPreferences.GUI_SCALE, (float) (guiScale.getValue()) / 10);
-        cs.setUnitStartChar(((String) unitStartChar.getSelectedItem()).charAt(0));
-        
-        gs.setMouseWheelZoom(mouseWheelZoom.isSelected());
-        gs.setMouseWheelZoomFlip(mouseWheelZoomFlip.isSelected());
->>>>>>> 68b8350c
 
         try {
             CP.setMaxPathfinderTime(Integer.parseInt(maxPathfinderTime.getText()));
