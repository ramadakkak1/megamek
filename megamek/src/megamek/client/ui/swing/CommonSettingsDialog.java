/*
 * MegaMek - Copyright (C) 2003, 2004, 2005 Ben Mazur (bmazur@sev.org)
 *
 *  This program is free software; you can redistribute it and/or modify it
 *  under the terms of the GNU General Public License as published by the Free
 *  Software Foundation; either version 2 of the License, or (at your option)
 *  any later version.
 *
 *  This program is distributed in the hope that it will be useful, but
 *  WITHOUT ANY WARRANTY; without even the implied warranty of MERCHANTABILITY
 *  or FITNESS FOR A PARTICULAR PURPOSE. See the GNU General Public License
 *  for more details.
 */

package megamek.client.ui.swing;

import java.awt.BorderLayout;
import java.awt.Component;
import java.awt.Dimension;
import java.awt.GridBagConstraints;
import java.awt.GridBagLayout;
import java.awt.GridLayout;
import java.awt.Insets;
import java.awt.event.ActionEvent;
import java.awt.event.ActionListener;
import java.awt.event.FocusEvent;
import java.awt.event.FocusListener;
import java.awt.event.ItemEvent;
import java.awt.event.ItemListener;
import java.awt.event.KeyEvent;
import java.awt.event.KeyListener;
import java.awt.event.MouseEvent;
import java.awt.event.MouseMotionAdapter;
import java.awt.event.WindowAdapter;
import java.awt.event.WindowEvent;
import java.io.File;
import java.io.FilenameFilter;
import java.util.ArrayList;
import java.util.Arrays;
import java.util.Collections;
import java.util.HashMap;
import java.util.List;
import java.util.Map;

import javax.swing.Box;
import javax.swing.BoxLayout;
import javax.swing.ButtonGroup;
import javax.swing.DefaultListModel;
import javax.swing.JButton;
import javax.swing.JCheckBox;
import javax.swing.JComboBox;
import javax.swing.JFrame;
import javax.swing.JLabel;
import javax.swing.JList;
import javax.swing.JOptionPane;
import javax.swing.JPanel;
import javax.swing.JRadioButton;
import javax.swing.JScrollPane;
import javax.swing.JSeparator;
import javax.swing.JSlider;
import javax.swing.JTabbedPane;
import javax.swing.JTextField;
import javax.swing.ListSelectionModel;
import javax.swing.SwingConstants;
import javax.swing.SwingUtilities;
import javax.swing.ToolTipManager;
import javax.swing.UIManager;
import javax.swing.UIManager.LookAndFeelInfo;
import javax.swing.border.EmptyBorder;
import javax.swing.event.ChangeEvent;
import javax.swing.event.ChangeListener;
import javax.swing.event.ListSelectionEvent;
import javax.swing.event.ListSelectionListener;
import javax.swing.event.MouseInputAdapter;

import megamek.client.ui.Messages;
import megamek.client.ui.swing.util.KeyCommandBind;
import megamek.client.ui.swing.widget.SkinXMLHandler;
import megamek.common.Configuration;
import megamek.common.Entity;
import megamek.common.IGame;
import megamek.common.KeyBindParser;
import megamek.common.preference.IClientPreferences;
import megamek.common.preference.PreferenceManager;

public class CommonSettingsDialog extends ClientDialog implements
        ActionListener, ItemListener, FocusListener, ListSelectionListener,
        ChangeListener {

    /**
     * A class for storing information about an GUIPreferences advanced option.
     *
     * @author arlith
     *
     */
    private class AdvancedOptionData implements Comparable<AdvancedOptionData> {

        public String option;

        public AdvancedOptionData(String option) {
            this.option = option;
        }

        /**
         * Returns true if this option has tooltip text.
         *
         * @return
         */
        public boolean hasTooltipText() {
            return Messages.keyExists("AdvancedOptions." + option + ".tooltip");
        }

        /**
         * Returns the tooltip text for this option.
         *
         * @return
         */
        public String getTooltipText() {
            return Messages.getString("AdvancedOptions." + option + ".tooltip");
        }

        /**
         * Returns a human-readable name for this advanced option.
         *
         */
        public String toString() {
            if (Messages.keyExists("AdvancedOptions." + option + ".name")) {
                return Messages.getString("AdvancedOptions." + option + ".name");
            } else {
                return option;
            }
        }

        @Override
        public int compareTo(AdvancedOptionData other) {
            return this.toString().compareTo(other.toString());
        }
    }

    private class PhaseCommandListMouseAdapter extends MouseInputAdapter {
        private boolean mouseDragging = false;
        private int dragSourceIndex;

        @Override
        public void mousePressed(MouseEvent e) {
            if (SwingUtilities.isLeftMouseButton(e)) {
                Object src = e.getSource();
                if (src instanceof JList) {
                    dragSourceIndex = ((JList<?>) src).getSelectedIndex();
                    mouseDragging = true;
                }                
            }
        }

        @Override
        public void mouseReleased(MouseEvent e) {
            mouseDragging = false;
        }

        @Override
        public void mouseDragged(MouseEvent e) {
            Object src = e.getSource();
            if (mouseDragging && (src instanceof JList)) {
                JList<?> srcList = (JList<?>) src;
                DefaultListModel<?> srcModel = (DefaultListModel<?>) srcList.getModel();
                int currentIndex = srcList.locationToIndex(e.getPoint());
                if (currentIndex != dragSourceIndex) {
                    int dragTargetIndex = srcList.getSelectedIndex();
                    moveElement(srcModel, dragSourceIndex, dragTargetIndex);
                    dragSourceIndex = currentIndex;
                }
            }
        }

        private <T> void moveElement(DefaultListModel<T> srcModel, int srcIndex, int trgIndex) {
            T dragElement = srcModel.get(srcIndex);
            srcModel.remove(srcIndex);
            srcModel.add(trgIndex, dragElement);
        }

    }
    
    /**
     *
     */
    private static final long serialVersionUID = 1535370193846895473L;

    private JTabbedPane panTabs;

    private JCheckBox minimapEnabled;
    private JCheckBox autoEndFiring;
    private JCheckBox autoDeclareSearchlight;
    private JCheckBox nagForMASC;
    private JCheckBox nagForPSR;
    private JCheckBox nagForWiGELanding;
    private JCheckBox nagForNoAction;
    private JCheckBox animateMove;
    private JCheckBox showWrecks;
    private JCheckBox soundMute;
    private JCheckBox showMapHexPopup;
    private JCheckBox showWpsinTT;
    private JCheckBox showArmorMiniVisTT;
    private JCheckBox showPilotPortraitTT;
    private JCheckBox chkAntiAliasing;
    private JComboBox<String> defaultWeaponSortOrder;
    private JTextField tooltipDelay;
    private JTextField tooltipDismissDelay;
    private JTextField tooltipDistSupression;
    private JComboBox<String> unitStartChar;
    private JTextField maxPathfinderTime;
    private JCheckBox getFocus;

    private JCheckBox keepGameLog;
    private JTextField gameLogFilename;
    // private JTextField gameLogMaxSize;
    private JCheckBox stampFilenames;
    private JTextField stampFormat;
    private JCheckBox defaultAutoejectDisabled;
    private JCheckBox useAverageSkills;
    private JCheckBox generateNames;
    private JCheckBox showUnitId;
    private JComboBox<String> displayLocale;

    private JCheckBox showDamageLevel;
    private JCheckBox showDamageDecal;
    private JCheckBox showMapsheets;
    private JCheckBox aOHexShadows;
    private JCheckBox floatingIso;
    private JCheckBox mmSymbol;
    private JCheckBox entityOwnerColor;
    private JRadioButton borderTeamColor;
    private JRadioButton borderPlayerColor;
    private JCheckBox useSoftCenter;
    private JCheckBox levelhighlight;
    private JCheckBox shadowMap;
    private JCheckBox mouseWheelZoom;
    private JCheckBox mouseWheelZoomFlip;

    // Tactical Overlay Options
    private JCheckBox fovInsideEnabled;
    private JSlider fovHighlightAlpha;
    private JCheckBox fovOutsideEnabled;
    private JSlider fovDarkenAlpha;
    private JSlider numStripesSlider;
    private JCheckBox fovGrayscaleEnabled;
    private JTextField fovHighlightRingsRadii;
    private JTextField fovHighlightRingsColors;
    
    // Labels (there to make it possible to disable them)
    private JLabel darkenAlphaLabel;
    private JLabel numStripesLabel;
    private JLabel fovHighlightRingsColorsLabel;
    private JLabel fovHighlightRingsRadiiLabel;
    private JLabel highlightAlphaLabel;
    
    private JLabel stampFormatLabel;
    private JLabel gameLogFilenameLabel;
    
    private JComboBox<String> skinFiles;

    private JComboBox<UITheme> uiThemes;

    // Avanced Settings
    private JList<AdvancedOptionData> keys;
    private int keysIndex = 0;
    private JTextField value;

    // Button order
    private DefaultListModel<StatusBarPhaseDisplay.PhaseCommand> movePhaseCommands;
    private DefaultListModel<StatusBarPhaseDisplay.PhaseCommand> deployPhaseCommands;
    private DefaultListModel<StatusBarPhaseDisplay.PhaseCommand> firingPhaseCommands;
    private DefaultListModel<StatusBarPhaseDisplay.PhaseCommand> physicalPhaseCommands;
    private DefaultListModel<StatusBarPhaseDisplay.PhaseCommand> targetingPhaseCommands;
    
    private JComboBox<String> tileSetChoice;
    private List<File> tileSets;

    /**
     * A Map that maps command strings to a JTextField for updating the modifier
     * for the command.
     */
    private Map<String, JTextField> cmdModifierMap;

    /**
     * A Map that maps command strings to a Integer for updating the key
     * for the command.
     */
    private Map<String, Integer> cmdKeyMap;

    /**
     * A Map that maps command strings to a JCheckBox for updating the
     * isRepeatable flag.
     */
    private Map<String, JCheckBox> cmdRepeatableMap;
    
    private ClientGUI clientgui = null;

    private static final String CANCEL = "CANCEL"; //$NON-NLS-1$
    private static final String UPDATE = "UPDATE"; //$NON-NLS-1$

    private static final String[] LOCALE_CHOICES = { "en", "de", "ru" }; //$NON-NLS-1$
    
    private static final Dimension LABEL_SPACER = new Dimension(5,0);
    private static final Dimension DEPENDENT_INSET = new Dimension(25,0);

    /**
     * Standard constructor. There is no default constructor for this class.
     *
     * @param owner - the <code>Frame</code> that owns this dialog.
     */
    public CommonSettingsDialog(JFrame owner, ClientGUI cg) {
        this(owner);
        clientgui = cg;
    }
    
    /**
     * Standard constructor. There is no default constructor for this class.
     *
     * @param owner - the <code>Frame</code> that owns this dialog.
     */
    public CommonSettingsDialog(JFrame owner) {
        // Initialize our superclass with a title.
        super(owner, Messages.getString("CommonSettingsDialog.title")); //$NON-NLS-1$

        panTabs = new JTabbedPane();

        JPanel settingsPanel = getSettingsPanel();
        JScrollPane settingsPane = new JScrollPane(settingsPanel);
        panTabs.add("Main", settingsPane);

        JPanel tacticalOverlaySettingsPanel = getTacticalOverlaySettingsPanel();
        JScrollPane tacticalOverlaySettingsPane = new JScrollPane(tacticalOverlaySettingsPanel);
        panTabs.add("Graphics", tacticalOverlaySettingsPane);

        JPanel keyBindPanel = getKeyBindPanel();
        JScrollPane keyBindScrollPane = new JScrollPane(keyBindPanel);
        panTabs.add("Key Binds", keyBindScrollPane);

        JPanel buttonOrderPanel = getButtonOrderPanel();
        panTabs.add("Button Order", buttonOrderPanel);
        
        JPanel advancedSettingsPanel = getAdvancedSettingsPanel();
        JScrollPane advancedSettingsPane = new JScrollPane(advancedSettingsPanel);
        panTabs.add("Advanced", advancedSettingsPane);

        setLayout(new BorderLayout());
        getContentPane().add(panTabs, BorderLayout.CENTER);
        getContentPane().add(getButtonsPanel(), BorderLayout.PAGE_END);

        // Close this dialog when the window manager says to.
        addWindowListener(new WindowAdapter() {
            @Override
            public void windowClosing(WindowEvent e) {
                cancel();
            }
        });

        // Center this dialog.
        pack();

        // Make the thing wide enough so a horizontal scrollbar isn't
        // necessary. I'm not sure why the extra hardcoded 10 pixels
        // is needed, maybe it's a ms windows thing.
        setLocationAndSize(settingsPanel.getPreferredSize().width
                + settingsPane.getInsets().right + 20, settingsPanel
                .getPreferredSize().height);
    }

    private JPanel getButtonsPanel() {
        // Add the dialog controls.
        JPanel buttons = new JPanel();
        buttons.setLayout(new GridLayout(1, 0, 20, 5));
        JButton update = new JButton(Messages.getString("CommonSettingsDialog.Update")); //$NON-NLS-1$
        update.setActionCommand(CommonSettingsDialog.UPDATE);
        update.addActionListener(this);
        buttons.add(update);
        JButton cancel = new JButton(Messages.getString("Cancel")); //$NON-NLS-1$
        cancel.setActionCommand(CommonSettingsDialog.CANCEL);
        cancel.addActionListener(this);
        buttons.add(cancel);

        return buttons;
    }

    private JPanel getSettingsPanel() {

        ArrayList<ArrayList<Component>> comps = new ArrayList<ArrayList<Component>>();
        ArrayList<Component> row;

        // displayLocale settings
        JLabel displayLocaleLabel = new JLabel(Messages.getString("CommonSettingsDialog.locale")); //$NON-NLS-1$
        // displayLocale = new JTextField(8);
        displayLocale = new JComboBox<String>();
        displayLocale.addItem(Messages.getString("CommonSettingsDialog.locale.English")); //$NON-NLS-1$
        displayLocale.addItem(Messages.getString("CommonSettingsDialog.locale.Deutsch")); //$NON-NLS-1$
        displayLocale.addItem(Messages.getString("CommonSettingsDialog.locale.Russian")); //$NON-NLS-1$
        displayLocale.setMaximumSize(new Dimension(150,40));
        row = new ArrayList<>();
        row.add(displayLocaleLabel);
        row.add(displayLocale);
        comps.add(row);
        
        // Horizontal Line and Spacer
        row = new ArrayList<>();
        row.add(Box.createRigidArea(new Dimension(0, 10)));
        comps.add(row);

        JSeparator Sep = new JSeparator(SwingConstants.HORIZONTAL);
        row = new ArrayList<>();
        row.add(Sep);
        comps.add(row);
        
        row = new ArrayList<>();
        row.add(Box.createRigidArea(new Dimension(0, 5)));
        comps.add(row);
        // --------------        

        minimapEnabled = new JCheckBox(Messages.getString("CommonSettingsDialog.minimapEnabled")); //$NON-NLS-1$
        row = new ArrayList<>();
        row.add(minimapEnabled);
        comps.add(row);
        
        showDamageLevel = new JCheckBox(Messages.getString("CommonSettingsDialog.showDamageLevel")); //$NON-NLS-1$
        row = new ArrayList<>();
        row.add(showDamageLevel);
        comps.add(row);
        
        showDamageDecal = new JCheckBox(Messages.getString("CommonSettingsDialog.showDamageDecal")); //$NON-NLS-1$
        row = new ArrayList<>();
        row.add(showDamageDecal);
        comps.add(row);
        
        showUnitId = new JCheckBox(Messages.getString("CommonSettingsDialog.showUnitId")); //$NON-NLS-1$
        showUnitId.addItemListener(this);
        row = new ArrayList<>();
        row.add(showUnitId);
        comps.add(row);

        entityOwnerColor = new JCheckBox(Messages.getString("CommonSettingsDialog.entityOwnerColor")); //$NON-NLS-1$
        entityOwnerColor.setToolTipText(Messages.getString("CommonSettingsDialog.entityOwnerColorTip"));
        entityOwnerColor.addItemListener(this);
        row = new ArrayList<>();
        row.add(entityOwnerColor);
        comps.add(row);
        
        borderPlayerColor = new JRadioButton(Messages.getString("CommonSettingsDialog.borderPlayerColor"));
        borderPlayerColor.addItemListener(this);
        row = new ArrayList<>();
        row.add(Box.createRigidArea(DEPENDENT_INSET));
        row.add(borderPlayerColor);
        comps.add(row);
        
        borderTeamColor = new JRadioButton(Messages.getString("CommonSettingsDialog.borderTeamColor"));
        borderTeamColor.addItemListener(this);
        row = new ArrayList<>();
        row.add(Box.createRigidArea(DEPENDENT_INSET));
        row.add(borderTeamColor);
        comps.add(row);
        
        ButtonGroup bg = new ButtonGroup();
        bg.add(borderPlayerColor);
        bg.add(borderTeamColor);

        useSoftCenter = new JCheckBox(Messages.getString("CommonSettingsDialog.useSoftCenter")); //$NON-NLS-1$
        useSoftCenter.setToolTipText(Messages.getString("CommonSettingsDialog.useSoftCenterTip"));
        useSoftCenter.addItemListener(this);
        row = new ArrayList<>();
        row.add(useSoftCenter);
        comps.add(row);
        
        // Horizontal Line and Spacer
        row = new ArrayList<>();
        row.add(Box.createRigidArea(new Dimension(0, 10)));
        comps.add(row);

        Sep = new JSeparator(SwingConstants.HORIZONTAL);
        row = new ArrayList<>();
        row.add(Sep);
        comps.add(row);
        
        row = new ArrayList<>();
        row.add(Box.createRigidArea(new Dimension(0, 5)));
        comps.add(row);
        // --------------        

        // Tooltip Stuff
        //
        // Show Terrain in the TT
        showMapHexPopup = new JCheckBox(Messages.getString("CommonSettingsDialog.showMapHexPopup")); //$NON-NLS-1$
        row = new ArrayList<>();
        row.add(showMapHexPopup);
        comps.add(row);

        // Popup Delay and Dismiss Delay
        tooltipDelay = new JTextField(4);
        tooltipDelay.setMaximumSize(new Dimension(150,40));
        JLabel tooltipDelayLabel = new JLabel(Messages.getString("CommonSettingsDialog.tooltipDelay")); //$NON-NLS-1$
        row = new ArrayList<>();
        row.add(tooltipDelayLabel);
        row.add(tooltipDelay);
        comps.add(row);

        tooltipDismissDelay = new JTextField(4);
        tooltipDismissDelay.setMaximumSize(new Dimension(150,40));
        tooltipDismissDelay.setToolTipText(Messages.getString("CommonSettingsDialog.tooltipDismissDelayTooltip"));
        JLabel tooltipDismissDelayLabel = new JLabel(Messages.getString("CommonSettingsDialog.tooltipDismissDelay")); //$NON-NLS-1$
        tooltipDismissDelayLabel.setToolTipText(Messages.getString("CommonSettingsDialog.tooltipDismissDelayTooltip"));
        row = new ArrayList<>();
        row.add(tooltipDismissDelayLabel);
        row.add(tooltipDismissDelay);
        comps.add(row);
        
        tooltipDistSupression = new JTextField(4);
        tooltipDistSupression.setMaximumSize(new Dimension(150,40));
        tooltipDistSupression.setToolTipText(Messages.getString("CommonSettingsDialog.tooltipDistSuppressionTooltip"));
        JLabel tooltipDistSupressionLabel = new JLabel(Messages.getString("CommonSettingsDialog.tooltipDistSuppression")); //$NON-NLS-1$
        tooltipDistSupressionLabel.setToolTipText(Messages.getString("CommonSettingsDialog.tooltipDistSuppressionTooltip"));
        row = new ArrayList<>();
        row.add(tooltipDistSupressionLabel);
        row.add(tooltipDistSupression);
        comps.add(row);

        showWpsinTT = new JCheckBox(Messages.getString("CommonSettingsDialog.showWpsinTT")); //$NON-NLS-1$
        row = new ArrayList<>();
        row.add(showWpsinTT);
        comps.add(row);

        // copied from showWpsinTT, kept comment as it looks like a relevant compiler/editor flag?
        showArmorMiniVisTT = new JCheckBox(Messages.getString("CommonSettingsDialog.showArmorMiniVisTT")); //$NON-NLS-1$
        row = new ArrayList<>();
        row.add(showArmorMiniVisTT);
        comps.add(row);
        
        showPilotPortraitTT = new JCheckBox(Messages.getString("CommonSettingsDialog.showPilotPortraitTT")); //$NON-NLS-1$
        row = new ArrayList<>();
        row.add(showPilotPortraitTT);
        comps.add(row);
        
        // Horizontal Line and Spacer
        row = new ArrayList<>();
        row.add(Box.createRigidArea(new Dimension(0, 10)));
        comps.add(row);

        Sep = new JSeparator(SwingConstants.HORIZONTAL);
        row = new ArrayList<>();
        row.add(Sep);
        comps.add(row);
        
        row = new ArrayList<>();
        row.add(Box.createRigidArea(new Dimension(0, 5)));
        comps.add(row);
        // --------------        
        
        soundMute = new JCheckBox(Messages.getString("CommonSettingsDialog.soundMute")); //$NON-NLS-1$
        row = new ArrayList<>();
        row.add(soundMute);
        comps.add(row);
        
        JLabel maxPathfinderTimeLabel = new JLabel(Messages.getString("CommonSettingsDialog.pathFiderTimeLimit"));
        maxPathfinderTime = new JTextField(5);
        maxPathfinderTime.setMaximumSize(new Dimension(150,40));
        row = new ArrayList<>();
        row.add(maxPathfinderTimeLabel);
        row.add(maxPathfinderTime);
        comps.add(row);

        // Horizontal Line and Spacer
        row = new ArrayList<>();
        row.add(Box.createRigidArea(new Dimension(0, 10)));
        comps.add(row);

        Sep = new JSeparator(SwingConstants.HORIZONTAL);
        row = new ArrayList<>();
        row.add(Sep);
        comps.add(row);
        
        row = new ArrayList<>();
        row.add(Box.createRigidArea(new Dimension(0, 5)));
        comps.add(row);
        // --------------
        
        nagForMASC = new JCheckBox(Messages.getString("CommonSettingsDialog.nagForMASC")); //$NON-NLS-1$
        row = new ArrayList<>();
        row.add(nagForMASC);
        comps.add(row);

        nagForPSR = new JCheckBox(Messages.getString("CommonSettingsDialog.nagForPSR")); //$NON-NLS-1$
        row = new ArrayList<>();
        row.add(nagForPSR);
        comps.add(row);

        nagForWiGELanding = new JCheckBox(Messages.getString("CommonSettingsDialog.nagForWiGELanding")); //$NON-NLS-1$
        row = new ArrayList<>();
        row.add(nagForWiGELanding);
        comps.add(row);

        nagForNoAction = new JCheckBox(Messages.getString("CommonSettingsDialog.nagForNoAction")); //$NON-NLS-1$
        row = new ArrayList<>();
        row.add(nagForNoAction);
        comps.add(row);
        
        getFocus = new JCheckBox(Messages.getString("CommonSettingsDialog.getFocus")); //$NON-NLS-1$
        row = new ArrayList<>();
        row.add(getFocus);
        comps.add(row);

        mouseWheelZoom = new JCheckBox(Messages.getString("CommonSettingsDialog.mouseWheelZoom")); //$NON-NLS-1$
        row = new ArrayList<>();
        row.add(mouseWheelZoom);
        comps.add(row);

        mouseWheelZoomFlip = new JCheckBox(Messages.getString("CommonSettingsDialog.mouseWheelZoomFlip")); //$NON-NLS-1$
        row = new ArrayList<>();
        row.add(mouseWheelZoomFlip);
        comps.add(row);
        
        autoEndFiring = new JCheckBox(Messages.getString("CommonSettingsDialog.autoEndFiring")); //$NON-NLS-1$
        row = new ArrayList<>();
        row.add(autoEndFiring);
        comps.add(row);

        autoDeclareSearchlight = new JCheckBox(Messages.getString("CommonSettingsDialog.autoDeclareSearchlight")); //$NON-NLS-1$
        row = new ArrayList<>();
        row.add(autoDeclareSearchlight);
        comps.add(row);
        
        JLabel defaultSortOrderLabel = new JLabel(Messages.getString("CommonSettingsDialog.defaultWeaponSortOrder")); //$NON-NLS-1$
        String toolTip = Messages
                .getString("CommonSettingsDialog.defaultWeaponSortOrderTooltip");
        defaultSortOrderLabel.setToolTipText(toolTip);
        defaultWeaponSortOrder = new JComboBox<>();
        defaultWeaponSortOrder.setToolTipText(toolTip);
        for (Entity.WeaponSortOrder s : Entity.WeaponSortOrder.values()) {
            // Skip custom: it doesn't make sense as a default.
            if (s.equals(Entity.WeaponSortOrder.CUSTOM)) {
                continue;
            }
            String entry = "MechDisplay.WeaponSortOrder." + s.i18nEntry;
            defaultWeaponSortOrder.addItem(Messages.getString(entry));
        }
        row = new ArrayList<>();
        row.add(defaultSortOrderLabel);
        row.add(defaultWeaponSortOrder);
        comps.add(row);

        // Horizontal Line and Spacer
        row = new ArrayList<>();
        row.add(Box.createRigidArea(new Dimension(0, 10)));
        comps.add(row);

        Sep = new JSeparator(SwingConstants.HORIZONTAL);
        row = new ArrayList<>();
        row.add(Sep);
        comps.add(row);
        
        row = new ArrayList<>();
        row.add(Box.createRigidArea(new Dimension(0, 5)));
        comps.add(row);
        // --------------        

        JLabel unitStartCharLabel = new JLabel(Messages.getString("CommonSettingsDialog.protoMechUnitCodes")); //$NON-NLS-1$
        unitStartChar = new JComboBox<String>();
        // Add option for "A, B, C, D..."
        unitStartChar.addItem("\u0041, \u0042, \u0043, \u0044..."); //$NON-NLS-1$
        // Add option for "ALPHA, BETA, GAMMA, DELTA..."
        unitStartChar.addItem("\u0391, \u0392, \u0393, \u0394..."); //$NON-NLS-1$
        // Add option for "alpha, beta, gamma, delta..."
        unitStartChar.addItem("\u03B1, \u03B2, \u03B3, \u03B4..."); //$NON-NLS-1$
        unitStartChar.setMaximumSize(new Dimension(150,40));
        row = new ArrayList<>();
        row.add(unitStartCharLabel);
        row.add(unitStartChar);
        comps.add(row);

        // player-specific settings
        defaultAutoejectDisabled = new JCheckBox(Messages.getString("CommonSettingsDialog.defaultAutoejectDisabled")); //$NON-NLS-1$
        defaultAutoejectDisabled.addItemListener(this);
        row = new ArrayList<>();
        row.add(defaultAutoejectDisabled);
        comps.add(row);

        useAverageSkills = new JCheckBox(Messages.getString("CommonSettingsDialog.useAverageSkills")); //$NON-NLS-1$
        useAverageSkills.addItemListener(this);
        row = new ArrayList<>();
        row.add(useAverageSkills);
        comps.add(row);

        generateNames = new JCheckBox(Messages.getString("CommonSettingsDialog.generateNames")); //$NON-NLS-1$
        generateNames.addItemListener(this);
        row = new ArrayList<>();
        row.add(generateNames);
        comps.add(row);
        
        // Horizontal Line and Spacer
        row = new ArrayList<>();
        row.add(Box.createRigidArea(new Dimension(0, 10)));
        comps.add(row);

        Sep = new JSeparator(SwingConstants.HORIZONTAL);
        row = new ArrayList<>();
        row.add(Sep);
        comps.add(row);
        
        row = new ArrayList<>();
        row.add(Box.createRigidArea(new Dimension(0, 5)));
        comps.add(row);
        // --------------  

        // client-side gameLog settings
        keepGameLog = new JCheckBox(Messages.getString("CommonSettingsDialog.keepGameLog")); //$NON-NLS-1$
        keepGameLog.addItemListener(this);
        row = new ArrayList<>();
        row.add(keepGameLog);
        comps.add(row);

        gameLogFilenameLabel = new JLabel(Messages.getString("CommonSettingsDialog.logFileName")); //$NON-NLS-1$
        gameLogFilename = new JTextField(15);
        gameLogFilename.setMaximumSize(new Dimension(250,40));
        row = new ArrayList<>();
        row.add(Box.createRigidArea(DEPENDENT_INSET));
        row.add(gameLogFilenameLabel);
        row.add(gameLogFilename);
        comps.add(row);
        
        row = new ArrayList<>();
        row.add(Box.createRigidArea(new Dimension(0, 5)));
        comps.add(row);

        stampFilenames = new JCheckBox(Messages.getString("CommonSettingsDialog.stampFilenames")); //$NON-NLS-1$
        stampFilenames.addItemListener(this);
        row = new ArrayList<>();
        row.add(stampFilenames);
        comps.add(row);

        stampFormatLabel = new JLabel(Messages.getString("CommonSettingsDialog.stampFormat")); //$NON-NLS-1$
        stampFormat = new JTextField(15);
        stampFormat.setMaximumSize(new Dimension(15*13,40));
        row = new ArrayList<>();
        row.add(Box.createRigidArea(DEPENDENT_INSET));
        row.add(stampFormatLabel);
        row.add(stampFormat);
        comps.add(row);

        return createSettingsPanel(comps);
    }

    /**
     * Display the current settings in this dialog. <p/> Overrides
     * <code>Dialog#setVisible(boolean)</code>.
     */
    @Override
    public void setVisible(boolean visible) {
        GUIPreferences gs = GUIPreferences.getInstance();
        IClientPreferences cs = PreferenceManager.getClientPreferences();

        minimapEnabled.setSelected(gs.getMinimapEnabled());
        autoEndFiring.setSelected(gs.getAutoEndFiring());
        autoDeclareSearchlight.setSelected(gs.getAutoDeclareSearchlight());
        nagForMASC.setSelected(gs.getNagForMASC());
        nagForPSR.setSelected(gs.getNagForPSR());
        nagForWiGELanding.setSelected(gs.getNagForWiGELanding());
        nagForNoAction.setSelected(gs.getNagForNoAction());
        animateMove.setSelected(gs.getShowMoveStep());
        showWrecks.setSelected(gs.getShowWrecks());
        soundMute.setSelected(gs.getSoundMute());
        showMapHexPopup.setSelected(gs.getShowMapHexPopup());
        tooltipDelay.setText(Integer.toString(gs.getTooltipDelay()));
        tooltipDismissDelay.setText(Integer.toString(gs.getTooltipDismissDelay()));
        tooltipDistSupression.setText(Integer.toString(gs.getTooltipDistSuppression()));
        showWpsinTT.setSelected(gs.getShowWpsinTT());
        showArmorMiniVisTT.setSelected(gs.getshowArmorMiniVisTT());
        showPilotPortraitTT.setSelected(gs.getshowPilotPortraitTT());

        defaultWeaponSortOrder.setSelectedIndex(gs.getDefaultWeaponSortOrder());

        mouseWheelZoom.setSelected(gs.getMouseWheelZoom());
        mouseWheelZoomFlip.setSelected(gs.getMouseWheelZoomFlip());

        // Select the correct char set (give a nice default to start).
        unitStartChar.setSelectedIndex(0);
        for (int loop = 0; loop < unitStartChar.getItemCount(); loop++) {
            if (unitStartChar.getItemAt(loop).charAt(0) == PreferenceManager
                    .getClientPreferences().getUnitStartChar()) {
                unitStartChar.setSelectedIndex(loop);
                break;
            }
        }

        maxPathfinderTime.setText(Integer.toString(cs.getMaxPathfinderTime()));

        keepGameLog.setSelected(cs.keepGameLog());
        gameLogFilename.setEnabled(keepGameLog.isSelected());
        gameLogFilename.setText(cs.getGameLogFilename());
        // gameLogMaxSize.setEnabled(keepGameLog.isSelected());
        // gameLogMaxSize.setText( Integer.toString(cs.getGameLogMaxSize()) );
        stampFilenames.setSelected(cs.stampFilenames());
        stampFormat.setEnabled(stampFilenames.isSelected());
        stampFormat.setText(cs.getStampFormat());

        defaultAutoejectDisabled.setSelected(cs.defaultAutoejectDisabled());
        useAverageSkills.setSelected(cs.useAverageSkills());
        generateNames.setSelected(cs.generateNames());
        showUnitId.setSelected(cs.getShowUnitId());

        int index = 0;
        if (cs.getLocaleString().startsWith("de")) {
            index = 1;
        }
        if (cs.getLocaleString().startsWith("ru")) {
            index = 2;
        }
        displayLocale.setSelectedIndex(index);

        showMapsheets.setSelected(gs.getShowMapsheets());
        chkAntiAliasing.setSelected(gs.getAntiAliasing());
        showDamageLevel.setSelected(gs.getShowDamageLevel());
        showDamageDecal.setSelected(gs.getShowDamageDecal());
        aOHexShadows.setSelected(gs.getAOHexShadows());
        floatingIso.setSelected(gs.getFloatingIso());
        mmSymbol.setSelected(gs.getMmSymbol());
        levelhighlight.setSelected(gs.getLevelHighlight());
        shadowMap.setSelected(gs.getShadowMap());
        useSoftCenter.setSelected(gs.getBoolean("SOFTCENTER"));
        entityOwnerColor.setSelected(gs.getUnitLabelBorder());
        borderPlayerColor.setSelected(!gs.getUnitLabelBorderTeam());
        borderTeamColor.setSelected(gs.getUnitLabelBorderTeam());
        borderPlayerColor.setEnabled(entityOwnerColor.isSelected());
        borderTeamColor.setEnabled(entityOwnerColor.isSelected());


        File dir = Configuration.hexesDir();
        tileSets = new ArrayList<>(Arrays.asList(dir.listFiles(new FilenameFilter() {
            public boolean accept(File direc, String name) {
                return name.endsWith(".tileset");
            }
        })));
        dir = new File(Configuration.userdataDir(),
                Configuration.hexesDir().toString());
        File[] userDataTilesets = dir.listFiles(new FilenameFilter() {
            public boolean accept(File direc, String name) {
                return name.endsWith(".tileset");
            }
        });
        if (userDataTilesets != null) {
            tileSets.addAll(Arrays.asList(userDataTilesets));
        }
        tileSetChoice.removeAllItems();
        for (int i = 0; (tileSets != null) && i < tileSets.size(); i++) {
            String name = tileSets.get(i).getName();
            tileSetChoice.addItem(name.substring(0, name.length() - 8));
            if (name.equals(cs.getMapTileset())) {
                tileSetChoice.setSelectedIndex(i);
            }
        }

        skinFiles.removeAllItems();
        List<String> xmlFiles = new ArrayList<>(Arrays
                .asList(Configuration.skinsDir().list(new FilenameFilter() {
                    public boolean accept(File directory, String fileName) {
                        return fileName.endsWith(".xml");
                    }
                })));
        String[] files = new File(Configuration.userdataDir(), Configuration.skinsDir().toString())
                .list(new FilenameFilter() {
                    public boolean accept(File directory, String fileName) {
                        return fileName.endsWith(".xml");
                    }
                });
        if (files != null) {
            xmlFiles.addAll(Arrays.asList(files));
        }
        Collections.sort(xmlFiles);
        for (String file : xmlFiles) {
            if (SkinXMLHandler.validSkinSpecFile(file)) {
                skinFiles.addItem(file);
            }
        }
        // Select the default file first
        skinFiles.setSelectedItem(SkinXMLHandler.defaultSkinXML);
        // If this select fials, the default skin will be selected
        skinFiles.setSelectedItem(GUIPreferences.getInstance().getSkinFile());

        uiThemes.removeAllItems();
        for (LookAndFeelInfo lafInfo : UIManager.getInstalledLookAndFeels()) {
            uiThemes.addItem(new UITheme(lafInfo.getClassName(), lafInfo.getName()));
        }
        uiThemes.setSelectedItem(new UITheme(GUIPreferences.getInstance().getUITheme()));
        
        fovInsideEnabled.setSelected(gs.getFovHighlight());
        fovHighlightAlpha.setValue((int) ((100./255.) * gs.getFovHighlightAlpha()));
        fovHighlightRingsRadii.setText( gs.getFovHighlightRingsRadii());
        fovHighlightRingsColors.setText( gs.getFovHighlightRingsColorsHsb() );
        fovOutsideEnabled.setSelected(gs.getFovDarken());
        fovDarkenAlpha.setValue((int) ((100./255.) * gs.getFovDarkenAlpha()));
        numStripesSlider.setValue(gs.getFovStripes());
        fovGrayscaleEnabled.setSelected(gs.getFovGrayscale());
        
        fovHighlightAlpha.setEnabled(fovInsideEnabled.isSelected());
        fovHighlightRingsRadii.setEnabled(fovInsideEnabled.isSelected());
        fovHighlightRingsColors.setEnabled(fovInsideEnabled.isSelected());
        fovDarkenAlpha.setEnabled(fovOutsideEnabled.isSelected());
        numStripesSlider.setEnabled(fovOutsideEnabled.isSelected());
        fovGrayscaleEnabled.setEnabled(fovOutsideEnabled.isSelected());
        
        darkenAlphaLabel.setEnabled(fovOutsideEnabled.isSelected());
        numStripesLabel.setEnabled(fovOutsideEnabled.isSelected());
        fovHighlightRingsColorsLabel.setEnabled(fovInsideEnabled.isSelected());
        fovHighlightRingsRadiiLabel.setEnabled(fovInsideEnabled.isSelected());
        highlightAlphaLabel.setEnabled(fovInsideEnabled.isSelected());
        
        stampFormatLabel.setEnabled(stampFilenames.isSelected());
        gameLogFilenameLabel.setEnabled(keepGameLog.isSelected());

        getFocus.setSelected(gs.getFocus());
        super.setVisible(visible);
    }

    /**
     * Cancel any updates made in this dialog, and closes it.
     */
    void cancel() {
        setVisible(false);
    }

    /**
     * Update the settings from this dialog's values, then closes it.
     */
    private void update() {
        GUIPreferences gs = GUIPreferences.getInstance();
        IClientPreferences cs = PreferenceManager.getClientPreferences();

        gs.setShowDamageLevel(showDamageLevel.isSelected());
<<<<<<< HEAD
        gs.setUnitLabelBorder(entityOwnerColor.isSelected());
        gs.setUnitLabelBorderTeam(borderTeamColor.isSelected());
=======
        gs.setShowDamageDecal(showDamageDecal.isSelected());
        gs.setEntityOwnerLabelColor(entityOwnerColor.isSelected());
>>>>>>> 1bc411a9
        gs.setMinimapEnabled(minimapEnabled.isSelected());
        gs.setAutoEndFiring(autoEndFiring.isSelected());
        gs.setAutoDeclareSearchlight(autoDeclareSearchlight.isSelected());
        gs.setDefaultWeaponSortOrder(defaultWeaponSortOrder.getSelectedIndex());
        gs.setNagForMASC(nagForMASC.isSelected());
        gs.setNagForPSR(nagForPSR.isSelected());
        gs.setNagForWiGELanding(nagForWiGELanding.isSelected());
        gs.setNagForNoAction(nagForNoAction.isSelected());
        gs.setShowMoveStep(animateMove.isSelected());
        gs.setShowWrecks(showWrecks.isSelected());
        gs.setSoundMute(soundMute.isSelected());
        gs.setShowMapHexPopup(showMapHexPopup.isSelected());
        gs.setShowWpsinTT(showWpsinTT.isSelected());
        gs.setshowArmorMiniVisTT(showArmorMiniVisTT.isSelected());
        gs.setshowPilotPortraitTT(showPilotPortraitTT.isSelected());
        gs.setTooltipDelay(Integer.parseInt(tooltipDelay.getText()));
        gs.setTooltipDismissDelay(Integer.parseInt(tooltipDismissDelay.getText()));
        gs.setTooltipDistSuppression(Integer.parseInt(tooltipDistSupression.getText()));
        cs.setUnitStartChar(((String) unitStartChar.getSelectedItem())
                .charAt(0));

        gs.setMouseWheelZoom(mouseWheelZoom.isSelected());
        gs.setMouseWheelZoomFlip(mouseWheelZoomFlip.isSelected());

        cs.setMaxPathfinderTime(Integer.parseInt(maxPathfinderTime.getText()));

        gs.setGetFocus(getFocus.isSelected());

        cs.setKeepGameLog(keepGameLog.isSelected());
        cs.setGameLogFilename(gameLogFilename.getText());
        // cs.setGameLogMaxSize(Integer.parseInt(gameLogMaxSize.getText()));
        cs.setStampFilenames(stampFilenames.isSelected());
        cs.setStampFormat(stampFormat.getText());

        cs.setDefaultAutoejectDisabled(defaultAutoejectDisabled.isSelected());
        cs.setUseAverageSkills(useAverageSkills.isSelected());
        cs.setGenerateNames(generateNames.isSelected());
        cs.setShowUnitId(showUnitId.isSelected());
        if ((clientgui != null) && (clientgui.bv != null)) {
            clientgui.bv.updateEntityLabels();
        }

        cs.setLocale(CommonSettingsDialog.LOCALE_CHOICES[displayLocale
                .getSelectedIndex()]);

        gs.setShowMapsheets(showMapsheets.isSelected());
        gs.setAOHexShadows(aOHexShadows.isSelected());
        gs.setFloatingIso(floatingIso.isSelected());
        gs.setMmSymbol(mmSymbol.isSelected());
        gs.setLevelHighlight(levelhighlight.isSelected());
        gs.setShadowMap(shadowMap.isSelected());
        gs.setValue("SOFTCENTER", useSoftCenter.isSelected());

        if ((gs.getAntiAliasing() != chkAntiAliasing.isSelected()) &&
                ((clientgui != null) && (clientgui.bv != null))) {            
            clientgui.bv.clearHexImageCache();
            clientgui.bv.repaint();
        }

        gs.setAntiAliasing(chkAntiAliasing.isSelected());

        UITheme newUITheme = (UITheme)uiThemes.getSelectedItem();
        String oldUITheme = gs.getUITheme();
        if (!oldUITheme.equals(newUITheme.getClassName())) {
            gs.setUITheme(newUITheme.getClassName());
        }

        String newSkinFile = (String)skinFiles.getSelectedItem();
        String oldSkinFile = gs.getSkinFile();
        if (!oldSkinFile.equals(newSkinFile)) {
            boolean success = SkinXMLHandler.initSkinXMLHandler(newSkinFile);
            if (!success) {
                SkinXMLHandler.initSkinXMLHandler(oldSkinFile);
                String title = Messages
                        .getString("CommonSettingsDialog.skinFileFail.title");
                String msg = Messages
                        .getString("CommonSettingsDialog.skinFileFail.msg");
                JOptionPane.showMessageDialog(owner, msg, title,
                        JOptionPane.ERROR_MESSAGE);
            } else {
                gs.setSkinFile(newSkinFile);
            }            
        }

        if (tileSetChoice.getSelectedIndex() >= 0) {
            String tileSetFileName = tileSets.get(tileSetChoice.getSelectedIndex()).getName();
            if (!cs.getMapTileset().equals(tileSetFileName) &&
                    (clientgui != null) && (clientgui.bv != null))  {
                clientgui.bv.clearShadowMap();
            }
            cs.setMapTileset(tileSetFileName);
        }

        ToolTipManager.sharedInstance().setInitialDelay(
                GUIPreferences.getInstance().getTooltipDelay());
        if (GUIPreferences.getInstance().getTooltipDismissDelay() > 0)
        {
            ToolTipManager.sharedInstance().setDismissDelay(
                    GUIPreferences.getInstance().getTooltipDismissDelay());
        }

        // Lets iterate through all of the KeyCommandBinds and see if they've
        //  changed
        boolean bindsChanged = false;
        for (KeyCommandBind kcb : KeyCommandBind.values()){
            JTextField txtModifiers = cmdModifierMap.get(kcb.cmd);
            JCheckBox repeatable = cmdRepeatableMap.get(kcb.cmd);
            Integer keyCode = cmdKeyMap.get(kcb.cmd);
            // This shouldn't happen, but just to be safe...
            if (txtModifiers == null || keyCode == null || repeatable == null){
                continue;
            }
            int modifiers = 0;
            if (txtModifiers.getText().contains(
                    KeyEvent.getKeyModifiersText(KeyEvent.SHIFT_MASK))){
                modifiers |= KeyEvent.SHIFT_MASK;
            }
            if (txtModifiers.getText().contains(
                    KeyEvent.getKeyModifiersText(KeyEvent.ALT_MASK))){
                modifiers |= KeyEvent.ALT_MASK;
            }
            if (txtModifiers.getText().contains(
                    KeyEvent.getKeyModifiersText(KeyEvent.CTRL_MASK))){
                modifiers |= KeyEvent.CTRL_MASK;
            }

            if (kcb.modifiers != modifiers){
                bindsChanged = true;
                kcb.modifiers = modifiers;
            }

            if (kcb.key != keyCode){
                bindsChanged = true;
                kcb.key = keyCode;
            }

            if (kcb.isRepeatable != repeatable.isSelected()){
                bindsChanged = true;
                kcb.isRepeatable = repeatable.isSelected();
            }
        }

        if (bindsChanged){
            KeyBindParser.writeKeyBindings();
        }
        
        // Button Order
        // Movement
        ButtonOrderPreferences bop = ButtonOrderPreferences.getInstance();
        boolean buttonOrderChanged = false;
        for (int i = 0; i < movePhaseCommands.getSize(); i++) {
            StatusBarPhaseDisplay.PhaseCommand cmd = movePhaseCommands.get(i);
            if (cmd.getPriority() != i) {
                cmd.setPriority(i);
                bop.setValue(cmd.getCmd(), i);
                buttonOrderChanged = true;
            }
        }
        
        // Need to do stuff if the order changes.
        if (buttonOrderChanged && (clientgui != null)) {
            clientgui.updateButtonPanel(IGame.Phase.PHASE_MOVEMENT);
        }
        
        // Deploy
        buttonOrderChanged = false;
        for (int i = 0; i < deployPhaseCommands.getSize(); i++) {
            StatusBarPhaseDisplay.PhaseCommand cmd = deployPhaseCommands.get(i);
            if (cmd.getPriority() != i) {
                cmd.setPriority(i);
                bop.setValue(cmd.getCmd(), i);
                buttonOrderChanged = true;
            }
        }
        
        // Need to do stuff if the order changes.
        if (buttonOrderChanged && (clientgui != null)) {
            clientgui.updateButtonPanel(IGame.Phase.PHASE_DEPLOYMENT);
        }        
        
        // Firing
        buttonOrderChanged = false;
        for (int i = 0; i < firingPhaseCommands.getSize(); i++) {
            StatusBarPhaseDisplay.PhaseCommand cmd = firingPhaseCommands.get(i);
            if (cmd.getPriority() != i) {
                cmd.setPriority(i);
                bop.setValue(cmd.getCmd(), i);
                buttonOrderChanged = true;
            }
        }
        
        // Need to do stuff if the order changes.
        if (buttonOrderChanged && (clientgui != null)) {
            clientgui.updateButtonPanel(IGame.Phase.PHASE_FIRING);
        }
        
        // Physical
        buttonOrderChanged = false;
        for (int i = 0; i < physicalPhaseCommands.getSize(); i++) {
            StatusBarPhaseDisplay.PhaseCommand cmd = physicalPhaseCommands.get(i);
            if (cmd.getPriority() != i) {
                cmd.setPriority(i);
                bop.setValue(cmd.getCmd(), i);
                buttonOrderChanged = true;
            }
        }
        
        // Need to do stuff if the order changes.
        if (buttonOrderChanged && (clientgui != null)) {
            clientgui.updateButtonPanel(IGame.Phase.PHASE_PHYSICAL);
        }
        
        // Targeting
        buttonOrderChanged = false;
        for (int i = 0; i < targetingPhaseCommands.getSize(); i++) {
            StatusBarPhaseDisplay.PhaseCommand cmd = targetingPhaseCommands.get(i);
            if (cmd.getPriority() != i) {
                cmd.setPriority(i);
                bop.setValue(cmd.getCmd(), i);
                buttonOrderChanged = true;
            }
        }
        
        // Need to do stuff if the order changes.
        if (buttonOrderChanged && (clientgui != null)) {
            clientgui.updateButtonPanel(IGame.Phase.PHASE_TARGETING);
        }

        setVisible(false);
    }

    /**
     * Handle the player pressing the action buttons. <p/> Implements the
     * <code>ActionListener</code> interface.
     *
     * @param event - the <code>ActionEvent</code> that initiated this call.
     */
    public void actionPerformed(ActionEvent event) {
        String command = event.getActionCommand();
        if (CommonSettingsDialog.UPDATE.equalsIgnoreCase(command)) {
            update();
        } else if (CommonSettingsDialog.CANCEL.equalsIgnoreCase(command)) {
            cancel();
        }
    }

    /**
     * Handle the player clicking checkboxes. <p/> Implements the
     * <code>ItemListener</code> interface.
     *
     * @param event - the <code>ItemEvent</code> that initiated this call.
     */
    public void itemStateChanged(ItemEvent event) {
        Object source = event.getItemSelectable();
        GUIPreferences guip = GUIPreferences.getInstance();
        if (source.equals(keepGameLog)) {
            gameLogFilename.setEnabled(keepGameLog.isSelected());
            stampFormatLabel.setEnabled(stampFilenames.isSelected());
            gameLogFilenameLabel.setEnabled(keepGameLog.isSelected());
            // gameLogMaxSize.setEnabled(keepGameLog.isSelected());
        } else if (source.equals(stampFilenames)) {
            stampFormat.setEnabled(stampFilenames.isSelected());
            stampFormatLabel.setEnabled(stampFilenames.isSelected());
        } else if (source.equals(fovInsideEnabled)) {
            guip.setFovHighlight(fovInsideEnabled.isSelected());
            if ((clientgui != null) && (clientgui.bv != null)) {
                clientgui.bv.clearHexImageCache();
                clientgui.bv.repaint();
            }
            fovHighlightAlpha.setEnabled(fovInsideEnabled.isSelected());
            fovHighlightRingsRadii.setEnabled(fovInsideEnabled.isSelected());
            fovHighlightRingsColors.setEnabled(fovInsideEnabled.isSelected());
            fovHighlightRingsColorsLabel.setEnabled(fovInsideEnabled.isSelected());
            fovHighlightRingsRadiiLabel.setEnabled(fovInsideEnabled.isSelected());
            highlightAlphaLabel.setEnabled(fovInsideEnabled.isSelected());
        } else if (source.equals(fovOutsideEnabled)) {
            guip.setFovDarken(fovOutsideEnabled.isSelected());
            if ((clientgui != null) && (clientgui.bv != null)) {
                clientgui.bv.clearHexImageCache();
                clientgui.bv.repaint();
            }
            fovDarkenAlpha.setEnabled(fovOutsideEnabled.isSelected());
            numStripesSlider.setEnabled(fovOutsideEnabled.isSelected());
            darkenAlphaLabel.setEnabled(fovOutsideEnabled.isSelected());
            numStripesLabel.setEnabled(fovOutsideEnabled.isSelected());
            fovGrayscaleEnabled.setEnabled(fovOutsideEnabled.isSelected());
        } else if (source.equals(fovGrayscaleEnabled)) {
            guip.setFovGrayscale(fovGrayscaleEnabled.isSelected());
            if ((clientgui != null) && (clientgui.bv != null)) {
                clientgui.bv.clearHexImageCache();
                clientgui.bv.repaint();
            }
        } else if (source.equals(aOHexShadows)) {
            guip.setAOHexShadows(aOHexShadows.isSelected());
            if ((clientgui != null) && (clientgui.bv != null)) {
                clientgui.bv.clearHexImageCache();
                clientgui.bv.repaint();
            }
        } else if (source.equals(shadowMap)) {
            guip.setShadowMap(shadowMap.isSelected());
            if ((clientgui != null) && (clientgui.bv != null)) {
                clientgui.bv.clearHexImageCache();
                clientgui.bv.repaint();
            }
        } else if (source.equals(levelhighlight)) {
            guip.setLevelHighlight(levelhighlight.isSelected());
            if ((clientgui != null) && (clientgui.bv != null)) {
                clientgui.bv.clearHexImageCache();
                clientgui.bv.repaint();
            }
        } else if (source.equals(floatingIso)) {
            guip.setFloatingIso(floatingIso.isSelected());
            if ((clientgui != null) && (clientgui.bv != null)) {
                clientgui.bv.clearHexImageCache();
                clientgui.bv.repaint();
            }
        } else if (source.equals(mmSymbol)) {
            guip.setMmSymbol(mmSymbol.isSelected());
            if ((clientgui != null) && (clientgui.minimap != null)) {
                clientgui.minimap.drawMap();
            }

        } else if (source.equals(entityOwnerColor) 
                || source.equals(borderPlayerColor)
                || source.equals(borderTeamColor)) {
            guip.setUnitLabelBorder(entityOwnerColor.isSelected());
            guip.setUnitLabelBorderTeam(borderTeamColor.isSelected());
            borderPlayerColor.setEnabled(entityOwnerColor.isSelected());
            borderTeamColor.setEnabled(entityOwnerColor.isSelected());
        }
    }

    public void focusGained(FocusEvent e) {
    }

    public void focusLost(FocusEvent e) {
        Object src = e.getSource();
        GUIPreferences guip = GUIPreferences.getInstance();          
        if (src.equals(fovHighlightRingsRadii)) {
            guip.setFovHighlightRingsRadii(fovHighlightRingsRadii.getText());
            if ((clientgui != null) && (clientgui.bv != null)) {
                clientgui.bv.clearHexImageCache();
                clientgui.bv.repaint();
            }
            return;
        } else if (src.equals(fovHighlightRingsColors)) {
            guip.setFovHighlightRingsColorsHsb(fovHighlightRingsColors.getText());
            if ((clientgui != null) && (clientgui.bv != null)) {
                clientgui.bv.clearHexImageCache();
                clientgui.bv.repaint();
            }
            return;
        } 
        // For Advanced options
        String option = "Advanced" + keys.getModel().getElementAt(keysIndex).option;
        GUIPreferences.getInstance().setValue(option, value.getText());
        if (option.equals(GUIPreferences.ADVANCED_SHOW_COORDS)
                && (clientgui != null) && (clientgui.bv != null)) {
            clientgui.bv.clearHexImageCache();
            clientgui.bv.repaint();
        }
    }

    /** 
     * The Graphics Tab
     */
    private JPanel getTacticalOverlaySettingsPanel() {

        ArrayList<ArrayList<Component>> comps = new ArrayList<ArrayList<Component>>();
        ArrayList<Component> row;
        
        // Anti-Aliasing
        chkAntiAliasing = new JCheckBox(Messages.getString(
                "CommonSettingsDialog.antiAliasing")); //$NON-NLS-1$
        chkAntiAliasing.setToolTipText(Messages.getString(
                "CommonSettingsDialog.antiAliasingToolTip"));
        row = new ArrayList<>();
        row.add(chkAntiAliasing);
        comps.add(row);
        
        // Animate Moves
        animateMove = new JCheckBox(Messages.getString("CommonSettingsDialog.animateMove")); //$NON-NLS-1$
        row = new ArrayList<>();
        row.add(animateMove);
        comps.add(row);

        // Show Wrecks
        showWrecks = new JCheckBox(Messages.getString("CommonSettingsDialog.showWrecks")); //$NON-NLS-1$
        row = new ArrayList<>();
        row.add(showWrecks);
        comps.add(row);     
        
        // Show Mapsheet borders
        showMapsheets = new JCheckBox(Messages.getString("CommonSettingsDialog.showMapsheets")); //$NON-NLS-1$
        row = new ArrayList<>();
        row.add(showMapsheets);
        comps.add(row);

        // Hill Base AO Shadows
        aOHexShadows = new JCheckBox(Messages.getString("CommonSettingsDialog.AOHexSHadows")); //$NON-NLS-1$
        row = new ArrayList<>();
        aOHexShadows.addItemListener(this);
        row.add(aOHexShadows);
        comps.add(row);
        
        // Shadow Map = Terrain and Building shadows
        shadowMap = new JCheckBox(Messages.getString("CommonSettingsDialog.useShadowMap")); //$NON-NLS-1$
        row = new ArrayList<>();
        shadowMap.addItemListener(this);
        row.add(shadowMap);
        comps.add(row);
        
        // Level Highlight = borders around level changes
        levelhighlight = new JCheckBox(Messages.getString("CommonSettingsDialog.levelHighlight")); //$NON-NLS-1$
        row = new ArrayList<>();
        levelhighlight.addItemListener(this);
        row.add(levelhighlight);
        comps.add(row);
        
        // Floating Isometric = do not draw hex sides
        floatingIso = new JCheckBox(Messages.getString("CommonSettingsDialog.floatingIso")); //$NON-NLS-1$
        row = new ArrayList<>();
        floatingIso.addItemListener(this);
        row.add(floatingIso);
        comps.add(row);

        // Type of symbol used on the minimap 
        mmSymbol = new JCheckBox(Messages.getString("CommonSettingsDialog.mmSymbol")); //$NON-NLS-1$
        row = new ArrayList<>();
        mmSymbol.addItemListener(this);
        row.add(mmSymbol);
        comps.add(row);

        // UI Theme
        uiThemes = new JComboBox<UITheme>();
        uiThemes.setMaximumSize(new Dimension(400,uiThemes.getMaximumSize().height));
        JLabel uiThemesLabel = new JLabel(Messages.getString("CommonSettingsDialog.uiTheme")); //$NON-NLS-1$
        row = new ArrayList<>();
        row.add(uiThemesLabel);
        row.add(uiThemes);
        comps.add(row);   
        
        // Spacer
        row = new ArrayList<>();
        row.add(Box.createRigidArea(new Dimension(0, 5)));
        comps.add(row);

        // Skin
        skinFiles = new JComboBox<String>();
        skinFiles.setMaximumSize(new Dimension(400,skinFiles.getMaximumSize().height));
        JLabel skinFileLabel = new JLabel(Messages.getString("CommonSettingsDialog.skinFile")); //$NON-NLS-1$
        row = new ArrayList<>();
        row.add(skinFileLabel);
        row.add(skinFiles);
        comps.add(row);   
        
        // Spacer
        row = new ArrayList<>();
        row.add(Box.createRigidArea(new Dimension(0, 5)));
        comps.add(row);

        // Tileset
        JLabel tileSetChoiceLabel = new JLabel(Messages.getString("CommonSettingsDialog.tileset")); //$NON-NLS-1$
        tileSetChoice = new JComboBox<String>(); //$NON-NLS-1$
        tileSetChoice.setMaximumSize(new Dimension(400,tileSetChoice.getMaximumSize().height));
        row = new ArrayList<>();
        row.add(tileSetChoiceLabel);
        row.add(Box.createHorizontalStrut(15));
        row.add(tileSetChoice);
        comps.add(row);
        
        // Horizontal Line and Spacer
        row = new ArrayList<>();
        row.add(Box.createRigidArea(new Dimension(0, 10)));
        comps.add(row);

        JSeparator highlightSep = new JSeparator(SwingConstants.HORIZONTAL);
        row = new ArrayList<>();
        row.add(highlightSep);
        comps.add(row);
        
        row = new ArrayList<>();
        row.add(Box.createRigidArea(new Dimension(0, 5)));
        comps.add(row);
        
        // Highlighting Radius inside FoV
        //
        // Highlight inside Check box
        fovInsideEnabled = new JCheckBox(Messages.getString("TacticalOverlaySettingsDialog.FovInsideEnabled")); //$NON-NLS-1$
        fovInsideEnabled.addItemListener(this);
        row = new ArrayList<>();
        row.add(fovInsideEnabled);
        comps.add(row);

        // Add some vertical spacing
        row = new ArrayList<>();
        row.add(Box.createVerticalStrut(2));
        comps.add(row);

        // Inside Opaqueness slider
        fovHighlightAlpha = new JSlider();
        fovHighlightAlpha.setMajorTickSpacing(20);
        fovHighlightAlpha.setMinorTickSpacing(5);
        fovHighlightAlpha.setPaintTicks(true);
        fovHighlightAlpha.setPaintLabels(true);
        fovHighlightAlpha.setMaximumSize(new Dimension(250, 100));
        fovHighlightAlpha.addChangeListener(this);
        // Label
        highlightAlphaLabel = new JLabel(Messages.getString("TacticalOverlaySettingsDialog.FovHighlightAlpha")); //$NON-NLS-1$
        row = new ArrayList<>();
        row.add(Box.createRigidArea(DEPENDENT_INSET));
        row.add(highlightAlphaLabel);
        comps.add(row);
        
        // Add some vertical spacing
        row = new ArrayList<>();
        row.add(Box.createVerticalStrut(1));
        comps.add(row);
        
        row = new ArrayList<>();
        row.add(Box.createRigidArea(DEPENDENT_INSET));
        row.add(fovHighlightAlpha);
        comps.add(row);
        
        // Add some vertical spacing
        row = new ArrayList<>();
        row.add(Box.createVerticalStrut(3));
        comps.add(row);

        row = new ArrayList<>();
        fovHighlightRingsRadiiLabel = new JLabel(Messages.getString("TacticalOverlaySettingsDialog.FovHighlightRingsRadii")); //$NON-NLS-1$
        row.add(Box.createRigidArea(DEPENDENT_INSET));
        row.add(fovHighlightRingsRadiiLabel);
        comps.add(row);
        
        // Add some vertical spacing
        row = new ArrayList<>();
        row.add(Box.createVerticalStrut(2));
        comps.add(row);
        
        row = new ArrayList<>();
        fovHighlightRingsRadii= new JTextField((2+1)*7);
        fovHighlightRingsRadii.addFocusListener(this);
        fovHighlightRingsRadii.setMaximumSize(new Dimension(100,fovHighlightRingsRadii.getPreferredSize().height) );
        row.add(Box.createRigidArea(DEPENDENT_INSET));
        row.add(fovHighlightRingsRadii);
        comps.add(row);

        // Add some vertical spacing
        row = new ArrayList<>();
        row.add(Box.createVerticalStrut(2));
        comps.add(row);
        
        row= new ArrayList<>();
        fovHighlightRingsColorsLabel = new JLabel(Messages.getString("TacticalOverlaySettingsDialog.FovHighlightRingsColors")); //$NON-NLS-1$
        row.add(Box.createRigidArea(DEPENDENT_INSET));
        row.add(fovHighlightRingsColorsLabel);
        comps.add(row);
                
        // Add some vertical spacing
        row = new ArrayList<>();
        row.add(Box.createVerticalStrut(2));
        comps.add(row);
        
        row = new ArrayList<>();
        fovHighlightRingsColors= new JTextField(50);//      ((3+1)*3+1)*7);
        fovHighlightRingsColors.addFocusListener(this);
        fovHighlightRingsColors.setMaximumSize(new Dimension(200,fovHighlightRingsColors.getPreferredSize().height) );
        row.add(Box.createRigidArea(DEPENDENT_INSET));
        row.add(fovHighlightRingsColors);
        row.add(Box.createHorizontalGlue());
        comps.add(row);

        // Horizontal Line and Spacer
        row = new ArrayList<>();
        row.add(Box.createRigidArea(new Dimension(0, 10)));
        comps.add(row);

        JSeparator OutSideSep = new JSeparator(SwingConstants.HORIZONTAL);
        row = new ArrayList<>();
        row.add(OutSideSep);
        comps.add(row);
        
        row = new ArrayList<>();
        row.add(Box.createRigidArea(new Dimension(0, 5)));
        comps.add(row);
        
        // Outside FoV Darkening
        //
        // Activation Checkbox
        fovOutsideEnabled = new JCheckBox(Messages.getString("TacticalOverlaySettingsDialog.FovOutsideEnabled")); //$NON-NLS-1$
        fovOutsideEnabled.addItemListener(this);
        row = new ArrayList<>();
        row.add(fovOutsideEnabled);
        comps.add(row);
        
        // Add some vertical spacing
        row = new ArrayList<>();
        row.add(Box.createVerticalStrut(1));
        comps.add(row);

        fovDarkenAlpha = new JSlider();
        fovDarkenAlpha.setMajorTickSpacing(20);
        fovDarkenAlpha.setMinorTickSpacing(5);
        fovDarkenAlpha.setPaintTicks(true);
        fovDarkenAlpha.setPaintLabels(true);
        fovDarkenAlpha.setMaximumSize(new Dimension(250, 100));
        fovDarkenAlpha.addChangeListener(this);
        darkenAlphaLabel = new JLabel(Messages.getString("TacticalOverlaySettingsDialog.FovDarkenAlpha")); //$NON-NLS-1$
        row = new ArrayList<>();
        row.add(Box.createRigidArea(new Dimension(4,0)));
        row.add(Box.createRigidArea(DEPENDENT_INSET));
        row.add(darkenAlphaLabel);
        comps.add(row);
        
        // Add some vertical spacing
        row = new ArrayList<>();
        row.add(Box.createVerticalStrut(2));
        comps.add(row);
        
        row = new ArrayList<>();
        row.add(Box.createRigidArea(DEPENDENT_INSET));
        row.add(fovDarkenAlpha);
        comps.add(row);
        
        // Add some vertical spacing
        row = new ArrayList<>();
        row.add(Box.createVerticalStrut(4));
        comps.add(row);
        
        numStripesSlider = new JSlider(0, 50);
        numStripesSlider.setMajorTickSpacing(10);
        numStripesSlider.setMinorTickSpacing(5);
        numStripesSlider.setPaintTicks(true);
        numStripesSlider.setPaintLabels(true);
        numStripesSlider.setMaximumSize(new Dimension(250, 100));
        numStripesSlider.addChangeListener(this);
        numStripesLabel = new JLabel(
                Messages.getString("TacticalOverlaySettingsDialog.FovStripes")); //$NON-NLS-1$
        row = new ArrayList<>();
        row.add(Box.createRigidArea(new Dimension(4,0)));
        row.add(Box.createRigidArea(DEPENDENT_INSET));
        row.add(numStripesLabel);
        comps.add(row);
        
        row = new ArrayList<>();
        row.add(Box.createVerticalStrut(1));
        comps.add(row);
        
        row = new ArrayList<>();
        row.add(Box.createRigidArea(new Dimension(4,0)));
        row.add(Box.createRigidArea(DEPENDENT_INSET));
        row.add(numStripesSlider);
        comps.add(row);
        
        row = new ArrayList<>();
        row.add(Box.createVerticalStrut(3));
        comps.add(row);
        
        row = new ArrayList<>();
        fovGrayscaleEnabled = new JCheckBox(
                Messages.getString("TacticalOverlaySettingsDialog.FovGrayscale")); //$NON-NLS-1$
        fovGrayscaleEnabled.addItemListener(this);
        row.add(Box.createRigidArea(new Dimension(4,0)));
        row.add(Box.createRigidArea(DEPENDENT_INSET));
        row.add(fovGrayscaleEnabled);
        comps.add(row);   
        
        return createSettingsPanel(comps);
    }

    /**
     * Creates a panel with a box for all of the commands that can be bound to
     * keys.
     *
     * @return
     */
    private JPanel getKeyBindPanel(){
        // Create the panel to hold all the components
        // We will have an N x 43 grid, the first column is for labels, the
        //  second column will hold text fields for modifiers, the third
        //  column holds text fields for keys, and the fourth has a checkbox for
        //  isRepeatable.
        JPanel keyBinds = new JPanel(new GridBagLayout());
        GridBagConstraints gbc = new GridBagConstraints();
        gbc.gridx = gbc.gridy = 0;
        gbc.insets = new Insets(0,10,5,10);
        
        // Create header: labels for describing what each column does
        JLabel headers = new JLabel("Name");
        headers.setToolTipText("The name of the action");
        keyBinds.add(headers, gbc);
        gbc.gridx++;
        headers = new JLabel("Modifier");
        headers.setToolTipText("The modifier key, like shift, ctrl, alt");
        keyBinds.add(headers, gbc);
        gbc.gridx++;
        headers = new JLabel("Key");
        headers.setToolTipText("The key");
        keyBinds.add(headers, gbc);
        gbc.gridx++;
        headers = new JLabel("Repeatable?");
        headers.setToolTipText("Should this action repeat rapidly " +
                "when the key is held down?");
        keyBinds.add(headers, gbc);
        gbc.gridy++;
        gbc.gridx = 0;
        gbc.gridwidth = 4;
        
        gbc.fill = GridBagConstraints.BOTH;
        JSeparator sep = new JSeparator(SwingConstants.HORIZONTAL);
        keyBinds.add(sep,gbc);
        
        gbc.fill = GridBagConstraints.NONE;
        gbc.gridy++;
        gbc.gridwidth = 1;
        

        // Create maps to retrieve the text fields for saving
        int numBinds = KeyCommandBind.values().length;
        cmdModifierMap = new HashMap<String,JTextField>((int)(numBinds*1.26));
        cmdKeyMap = new HashMap<String,Integer>((int)(numBinds*1.26));
        cmdRepeatableMap = new HashMap<String,JCheckBox>((int)(numBinds*1.26));

        // For each keyCommandBind, create a label and two text fields
        for (KeyCommandBind kcb : KeyCommandBind.values()){
            JLabel name = new JLabel(
                    Messages.getString("KeyBinds.cmdNames." + kcb.cmd));
            name.setToolTipText(
                    Messages.getString("KeyBinds.cmdDesc." + kcb.cmd));
            gbc.anchor = GridBagConstraints.EAST;
            keyBinds.add(name, gbc);
            gbc.gridx++;
            gbc.anchor = GridBagConstraints.CENTER;

            final JTextField modifiers = new JTextField(10);
            modifiers.setText(KeyEvent.getKeyModifiersText(kcb.modifiers));
            for (KeyListener kl : modifiers.getKeyListeners()){
                modifiers.removeKeyListener(kl);
            }
            // Update how typing in the text field works
            modifiers.addKeyListener(new KeyListener(){

                @Override
                public void keyPressed(KeyEvent evt) {
                    modifiers.setText(
                            KeyEvent.getKeyModifiersText(evt.getModifiers()));
                    evt.consume();
                }

                @Override
                public void keyReleased(KeyEvent evt) {
                }

                @Override
                public void keyTyped(KeyEvent evt) {
                    // This might be a bit hackish, but we want to deal with
                    //  the key code, so the code to update the text is in
                    //  keyPressed.  We've already done what we want with the
                    //  typed key, and we don't want anything else acting upon
                    //  the key typed event, so we consume it here.
                    evt.consume();
                }

            });
            keyBinds.add(modifiers, gbc);
            gbc.gridx++;
            cmdModifierMap.put(kcb.cmd, modifiers);
            final JTextField key  = new JTextField(10);
            key.setName(kcb.cmd);
            key.setText(KeyEvent.getKeyText(kcb.key));
            // Update how typing in the text field works
            final String cmd = kcb.cmd;
            cmdKeyMap.put(cmd, kcb.key);
            key.addKeyListener(new KeyListener(){

                @Override
                public void keyPressed(KeyEvent evt) {
                    key.setText(KeyEvent.getKeyText(evt.getKeyCode()));
                    cmdKeyMap.put(cmd, evt.getKeyCode());
                    evt.consume();
                }

                @Override
                public void keyReleased(KeyEvent evt) {
                }

                @Override
                public void keyTyped(KeyEvent evt) {
                    // This might be a bit hackish, but we want to deal with
                    //  the key code, so the code to update the text is in
                    //  keyPressed.  We've already done what we want with the
                    //  typed key, and we don't want anything else acting upon
                    //  the key typed event, so we consume it here.
                    evt.consume();
                }

            });
            keyBinds.add(key, gbc);
            gbc.gridx++;

            JCheckBox repeatable = new JCheckBox("Repeatable?");
            repeatable.setSelected(kcb.isRepeatable);
            cmdRepeatableMap.put(kcb.cmd,repeatable);
            keyBinds.add(repeatable, gbc);
            gbc.gridx = 0;
            gbc.gridy++;
            
            // deactivate TABbing through fields here so TAB can be caught as a keybind
            modifiers.setFocusTraversalKeysEnabled(false);
            key.setFocusTraversalKeysEnabled(false);
            repeatable.setFocusTraversalKeysEnabled(false);
        }
        return keyBinds;
    }
    
    /**
     * Creates a panel with a list boxes that allow the button order to be 
     * changed.
     *
     * @return
     */
    private JPanel getButtonOrderPanel(){
        JPanel buttonOrderPanel = new JPanel();
        buttonOrderPanel.setLayout(new BoxLayout(buttonOrderPanel, BoxLayout.Y_AXIS));
        JTabbedPane phasePane = new JTabbedPane();
        buttonOrderPanel.add(phasePane);
        
        StatusBarPhaseDisplay.PhaseCommand commands[];
        StatusBarPhaseDisplay.CommandComparator cmdComp = 
                new StatusBarPhaseDisplay.CommandComparator(); 
        PhaseCommandListMouseAdapter cmdMouseAdaptor = 
                new PhaseCommandListMouseAdapter();

        // MovementPhaseDisplay        
        JPanel movementPanel = new JPanel();
        movePhaseCommands = 
                new DefaultListModel<StatusBarPhaseDisplay.PhaseCommand>();
        commands = MovementDisplay.MoveCommand.values();
        Arrays.sort(commands, cmdComp);        
        for (StatusBarPhaseDisplay.PhaseCommand cmd : commands) {
            movePhaseCommands.addElement(cmd);
        }
        JList<StatusBarPhaseDisplay.PhaseCommand> moveList = new JList<>(movePhaseCommands);
        moveList.setSelectionMode(ListSelectionModel.SINGLE_SELECTION);
        moveList.addMouseListener(cmdMouseAdaptor);
        moveList.addMouseMotionListener(cmdMouseAdaptor);
        movementPanel.add(moveList);
        JScrollPane movementScrollPane = new JScrollPane(movementPanel);
        phasePane.add("Movement", movementScrollPane);
        
        // DeploymentPhaseDisplay
        JPanel deployPanel = new JPanel();
        deployPhaseCommands = 
                new DefaultListModel<StatusBarPhaseDisplay.PhaseCommand>();
        commands = DeploymentDisplay.DeployCommand.values();
        Arrays.sort(commands, cmdComp);        
        for (StatusBarPhaseDisplay.PhaseCommand cmd : commands) {
            deployPhaseCommands.addElement(cmd);
        }
        JList<StatusBarPhaseDisplay.PhaseCommand> deployList = new JList<>(deployPhaseCommands);
        deployList.setSelectionMode(ListSelectionModel.SINGLE_SELECTION);
        deployList.addMouseListener(cmdMouseAdaptor);
        deployList.addMouseMotionListener(cmdMouseAdaptor);
        deployPanel.add(deployList);
        JScrollPane deployScrollPane = new JScrollPane(deployPanel);
        phasePane.add("Deployment", deployScrollPane);
        
        // FiringPhaseDisplay
        JPanel firingPanel = new JPanel();
        firingPhaseCommands = 
                new DefaultListModel<StatusBarPhaseDisplay.PhaseCommand>();
        commands = FiringDisplay.FiringCommand.values();
        Arrays.sort(commands, cmdComp);        
        for (StatusBarPhaseDisplay.PhaseCommand cmd : commands) {
            firingPhaseCommands.addElement(cmd);
        }
        JList<StatusBarPhaseDisplay.PhaseCommand> firingList = new JList<>(firingPhaseCommands);
        firingList.setSelectionMode(ListSelectionModel.SINGLE_SELECTION);
        firingList.addMouseListener(cmdMouseAdaptor);
        firingList.addMouseMotionListener(cmdMouseAdaptor);
        firingPanel.add(firingList);
        JScrollPane firingScrollPane = new JScrollPane(firingPanel);
        phasePane.add("Firing", firingScrollPane);
        
        // PhysicalPhaseDisplay
        JPanel physicalPanel = new JPanel();
        physicalPhaseCommands = 
                new DefaultListModel<StatusBarPhaseDisplay.PhaseCommand>();
        commands = PhysicalDisplay.PhysicalCommand.values();
        Arrays.sort(commands, cmdComp);        
        for (StatusBarPhaseDisplay.PhaseCommand cmd : commands) {
            physicalPhaseCommands.addElement(cmd);
        }
        JList<StatusBarPhaseDisplay.PhaseCommand> physicalList = new JList<>(physicalPhaseCommands);
        physicalList.setSelectionMode(ListSelectionModel.SINGLE_SELECTION);
        physicalList.addMouseListener(cmdMouseAdaptor);
        physicalList.addMouseMotionListener(cmdMouseAdaptor);
        physicalPanel.add(physicalList);
        JScrollPane physicalScrollPane = new JScrollPane(physicalPanel);
        phasePane.add("Physical", physicalScrollPane);          
        
        // TargetingPhaseDisplay
        JPanel targetingPanel = new JPanel();
        targetingPhaseCommands = 
                new DefaultListModel<StatusBarPhaseDisplay.PhaseCommand>();
        commands = TargetingPhaseDisplay.TargetingCommand.values();
        Arrays.sort(commands, cmdComp);        
        for (StatusBarPhaseDisplay.PhaseCommand cmd : commands) {
            targetingPhaseCommands.addElement(cmd);
        }
        JList<StatusBarPhaseDisplay.PhaseCommand> targetingList = new JList<>(targetingPhaseCommands);
        targetingList.setSelectionMode(ListSelectionModel.SINGLE_SELECTION);
        targetingList.addMouseListener(cmdMouseAdaptor);
        targetingList.addMouseMotionListener(cmdMouseAdaptor);
        targetingPanel.add(targetingList);
        JScrollPane targetingScrollPane = new JScrollPane(targetingPanel);
        phasePane.add("Targeting", targetingScrollPane);            
        
        return buttonOrderPanel;
    }

    private JPanel createSettingsPanel(ArrayList<ArrayList<Component>> comps) {
        JPanel panel = new JPanel();
        panel.setLayout(new BorderLayout());
        Box innerpanel = new Box(BoxLayout.PAGE_AXIS);
        for (ArrayList<Component> cs : comps) {
            Box subPanel = new Box(BoxLayout.LINE_AXIS);
            for (Component c : cs) {
                if (c instanceof JLabel) {
                    subPanel.add(Box.createRigidArea(LABEL_SPACER));
                    subPanel.add(c);
                    subPanel.add(Box.createRigidArea(LABEL_SPACER));
                } else {
                    subPanel.add(c);    
                }
            }
            subPanel.setAlignmentX(Component.LEFT_ALIGNMENT);
            innerpanel.add(subPanel);
        }
        innerpanel.add(Box.createVerticalGlue());
        innerpanel.setBorder(new EmptyBorder(10,10,10,10));
        panel.add(innerpanel,BorderLayout.PAGE_START);
        return panel;
    }

    private JPanel getAdvancedSettingsPanel() {
        JPanel p = new JPanel();

        String[] s = GUIPreferences.getInstance().getAdvancedProperties();
        AdvancedOptionData[] opts = new AdvancedOptionData[s.length];
        for (int i = 0; i < s.length; i++) {
            s[i] = s[i].substring(s[i].indexOf("Advanced") + 8, s[i].length());
            opts[i] = new AdvancedOptionData(s[i]);
        }
        Arrays.sort(opts);
        keys = new JList<>(opts);
        keys.setSelectionMode(ListSelectionModel.SINGLE_SELECTION);
        keys.addListSelectionListener(this);
        keys.addMouseMotionListener(new MouseMotionAdapter() {
            @Override
            public void mouseMoved(MouseEvent e) {
                int index = keys.locationToIndex(e.getPoint());
                if (index > -1) {
                    AdvancedOptionData dat = keys.getModel().getElementAt(index);
                    if (dat.hasTooltipText()) {
                        keys.setToolTipText(dat.getTooltipText());
                    } else {
                        keys.setToolTipText(null);
                    }
                }
            }
        });
        p.add(keys);

        value = new JTextField(10);
        value.addFocusListener(this);
        p.add(value);

        return p;
    }

    public void valueChanged(ListSelectionEvent event) {
        if (event.getValueIsAdjusting()) {
            return;
        }
        if (event.getSource().equals(keys)) {
            value.setText(GUIPreferences.getInstance().getString(
                    "Advanced" + keys.getSelectedValue().option));
            keysIndex = keys.getSelectedIndex();
        }
    }

    @Override
    public void stateChanged(ChangeEvent evt) {
        GUIPreferences guip = GUIPreferences.getInstance();
        if (evt.getSource().equals(fovHighlightAlpha)) {
            // Need to convert from 0-100 to 0-255
            guip.setFovHighlightAlpha((int) (fovHighlightAlpha.getValue() * 2.55));
            if ((clientgui != null) && (clientgui.bv != null)) {
                clientgui.bv.clearHexImageCache();
                clientgui.bv.repaint();
            }
        } else if (evt.getSource().equals(fovDarkenAlpha)) {
            // Need to convert from 0-100 to 0-255
            guip.setFovDarkenAlpha((int) (fovDarkenAlpha.getValue() * 2.55));
            if ((clientgui != null) && (clientgui.bv != null)) {
                clientgui.bv.clearHexImageCache();
                clientgui.bv.repaint();
            }
        } else if (evt.getSource().equals(numStripesSlider)) {
            guip.setFovStripes(numStripesSlider.getValue());
            if ((clientgui != null) && (clientgui.bv != null)) {
                clientgui.bv.clearHexImageCache();
                clientgui.bv.repaint();
            }
        }
    }
}<|MERGE_RESOLUTION|>--- conflicted
+++ resolved
@@ -930,13 +930,9 @@
         IClientPreferences cs = PreferenceManager.getClientPreferences();
 
         gs.setShowDamageLevel(showDamageLevel.isSelected());
-<<<<<<< HEAD
+        gs.setShowDamageDecal(showDamageDecal.isSelected());
         gs.setUnitLabelBorder(entityOwnerColor.isSelected());
         gs.setUnitLabelBorderTeam(borderTeamColor.isSelected());
-=======
-        gs.setShowDamageDecal(showDamageDecal.isSelected());
-        gs.setEntityOwnerLabelColor(entityOwnerColor.isSelected());
->>>>>>> 1bc411a9
         gs.setMinimapEnabled(minimapEnabled.isSelected());
         gs.setAutoEndFiring(autoEndFiring.isSelected());
         gs.setAutoDeclareSearchlight(autoDeclareSearchlight.isSelected());
