--- conflicted
+++ resolved
@@ -273,10 +273,6 @@
     private int savedFovHighlightAlpha;
     private int savedFovDarkenAlpha;
     private int savedNumStripesSlider;
-<<<<<<< HEAD
-=======
-
->>>>>>> f92a95be
     HashMap<String, String> savedAdvancedOpt = new HashMap<>();
     
     private static final String MSG_REPORTKEYWORDS = Messages.getString("CommonSettingsDialog.ReportKeywords");
