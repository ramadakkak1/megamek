/*
 * MegaMek -
 * Copyright (C) 2006 Ben Mazur (bmazur@sev.org)
 *
 *  This program is free software; you can redistribute it and/or modify it
 *  under the terms of the GNU General Public License as published by the Free
 *  Software Foundation; either version 2 of the License, or (at your option)
 *  any later version.
 *
 *  This program is distributed in the hope that it will be useful, but
 *  WITHOUT ANY WARRANTY; without even the implied warranty of MERCHANTABILITY
 *  or FITNESS FOR A PARTICULAR PURPOSE. See the GNU General Public License
 *  for more details.
 */
package megamek.client.ui.swing;

import java.awt.BorderLayout;
import java.awt.CardLayout;
import java.awt.Cursor;
import java.awt.Dimension;
import java.awt.FlowLayout;
import java.awt.GridBagConstraints;
import java.awt.GridBagLayout;
import java.awt.Insets;
import java.awt.event.ActionEvent;
import java.awt.event.ActionListener;
import java.awt.event.WindowAdapter;
import java.awt.event.WindowEvent;
import java.awt.event.WindowListener;
import java.util.ArrayList;
import java.util.Enumeration;
import java.util.Iterator;
import java.util.List;

import javax.swing.BorderFactory;
import javax.swing.JButton;
import javax.swing.JCheckBox;
import javax.swing.JComboBox;
import javax.swing.JDialog;
import javax.swing.JLabel;
import javax.swing.JPanel;
import javax.swing.JScrollPane;
import javax.swing.JSplitPane;
import javax.swing.JTabbedPane;
import javax.swing.JTable;
import javax.swing.JTextField;
import javax.swing.JTree;
import javax.swing.ListSelectionModel;
import javax.swing.SwingConstants;
import javax.swing.event.TreeSelectionEvent;
import javax.swing.event.TreeSelectionListener;
import javax.swing.table.AbstractTableModel;
import javax.swing.table.DefaultTableCellRenderer;
import javax.swing.tree.DefaultMutableTreeNode;
import javax.swing.tree.DefaultTreeModel;
import javax.swing.tree.TreeNode;
import javax.swing.tree.TreePath;
import javax.swing.tree.TreeSelectionModel;

import megamek.client.Client;
import megamek.client.generator.RandomGenderGenerator;
import megamek.client.generator.RandomNameGenerator;
import megamek.client.generator.RandomUnitGenerator;
import megamek.client.ratgenerator.FactionRecord;
import megamek.client.ratgenerator.FormationType;
import megamek.client.ratgenerator.MissionRole;
import megamek.client.ratgenerator.ModelRecord;
import megamek.client.ratgenerator.UnitTable;
import megamek.client.ui.Messages;
import megamek.common.Entity;
import megamek.common.EntityMovementMode;
import megamek.common.IGame.Phase;
import megamek.common.IPlayer;
import megamek.common.enums.Gender;
import megamek.common.event.GameListener;
import megamek.common.event.GameListenerAdapter;
import megamek.common.event.GameSettingsChangeEvent;
import megamek.common.LAMPilot;
import megamek.common.MechFileParser;
import megamek.common.MechSearchFilter;
import megamek.common.MechSummary;
import megamek.common.TechConstants;
import megamek.common.UnitType;
import megamek.common.loaders.EntityLoadingException;
import megamek.common.options.OptionsConstants;
import megamek.common.preference.IClientPreferences;
import megamek.common.preference.PreferenceManager;
import megamek.common.util.RandomArmyCreator;

public class RandomArmyDialog extends JDialog implements ActionListener, TreeSelectionListener {
    private static final long serialVersionUID = 4072453002423681675L;
    
    @SuppressWarnings("unused")
    private static final int TAB_BV_MATCHING       = 0;
    private static final int TAB_RAT               = 1;
    private static final int TAB_RAT_GENERATOR     = 2;
    private static final int TAB_FORMATION_BUILDER = 3;
    private static final int TAB_FORCE_GENERATOR   = 4;
    
    private static final String CARD_PREVIEW    = "card_preview"; //$NON-NLS-1$
    private static final String CARD_FORCE_TREE = "card_force_tree"; // $NON-NLS-1$
    
    private ClientGUI m_clientgui;
    private Client m_client;
    AdvancedSearchDialog asd;

    private MechSearchFilter searchFilter;

    private JLabel m_labelPlayer = new JLabel(Messages
            .getString("RandomArmyDialog.Player"), SwingConstants.RIGHT);

    private JComboBox<String> m_chPlayer = new JComboBox<>();
    private JComboBox<String> m_chType = new JComboBox<>();

    private JTree m_treeRAT = new JTree();
    private JTabbedPane m_pMain = new JTabbedPane();
    private JPanel m_pRAT = new JPanel();
    private JPanel m_pRATGen = new JPanel();
    private JPanel m_pFormations = new JPanel();
    private ForceGeneratorViewUi m_pForceGen;
    private ForceGenerationOptionsPanel m_pRATGenOptions;
    private JPanel m_pUnitTypeOptions = new JPanel(new CardLayout());
    private ForceGenerationOptionsPanel m_pFormationOptions;
    private JPanel m_pParameters = new JPanel();
    private JPanel m_pPreview = new JPanel();
    private JPanel m_pButtons = new JPanel();
    private JPanel m_pAdvSearch = new JPanel();
    private JButton m_bOK = new JButton(Messages.getString("Okay"));
    private JButton m_bCancel = new JButton(Messages.getString("Cancel"));
    private JButton m_bRandomSkills = new JButton(Messages.getString("RandomSkillDialog.title"));
    private JButton m_bAdvSearch = new JButton(Messages.getString("RandomArmyDialog.AdvancedSearch"));
    private JButton m_bAdvSearchClear = new JButton(Messages.getString("RandomArmyDialog.AdvancedSearchClear"));
    private JButton m_bGenerate = new JButton(Messages.getString("RandomArmyDialog.Generate"));
    private JButton m_bAddToForce = new JButton(Messages.getString("RandomArmyDialog.AddToForce"));

    private CardLayout m_lRightCards = new CardLayout();
    private JPanel m_pRightPane = new JPanel(m_lRightCards);
    private JSplitPane m_pSplit;

    private JButton m_bAddAll = new JButton(Messages.getString("RandomArmyDialog.AddAll"));
    private JButton m_bAdd = new JButton(Messages.getString("RandomArmyDialog.AddSelected"));
    private JButton m_bRoll = new JButton(Messages.getString("RandomArmyDialog.Roll"));
    private JButton m_bClear = new JButton(Messages.getString("RandomArmyDialog.Clear"));

    private JTable m_lArmy;
    private JTable m_lUnits;
    private JTable m_lRAT;

    private UnitTableModel armyModel;
    private UnitTableModel unitsModel;
    private RATTableModel ratModel;

    private JLabel m_labBV = new JLabel(Messages
            .getString("RandomArmyDialog.BV"));
    private JLabel m_labYear = new JLabel(Messages
            .getString("RandomArmyDialog.Year"));
    private JLabel m_labMechs = new JLabel(Messages
            .getString("RandomArmyDialog.Mechs"));
    private JLabel m_labVees = new JLabel(Messages
            .getString("RandomArmyDialog.Vees"));
    private JLabel m_labBA = new JLabel(Messages
            .getString("RandomArmyDialog.BA"));
    private JLabel m_labInfantry = new JLabel(Messages
            .getString("RandomArmyDialog.Infantry"));
    private JLabel m_labTech = new JLabel(Messages
            .getString("RandomArmyDialog.Tech"));
    private JLabel m_labUnits = new JLabel(Messages
            .getString("RandomArmyDialog.Unit"));
    private JLabel m_ratStatus;

    private JTextField m_tBVmin = new JTextField(6);
    private JTextField m_tBVmax = new JTextField(6);
    private JTextField m_tMinYear = new JTextField(4);
    private JTextField m_tMaxYear = new JTextField(4);
    private JTextField m_tMechs = new JTextField(3);
    private JTextField m_tVees = new JTextField(3);
    private JTextField m_tBA = new JTextField(3);
    private JTextField m_tInfantry = new JTextField(3);
    private JTextField m_tUnits = new JTextField(3);
    private JCheckBox m_chkPad = new JCheckBox(Messages
            .getString("RandomArmyDialog.Pad"));
    private JCheckBox m_chkCanon = new JCheckBox(Messages
            .getString("RandomArmyDialog.Canon"));
    
    private RandomUnitGenerator rug;
    private UnitTable generatedRAT;

    public RandomArmyDialog(ClientGUI cl) {
        super(cl.frame, Messages.getString("RandomArmyDialog.title"), true); //$NON-NLS-1$
        m_clientgui = cl;
        m_client = cl.getClient();
        rug = RandomUnitGenerator.getInstance();
        rug.registerListener(this);
        if (rug.isInitialized()){
            m_ratStatus = new JLabel(Messages
                    .getString("RandomArmyDialog.ratStatusDoneLoading"));            
        } else {
            m_ratStatus = new JLabel(Messages
                    .getString("RandomArmyDialog.ratStatusLoading"));
        }
        updatePlayerChoice();
        asd = new AdvancedSearchDialog(m_clientgui.frame,
                m_client.getGame().getOptions().intOption(OptionsConstants.ALLOWED_YEAR));
        
        GUIPreferences guip = GUIPreferences.getInstance();
        // set defaults
        m_tMechs.setText(guip.getRATNumMechs());
        m_tBVmin.setText(guip.getRATBVMin());
        m_tBVmax.setText(guip.getRATBVMax());
        m_tVees.setText(guip.getRATNumVees());
        m_tBA.setText(guip.getRATNumBA());
        m_tMinYear.setText(guip.getRATYearMin());
        m_tMaxYear.setText(guip.getRATYearMax());
        m_tInfantry.setText(guip.getRATNumInf());
        m_chkPad.setSelected(guip.getRATPadBV());
        m_chkCanon.setSelected(m_client.getGame().getOptions().booleanOption(
        OptionsConstants.ALLOWED_CANON_ONLY));
        updateTechChoice();

        // construct the buttons panel
        m_pButtons.setLayout(new FlowLayout(FlowLayout.CENTER));
        m_pButtons.add(m_bOK);
        m_bOK.addActionListener(this);
        m_pButtons.add(m_bCancel);
        m_bCancel.addActionListener(this);
        m_bRandomSkills.addActionListener(this);
        m_pButtons.add(m_labelPlayer);
        m_pButtons.add(m_chPlayer);
        m_pButtons.add(m_bRandomSkills);

        // construct the Adv Search Panel
        m_pAdvSearch.setLayout(new FlowLayout(FlowLayout.LEADING));
        m_pAdvSearch.add(m_bAdvSearch);
        m_pAdvSearch.add(m_bAdvSearchClear);
        m_bAdvSearchClear.setEnabled(false);
        m_bAdvSearch.addActionListener(this);
        m_bAdvSearchClear.addActionListener(this);

        // construct the parameters panel
        GridBagLayout layout = new GridBagLayout();
        m_pParameters.setLayout(layout);
        GridBagConstraints constraints = new GridBagConstraints();
        constraints.weightx = 0.0;
        constraints.weighty = 0.0;
        constraints.anchor = GridBagConstraints.WEST;
        layout.setConstraints(m_labTech, constraints);
        m_pParameters.add(m_labTech);
        constraints.gridwidth = GridBagConstraints.REMAINDER;
        constraints.weightx = 1.0;
        layout.setConstraints(m_chType, constraints);
        m_pParameters.add(m_chType);
        constraints.gridwidth = 1;
        constraints.weightx = 0.0;
        layout.setConstraints(m_labBV, constraints);
        m_pParameters.add(m_labBV);
        m_pParameters.add(m_tBVmin);
        JLabel dash = new JLabel("-");
        layout.setConstraints(dash, constraints);
        m_pParameters.add(dash);
        constraints.gridwidth = GridBagConstraints.REMAINDER;
        constraints.weightx = 1.0;
        layout.setConstraints(m_tBVmax, constraints);
        m_pParameters.add(m_tBVmax);
        constraints.gridwidth = 1;
        constraints.weightx = 0.0;
        layout.setConstraints(m_labMechs, constraints);
        m_pParameters.add(m_labMechs);
        constraints.gridwidth = GridBagConstraints.REMAINDER;
        constraints.weightx = 1.0;
        layout.setConstraints(m_tMechs, constraints);
        m_pParameters.add(m_tMechs);
        constraints.gridwidth = 1;
        constraints.weightx = 0.0;
        layout.setConstraints(m_labVees, constraints);
        m_pParameters.add(m_labVees);
        constraints.gridwidth = GridBagConstraints.REMAINDER;
        constraints.weightx = 1.0;
        layout.setConstraints(m_tVees, constraints);
        m_pParameters.add(m_tVees);
        constraints.gridwidth = 1;
        constraints.weightx = 0.0;
        layout.setConstraints(m_labBA, constraints);
        m_pParameters.add(m_labBA);
        constraints.gridwidth = GridBagConstraints.REMAINDER;
        constraints.weightx = 1.0;
        layout.setConstraints(m_tBA, constraints);
        m_pParameters.add(m_tBA);
        constraints.gridwidth = 1;
        constraints.weightx = 0.0;
        layout.setConstraints(m_labInfantry, constraints);
        m_pParameters.add(m_labInfantry);
        constraints.gridwidth = GridBagConstraints.REMAINDER;
        constraints.weightx = 1.0;
        layout.setConstraints(m_tInfantry, constraints);
        m_pParameters.add(m_tInfantry);
        constraints.gridwidth = 1;
        constraints.weightx = 0.0;
        layout.setConstraints(m_labYear, constraints);
        m_pParameters.add(m_labYear);
        layout.setConstraints(m_tMinYear, constraints);
        m_pParameters.add(m_tMinYear);
        dash = new JLabel("-");
        layout.setConstraints(dash, constraints);
        m_pParameters.add(dash);
        constraints.gridwidth = GridBagConstraints.REMAINDER;
        constraints.weightx = 1.0;
        layout.setConstraints(m_tMaxYear, constraints);
        m_pParameters.add(m_tMaxYear);
        layout.setConstraints(m_chkPad, constraints);
        m_pParameters.add(m_chkPad);
        layout.setConstraints(m_chkCanon, constraints);
        m_pParameters.add(m_chkCanon);
        constraints.anchor = GridBagConstraints.NORTHWEST;
        constraints.weighty = 1.0;
        layout.setConstraints(m_pAdvSearch, constraints);
        m_pParameters.add(m_pAdvSearch);

        //construct the RAT panel
        m_pRAT.setLayout(new GridBagLayout());
        m_tUnits.setText("4");

        GridBagConstraints c = new GridBagConstraints();
        c.gridx = 0;
        c.gridy = 0;
        c.gridwidth = 1;
        c.fill = GridBagConstraints.NONE;
        c.anchor = GridBagConstraints.WEST;
        c.weightx = 0.0;
        c.weighty = 0.0;
        m_pRAT.add(m_labUnits, c);

        c = new GridBagConstraints();
        c.gridx = 1;
        c.gridy = 0;
        c.gridwidth = 1;
        c.fill = GridBagConstraints.NONE;
        c.anchor = GridBagConstraints.WEST;
        c.weightx = 0.0;
        c.weighty = 0.0;
        m_pRAT.add(m_tUnits, c);
        
        c = new GridBagConstraints();
        c.gridx = 2;
        c.gridy = 0;
        c.gridwidth = 1;
        c.fill = GridBagConstraints.NONE;
        c.anchor = GridBagConstraints.WEST;
        c.weightx = 0.0;
        c.weighty = 0.0;
        c.insets = new Insets(0,10,0,0);
        m_pRAT.add(m_ratStatus,c);

        c = new GridBagConstraints();
        c.gridx = 0;
        c.gridy = 1;
        c.gridwidth = GridBagConstraints.REMAINDER;
        c.fill = GridBagConstraints.BOTH;
        c.anchor = GridBagConstraints.NORTHWEST;
        c.weightx = 1.0;
        c.weighty = 1.0;
        c.insets = new java.awt.Insets(5, 5, 5, 5);


        m_treeRAT.setRootVisible(false);
        m_treeRAT.getSelectionModel().setSelectionMode
        (TreeSelectionModel.SINGLE_TREE_SELECTION);
        m_treeRAT.addTreeSelectionListener(this);
        //m_treeRAT.setPreferredSize(new Dimension(200, 100));

        JScrollPane treeViewRAT = new JScrollPane(m_treeRAT);
        treeViewRAT.setPreferredSize(new Dimension(300, 200));
        m_pRAT.add(treeViewRAT, c);

        //construct the RAT Generator panel
        m_pRATGen.setLayout(new GridBagLayout());
        //put the general options and the unit-specific options into a single panel so they scroll together.
        JPanel pRATGenTop = new JPanel(new GridBagLayout());

        c = new GridBagConstraints();
        c.gridx = 0;
        c.gridy = 0;
        c.gridwidth = GridBagConstraints.REMAINDER;
        c.fill = GridBagConstraints.BOTH;
        c.anchor = GridBagConstraints.WEST;
        c.weightx = 1.0;
        c.weighty = 0.5;
        m_pRATGen.add(new JScrollPane(pRATGenTop), c);
        
        m_pRATGenOptions = new ForceGenerationOptionsPanel(ForceGenerationOptionsPanel.Use.RAT_GENERATOR);
        m_pFormationOptions = new ForceGenerationOptionsPanel(ForceGenerationOptionsPanel.Use.FORMATION_BUILDER);
        
        c = new GridBagConstraints();
        c.gridx = 0;
        c.gridy = 0;
        c.gridwidth = 1;
        c.fill = GridBagConstraints.EAST;
        c.anchor = GridBagConstraints.WEST;
        c.weightx = 1.0;
        c.weighty = 0.0;
        pRATGenTop.add(m_pRATGenOptions, c);
        m_pRATGenOptions.setYear(m_clientgui.getClient().getGame().getOptions()
                .intOption("year"));
        
        c = new GridBagConstraints();
        c.gridx = 0;
        c.gridy = 1;
        c.gridwidth = 1;
        c.fill = GridBagConstraints.EAST;
        c.anchor = GridBagConstraints.WEST;
        c.weightx = 1.0;
        c.weighty = 0.0;
        pRATGenTop.add(m_pUnitTypeOptions, c);

        c = new GridBagConstraints();
        c.gridx = 0;
        c.gridy = 1;
        c.gridwidth = 1;
        c.fill = GridBagConstraints.NONE;
        c.anchor = GridBagConstraints.WEST;
        c.weightx = 0.0;
        c.weighty = 0.0;
        m_pRATGen.add(m_bGenerate, c);
        m_bGenerate.setToolTipText(Messages.getString("RandomArmyDialog.Generate.tooltip"));
        m_bGenerate.addActionListener(this);
        
        c = new GridBagConstraints();
        c.gridx = 1;
        c.gridy = 1;
        c.gridwidth = 1;
        c.fill = GridBagConstraints.NONE;
        c.anchor = GridBagConstraints.EAST;
        c.weightx = 0.0;
        c.weighty = 0.0;
        m_pRATGen.add(m_bAddToForce, c);
        m_bAddToForce.setToolTipText(Messages.getString("RandomArmyDialog.AddToForce.tooltip"));
        m_bAddToForce.addActionListener(this);
        
        ratModel = new RATTableModel();
        m_lRAT = new JTable();
        m_lRAT.setModel(ratModel);
        m_lRAT.setIntercellSpacing(new Dimension(5, 0));
        m_lRAT.setSelectionMode(ListSelectionModel.MULTIPLE_INTERVAL_SELECTION);
        for (int i = 0; i < ratModel.getColumnCount(); i++) {
        	m_lRAT.getColumnModel().getColumn(i).setPreferredWidth(ratModel.getPreferredWidth(i));
        }
		DefaultTableCellRenderer rightRenderer = new DefaultTableCellRenderer();
		rightRenderer.setHorizontalAlignment(JLabel.RIGHT);
		m_lRAT.getColumnModel().getColumn(RATTableModel.COL_BV).setCellRenderer(rightRenderer);
        c = new GridBagConstraints();
        c.gridx = 0;
        c.gridy = 2;
        c.fill = GridBagConstraints.BOTH;
        c.gridwidth = GridBagConstraints.REMAINDER;
        c.anchor = GridBagConstraints.WEST;
        c.weightx = 1.0;
        c.weighty = 0.5;
        m_pRATGen.add(new JScrollPane(m_lRAT), c);

        // formation builder tab
        m_pFormations.setLayout(new BorderLayout());

        m_pFormations.add(new JScrollPane(m_pFormationOptions), BorderLayout.CENTER);
        m_pFormationOptions.setYear(m_clientgui.getClient().getGame().getOptions()
                .intOption("year"));
        
        m_pForceGen = new ForceGeneratorViewUi(cl);

        // construct the preview panel
        m_pPreview.setLayout(new GridBagLayout());
        unitsModel = new UnitTableModel();
        m_lUnits = new JTable();
        m_lUnits.setModel(unitsModel);
        m_lUnits.setIntercellSpacing(new Dimension(0, 0));
        m_lUnits.setSelectionMode(ListSelectionModel.MULTIPLE_INTERVAL_SELECTION);
        JScrollPane scroll = new JScrollPane(m_lUnits);
        scroll.setBorder(BorderFactory.createTitledBorder(Messages.getString("RandomArmyDialog.SelectedUnits")));
        c = new GridBagConstraints();
        c.gridx = 0;
        c.gridy = 0;
        c.gridwidth = 4;
        c.fill = GridBagConstraints.BOTH;
        c.anchor = GridBagConstraints.NORTHWEST;
        c.weightx = 1.0;
        c.weighty = 1.0;
        m_pPreview.add(scroll, c);
        c = new GridBagConstraints();
        c.gridx = 0;
        c.gridy = 1;
        c.gridwidth = 1;
        c.fill = GridBagConstraints.BOTH;
        c.anchor = GridBagConstraints.NORTHWEST;
        c.weightx = 0.0;
        c.weighty = 0.0;
        m_bRoll.addActionListener(this);
        m_pPreview.add(m_bRoll,c);
        c.gridx = 1;
        m_bAddAll.addActionListener(this);
        m_pPreview.add(m_bAddAll,c);
        c.gridx = 2;
        m_bAdd.addActionListener(this);
        m_pPreview.add(m_bAdd,c);
        c.gridx = 3;
        m_bClear.addActionListener(this);
        m_pPreview.add(m_bClear,c);
        armyModel = new UnitTableModel();
        m_lArmy = new JTable();
        m_lArmy.setModel(armyModel);
        m_lArmy.setIntercellSpacing(new Dimension(0, 0));
        m_lArmy.setSelectionMode(ListSelectionModel.MULTIPLE_INTERVAL_SELECTION);
        scroll = new JScrollPane(m_lArmy);
        scroll.setBorder(BorderFactory.createTitledBorder(Messages.getString("RandomArmyDialog.Army")));
        c = new GridBagConstraints();
        c.gridx = 0;
        c.gridy = 2;
        c.gridwidth = 4;
        c.fill = GridBagConstraints.BOTH;
        c.anchor = GridBagConstraints.NORTHWEST;
        c.weightx = 1.0;
        c.weighty = 1.0;
        m_pPreview.add(scroll, c);

        m_pMain.addTab(Messages.getString("RandomArmyDialog.BVtab"), m_pParameters);
        m_pMain.addTab(Messages.getString("RandomArmyDialog.RATtab"), m_pRAT);
        m_pMain.addTab(Messages.getString("RandomArmyDialog.RATGentab"), m_pRATGen);
        m_pMain.addTab(Messages.getString("RandomArmyDialog.Formationtab"), m_pFormations);
        m_pMain.addTab(Messages.getString("RandomArmyDialog.Forcetab"), m_pForceGen.getLeftPanel());
        m_pMain.addChangeListener(ev -> {
            if (m_pMain.getSelectedIndex() == TAB_FORCE_GENERATOR) {
                m_lRightCards.show(m_pRightPane, CARD_FORCE_TREE);
                this.m_bRandomSkills.setEnabled(false);
            } else {
                m_lRightCards.show(m_pRightPane, CARD_PREVIEW);
                this.m_bRandomSkills.setEnabled(true);
            }
        });
        
        m_pRightPane.add(m_pPreview, CARD_PREVIEW);
        m_pRightPane.add(m_pForceGen.getRightPanel(), CARD_FORCE_TREE);
        
        m_pSplit = new JSplitPane(JSplitPane.HORIZONTAL_SPLIT, m_pMain, m_pRightPane);
        m_pSplit.setOneTouchExpandable(false);
        m_pSplit.setResizeWeight(0.5);

        // construct the main dialog
        setLayout(new BorderLayout());
        add(m_pButtons, BorderLayout.SOUTH);
        add(m_pSplit, BorderLayout.CENTER);
        validate();
        setLocationRelativeTo(cl.frame);
        
        m_pSplit.setDividerLocation(guip.getRndArmySplitPos());
        setSize(guip.getRndArmySizeWidth(), guip.getRndArmySizeHeight());
        setLocation(guip.getRndArmyPosX(), guip.getRndArmyPosY());
        
        m_client.getGame().addGameListener(gameListener);
        addWindowListener(windowListener);
    }

    public void valueChanged(TreeSelectionEvent ev) {
        if (ev.getSource().equals(m_treeRAT)) {
            DefaultMutableTreeNode node = (DefaultMutableTreeNode)m_treeRAT.getLastSelectedPathComponent();
            if (node == null) {
                return;
            }

            Object nodeInfo = node.getUserObject();
            if (node.isLeaf()) {
                String ratName = (String)nodeInfo;
                rug.setChosenRAT(ratName);
            }
        }
    }

    public void actionPerformed(ActionEvent ev) {
        if (ev.getSource().equals(m_bOK)) {
            if (m_pMain.getSelectedIndex() == TAB_FORCE_GENERATOR) {
                m_pForceGen.addChosenUnits((String) m_chPlayer.getSelectedItem());
            } else {
                ArrayList<Entity> entities = new ArrayList<>(
                        armyModel.getAllUnits().size());
                Client c = null;
                if (m_chPlayer.getSelectedIndex() > 0) {
                    String name = (String) m_chPlayer.getSelectedItem();
                    c = m_clientgui.getBots().get(name);
                }
                if (c == null) {
                    c = m_client;
                }
                for (MechSummary ms : armyModel.getAllUnits()) {
                    try {
                        Entity e = new MechFileParser(ms.getSourceFile(), 
                                ms.getEntryName()).getEntity();
      
                        autoSetSkillsAndName(e);
                        e.setOwner(c.getLocalPlayer());
                        if (c.getGame().getPhase() != Phase.PHASE_LOUNGE){
                            e.setDeployRound(c.getGame().getRoundCount()+1);
                            e.setGame(c.getGame());
                            // Set these to true, otherwise units reinforced in
                            // the movement turn are considered selectable
                            e.setDone(true);
                            e.setUnloaded(true);
                        }
                        entities.add(e);
                    } catch (EntityLoadingException ex) {
                        System.out.println("Unable to load mech: " + //$NON-NLS-1$ 
                                ms.getSourceFile() + ": " + ms.getEntryName() + //$NON-NLS-1$
                                ": " + ex.getMessage()); //$NON-NLS-1$ 
                        ex.printStackTrace();
                        return;
                    }
                }
                c.sendAddEntity(entities);
                armyModel.clearData();
                unitsModel.clearData();
            }
            
            // Save preferences
            GUIPreferences guip = GUIPreferences.getInstance();
            guip.setRATBVMin(m_tBVmin.getText());
            guip.setRATBVMax(m_tBVmax.getText());
            guip.setRATNumMechs(m_tMechs.getText());
            guip.setRATNumVees(m_tVees.getText());
            guip.setRATNumBA(m_tBA.getText());
            guip.setRATNumInf(m_tInfantry.getText());
            guip.setRATYearMin(m_tMinYear.getText());
            guip.setRATYearMax(m_tMaxYear.getText());
            guip.setRATPadBV(m_chkPad.isSelected());
            guip.setRATTechLevel(m_chType.getSelectedIndex());
            if (m_treeRAT.getSelectionPath() != null) {
                guip.setRATSelectedRAT(m_treeRAT.getSelectionPath().toString());
            } else {
                guip.setRATSelectedRAT("");
            }
            
            setVisible(false);
        } else if (ev.getSource().equals(m_bClear)) {
            armyModel.clearData();
            unitsModel.clearData();
        } else if (ev.getSource().equals(m_bCancel)) {
             armyModel.clearData();
             unitsModel.clearData();
            setVisible(false);
        } else if (ev.getSource().equals(m_bAddAll)) {
            for (MechSummary m : unitsModel.getAllUnits()) {
                armyModel.addUnit(m);
            }
        } else if (ev.getSource().equals(m_bAdd)) {
            for(int sel : m_lUnits.getSelectedRows()) {
                MechSummary m = unitsModel.getUnitAt(sel);
                armyModel.addUnit(m);
            }
        } else if (ev.getSource().equals(m_bAdvSearch)){
            searchFilter=asd.showDialog();
            m_bAdvSearchClear.setEnabled(searchFilter!=null);
        } else if (ev.getSource().equals(m_bAdvSearchClear)){
            searchFilter=null;
            m_bAdvSearchClear.setEnabled(false);
        } else if (ev.getSource().equals(m_bRoll)) {
            setCursor(Cursor.getPredefinedCursor(Cursor.WAIT_CURSOR));
            try {
                if(m_pMain.getSelectedIndex() == TAB_RAT) {
                    int units = Integer.parseInt(m_tUnits.getText());
                    if(units > 0) {
                        unitsModel.setData(RandomUnitGenerator.getInstance().generate(units));
                    }
                } else if (m_pMain.getSelectedIndex() == TAB_RAT_GENERATOR) {
                	int units = m_pRATGenOptions.getNumUnits();
                	if (units > 0 && generatedRAT != null && generatedRAT.getNumEntries() > 0) {
                		unitsModel.setData(generatedRAT.generateUnits(units));
                	}
                	//generateUnits removes salvage entries that have no units meeting criteria
                	ratModel.refreshData();
                } else if (m_pMain.getSelectedIndex() == TAB_FORMATION_BUILDER) {
                    ArrayList<MechSummary> unitList = new ArrayList<>();
                    FactionRecord fRec = m_pFormationOptions.getFaction();
                    FormationType ft = FormationType.getFormationType(m_pFormationOptions.getStringOption("formationType"));
                    List<UnitTable.Parameters> params = new ArrayList<>();
                    params.add(new UnitTable.Parameters(fRec,
                            m_pFormationOptions.getUnitType(),
                            m_pFormationOptions.getYear(),
                            m_pFormationOptions.getRating(), null,
                            ModelRecord.NETWORK_NONE,
                            java.util.EnumSet.noneOf(EntityMovementMode.class),
                            java.util.EnumSet.noneOf(MissionRole.class), 0, fRec));
                    List<Integer> numUnits = new ArrayList<>();
                    numUnits.add(m_pFormationOptions.getNumUnits());
                    
                    if (m_pFormationOptions.getIntegerOption("numOtherUnits") > 0) {
                        if (m_pFormationOptions.getIntegerOption("otherUnitType") >= 0) {
                            params.add(new UnitTable.Parameters(fRec,
                                    m_pFormationOptions.getIntegerOption("otherUnitType"),
                                    m_pFormationOptions.getYear(), m_pFormationOptions.getRating(), null,
                                    ModelRecord.NETWORK_NONE,
                                    java.util.EnumSet.noneOf(EntityMovementMode.class),
                                    java.util.EnumSet.noneOf(MissionRole.class), 0, fRec));
                            numUnits.add(m_pFormationOptions.getIntegerOption("numOtherUnits"));
                        } else if (m_pFormationOptions.getBooleanOption("mechBA")) {
                            // Make sure at least a number units equals to the number of BA points/squads are omni
                            numUnits.set(0, Math.min(m_pFormationOptions.getIntegerOption("numOtherUnits"),
                                    m_pFormationOptions.getNumUnits()));
                            if (m_pFormationOptions.getNumUnits() > m_pFormationOptions.getIntegerOption("numOtherUnits")) {
                                params.add(params.get(0).copy());
                                numUnits.add(m_pFormationOptions.getNumUnits() - m_pFormationOptions.getIntegerOption("numOtherUnits"));
                            }
                            params.get(0).getRoles().add(MissionRole.MECHANIZED_BA);
                            //BA do not count for formation rules; add as a separate formation
                        }
                    }
                    
                    if (ft != null) {
                        unitList.addAll(ft.generateFormation(params,
                                numUnits, m_pFormationOptions.getIntegerOption("network"), false));
                        if (unitList.size() > 0 && m_pFormationOptions.getIntegerOption("numOtherUnits") > 0) {
                            if (m_pFormationOptions.getBooleanOption("mechBA")) {
                                /* Try to generate the BA portion using the same formation type as the
                                 * parent, otherwise generate randomly.
                                 */
                                UnitTable.Parameters p = new UnitTable.Parameters(fRec, UnitType.BATTLE_ARMOR,
                                        m_pFormationOptions.getYear(), m_pFormationOptions.getRating(), null,
                                        ModelRecord.NETWORK_NONE,
                                        java.util.EnumSet.noneOf(EntityMovementMode.class),
                                        java.util.EnumSet.of(MissionRole.MECHANIZED_BA), 0, fRec);
                                List<MechSummary> ba = ft.generateFormation(p,
                                        m_pFormationOptions.getIntegerOption("numOtherUnits"),
                                        ModelRecord.NETWORK_NONE, true);
                                if (ba.isEmpty()) {
                                    ba = UnitTable.findTable(p).generateUnits(m_pFormationOptions.getIntegerOption("numOtherUnits"));
                                }
                                unitList.addAll(ba);
                            } else if (m_pFormationOptions.getBooleanOption("airLance")) {
                                UnitTable t = UnitTable.findTable(fRec, UnitType.AERO,
                                        m_pFormationOptions.getYear(), m_pFormationOptions.getRating(), null,
                                        ModelRecord.NETWORK_NONE,
                                        java.util.EnumSet.noneOf(EntityMovementMode.class),
                                        java.util.EnumSet.noneOf(MissionRole.class), 0, fRec);
                                MechSummary unit = t.generateUnit();
                                if (unit != null) {
                                    unitList.add(unit);
                                    MechSummary unit2 = t.generateUnit(ms -> ms.getChassis().equals(unit.getChassis()));
                                    if (unit2 != null) {
                                        unitList.add(unit2);
                                    } else {
                                        unitList.add(unit);
                                    }
                                }
                            }
                        }
                    } else {
                        System.err.println("Could not find formation type " + m_pFormationOptions.getStringOption("formationType"));
                    }                      
                    unitsModel.setData(unitList);
                    m_pFormationOptions.updateGeneratedUnits(unitList);
                } else {
                    RandomArmyCreator.Parameters p = new RandomArmyCreator.Parameters();
                    p.advancedSearchFilter=searchFilter;
                    p.mechs = Integer.parseInt(m_tMechs.getText());
                    p.tanks = Integer.parseInt(m_tVees.getText());
                    p.ba = Integer.parseInt(m_tBA.getText());
                    p.infantry = Integer.parseInt(m_tInfantry.getText());
                    p.canon = m_chkCanon.isSelected();
                    p.maxBV = Integer.parseInt(m_tBVmax.getText());
                    p.minBV = Integer.parseInt(m_tBVmin.getText());
                    p.padWithInfantry = m_chkPad.isSelected();
                    p.tech = m_chType.getSelectedIndex();
                    p.minYear = Integer.parseInt(m_tMinYear.getText());
                    p.maxYear = Integer.parseInt(m_tMaxYear.getText());
                    unitsModel.setData(RandomArmyCreator.generateArmy(p));
                }
            } catch (NumberFormatException ignored) {
            } finally {
                setCursor(Cursor.getPredefinedCursor(Cursor.DEFAULT_CURSOR));
            }
        } else if (ev.getSource().equals(m_bGenerate)) {
        	generateRAT();
        } else if (ev.getSource().equals(m_bAddToForce)) {
            for (int sel : m_lRAT.getSelectedRows()) {
                MechSummary ms = generatedRAT.getMechSummary(sel);
                if (ms != null) {
                	armyModel.addUnit(ms);
                }
            }
        } else if (ev.getSource().equals(rug)) {
            m_ratStatus.setText(Messages.getString("RandomArmyDialog.ratStatusDoneLoading"));
            updateRATs();
        } else if (ev.getSource().equals(m_bRandomSkills)) {
            new RandomSkillDialog(m_clientgui.getFrame(), m_clientgui).showDialog();
        }
    }

<<<<<<< HEAD
    @Override
    public void windowActivated(WindowEvent arg0) {
        //ignored
    }

    @Override
    public void windowClosed(WindowEvent arg0) {
        //ignored
    }

    @Override
    public void windowClosing(WindowEvent arg0) {
        setVisible(false);
    }

    public void windowDeactivated(WindowEvent arg0) {
        //ignored
    }

    public void windowDeiconified(WindowEvent arg0) {
        //ignored
    }

    public void windowIconified(WindowEvent arg0) {
        //ignored
    }
=======
    WindowListener windowListener = new WindowAdapter() {

        public void windowClosed(WindowEvent arg0) {
            saveWindowSettings();
        }
>>>>>>> 0514f9b9

        private void saveWindowSettings() {
            GUIPreferences guip = GUIPreferences.getInstance();
            guip.setRndArmySizeHeight(getSize().height);
            guip.setRndArmySizeWidth(getSize().width);
            guip.setRndArmyPosX(getLocation().x);
            guip.setRndArmyPosY(getLocation().y);
            guip.setRndArmySplitPos(m_pSplit.getDividerLocation());
        }

    };
    
	private void updatePlayerChoice() {
        String lastChoice = (String) m_chPlayer.getSelectedItem();
        String clientName = m_clientgui.getClient().getName();
        m_chPlayer.removeAllItems();
        m_chPlayer.setEnabled(true);
        m_chPlayer.addItem(clientName);
        for (Client client : m_clientgui.getBots().values()) {
            IPlayer player = m_client.getGame().getPlayer(client.getLocalPlayerNumber());

            if (!player.isObserver()) {
                m_chPlayer.addItem(client.getName());
            }
        }
        if (m_chPlayer.getItemCount() == 1) {
            m_chPlayer.setEnabled(false);
        }
        m_chPlayer.setSelectedItem(lastChoice);
        if (m_chPlayer.getSelectedIndex() < 0) {
            m_chPlayer.setSelectedIndex(0);
        }
    }

    private void updateTechChoice() {
        final int gameTL = TechConstants.getSimpleLevel(m_client.getGame()
                .getOptions().stringOption(OptionsConstants.ALLOWED_TECHLEVEL));
        final int maxTech;
        switch (gameTL) {
            case TechConstants.T_SIMPLE_INTRO:
                maxTech = TechConstants.T_INTRO_BOXSET;
                break;
            case TechConstants.T_SIMPLE_STANDARD:
                maxTech = TechConstants.T_TW_ALL;
                break;
            case TechConstants.T_SIMPLE_ADVANCED:
                maxTech = TechConstants.T_CLAN_ADVANCED;
                break;
            case TechConstants.T_SIMPLE_EXPERIMENTAL:
                maxTech = TechConstants.T_CLAN_EXPERIMENTAL;
                break;
            case TechConstants.T_SIMPLE_UNOFFICIAL:
                maxTech = TechConstants.T_ALL;
                break;
            default:
                maxTech = TechConstants.T_TW_ALL;
                break;
        }

        m_chType.removeAllItems();
        for (int i = 0; i <= maxTech; i++) {
            m_chType.addItem(TechConstants.getLevelDisplayableName(i));
        }
        m_chType.setSelectedIndex(Math.min(GUIPreferences.getInstance().getRATTechLevel(), maxTech));
    }

    private void updateRATs() {
        Iterator<String> rats = rug.getRatList();
        if (null == rats) {
            return;
        }  
        
        RandomUnitGenerator.RatTreeNode ratTree = rug.getRatTree();
        DefaultMutableTreeNode root = new DefaultMutableTreeNode(ratTree.name);
        createRatTreeNodes(root, ratTree);
        m_treeRAT.setModel(new DefaultTreeModel(root));
        
        String selectedRATPath = 
                GUIPreferences.getInstance().getRATSelectedRAT();
        if (!selectedRATPath.equals("")) {
            String[] nodes = selectedRATPath.replace('[', ' ')
                    .replace(']', ' ').split(",");
            TreePath path = findPathByName(nodes);
            m_treeRAT.setSelectionPath(path);
        }
    }
    
    private void updateRATYear() {
        int gameYear = m_clientgui.getClient().getGame().getOptions().intOption("year");
        
        m_pRATGenOptions.setYear(gameYear);
        m_pFormationOptions.setYear(gameYear);
        m_pForceGen.setYear(gameYear);
    }

    private void createRatTreeNodes(DefaultMutableTreeNode parentNode, RandomUnitGenerator.RatTreeNode ratTreeNode) {
        for (RandomUnitGenerator.RatTreeNode child : ratTreeNode.children) {
            DefaultMutableTreeNode newNode = new DefaultMutableTreeNode(child.name);
            if (child.children.size() > 0) {
                createRatTreeNodes(newNode, child);
            }
            parentNode.add(newNode);
        }
    }
    
    private TreePath findPathByName(String[] nodeNames) {
        TreeNode root = (TreeNode)m_treeRAT.getModel().getRoot();
        return findNextNode(new TreePath(root), nodeNames, 0);
    }
    
    private TreePath findNextNode(TreePath parent, String[] nodes, int depth) {
        TreeNode node = (TreeNode)parent.getLastPathComponent();
        String currNode = node.toString();

        // If equal, go down the branch
        if (currNode.equals(nodes[depth].trim())) {
            // If at end, return match
            if (depth == nodes.length-1) {
                return parent;
            }

            // Traverse children
            if (node.getChildCount() >= 0) {
                for (Enumeration<?> e = node.children(); e.hasMoreElements(); ) {
                    TreeNode n = (TreeNode)e.nextElement();
                    TreePath path = parent.pathByAddingChild(n);
                    TreePath result = findNextNode(path, nodes, depth + 1);
                    // Found a match
                    if (result != null) {
                        return result;
                    }
                }
            }
        }
        // No match at this branch
        return null;
    }
    
    @SuppressWarnings("unchecked")
    private void generateRAT() {
    	FactionRecord fRec = m_pRATGenOptions.getFaction();
    	if (fRec != null) {
			generatedRAT = UnitTable.findTable(fRec, m_pRATGenOptions.getUnitType(),
			        m_pRATGenOptions.getYear(), m_pRATGenOptions.getRating(),
			        (List<Integer>) m_pRATGenOptions.getListOption("weightClasses"),
					m_pRATGenOptions.getIntegerOption("networkMask"),
					(List<EntityMovementMode>) m_pRATGenOptions.getListOption("motiveTypes"),
					(List<MissionRole>) m_pRATGenOptions.getListOption("roles"),
					m_pRATGenOptions.getIntegerOption("roleStrictness"));
			ratModel.refreshData();
    	}
    }

    @Override
    public void setVisible(boolean show) {
        if (show) {
            updatePlayerChoice();
            updateTechChoice();
            updateRATs();
        }
        super.setVisible(show);
    }

    private void autoSetSkillsAndName(Entity e) {
        IClientPreferences cs = PreferenceManager.getClientPreferences();
        for (int i = 0; i < e.getCrew().getSlotCount(); i++) {
            if (cs.useAverageSkills()) {
                int[] skills = m_client.getSkillGenerator().generateRandomSkills(e, true);
    
                int gunnery = skills[0];
                int piloting = skills[1];
    
                e.getCrew().setGunnery(gunnery, i);
                e.getCrew().setPiloting(piloting, i);

                if (e.getCrew() instanceof LAMPilot) {
                    skills = m_client.getSkillGenerator().generateRandomSkills(e, true);
                    ((LAMPilot) e.getCrew()).setGunneryAero(skills[0]);
                    ((LAMPilot) e.getCrew()).setPilotingAero(skills[1]);
                }
            }
            e.getCrew().sortRandomSkills();
            if (cs.generateNames()) {
                Gender gender = RandomGenderGenerator.generate();
                e.getCrew().setGender(gender, i);
                e.getCrew().setName(RandomNameGenerator.getInstance().generate(gender, (String) m_chPlayer.getSelectedItem()), i);
            }
        }
    }

    /**
     * This class now listens for game settings changes and updates the RAT year whenever
     * the game year changes. Well, whenever any game settings changes.
     */
    private GameListener gameListener = new GameListenerAdapter() {
        @Override
        public void gameSettingsChange(GameSettingsChangeEvent e) {
            if(!e.isMapSettingsOnlyChange()) {
                updateRATYear();
            }
        }
    };
    
    /**
     * A table model for displaying units
     */
    public static class UnitTableModel extends AbstractTableModel {

        private static final long serialVersionUID = 4819661751806908535L;

        private static final int COL_UNIT = 0;
        private static final int COL_BV = 1;
        private static final int COL_MOVE = 2;
        private static final int N_COL = 3;

        private List<MechSummary> data;

        public UnitTableModel() {
            data = new ArrayList<>();
        }

        public int getRowCount() {
            return data.size();
        }

        public void clearData() {
            data = new ArrayList<>();
            fireTableDataChanged();
        }

        public int getColumnCount() {
            return N_COL;
        }

        public void addUnit(MechSummary m) {
            data.add(m);
            fireTableDataChanged();
        }

        public void setData(List<MechSummary> mechs) {
            data = mechs;
            fireTableDataChanged();
        }

        @Override
        public String getColumnName(int column) {
            switch (column) {
                case (COL_UNIT):
                    return Messages.getString("RandomArmyDialog.colUnit");
                case (COL_MOVE):
                    return Messages.getString("RandomArmyDialog.colMove");
                case (COL_BV):
                    return Messages.getString("RandomArmyDialog.colBV");
            }
            return "??";
        }

        @Override
        public Class<?> getColumnClass(int c) {
            return getValueAt(0, c).getClass();
        }

        @Override
        public boolean isCellEditable(int row, int col) {
            return false;
        }

        public Object getValueAt(int row, int col) {
            MechSummary m = getUnitAt(row);
            String value = "";
            if (col == COL_BV) {
                value += m.getBV();
            } else if (col == COL_MOVE) {
                value += m.getWalkMp() + "/" + m.getRunMp() + "/" + m.getJumpMp();
            } else {
                return m.getName();
            }
            return value;
        }

        public MechSummary getUnitAt(int row) {
            return data.get(row);
        }

        public List<MechSummary> getAllUnits() {
            return data;
        }
    }
    
    /**
     * A table model for displaying a generated RAT
     */
    public class RATTableModel extends AbstractTableModel {

        /**
		 * 
		 */
		private static final long serialVersionUID = 7807207311532173654L;
		
		private static final int COL_WEIGHT = 0;
        private static final int COL_UNIT = 1;
        private static final int COL_BV = 2;
        private static final int N_COL = 3;

        public int getRowCount() {
        	if (generatedRAT == null) {
        		return 0;
        	}
            return generatedRAT.getNumEntries();
        }

        public void refreshData() {
            fireTableDataChanged();
        }

        public int getColumnCount() {
            return N_COL;
        }
        
        public int getPreferredWidth(int col) {
        	switch (col) {
        	case COL_WEIGHT:
        		return 12;
        	case COL_UNIT:
        		return 240;
        	case COL_BV:
        		return 18;
        	}
        	return 0;
        }
        
        @Override
        public String getColumnName(int column) {
            switch (column) {
                case (COL_WEIGHT):
                    return Messages.getString("RandomArmyDialog.colWeight");
                case (COL_UNIT):
                    return Messages.getString("RandomArmyDialog.colUnit");
                case (COL_BV):
                    return Messages.getString("RandomArmyDialog.colBV");
            }
            return "??";
        }

        @Override
        public Class<?> getColumnClass(int c) {
            return getValueAt(0, c).getClass();
        }

        @Override
        public boolean isCellEditable(int row, int col) {
            return false;
        }

        public Object getValueAt(int row, int col) {
        	if (generatedRAT != null) {
		    	switch (col) {
		    	case COL_WEIGHT:
		    		return generatedRAT.getEntryWeight(row);
		    	case COL_UNIT:
		    		return generatedRAT.getEntryText(row);
		    	case COL_BV:
		    		int bv = generatedRAT.getBV(row);
		    		if (bv > 0) {
		    			return String.valueOf(bv);
		    		}
		    	}
        	}
		   	return "";
        }
    }
}<|MERGE_RESOLUTION|>--- conflicted
+++ resolved
@@ -788,40 +788,11 @@
         }
     }
 
-<<<<<<< HEAD
-    @Override
-    public void windowActivated(WindowEvent arg0) {
-        //ignored
-    }
-
-    @Override
-    public void windowClosed(WindowEvent arg0) {
-        //ignored
-    }
-
-    @Override
-    public void windowClosing(WindowEvent arg0) {
-        setVisible(false);
-    }
-
-    public void windowDeactivated(WindowEvent arg0) {
-        //ignored
-    }
-
-    public void windowDeiconified(WindowEvent arg0) {
-        //ignored
-    }
-
-    public void windowIconified(WindowEvent arg0) {
-        //ignored
-    }
-=======
     WindowListener windowListener = new WindowAdapter() {
-
+        @Override
         public void windowClosed(WindowEvent arg0) {
             saveWindowSettings();
         }
->>>>>>> 0514f9b9
 
         private void saveWindowSettings() {
             GUIPreferences guip = GUIPreferences.getInstance();
