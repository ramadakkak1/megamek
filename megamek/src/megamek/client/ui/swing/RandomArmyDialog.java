/*
 * MegaMek -
 * Copyright (C) 2006 Ben Mazur (bmazur@sev.org)
 *
 *  This program is free software; you can redistribute it and/or modify it
 *  under the terms of the GNU General Public License as published by the Free
 *  Software Foundation; either version 2 of the License, or (at your option)
 *  any later version.
 *
 *  This program is distributed in the hope that it will be useful, but
 *  WITHOUT ANY WARRANTY; without even the implied warranty of MERCHANTABILITY
 *  or FITNESS FOR A PARTICULAR PURPOSE. See the GNU General Public License
 *  for more details.
 */
package megamek.client.ui.swing;

import java.awt.BorderLayout;
import java.awt.CardLayout;
import java.awt.Cursor;
import java.awt.Dimension;
import java.awt.FlowLayout;
import java.awt.GridBagConstraints;
import java.awt.GridBagLayout;
import java.awt.Insets;
import java.awt.event.ActionEvent;
import java.awt.event.ActionListener;
import java.awt.event.WindowEvent;
import java.awt.event.WindowListener;
import java.util.ArrayList;
import java.util.Enumeration;
import java.util.Iterator;
import java.util.List;

import javax.swing.BorderFactory;
import javax.swing.JButton;
import javax.swing.JCheckBox;
import javax.swing.JComboBox;
import javax.swing.JDialog;
import javax.swing.JLabel;
import javax.swing.JPanel;
import javax.swing.JScrollPane;
import javax.swing.JSplitPane;
import javax.swing.JTabbedPane;
import javax.swing.JTable;
import javax.swing.JTextField;
import javax.swing.JTree;
import javax.swing.ListSelectionModel;
import javax.swing.SwingConstants;
import javax.swing.event.TreeSelectionEvent;
import javax.swing.event.TreeSelectionListener;
import javax.swing.table.AbstractTableModel;
import javax.swing.table.DefaultTableCellRenderer;
import javax.swing.tree.DefaultMutableTreeNode;
import javax.swing.tree.DefaultTreeModel;
import javax.swing.tree.TreeNode;
import javax.swing.tree.TreePath;
import javax.swing.tree.TreeSelectionModel;

import megamek.client.Client;
import megamek.client.RandomUnitGenerator;
import megamek.client.ratgenerator.FactionRecord;
import megamek.client.ratgenerator.FormationType;
import megamek.client.ratgenerator.MissionRole;
import megamek.client.ratgenerator.ModelRecord;
import megamek.client.ratgenerator.UnitTable;
import megamek.client.ui.Messages;
import megamek.common.Crew;
import megamek.common.Entity;
import megamek.common.EntityMovementMode;
import megamek.common.IGame.Phase;
import megamek.common.IPlayer;
import megamek.common.event.GameListener;
import megamek.common.event.GameListenerAdapter;
import megamek.common.event.GameSettingsChangeEvent;
import megamek.common.LAMPilot;
import megamek.common.MechFileParser;
import megamek.common.MechSearchFilter;
import megamek.common.MechSummary;
import megamek.common.TechConstants;
import megamek.common.UnitType;
import megamek.common.loaders.EntityLoadingException;
import megamek.common.options.OptionsConstants;
import megamek.common.preference.IClientPreferences;
import megamek.common.preference.PreferenceManager;
import megamek.common.util.RandomArmyCreator;

public class RandomArmyDialog extends JDialog implements ActionListener,
WindowListener, TreeSelectionListener {

    /**
     *
     */
    private static final long serialVersionUID = 4072453002423681675L;
    
    @SuppressWarnings("unused")
    private static final int TAB_BV_MATCHING       = 0;
    private static final int TAB_RAT               = 1;
    private static final int TAB_RAT_GENERATOR     = 2;
    private static final int TAB_FORMATION_BUILDER = 3;
    private static final int TAB_FORCE_GENERATOR   = 4;
    
    private static final String CARD_PREVIEW    = "card_preview"; //$NON-NLS-1$
    private static final String CARD_FORCE_TREE = "card_force_tree"; // $NON-NLS-1$
    
    private ClientGUI m_clientgui;
    private Client m_client;
    AdvancedSearchDialog asd;

    private MechSearchFilter searchFilter;

    private JLabel m_labelPlayer = new JLabel(Messages
            .getString("RandomArmyDialog.Player"), SwingConstants.RIGHT); //$NON-NLS-1$

    private JComboBox<String> m_chPlayer = new JComboBox<String>();
    private JComboBox<String> m_chType = new JComboBox<String>();

    private JTree m_treeRAT = new JTree();
    private JTabbedPane m_pMain = new JTabbedPane();
    private JPanel m_pRAT = new JPanel();
    private JPanel m_pRATGen = new JPanel();
    private JPanel m_pFormations = new JPanel();
    private ForceGeneratorViewUi m_pForceGen;
    private ForceGenerationOptionsPanel m_pRATGenOptions;
    private JPanel m_pUnitTypeOptions = new JPanel(new CardLayout());
    private ForceGenerationOptionsPanel m_pFormationOptions;
    private JPanel m_pParameters = new JPanel();
    private JPanel m_pPreview = new JPanel();
    private JPanel m_pButtons = new JPanel();
    private JPanel m_pAdvSearch = new JPanel();
    private JButton m_bOK = new JButton(Messages.getString("Okay"));
    private JButton m_bCancel = new JButton(Messages.getString("Cancel"));
    private JButton m_bRandomSkills = new JButton(Messages.getString("RandomSkillDialog.title"));
    private JButton m_bAdvSearch = new JButton(Messages.getString("RandomArmyDialog.AdvancedSearch"));
    private JButton m_bAdvSearchClear = new JButton(Messages.getString("RandomArmyDialog.AdvancedSearchClear"));
    private JButton m_bGenerate = new JButton(Messages.getString("RandomArmyDialog.Generate"));
    private JButton m_bAddToForce = new JButton(Messages.getString("RandomArmyDialog.AddToForce"));

    private CardLayout m_lRightCards = new CardLayout();
    private JPanel m_pRightPane = new JPanel(m_lRightCards);
    private JSplitPane m_pSplit;

    private JButton m_bAddAll = new JButton(Messages.getString("RandomArmyDialog.AddAll"));
    private JButton m_bAdd = new JButton(Messages.getString("RandomArmyDialog.AddSelected"));
    private JButton m_bRoll = new JButton(Messages.getString("RandomArmyDialog.Roll"));
    private JButton m_bClear = new JButton(Messages.getString("RandomArmyDialog.Clear"));

    private JTable m_lArmy;
    private JTable m_lUnits;
    private JTable m_lRAT;

    private UnitTableModel armyModel;
    private UnitTableModel unitsModel;
    private RATTableModel ratModel;

    private JLabel m_labBV = new JLabel(Messages
            .getString("RandomArmyDialog.BV"));
    private JLabel m_labYear = new JLabel(Messages
            .getString("RandomArmyDialog.Year"));
    private JLabel m_labMechs = new JLabel(Messages
            .getString("RandomArmyDialog.Mechs"));
    private JLabel m_labVees = new JLabel(Messages
            .getString("RandomArmyDialog.Vees"));
    private JLabel m_labBA = new JLabel(Messages
            .getString("RandomArmyDialog.BA"));
    private JLabel m_labInfantry = new JLabel(Messages
            .getString("RandomArmyDialog.Infantry"));
    private JLabel m_labTech = new JLabel(Messages
            .getString("RandomArmyDialog.Tech"));
    private JLabel m_labUnits = new JLabel(Messages
            .getString("RandomArmyDialog.Unit"));
    private JLabel m_ratStatus;

    private JTextField m_tBVmin = new JTextField(6);
    private JTextField m_tBVmax = new JTextField(6);
    private JTextField m_tMinYear = new JTextField(4);
    private JTextField m_tMaxYear = new JTextField(4);
    private JTextField m_tMechs = new JTextField(3);
    private JTextField m_tVees = new JTextField(3);
    private JTextField m_tBA = new JTextField(3);
    private JTextField m_tInfantry = new JTextField(3);
    private JTextField m_tUnits = new JTextField(3);
    private JCheckBox m_chkPad = new JCheckBox(Messages
            .getString("RandomArmyDialog.Pad"));
    private JCheckBox m_chkCanon = new JCheckBox(Messages
            .getString("RandomArmyDialog.Canon"));
    
    private RandomUnitGenerator rug;
    private UnitTable generatedRAT;

    public RandomArmyDialog(ClientGUI cl) {
        super(cl.frame, Messages.getString("RandomArmyDialog.title"), true); //$NON-NLS-1$
        m_clientgui = cl;
        m_client = cl.getClient();
        rug = RandomUnitGenerator.getInstance();
        rug.registerListener(this);
        if (rug.isInitialized()){
            m_ratStatus = new JLabel(Messages
                    .getString("RandomArmyDialog.ratStatusDoneLoading"));            
        } else {
            m_ratStatus = new JLabel(Messages
                    .getString("RandomArmyDialog.ratStatusLoading"));
        }
        updatePlayerChoice();
        asd = new AdvancedSearchDialog(m_clientgui.frame,
                m_client.getGame().getOptions().intOption(OptionsConstants.ALLOWED_YEAR));
        
        GUIPreferences guip = GUIPreferences.getInstance();
        // set defaults
        m_tMechs.setText(guip.getRATNumMechs());
        m_tBVmin.setText(guip.getRATBVMin());
        m_tBVmax.setText(guip.getRATBVMax());
        m_tVees.setText(guip.getRATNumVees());
        m_tBA.setText(guip.getRATNumBA());
        m_tMinYear.setText(guip.getRATYearMin());
        m_tMaxYear.setText(guip.getRATYearMax());
        m_tInfantry.setText(guip.getRATNumInf());
        m_chkPad.setSelected(guip.getRATPadBV());
        m_chkCanon.setSelected(m_client.getGame().getOptions().booleanOption(
        OptionsConstants.ALLOWED_CANON_ONLY));
        updateTechChoice();

        // construct the buttons panel
        m_pButtons.setLayout(new FlowLayout(FlowLayout.CENTER));
        m_pButtons.add(m_bOK);
        m_bOK.addActionListener(this);
        m_pButtons.add(m_bCancel);
        m_bCancel.addActionListener(this);
        m_bRandomSkills.addActionListener(this);
        m_pButtons.add(m_labelPlayer);
        m_pButtons.add(m_chPlayer);
        m_pButtons.add(m_bRandomSkills);

        // construct the Adv Search Panel
        m_pAdvSearch.setLayout(new FlowLayout(FlowLayout.LEADING));
        m_pAdvSearch.add(m_bAdvSearch);
        m_pAdvSearch.add(m_bAdvSearchClear);
        m_bAdvSearchClear.setEnabled(false);
        m_bAdvSearch.addActionListener(this);
        m_bAdvSearchClear.addActionListener(this);

        // construct the parameters panel
        GridBagLayout layout = new GridBagLayout();
        m_pParameters.setLayout(layout);
        GridBagConstraints constraints = new GridBagConstraints();
        constraints.weightx = 0.0;
        constraints.weighty = 0.0;
        constraints.anchor = GridBagConstraints.WEST;
        layout.setConstraints(m_labTech, constraints);
        m_pParameters.add(m_labTech);
        constraints.gridwidth = GridBagConstraints.REMAINDER;
        constraints.weightx = 1.0;
        layout.setConstraints(m_chType, constraints);
        m_pParameters.add(m_chType);
        constraints.gridwidth = 1;
        constraints.weightx = 0.0;
        layout.setConstraints(m_labBV, constraints);
        m_pParameters.add(m_labBV);
        m_pParameters.add(m_tBVmin);
        JLabel dash = new JLabel("-");
        layout.setConstraints(dash, constraints);
        m_pParameters.add(dash);
        constraints.gridwidth = GridBagConstraints.REMAINDER;
        constraints.weightx = 1.0;
        layout.setConstraints(m_tBVmax, constraints);
        m_pParameters.add(m_tBVmax);
        constraints.gridwidth = 1;
        constraints.weightx = 0.0;
        layout.setConstraints(m_labMechs, constraints);
        m_pParameters.add(m_labMechs);
        constraints.gridwidth = GridBagConstraints.REMAINDER;
        constraints.weightx = 1.0;
        layout.setConstraints(m_tMechs, constraints);
        m_pParameters.add(m_tMechs);
        constraints.gridwidth = 1;
        constraints.weightx = 0.0;
        layout.setConstraints(m_labVees, constraints);
        m_pParameters.add(m_labVees);
        constraints.gridwidth = GridBagConstraints.REMAINDER;
        constraints.weightx = 1.0;
        layout.setConstraints(m_tVees, constraints);
        m_pParameters.add(m_tVees);
        constraints.gridwidth = 1;
        constraints.weightx = 0.0;
        layout.setConstraints(m_labBA, constraints);
        m_pParameters.add(m_labBA);
        constraints.gridwidth = GridBagConstraints.REMAINDER;
        constraints.weightx = 1.0;
        layout.setConstraints(m_tBA, constraints);
        m_pParameters.add(m_tBA);
        constraints.gridwidth = 1;
        constraints.weightx = 0.0;
        layout.setConstraints(m_labInfantry, constraints);
        m_pParameters.add(m_labInfantry);
        constraints.gridwidth = GridBagConstraints.REMAINDER;
        constraints.weightx = 1.0;
        layout.setConstraints(m_tInfantry, constraints);
        m_pParameters.add(m_tInfantry);
        constraints.gridwidth = 1;
        constraints.weightx = 0.0;
        layout.setConstraints(m_labYear, constraints);
        m_pParameters.add(m_labYear);
        layout.setConstraints(m_tMinYear, constraints);
        m_pParameters.add(m_tMinYear);
        dash = new JLabel("-");
        layout.setConstraints(dash, constraints);
        m_pParameters.add(dash);
        constraints.gridwidth = GridBagConstraints.REMAINDER;
        constraints.weightx = 1.0;
        layout.setConstraints(m_tMaxYear, constraints);
        m_pParameters.add(m_tMaxYear);
        layout.setConstraints(m_chkPad, constraints);
        m_pParameters.add(m_chkPad);
        layout.setConstraints(m_chkCanon, constraints);
        m_pParameters.add(m_chkCanon);
        constraints.anchor = GridBagConstraints.NORTHWEST;
        constraints.weighty = 1.0;
        layout.setConstraints(m_pAdvSearch, constraints);
        m_pParameters.add(m_pAdvSearch);

        //construct the RAT panel
        m_pRAT.setLayout(new GridBagLayout());
        m_tUnits.setText("4");

        GridBagConstraints c = new GridBagConstraints();
        c.gridx = 0;
        c.gridy = 0;
        c.gridwidth = 1;
        c.fill = GridBagConstraints.NONE;
        c.anchor = GridBagConstraints.WEST;
        c.weightx = 0.0;
        c.weighty = 0.0;
        m_pRAT.add(m_labUnits, c);

        c = new GridBagConstraints();
        c.gridx = 1;
        c.gridy = 0;
        c.gridwidth = 1;
        c.fill = GridBagConstraints.NONE;
        c.anchor = GridBagConstraints.WEST;
        c.weightx = 0.0;
        c.weighty = 0.0;
        m_pRAT.add(m_tUnits, c);
        
        c = new GridBagConstraints();
        c.gridx = 2;
        c.gridy = 0;
        c.gridwidth = 1;
        c.fill = GridBagConstraints.NONE;
        c.anchor = GridBagConstraints.WEST;
        c.weightx = 0.0;
        c.weighty = 0.0;
        c.insets = new Insets(0,10,0,0);
        m_pRAT.add(m_ratStatus,c);

        c = new GridBagConstraints();
        c.gridx = 0;
        c.gridy = 1;
        c.gridwidth = GridBagConstraints.REMAINDER;
        c.fill = GridBagConstraints.BOTH;
        c.anchor = GridBagConstraints.NORTHWEST;
        c.weightx = 1.0;
        c.weighty = 1.0;
        c.insets = new java.awt.Insets(5, 5, 5, 5);


        m_treeRAT.setRootVisible(false);
        m_treeRAT.getSelectionModel().setSelectionMode
        (TreeSelectionModel.SINGLE_TREE_SELECTION);
        m_treeRAT.addTreeSelectionListener(this);
        //m_treeRAT.setPreferredSize(new Dimension(200, 100));

        JScrollPane treeViewRAT = new JScrollPane(m_treeRAT);
        treeViewRAT.setPreferredSize(new Dimension(300, 200));
        m_pRAT.add(treeViewRAT, c);

        //construct the RAT Generator panel
        m_pRATGen.setLayout(new GridBagLayout());
        //put the general options and the unit-specific options into a single panel so they scroll together.
        JPanel pRATGenTop = new JPanel(new GridBagLayout());

        c = new GridBagConstraints();
        c.gridx = 0;
        c.gridy = 0;
        c.gridwidth = GridBagConstraints.REMAINDER;
        c.fill = GridBagConstraints.BOTH;
        c.anchor = GridBagConstraints.WEST;
        c.weightx = 1.0;
        c.weighty = 0.5;
        m_pRATGen.add(new JScrollPane(pRATGenTop), c);
        
        m_pRATGenOptions = new ForceGenerationOptionsPanel(ForceGenerationOptionsPanel.Use.RAT_GENERATOR, m_clientgui);
        m_pFormationOptions = new ForceGenerationOptionsPanel(ForceGenerationOptionsPanel.Use.FORMATION_BUILDER, null);
        
        c = new GridBagConstraints();
        c.gridx = 0;
        c.gridy = 0;
        c.gridwidth = 1;
        c.fill = GridBagConstraints.EAST;
        c.anchor = GridBagConstraints.WEST;
        c.weightx = 1.0;
        c.weighty = 0.0;
        pRATGenTop.add(m_pRATGenOptions, c);
        m_pRATGenOptions.setYear(m_clientgui.getClient().getGame().getOptions()
                .intOption("year"));
        
        c = new GridBagConstraints();
        c.gridx = 0;
        c.gridy = 1;
        c.gridwidth = 1;
        c.fill = GridBagConstraints.EAST;
        c.anchor = GridBagConstraints.WEST;
        c.weightx = 1.0;
        c.weighty = 0.0;
        pRATGenTop.add(m_pUnitTypeOptions, c);

        c = new GridBagConstraints();
        c.gridx = 0;
        c.gridy = 1;
        c.gridwidth = 1;
        c.fill = GridBagConstraints.NONE;
        c.anchor = GridBagConstraints.WEST;
        c.weightx = 0.0;
        c.weighty = 0.0;
        m_pRATGen.add(m_bGenerate, c);
        m_bGenerate.setToolTipText(Messages.getString("RandomArmyDialog.Generate.tooltip"));
        m_bGenerate.addActionListener(this);
        
        c = new GridBagConstraints();
        c.gridx = 1;
        c.gridy = 1;
        c.gridwidth = 1;
        c.fill = GridBagConstraints.NONE;
        c.anchor = GridBagConstraints.EAST;
        c.weightx = 0.0;
        c.weighty = 0.0;
        m_pRATGen.add(m_bAddToForce, c);
        m_bAddToForce.setToolTipText(Messages.getString("RandomArmyDialog.AddToForce.tooltip"));
        m_bAddToForce.addActionListener(this);
        
        ratModel = new RATTableModel();
        m_lRAT = new JTable();
        m_lRAT.setModel(ratModel);
        m_lRAT.setIntercellSpacing(new Dimension(5, 0));
        m_lRAT.setSelectionMode(ListSelectionModel.MULTIPLE_INTERVAL_SELECTION);
        for (int i = 0; i < ratModel.getColumnCount(); i++) {
        	m_lRAT.getColumnModel().getColumn(i).setPreferredWidth(ratModel.getPreferredWidth(i));
        }
		DefaultTableCellRenderer rightRenderer = new DefaultTableCellRenderer();
		rightRenderer.setHorizontalAlignment(JLabel.RIGHT);
		m_lRAT.getColumnModel().getColumn(RATTableModel.COL_BV).setCellRenderer(rightRenderer);
        c = new GridBagConstraints();
        c.gridx = 0;
        c.gridy = 2;
        c.fill = GridBagConstraints.BOTH;
        c.gridwidth = GridBagConstraints.REMAINDER;
        c.anchor = GridBagConstraints.WEST;
        c.weightx = 1.0;
        c.weighty = 0.5;
        m_pRATGen.add(new JScrollPane(m_lRAT), c);

        // formation builder tab
        m_pFormations.setLayout(new BorderLayout());

        m_pFormations.add(new JScrollPane(m_pFormationOptions), BorderLayout.CENTER);
        m_pFormationOptions.setYear(m_clientgui.getClient().getGame().getOptions()
                .intOption("year"));
        
        m_pForceGen = new ForceGeneratorViewUi(cl);

        // construct the preview panel
        m_pPreview.setLayout(new GridBagLayout());
        unitsModel = new UnitTableModel();
        m_lUnits = new JTable();
        m_lUnits.setModel(unitsModel);
        m_lUnits.setIntercellSpacing(new Dimension(0, 0));
        m_lUnits.setSelectionMode(ListSelectionModel.MULTIPLE_INTERVAL_SELECTION);
        JScrollPane scroll = new JScrollPane(m_lUnits);
        scroll.setBorder(BorderFactory.createTitledBorder(Messages.getString("RandomArmyDialog.SelectedUnits")));
        c = new GridBagConstraints();
        c.gridx = 0;
        c.gridy = 0;
        c.gridwidth = 4;
        c.fill = GridBagConstraints.BOTH;
        c.anchor = GridBagConstraints.NORTHWEST;
        c.weightx = 1.0;
        c.weighty = 1.0;
        m_pPreview.add(scroll, c);
        c = new GridBagConstraints();
        c.gridx = 0;
        c.gridy = 1;
        c.gridwidth = 1;
        c.fill = GridBagConstraints.BOTH;
        c.anchor = GridBagConstraints.NORTHWEST;
        c.weightx = 0.0;
        c.weighty = 0.0;
        m_bRoll.addActionListener(this);
        m_pPreview.add(m_bRoll,c);
        c.gridx = 1;
        m_bAddAll.addActionListener(this);
        m_pPreview.add(m_bAddAll,c);
        c.gridx = 2;
        m_bAdd.addActionListener(this);
        m_pPreview.add(m_bAdd,c);
        c.gridx = 3;
        m_bClear.addActionListener(this);
        m_pPreview.add(m_bClear,c);
        armyModel = new UnitTableModel();
        m_lArmy = new JTable();
        m_lArmy.setModel(armyModel);
        m_lArmy.setIntercellSpacing(new Dimension(0, 0));
        m_lArmy.setSelectionMode(ListSelectionModel.MULTIPLE_INTERVAL_SELECTION);
        scroll = new JScrollPane(m_lArmy);
        scroll.setBorder(BorderFactory.createTitledBorder(Messages.getString("RandomArmyDialog.Army")));
        c = new GridBagConstraints();
        c.gridx = 0;
        c.gridy = 2;
        c.gridwidth = 4;
        c.fill = GridBagConstraints.BOTH;
        c.anchor = GridBagConstraints.NORTHWEST;
        c.weightx = 1.0;
        c.weighty = 1.0;
        m_pPreview.add(scroll, c);

        m_pMain.addTab(Messages.getString("RandomArmyDialog.BVtab"), m_pParameters);
        m_pMain.addTab(Messages.getString("RandomArmyDialog.RATtab"), m_pRAT);
        m_pMain.addTab(Messages.getString("RandomArmyDialog.RATGentab"), m_pRATGen);
        m_pMain.addTab(Messages.getString("RandomArmyDialog.Formationtab"), m_pFormations);
        m_pMain.addTab(Messages.getString("RandomArmyDialog.Forcetab"), m_pForceGen.getLeftPanel());
        m_pMain.addChangeListener(ev -> {
            if (m_pMain.getSelectedIndex() == TAB_FORCE_GENERATOR) {
                m_lRightCards.show(m_pRightPane, CARD_FORCE_TREE);
                this.m_bRandomSkills.setEnabled(false);
            } else {
                m_lRightCards.show(m_pRightPane, CARD_PREVIEW);
                this.m_bRandomSkills.setEnabled(true);
            }
        });
        
        m_pRightPane.add(m_pPreview, CARD_PREVIEW);
        m_pRightPane.add(m_pForceGen.getRightPanel(), CARD_FORCE_TREE);
        
        m_pSplit = new javax.swing.JSplitPane(javax.swing.JSplitPane.HORIZONTAL_SPLIT,m_pMain, m_pRightPane);
        m_pSplit.setOneTouchExpandable(false);
        m_pSplit.setResizeWeight(0.5);

        // construct the main dialog
        setLayout(new BorderLayout());
        this.setPreferredSize(new Dimension(800,500));
        add(m_pButtons, BorderLayout.SOUTH);
        add(m_pSplit, BorderLayout.CENTER);
        validate();
        pack();
        setLocationRelativeTo(cl.frame);
        
        m_client.getGame().addGameListener(gameListener);
    }

    public void valueChanged(TreeSelectionEvent ev) {
        if (ev.getSource().equals(m_treeRAT)) {
            DefaultMutableTreeNode node = (DefaultMutableTreeNode)m_treeRAT.getLastSelectedPathComponent();
            if (node == null) {
                return;
            }

            Object nodeInfo = node.getUserObject();
            if (node.isLeaf()) {
                String ratName = (String)nodeInfo;
                rug.setChosenRAT(ratName);
            }
        }
    }

    public void actionPerformed(ActionEvent ev) {
        if (ev.getSource().equals(m_bOK)) {
            if (m_pMain.getSelectedIndex() == TAB_FORCE_GENERATOR) {
                m_pForceGen.addChosenUnits((String) m_chPlayer.getSelectedItem());
            } else {
                ArrayList<Entity> entities = new ArrayList<>(
                        armyModel.getAllUnits().size());
                Client c = null;
                if (m_chPlayer.getSelectedIndex() > 0) {
                    String name = (String) m_chPlayer.getSelectedItem();
                    c = m_clientgui.getBots().get(name);
                }
                if (c == null) {
                    c = m_client;
                }
                for (MechSummary ms : armyModel.getAllUnits()) {
                    try {
                        Entity e = new MechFileParser(ms.getSourceFile(), 
                                ms.getEntryName()).getEntity();
      
                        autoSetSkillsAndName(e);
                        e.setOwner(c.getLocalPlayer());
                        if (c.getGame().getPhase() != Phase.PHASE_LOUNGE){
                            e.setDeployRound(c.getGame().getRoundCount()+1);
                            e.setGame(c.getGame());
                            // Set these to true, otherwise units reinforced in
                            // the movement turn are considered selectable
                            e.setDone(true);
                            e.setUnloaded(true);
                        }
                        entities.add(e);
                    } catch (EntityLoadingException ex) {
                        System.out.println("Unable to load mech: " + //$NON-NLS-1$ 
                                ms.getSourceFile() + ": " + ms.getEntryName() + //$NON-NLS-1$
                                ": " + ex.getMessage()); //$NON-NLS-1$ 
                        ex.printStackTrace();
                        return;
                    }
                }
                c.sendAddEntity(entities);
                armyModel.clearData();
                unitsModel.clearData();
            }
            
            // Save preferences
            GUIPreferences guip = GUIPreferences.getInstance();
            guip.setRATBVMin(m_tBVmin.getText());
            guip.setRATBVMax(m_tBVmax.getText());
            guip.setRATNumMechs(m_tMechs.getText());
            guip.setRATNumVees(m_tVees.getText());
            guip.setRATNumBA(m_tBA.getText());
            guip.setRATNumInf(m_tInfantry.getText());
            guip.setRATYearMin(m_tMinYear.getText());
            guip.setRATYearMax(m_tMaxYear.getText());
            guip.setRATPadBV(m_chkPad.isSelected());
            guip.setRATTechLevel(m_chType.getSelectedIndex());
            if (m_treeRAT.getSelectionPath() != null) {
                guip.setRATSelectedRAT(m_treeRAT.getSelectionPath().toString());
            } else {
                guip.setRATSelectedRAT("");
            }
            
            setVisible(false);
        } else if (ev.getSource().equals(m_bClear)) {
            armyModel.clearData();
            unitsModel.clearData();
        } else if (ev.getSource().equals(m_bCancel)) {
             armyModel.clearData();
             unitsModel.clearData();
            setVisible(false);
        } else if (ev.getSource().equals(m_bAddAll)) {
            for (MechSummary m : unitsModel.getAllUnits()) {
                armyModel.addUnit(m);
            }
        } else if (ev.getSource().equals(m_bAdd)) {
            for(int sel : m_lUnits.getSelectedRows()) {
                MechSummary m = unitsModel.getUnitAt(sel);
                armyModel.addUnit(m);
            }
        } else if (ev.getSource().equals(m_bAdvSearch)){
            searchFilter=asd.showDialog();
            m_bAdvSearchClear.setEnabled(searchFilter!=null);
        } else if (ev.getSource().equals(m_bAdvSearchClear)){
            searchFilter=null;
            m_bAdvSearchClear.setEnabled(false);
        } else if (ev.getSource().equals(m_bRoll)) {
            setCursor(Cursor.getPredefinedCursor(Cursor.WAIT_CURSOR));
            try {
                if(m_pMain.getSelectedIndex() == TAB_RAT) {
                    int units = Integer.parseInt(m_tUnits.getText());
                    if(units > 0) {
                        unitsModel.setData(RandomUnitGenerator.getInstance().generate(units));
                    }
                } else if (m_pMain.getSelectedIndex() == TAB_RAT_GENERATOR) {
                	int units = m_pRATGenOptions.getNumUnits();
                	if (units > 0 && generatedRAT != null && generatedRAT.getNumEntries() > 0) {
                		unitsModel.setData(generatedRAT.generateUnits(units));
                	}
                	//generateUnits removes salvage entries that have no units meeting criteria
                	ratModel.refreshData();
                } else if (m_pMain.getSelectedIndex() == TAB_FORMATION_BUILDER) {
                    ArrayList<MechSummary> unitList = new ArrayList<>();
                    FactionRecord fRec = m_pFormationOptions.getFaction();
                    FormationType ft = FormationType.getFormationType(m_pFormationOptions.getStringOption("formationType"));
                    List<UnitTable.Parameters> params = new ArrayList<>();
                    params.add(new UnitTable.Parameters(fRec,
                            m_pFormationOptions.getUnitType(),
                            m_pFormationOptions.getYear(),
                            m_pFormationOptions.getRating(), null,
                            ModelRecord.NETWORK_NONE,
                            java.util.EnumSet.noneOf(EntityMovementMode.class),
                            java.util.EnumSet.noneOf(MissionRole.class), 0, fRec));
                    List<Integer> numUnits = new ArrayList<>();
                    numUnits.add(m_pFormationOptions.getNumUnits());
                    
                    if (m_pFormationOptions.getIntegerOption("numOtherUnits") > 0) {
                        if (m_pFormationOptions.getIntegerOption("otherUnitType") >= 0) {
                            params.add(new UnitTable.Parameters(fRec,
                                    m_pFormationOptions.getIntegerOption("otherUnitType"),
                                    m_pFormationOptions.getYear(), m_pFormationOptions.getRating(), null,
                                    ModelRecord.NETWORK_NONE,
                                    java.util.EnumSet.noneOf(EntityMovementMode.class),
                                    java.util.EnumSet.noneOf(MissionRole.class), 0, fRec));
                            numUnits.add(m_pFormationOptions.getIntegerOption("numOtherUnits"));
                        } else if (m_pFormationOptions.getBooleanOption("mechBA")) {
                            // Make sure at least a number units equals to the number of BA points/squads are omni
                            numUnits.set(0, Math.min(m_pFormationOptions.getIntegerOption("numOtherUnits"),
                                    m_pFormationOptions.getNumUnits()));
                            if (m_pFormationOptions.getNumUnits() > m_pFormationOptions.getIntegerOption("numOtherUnits")) {
                                params.add(params.get(0).copy());
                                numUnits.add(m_pFormationOptions.getNumUnits() - m_pFormationOptions.getIntegerOption("numOtherUnits"));
                            }
                            params.get(0).getRoles().add(MissionRole.MECHANIZED_BA);
                            //BA do not count for formation rules; add as a separate formation
                        }
                    }
                    
                    if (ft != null) {
                        unitList.addAll(ft.generateFormation(params,
                                numUnits, m_pFormationOptions.getIntegerOption("network"), false));
                        if (unitList.size() > 0 && m_pFormationOptions.getIntegerOption("numOtherUnits") > 0) {
                            if (m_pFormationOptions.getBooleanOption("mechBA")) {
                                /* Try to generate the BA portion using the same formation type as the
                                 * parent, otherwise generate randomly.
                                 */
                                UnitTable.Parameters p = new UnitTable.Parameters(fRec, UnitType.BATTLE_ARMOR,
                                        m_pFormationOptions.getYear(), m_pFormationOptions.getRating(), null,
                                        ModelRecord.NETWORK_NONE,
                                        java.util.EnumSet.noneOf(EntityMovementMode.class),
                                        java.util.EnumSet.of(MissionRole.MECHANIZED_BA), 0, fRec);
                                List<MechSummary> ba = ft.generateFormation(p,
                                        m_pFormationOptions.getIntegerOption("numOtherUnits"),
                                        ModelRecord.NETWORK_NONE, true);
                                if (ba.isEmpty()) {
                                    ba = UnitTable.findTable(p).generateUnits(m_pFormationOptions.getIntegerOption("numOtherUnits"));
                                }
                                unitList.addAll(ba);
                            } else if (m_pFormationOptions.getBooleanOption("airLance")) {
                                UnitTable t = UnitTable.findTable(fRec, UnitType.AERO,
                                        m_pFormationOptions.getYear(), m_pFormationOptions.getRating(), null,
                                        ModelRecord.NETWORK_NONE,
                                        java.util.EnumSet.noneOf(EntityMovementMode.class),
                                        java.util.EnumSet.noneOf(MissionRole.class), 0, fRec);
                                MechSummary unit = t.generateUnit();
                                if (unit != null) {
                                    unitList.add(unit);
                                    MechSummary unit2 = t.generateUnit(ms -> ms.getChassis().equals(unit.getChassis()));
                                    if (unit2 != null) {
                                        unitList.add(unit2);
                                    } else {
                                        unitList.add(unit);
                                    }
                                }
                            }
                        }
                    } else {
                        System.err.println("Could not find formation type " + m_pFormationOptions.getStringOption("formationType"));
                    }                      
                    unitsModel.setData(unitList);
                    m_pFormationOptions.updateGeneratedUnits(unitList);
                } else {
                    RandomArmyCreator.Parameters p = new RandomArmyCreator.Parameters();
                    p.advancedSearchFilter=searchFilter;
                    p.mechs = Integer.parseInt(m_tMechs.getText());
                    p.tanks = Integer.parseInt(m_tVees.getText());
                    p.ba = Integer.parseInt(m_tBA.getText());
                    p.infantry = Integer.parseInt(m_tInfantry.getText());
                    p.canon = m_chkCanon.isSelected();
                    p.maxBV = Integer.parseInt(m_tBVmax.getText());
                    p.minBV = Integer.parseInt(m_tBVmin.getText());
                    p.padWithInfantry = m_chkPad.isSelected();
                    p.tech = m_chType.getSelectedIndex();
                    p.minYear = Integer.parseInt(m_tMinYear.getText());
                    p.maxYear = Integer.parseInt(m_tMaxYear.getText());
                    unitsModel.setData(RandomArmyCreator.generateArmy(p));
                }
            } catch (NumberFormatException ex) {
                //ignored
            }finally{
                setCursor(Cursor.getPredefinedCursor(Cursor.DEFAULT_CURSOR));
            }
        } else if (ev.getSource().equals(m_bGenerate)) {
        	generateRAT();
        } else if (ev.getSource().equals(m_bAddToForce)) {
            for(int sel : m_lRAT.getSelectedRows()) {
                MechSummary ms = generatedRAT.getMechSummary(sel);
                if (ms != null) {
                	armyModel.addUnit(ms);
                }
            }
        } else if (ev.getSource().equals(rug)) {
            m_ratStatus.setText(Messages.getString("RandomArmyDialog.ratStatusDoneLoading"));
            updateRATs();
        } else if (ev.getSource().equals(m_bRandomSkills)) {
            m_clientgui.getRandomSkillDialog().showDialog();
        }
    }

    public void windowActivated(WindowEvent arg0) {
        //ignored
    }

    public void windowClosed(WindowEvent arg0) {
        //ignored
    }

    public void windowClosing(WindowEvent arg0) {
        setVisible(false);
    }

    public void windowDeactivated(WindowEvent arg0) {
        //ignored
    }

    public void windowDeiconified(WindowEvent arg0) {
        //ignored
    }

    public void windowIconified(WindowEvent arg0) {
        //ignored
    }

    public void windowOpened(WindowEvent arg0) {
        //ignored
    }

	private void updatePlayerChoice() {
        String lastChoice = (String) m_chPlayer.getSelectedItem();
        String clientName = m_clientgui.getClient().getName();
        m_chPlayer.removeAllItems();
        m_chPlayer.setEnabled(true);
        m_chPlayer.addItem(clientName);
        for (Client client : m_clientgui.getBots().values()) {
            IPlayer player = m_client.getGame().getPlayer(client.getLocalPlayerNumber());

<<<<<<< HEAD
            if (!player.isObserver()) {
=======
            if(!player.isObserver()) {
>>>>>>> 8d988960
                m_chPlayer.addItem(client.getName());
            }
        }
        if (m_chPlayer.getItemCount() == 1) {
            m_chPlayer.setEnabled(false);
        }
        m_chPlayer.setSelectedItem(lastChoice);
        if (m_chPlayer.getSelectedIndex() < 0) {
            m_chPlayer.setSelectedIndex(0);
        }
    }

    private void updateTechChoice() {
        int gameTL = TechConstants.getSimpleLevel(m_client.getGame()
                .getOptions().stringOption("techlevel"));
        int maxTech;
        switch (gameTL) {
            case TechConstants.T_SIMPLE_INTRO:
                maxTech = TechConstants.T_INTRO_BOXSET;
                break;
            case TechConstants.T_SIMPLE_STANDARD:
                maxTech = TechConstants.T_TW_ALL;
                break;
            case TechConstants.T_SIMPLE_ADVANCED:
                maxTech = TechConstants.T_CLAN_ADVANCED;
                break;
            case TechConstants.T_SIMPLE_EXPERIMENTAL:
                maxTech = TechConstants.T_CLAN_EXPERIMENTAL;
                break;
            case TechConstants.T_SIMPLE_UNOFFICIAL:
                maxTech = TechConstants.T_ALL;
                break;
            default:
                maxTech = TechConstants.T_TW_ALL;
        }

        m_chType.removeAllItems();
        for (int i = 0; i <= maxTech; i++) {
            m_chType.addItem(TechConstants.getLevelDisplayableName(i));
        }
        int savedSelection = GUIPreferences.getInstance().getRATTechLevel();
        savedSelection = Math.min(savedSelection, maxTech - 1);
        m_chType.setSelectedIndex(savedSelection);
    }

    private void updateRATs() {
        Iterator<String> rats = rug.getRatList();
        if(null == rats) {
            return;
        }  
        
        RandomUnitGenerator.RatTreeNode ratTree = rug.getRatTree();
        DefaultMutableTreeNode root = new DefaultMutableTreeNode(ratTree.name);
        createRatTreeNodes(root, ratTree);
        m_treeRAT.setModel(new DefaultTreeModel(root));
        
        String selectedRATPath = 
                GUIPreferences.getInstance().getRATSelectedRAT();
        if (!selectedRATPath.equals("")) {
            String[] nodes = selectedRATPath.replace('[', ' ')
                    .replace(']', ' ').split(",");
            TreePath path = findPathByName(nodes);
            m_treeRAT.setSelectionPath(path);
        }
    }
    
    private void updateRATYear() {
        int gameYear = m_clientgui.getClient().getGame().getOptions().intOption("year");
        
        m_pRATGenOptions.setYear(gameYear);
        m_pFormationOptions.setYear(gameYear);
        m_pForceGen.setYear(gameYear);
    }

    private void createRatTreeNodes(DefaultMutableTreeNode parentNode, RandomUnitGenerator.RatTreeNode ratTreeNode) {
        for (RandomUnitGenerator.RatTreeNode child : ratTreeNode.children) {
            DefaultMutableTreeNode newNode = new DefaultMutableTreeNode(child.name);
            if (child.children.size() > 0) {
                createRatTreeNodes(newNode, child);
            }
            parentNode.add(newNode);
        }
    }
    
    private TreePath findPathByName(String[] nodeNames) {
        TreeNode root = (TreeNode)m_treeRAT.getModel().getRoot();
        return findNextNode(new TreePath(root), nodeNames, 0);
    }
    
    private TreePath findNextNode(TreePath parent, String[] nodes, int depth) {
        TreeNode node = (TreeNode)parent.getLastPathComponent();
        String currNode = node.toString();

        // If equal, go down the branch
        if (currNode.equals(nodes[depth].trim())) {
            // If at end, return match
            if (depth == nodes.length-1) {
                return parent;
            }

            // Traverse children
            if (node.getChildCount() >= 0) {
                for (Enumeration<?> e = node.children(); e.hasMoreElements(); ) {
                    TreeNode n = (TreeNode)e.nextElement();
                    TreePath path = parent.pathByAddingChild(n);
                    TreePath result = findNextNode(path, nodes, depth + 1);
                    // Found a match
                    if (result != null) {
                        return result;
                    }
                }
            }
        }
        // No match at this branch
        return null;
    }
    
    @SuppressWarnings("unchecked")
    private void generateRAT() {
    	FactionRecord fRec = m_pRATGenOptions.getFaction();
    	if (fRec != null) {
			generatedRAT = UnitTable.findTable(fRec, m_pRATGenOptions.getUnitType(),
			        m_pRATGenOptions.getYear(), m_pRATGenOptions.getRating(),
			        (List<Integer>)m_pRATGenOptions.getListOption("weightClasses"),
					m_pRATGenOptions.getIntegerOption("networkMask"),
					(List<EntityMovementMode>)m_pRATGenOptions.getListOption("motiveTypes"),
					(List<MissionRole>)m_pRATGenOptions.getListOption("roles"),
					m_pRATGenOptions.getIntegerOption("roleStrictness"));
			ratModel.refreshData();
    	}
    }

    @Override
    public void setVisible(boolean show) {
        if (show) {
            updatePlayerChoice();
            updateTechChoice();
            updateRATs();
        }
        super.setVisible(show);
    }

    private void autoSetSkillsAndName(Entity e) {
        IClientPreferences cs = PreferenceManager.getClientPreferences();
        for (int i = 0; i < e.getCrew().getSlotCount(); i++) {
            if(cs.useAverageSkills()) {
                int[] skills = m_client.getRandomSkillsGenerator().getRandomSkills(e, true);
    
                int gunnery = skills[0];
                int piloting = skills[1];
    
                e.getCrew().setGunnery(gunnery, i);
                e.getCrew().setPiloting(piloting, i);

                if (e.getCrew() instanceof LAMPilot) {
                    skills = m_client.getRandomSkillsGenerator().getRandomSkills(e, true);
                    ((LAMPilot)e.getCrew()).setGunneryAero(skills[0]);
                    ((LAMPilot)e.getCrew()).setPilotingAero(skills[1]);
                }
            }
            e.getCrew().sortRandomSkills();
            if (cs.generateNames()) {
                boolean gender = m_client.getRandomNameGenerator().isFemale();
                e.getCrew().setName(m_client.getRandomNameGenerator().generate(gender), i);
                e.getCrew().setGender(gender, i);
            }
        }
    }

    /**
     * This class now listens for game settings changes and updates the RAT year whenever
     * the game year changes. Well, whenever any game settings changes.
     */
    private GameListener gameListener = new GameListenerAdapter() {
        @Override
        public void gameSettingsChange(GameSettingsChangeEvent e) {
            if(!e.isMapSettingsOnlyChange()) {
                updateRATYear();
            }
        }
    };
    
    /**
     * A table model for displaying units
     */
    public static class UnitTableModel extends AbstractTableModel {

        private static final long serialVersionUID = 4819661751806908535L;

        private static final int COL_UNIT = 0;
        private static final int COL_BV = 1;
        private static final int COL_MOVE = 2;
        private static final int N_COL = 3;

        private List<MechSummary> data;

        public UnitTableModel() {
            data = new ArrayList<>();
        }

        public int getRowCount() {
            return data.size();
        }

        public void clearData() {
            data = new ArrayList<>();
            fireTableDataChanged();
        }

        public int getColumnCount() {
            return N_COL;
        }

        public void addUnit(MechSummary m) {
            data.add(m);
            fireTableDataChanged();
        }

        public void setData(List<MechSummary> mechs) {
            data = mechs;
            fireTableDataChanged();
        }

        @Override
        public String getColumnName(int column) {
            switch (column) {
                case (COL_UNIT):
                    return Messages.getString("RandomArmyDialog.colUnit");
                case (COL_MOVE):
                    return Messages.getString("RandomArmyDialog.colMove");
                case (COL_BV):
                    return Messages.getString("RandomArmyDialog.colBV");
            }
            return "??";
        }

        @Override
        public Class<?> getColumnClass(int c) {
            return getValueAt(0, c).getClass();
        }

        @Override
        public boolean isCellEditable(int row, int col) {
            return false;
        }

        public Object getValueAt(int row, int col) {
            MechSummary m = getUnitAt(row);
            String value = "";
            if (col == COL_BV) {
                value += m.getBV();
            } else if (col == COL_MOVE) {
                value += m.getWalkMp() + "/" + m.getRunMp() + "/" + m.getJumpMp();
            } else {
                return m.getName();
            }
            return value;
        }

        public MechSummary getUnitAt(int row) {
            return data.get(row);
        }

        public List<MechSummary> getAllUnits() {
            return data;
        }
    }
    
    /**
     * A table model for displaying a generated RAT
     */
    public class RATTableModel extends AbstractTableModel {

        /**
		 * 
		 */
		private static final long serialVersionUID = 7807207311532173654L;
		
		private static final int COL_WEIGHT = 0;
        private static final int COL_UNIT = 1;
        private static final int COL_BV = 2;
        private static final int N_COL = 3;

        public int getRowCount() {
        	if (generatedRAT == null) {
        		return 0;
        	}
            return generatedRAT.getNumEntries();
        }

        public void refreshData() {
            fireTableDataChanged();
        }

        public int getColumnCount() {
            return N_COL;
        }
        
        public int getPreferredWidth(int col) {
        	switch (col) {
        	case COL_WEIGHT:
        		return 12;
        	case COL_UNIT:
        		return 240;
        	case COL_BV:
        		return 18;
        	}
        	return 0;
        }
        
        @Override
        public String getColumnName(int column) {
            switch (column) {
                case (COL_WEIGHT):
                    return Messages.getString("RandomArmyDialog.colWeight");
                case (COL_UNIT):
                    return Messages.getString("RandomArmyDialog.colUnit");
                case (COL_BV):
                    return Messages.getString("RandomArmyDialog.colBV");
            }
            return "??";
        }

        @Override
        public Class<?> getColumnClass(int c) {
            return getValueAt(0, c).getClass();
        }

        @Override
        public boolean isCellEditable(int row, int col) {
            return false;
        }

        public Object getValueAt(int row, int col) {
        	if (generatedRAT != null) {
		    	switch (col) {
		    	case COL_WEIGHT:
		    		return generatedRAT.getEntryWeight(row);
		    	case COL_UNIT:
		    		return generatedRAT.getEntryText(row);
		    	case COL_BV:
		    		int bv = generatedRAT.getBV(row);
		    		if (bv > 0) {
		    			return String.valueOf(bv);
		    		}
		    	}
        	}
		   	return "";
        }
    }
}<|MERGE_RESOLUTION|>--- conflicted
+++ resolved
@@ -825,11 +825,7 @@
         for (Client client : m_clientgui.getBots().values()) {
             IPlayer player = m_client.getGame().getPlayer(client.getLocalPlayerNumber());
 
-<<<<<<< HEAD
             if (!player.isObserver()) {
-=======
-            if(!player.isObserver()) {
->>>>>>> 8d988960
                 m_chPlayer.addItem(client.getName());
             }
         }
