<<<<<<< HEAD
/*
 * Copyright (c) 2020 - The MegaMek Team. All Rights Reserved.
 *
 * This file is part of MegaMek.
 *
 * MegaMek is free software: you can redistribute it and/or modify
 * it under the terms of the GNU General Public License as published by
 * the Free Software Foundation, either version 3 of the License, or
 * (at your option) any later version.
 *
 * MegaMek is distributed in the hope that it will be useful,
 * but WITHOUT ANY WARRANTY; without even the implied warranty of
 * MERCHANTABILITY or FITNESS FOR A PARTICULAR PURPOSE. See the
 * GNU General Public License for more details.
 *
 * You should have received a copy of the GNU General Public License
 * along with MegaMek. If not, see <http://www.gnu.org/licenses/>.
 */
package megamek.client.ui.swing.dialog.imageChooser;

import megamek.client.ui.swing.tileset.MMStaticDirectoryManager;
import megamek.common.IPlayer;
import megamek.common.icons.AbstractIcon;
import megamek.common.icons.Camouflage;
import megamek.common.util.fileUtils.DirectoryItems;

import java.util.ArrayList;
import java.util.Iterator;
import java.util.List;

public class CamoChooser extends AbstractIconChooser {
    //region Variable Declarations
    /** True when an individual camo is being selected for an entity. */
    private boolean individualCamo = false;

    /** When an individual camo is being selected, the player's camo is displayed as a reset option. */
    private AbstractIcon entityOwnerCamo;
    //endregion Variable Declarations

    //region Constructors
    public CamoChooser() {
        this(null);
    }

    public CamoChooser(AbstractIcon icon) {
        super(new CamoChooserTree(), icon);
    }
    //endregion Constructors

    //region Getters/Setters
    public boolean isIndividualCamo() {
        return individualCamo;
    }

    public void setIndividualCamo(boolean individualCamo) {
        this.individualCamo = individualCamo;
    }

    public AbstractIcon getEntityOwnerCamo() {
        return entityOwnerCamo;
    }

    public void setEntityOwnerCamo(AbstractIcon entityOwnerCamo) {
        this.entityOwnerCamo = entityOwnerCamo;
    }
    //endregion Getters/Setters

    @Override
    protected DirectoryItems getDirectory() {
        return MMStaticDirectoryManager.getCamouflage();
    }

    @Override
    protected AbstractIcon createIcon(String category, String filename) {
        return new Camouflage(category, filename);
    }

    @Override
    protected List<AbstractIcon> getItems(String category) {
        List<AbstractIcon> result = new ArrayList<>();

        // If a player camo is being selected, the items presented in the
        // NO_CAMO section are the available player colors.
        // If an individual camo is being selected, then the only item presented
        // in the NO_CAMO section is the owner's camo. This can be chosen
        // to remove the individual camo.
        if (category.startsWith(Camouflage.NO_CAMOUFLAGE)) {
            if (individualCamo) {
                result.add(entityOwnerCamo);
            } else {
                for (String color: IPlayer.colorNames) {
                    result.add(createIcon(Camouflage.NO_CAMOUFLAGE, color));
                }
            }
            return result;
        }

        // In any other camo section, the camos of the selected category are
        // presented. When the includeSubDirs flag is true, all categories
        // below the selected one are also presented.
        if (includeSubDirs) {
            for (Iterator<String> catNames = getDirectory().getCategoryNames(); catNames.hasNext(); ) {
                String tcat = catNames.next();
                if (tcat.startsWith(category)) {
                    addCategoryItems(tcat, result);
                }
            }
        } else {
            addCategoryItems(category, result);
        }
        return result;
    }

    /** Reloads the camo directory from disk. */
    @Override
    protected void refreshDirectory() {
        MMStaticDirectoryManager.refreshCamouflageDirectory();
        refreshDirectory(new CamoChooserTree());
    }
}
=======
/*
 * MegaMek - Copyright (C) 2004 Ben Mazur (bmazur@sev.org)
 * Copyright © 2013 Edward Cullen (eddy@obsessedcomputers.co.uk)
 * MegaMek - Copyright (C) 2020 - The MegaMek Team  
 *
 *  This program is free software; you can redistribute it and/or modify it
 *  under the terms of the GNU General Public License as published by the Free
 *  Software Foundation; either version 2 of the License, or (at your option)
 *  any later version.
 *
 *  This program is distributed in the hope that it will be useful, but
 *  WITHOUT ANY WARRANTY; without even the implied warranty of MERCHANTABILITY
 *  or FITNESS FOR A PARTICULAR PURPOSE. See the GNU General Public License
 *  for more details.
 */
package megamek.client.ui.swing.dialog.imageChooser;

import java.awt.Window;
import java.util.ArrayList;
import java.util.Iterator;
import java.util.List;

import megamek.client.ui.Messages;
import megamek.client.ui.swing.tileset.MMStaticDirectoryManager;
import megamek.client.ui.swing.util.PlayerColors;
import megamek.common.Configuration;
import megamek.common.Entity;
import megamek.common.IPlayer;
import megamek.common.icons.Camouflage;
import megamek.common.icons.AbstractIcon;
import megamek.common.util.fileUtils.DirectoryItems;

/**
 * This dialog allows players to select the camo pattern (or color) used by
 * their units during the game. It automatically fills itself with all the color
 * choices in IPlayer and all the camo patterns in the
 * {@link Configuration#camoDir()} directory tree.
 * Should be shown by using showDialog(IPlayer) or showDialog(Entity). These
 * methods return either JOptionPane.OK_OPTION or .CANCEL_OPTION.
 *
 * @see AbstractIconChooser
 */
public class CamoChooser extends AbstractIconChooser {
    //region Variable Declarations
    private static final long serialVersionUID = -8060324139099113292L;

    /** True when an individual camo is being selected for an entity. */
    private boolean individualCamo = false;

    /** When an individual camo is being selected, the player's camo is displayed as a reset option. */
    private AbstractIcon entityOwnerCamo;
    //endregion Variable Declarations

    //region Constructors
    /** Creates a dialog that allows players to choose a camo pattern. */
    public CamoChooser(Window parent) {
        super(parent, null, Messages.getString("CamoChoiceDialog.select_camo_pattern"),
                new AbstractIconRenderer(), new CamoChooserTree());
    }
    //endregion Constructors

    @Override
    protected DirectoryItems getDirectory() {
        return MMStaticDirectoryManager.getCamouflage();
    }

    @Override
    protected AbstractIcon createIcon(String category, String filename) {
        return new Camouflage(category, filename);
    }

    /**
     * Show the camo choice dialog and pre-select the camo or color
     * of the given player. The dialog will allow choosing camos
     * and colors. Also refreshes the camos from disk.
     */
    public int showDialog(IPlayer player) {
        refreshDirectory();
        individualCamo = false;
        setSelection(player.getCamouflage());
        return showDialog();
    }

    /**
     * Show the camo choice dialog and pre-select the camo or color
     * of the given entity. The dialog will allow choosing camos
     * and the single color of the player owning the entity.
     * Also refreshes the camos from disk.
     */
    public int showDialog(Entity entity) {
        refreshDirectory();
        individualCamo = true;
        setEntity(entity);
        return showDialog();
    }

    @Override
    protected List<AbstractIcon> getItems(String category) {
        List<AbstractIcon> result = new ArrayList<>();

        // If a player camo is being selected, the items presented in the
        // NO_CAMO section are the available player colors.
        // If an individual camo is being selected, then the only item presented
        // in the NO_CAMO section is the owner's camo. This can be chosen
        // to remove the individual camo.
        if (category.startsWith(Camouflage.NO_CAMOUFLAGE)) {
            if (individualCamo) {
                result.add(entityOwnerCamo);
            } else {
                for (String color: PlayerColors.COLOR_NAMES) {
                    result.add(createIcon(Camouflage.NO_CAMOUFLAGE, color));
                }
            }
            return result;
        }

        // In any other camo section, the camos of the selected category are
        // presented. When the includeSubDirs flag is true, all categories
        // below the selected one are also presented.
        if (includeSubDirs) {
            for (Iterator<String> catNames = getDirectory().getCategoryNames(); catNames.hasNext(); ) {
                String tcat = catNames.next();
                if (tcat.startsWith(category)) {
                    addCategoryItems(tcat, result);
                }
            }
        } else {
            addCategoryItems(category, result);
        }
        return result;
    }

    /** Reloads the camo directory from disk. */
    @Override
    protected void refreshDirectory() {
        MMStaticDirectoryManager.refreshCamouflageDirectory();
        refreshDirectory(new CamoChooserTree());
    }

    /**
     * Preselects the Tree and the Images with the given entity's camo
     * or the owner's, if the entity has no individual camo. Also stores
     * the owner's camo to present a "revert to no individual" camo option.
     */
    private void setEntity(Entity entity) {
        // Store the owner's camo to display as the only "No Camo" option
        // This may be a color
        String item = entity.getOwner().getCamouflage().getFilename();
        if (entity.getOwner().getCamouflage().getCategory().equals(Camouflage.NO_CAMOUFLAGE)) {
            item = PlayerColors.COLOR_NAMES[entity.getOwner().getColorIndex()];
        }
        entityOwnerCamo = createIcon(entity.getOwner().getCamouflage().getCategory(), item);

        // Set the camo category and filename to the entity's if it has one,
        // otherwise to the corresponding player's camo category
        if (entity.getCamouflage().isDefault()) {
            setSelection(entity.getOwner().getCamouflage());
        } else {
            setSelection(entity.getCamouflage());
        }
    }
}
>>>>>>> f70c8285
<|MERGE_RESOLUTION|>--- conflicted
+++ resolved
@@ -1,4 +1,3 @@
-<<<<<<< HEAD
 /*
  * Copyright (c) 2020 - The MegaMek Team. All Rights Reserved.
  *
@@ -20,7 +19,7 @@
 package megamek.client.ui.swing.dialog.imageChooser;
 
 import megamek.client.ui.swing.tileset.MMStaticDirectoryManager;
-import megamek.common.IPlayer;
+import megamek.client.ui.swing.util.PlayerColors;
 import megamek.common.icons.AbstractIcon;
 import megamek.common.icons.Camouflage;
 import megamek.common.util.fileUtils.DirectoryItems;
@@ -89,146 +88,6 @@
             if (individualCamo) {
                 result.add(entityOwnerCamo);
             } else {
-                for (String color: IPlayer.colorNames) {
-                    result.add(createIcon(Camouflage.NO_CAMOUFLAGE, color));
-                }
-            }
-            return result;
-        }
-
-        // In any other camo section, the camos of the selected category are
-        // presented. When the includeSubDirs flag is true, all categories
-        // below the selected one are also presented.
-        if (includeSubDirs) {
-            for (Iterator<String> catNames = getDirectory().getCategoryNames(); catNames.hasNext(); ) {
-                String tcat = catNames.next();
-                if (tcat.startsWith(category)) {
-                    addCategoryItems(tcat, result);
-                }
-            }
-        } else {
-            addCategoryItems(category, result);
-        }
-        return result;
-    }
-
-    /** Reloads the camo directory from disk. */
-    @Override
-    protected void refreshDirectory() {
-        MMStaticDirectoryManager.refreshCamouflageDirectory();
-        refreshDirectory(new CamoChooserTree());
-    }
-}
-=======
-/*
- * MegaMek - Copyright (C) 2004 Ben Mazur (bmazur@sev.org)
- * Copyright © 2013 Edward Cullen (eddy@obsessedcomputers.co.uk)
- * MegaMek - Copyright (C) 2020 - The MegaMek Team  
- *
- *  This program is free software; you can redistribute it and/or modify it
- *  under the terms of the GNU General Public License as published by the Free
- *  Software Foundation; either version 2 of the License, or (at your option)
- *  any later version.
- *
- *  This program is distributed in the hope that it will be useful, but
- *  WITHOUT ANY WARRANTY; without even the implied warranty of MERCHANTABILITY
- *  or FITNESS FOR A PARTICULAR PURPOSE. See the GNU General Public License
- *  for more details.
- */
-package megamek.client.ui.swing.dialog.imageChooser;
-
-import java.awt.Window;
-import java.util.ArrayList;
-import java.util.Iterator;
-import java.util.List;
-
-import megamek.client.ui.Messages;
-import megamek.client.ui.swing.tileset.MMStaticDirectoryManager;
-import megamek.client.ui.swing.util.PlayerColors;
-import megamek.common.Configuration;
-import megamek.common.Entity;
-import megamek.common.IPlayer;
-import megamek.common.icons.Camouflage;
-import megamek.common.icons.AbstractIcon;
-import megamek.common.util.fileUtils.DirectoryItems;
-
-/**
- * This dialog allows players to select the camo pattern (or color) used by
- * their units during the game. It automatically fills itself with all the color
- * choices in IPlayer and all the camo patterns in the
- * {@link Configuration#camoDir()} directory tree.
- * Should be shown by using showDialog(IPlayer) or showDialog(Entity). These
- * methods return either JOptionPane.OK_OPTION or .CANCEL_OPTION.
- *
- * @see AbstractIconChooser
- */
-public class CamoChooser extends AbstractIconChooser {
-    //region Variable Declarations
-    private static final long serialVersionUID = -8060324139099113292L;
-
-    /** True when an individual camo is being selected for an entity. */
-    private boolean individualCamo = false;
-
-    /** When an individual camo is being selected, the player's camo is displayed as a reset option. */
-    private AbstractIcon entityOwnerCamo;
-    //endregion Variable Declarations
-
-    //region Constructors
-    /** Creates a dialog that allows players to choose a camo pattern. */
-    public CamoChooser(Window parent) {
-        super(parent, null, Messages.getString("CamoChoiceDialog.select_camo_pattern"),
-                new AbstractIconRenderer(), new CamoChooserTree());
-    }
-    //endregion Constructors
-
-    @Override
-    protected DirectoryItems getDirectory() {
-        return MMStaticDirectoryManager.getCamouflage();
-    }
-
-    @Override
-    protected AbstractIcon createIcon(String category, String filename) {
-        return new Camouflage(category, filename);
-    }
-
-    /**
-     * Show the camo choice dialog and pre-select the camo or color
-     * of the given player. The dialog will allow choosing camos
-     * and colors. Also refreshes the camos from disk.
-     */
-    public int showDialog(IPlayer player) {
-        refreshDirectory();
-        individualCamo = false;
-        setSelection(player.getCamouflage());
-        return showDialog();
-    }
-
-    /**
-     * Show the camo choice dialog and pre-select the camo or color
-     * of the given entity. The dialog will allow choosing camos
-     * and the single color of the player owning the entity.
-     * Also refreshes the camos from disk.
-     */
-    public int showDialog(Entity entity) {
-        refreshDirectory();
-        individualCamo = true;
-        setEntity(entity);
-        return showDialog();
-    }
-
-    @Override
-    protected List<AbstractIcon> getItems(String category) {
-        List<AbstractIcon> result = new ArrayList<>();
-
-        // If a player camo is being selected, the items presented in the
-        // NO_CAMO section are the available player colors.
-        // If an individual camo is being selected, then the only item presented
-        // in the NO_CAMO section is the owner's camo. This can be chosen
-        // to remove the individual camo.
-        if (category.startsWith(Camouflage.NO_CAMOUFLAGE)) {
-            if (individualCamo) {
-                result.add(entityOwnerCamo);
-            } else {
                 for (String color: PlayerColors.COLOR_NAMES) {
                     result.add(createIcon(Camouflage.NO_CAMOUFLAGE, color));
                 }
@@ -258,28 +117,4 @@
         MMStaticDirectoryManager.refreshCamouflageDirectory();
         refreshDirectory(new CamoChooserTree());
     }
-
-    /**
-     * Preselects the Tree and the Images with the given entity's camo
-     * or the owner's, if the entity has no individual camo. Also stores
-     * the owner's camo to present a "revert to no individual" camo option.
-     */
-    private void setEntity(Entity entity) {
-        // Store the owner's camo to display as the only "No Camo" option
-        // This may be a color
-        String item = entity.getOwner().getCamouflage().getFilename();
-        if (entity.getOwner().getCamouflage().getCategory().equals(Camouflage.NO_CAMOUFLAGE)) {
-            item = PlayerColors.COLOR_NAMES[entity.getOwner().getColorIndex()];
-        }
-        entityOwnerCamo = createIcon(entity.getOwner().getCamouflage().getCategory(), item);
-
-        // Set the camo category and filename to the entity's if it has one,
-        // otherwise to the corresponding player's camo category
-        if (entity.getCamouflage().isDefault()) {
-            setSelection(entity.getOwner().getCamouflage());
-        } else {
-            setSelection(entity.getCamouflage());
-        }
-    }
-}
->>>>>>> f70c8285
+}