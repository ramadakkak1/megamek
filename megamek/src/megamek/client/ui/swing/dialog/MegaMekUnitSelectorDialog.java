--- conflicted
+++ resolved
@@ -36,6 +36,8 @@
 import java.util.Map;
 
 public class MegaMekUnitSelectorDialog extends AbstractUnitSelectorDialog {
+
+    private static final long serialVersionUID = -5717009055093904636L;
     //region Variable Declarations
     private ClientGUI clientGUI;
     private JComboBox<String> comboPlayer = new JComboBox<>();
@@ -192,13 +194,9 @@
 
     @Override
     public void setVisible(boolean visible) {
-<<<<<<< HEAD
         // Set the cursor in the text filter and mark the content so it can be directly replaced
         textFilter.grabFocus();
         textFilter.select(0, textFilter.getText().length());
-        super.setVisible(visible);
-=======
->>>>>>> e96a6901
         updatePlayerChoice();
         super.setVisible(visible);
     }
