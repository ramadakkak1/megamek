/*
 * MegaMek - Copyright (C) 2000-2002 Ben Mazur (bmazur@sev.org)
 * 
 * This program is free software; you can redistribute it and/or modify it 
 * under the terms of the GNU General Public License as published by the Free 
 * Software Foundation; either version 2 of the License, or (at your option) 
 * any later version.
 * 
 * This program is distributed in the hope that it will be useful, but 
 * WITHOUT ANY WARRANTY; without even the implied warranty of MERCHANTABILITY 
 * or FITNESS FOR A PARTICULAR PURPOSE. See the GNU General Public License 
 * for more details.
 */
package megamek.client.ui.swing;

import megamek.client.Client;
import megamek.client.ui.Messages;
import megamek.client.ui.swing.util.BASE64ToolKit;
<<<<<<< HEAD
import megamek.client.ui.swing.util.UIUtil;
import megamek.common.Report;
import megamek.common.preference.IPreferenceChangeListener;
import megamek.common.preference.PreferenceChangeEvent;
=======
import megamek.common.event.GameListener;
import megamek.common.event.GameListenerAdapter;
import megamek.common.event.GamePhaseChangeEvent;
>>>>>>> 5c7ec029

import javax.swing.*;
import javax.swing.text.html.HTMLEditorKit;
import javax.swing.text.html.StyleSheet;
import java.awt.*;
import java.awt.event.ActionEvent;
import java.awt.event.ActionListener;
import java.awt.event.WindowAdapter;
import java.awt.event.WindowEvent;

/**
 * Shows reports, with an Okay JButton
 */
public class MiniReportDisplay extends JDialog implements ActionListener, IPreferenceChangeListener {
    private JButton butOkay;
<<<<<<< HEAD
    private JPanel panelMain;
    private JTabbedPane tabs;
=======
    private Client currentClient;
    private JTabbedPane tabs;

    private static final String MRD_TITLE = Messages.getString("MiniReportDisplay.title");
    private static final String MRD_ROUND = Messages.getString("MiniReportDisplay.Round");
    private static final String MRD_PHASE = Messages.getString("MiniReportDisplay.Phase");
    private static final String MRD_OKAY= Messages.getString("Okay");
>>>>>>> 5c7ec029

    public MiniReportDisplay(JFrame parent, Client client) {
        super(parent, MRD_TITLE, false);

        if (client == null) {
            return;
        }

        currentClient = client;
        currentClient.getGame().addGameListener(gameListener);

        butOkay = new JButton(MRD_OKAY);
        butOkay.addActionListener(this);

        panelMain = new JPanel(new BorderLayout());

        panelMain.add(BorderLayout.SOUTH, butOkay);
        
        setupReportTabs();
                
        setSize(GUIPreferences.getInstance().getMiniReportSizeWidth(),
                GUIPreferences.getInstance().getMiniReportSizeHeight());
        doLayout();
        setLocation(GUIPreferences.getInstance().getMiniReportPosX(),
                GUIPreferences.getInstance().getMiniReportPosY());

        // closing the window is the same as hitting butOkay
        addWindowListener(new WindowAdapter() {
            @Override
            public void windowClosing(WindowEvent e) {
                actionPerformed(new ActionEvent(butOkay,
                        ActionEvent.ACTION_PERFORMED, butOkay.getText()));
            }
        });

        adaptToGUIScale();
        GUIPreferences.getInstance().addPreferenceChangeListener(this);

        add(panelMain);

        butOkay.requestFocus();
    }

    @Override
    public void actionPerformed(ActionEvent ae) {
        if (ae.getSource().equals(butOkay)) {
            savePrefHide();
        }
    }

<<<<<<< HEAD
    private void setupReportTabs(Client c) {
        tabs = new JTabbedPane();
=======
    private void setupReportTabs() {
        tabs = new JTabbedPane();

        addReportPages();
        
        getContentPane().add(BorderLayout.CENTER, tabs);
    }

    public static void setupStylesheet(JTextPane pane) {
        pane.setContentType("text/html");
        Font font = UIManager.getFont("Label.font");
        ((HTMLEditorKit) pane.getEditorKit()).getStyleSheet().addRule(
                "pre { font-family: " + font.getFamily()
                        + "; font-size: 12pt; font-style:normal;}");
    }

    private void savePrefHide() {
        GUIPreferences.getInstance().setMiniReportSizeWidth(getSize().width);
        GUIPreferences.getInstance().setMiniReportSizeHeight(getSize().height);
        GUIPreferences.getInstance().setMiniReportPosX(getLocation().x);
        GUIPreferences.getInstance().setMiniReportPosY(getLocation().y);
        setVisible(false);
    }

    public void addReportPages() {
        int numRounds = currentClient.getGame().getRoundCount();
        tabs.removeAll();
>>>>>>> 5c7ec029

        for (int round = 1; round <= numRounds; round++) {
            String text = currentClient.receiveReport(currentClient.getGame().getReports(round));
            JTextPane ta = new JTextPane();
            setupStylesheet(ta);
            BASE64ToolKit toolKit = new BASE64ToolKit();
            ta.setEditorKit(toolKit);
            ta.setText("<pre>" + text + "</pre>");
            ta.setEditable(false);
            ta.setOpaque(false);
            tabs.add(MRD_ROUND + " " + round, new JScrollPane(ta));
        }

        // add the new current phase tab
        JTextPane ta = new JTextPane();
        setupStylesheet(ta);
        BASE64ToolKit toolKit = new BASE64ToolKit();
        ta.setEditorKit(toolKit);
        ta.setText("<pre>" + currentClient.phaseReport + "</pre>");
        ta.setEditable(false);
        ta.setOpaque(false);

        JScrollPane sp = new JScrollPane(ta);
<<<<<<< HEAD
        tabs.add("Phase", sp);
        tabs.setSelectedComponent(sp);

        panelMain.add(BorderLayout.CENTER, tabs);
    }

    public static void setupStylesheet(JTextPane pane) {
        pane.setContentType("text/html");
        StyleSheet styleSheet = ((HTMLEditorKit) pane.getEditorKit()).getStyleSheet();
        Report.setupStylesheet(styleSheet);
    }

    private void adaptToGUIScale() {
        UIUtil.scaleComp(panelMain, UIUtil.FONT_SCALE1);

        for (int i = 0; i < tabs.getTabCount(); i++) {
            Component cp = tabs.getComponentAt(i);
            if (cp instanceof JScrollPane) {
                Component pane = ((JScrollPane) cp).getViewport().getView();
                if (pane instanceof JTextPane) {
                    JTextPane tp = (JTextPane) pane;
                    setupStylesheet(tp);
                    tp.setText(tp.getText());
                }
            }
        }
    }

    @Override
    public void preferenceChange(PreferenceChangeEvent e) {
        // Update the text size when the GUI scaling changes
        if (e.getName().equals(GUIPreferences.GUI_SCALE)) {
            adaptToGUIScale();
        }
    }
=======
        tabs.add(MRD_PHASE, sp);

        tabs.setSelectedIndex(tabs.getTabCount() - 1);
    }

    private GameListener gameListener = new GameListenerAdapter() {
        @Override
        public void gamePhaseChange(GamePhaseChangeEvent e) {
            switch (e.getOldPhase()) {
                case VICTORY:
                    savePrefHide();
                    break;
                default:
                    if (!e.getNewPhase().equals((e.getOldPhase()))) {
                        addReportPages();
                    }
            }
        }
    };
>>>>>>> 5c7ec029
}<|MERGE_RESOLUTION|>--- conflicted
+++ resolved
@@ -16,16 +16,13 @@
 import megamek.client.Client;
 import megamek.client.ui.Messages;
 import megamek.client.ui.swing.util.BASE64ToolKit;
-<<<<<<< HEAD
 import megamek.client.ui.swing.util.UIUtil;
 import megamek.common.Report;
 import megamek.common.preference.IPreferenceChangeListener;
 import megamek.common.preference.PreferenceChangeEvent;
-=======
 import megamek.common.event.GameListener;
 import megamek.common.event.GameListenerAdapter;
 import megamek.common.event.GamePhaseChangeEvent;
->>>>>>> 5c7ec029
 
 import javax.swing.*;
 import javax.swing.text.html.HTMLEditorKit;
@@ -41,18 +38,14 @@
  */
 public class MiniReportDisplay extends JDialog implements ActionListener, IPreferenceChangeListener {
     private JButton butOkay;
-<<<<<<< HEAD
     private JPanel panelMain;
-    private JTabbedPane tabs;
-=======
+    private JTabbedPane tabs;  
     private Client currentClient;
-    private JTabbedPane tabs;
 
     private static final String MRD_TITLE = Messages.getString("MiniReportDisplay.title");
     private static final String MRD_ROUND = Messages.getString("MiniReportDisplay.Round");
     private static final String MRD_PHASE = Messages.getString("MiniReportDisplay.Phase");
     private static final String MRD_OKAY= Messages.getString("Okay");
->>>>>>> 5c7ec029
 
     public MiniReportDisplay(JFrame parent, Client client) {
         super(parent, MRD_TITLE, false);
@@ -103,10 +96,7 @@
         }
     }
 
-<<<<<<< HEAD
-    private void setupReportTabs(Client c) {
-        tabs = new JTabbedPane();
-=======
+
     private void setupReportTabs() {
         tabs = new JTabbedPane();
 
@@ -134,7 +124,6 @@
     public void addReportPages() {
         int numRounds = currentClient.getGame().getRoundCount();
         tabs.removeAll();
->>>>>>> 5c7ec029
 
         for (int round = 1; round <= numRounds; round++) {
             String text = currentClient.receiveReport(currentClient.getGame().getReports(round));
@@ -158,13 +147,26 @@
         ta.setOpaque(false);
 
         JScrollPane sp = new JScrollPane(ta);
-<<<<<<< HEAD
-        tabs.add("Phase", sp);
-        tabs.setSelectedComponent(sp);
+        tabs.add(MRD_PHASE, sp);
 
-        panelMain.add(BorderLayout.CENTER, tabs);
+        tabs.setSelectedIndex(tabs.getTabCount() - 1);
     }
 
+    private GameListener gameListener = new GameListenerAdapter() {
+        @Override
+        public void gamePhaseChange(GamePhaseChangeEvent e) {
+            switch (e.getOldPhase()) {
+                case VICTORY:
+                    savePrefHide();
+                    break;
+                default:
+                    if (!e.getNewPhase().equals((e.getOldPhase()))) {
+                        addReportPages();
+                    }
+            }
+        }
+    };
+  
     public static void setupStylesheet(JTextPane pane) {
         pane.setContentType("text/html");
         StyleSheet styleSheet = ((HTMLEditorKit) pane.getEditorKit()).getStyleSheet();
@@ -194,25 +196,4 @@
             adaptToGUIScale();
         }
     }
-=======
-        tabs.add(MRD_PHASE, sp);
-
-        tabs.setSelectedIndex(tabs.getTabCount() - 1);
-    }
-
-    private GameListener gameListener = new GameListenerAdapter() {
-        @Override
-        public void gamePhaseChange(GamePhaseChangeEvent e) {
-            switch (e.getOldPhase()) {
-                case VICTORY:
-                    savePrefHide();
-                    break;
-                default:
-                    if (!e.getNewPhase().equals((e.getOldPhase()))) {
-                        addReportPages();
-                    }
-            }
-        }
-    };
->>>>>>> 5c7ec029
 }