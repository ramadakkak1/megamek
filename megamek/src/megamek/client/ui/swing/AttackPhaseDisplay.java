--- conflicted
+++ resolved
@@ -51,22 +51,15 @@
     protected void updateDonePanel()
     {
         if (attacks.isEmpty() || (attacks.size() == 1 && attacks.firstElement() instanceof TorsoTwistAction)){
-<<<<<<< HEAD
+            // a torso twist alone should not trigger Done button
             updateDonePanelButtons(getDoneButtonLabel(), getSkipTurnButtonLabel(), false, null);
         } else {
-
             StringBuilder tooltip = new StringBuilder();
             for (var a : attacks) {
                 tooltip.append(a.toDisplayableString(clientgui.getClient()));
                 tooltip.append("<br>");
             }
             updateDonePanelButtons(getDoneButtonLabel(), getSkipTurnButtonLabel(), true, tooltip.toString());
-=======
-            // a torso twist alone should not trigger Done button
-            updateDonePanelButtons(getDoneButtonLabel(), getSkipTurnButtonLabel(), false);
-        } else {
-            updateDonePanelButtons(getDoneButtonLabel(), getSkipTurnButtonLabel(), true);
->>>>>>> bae067d9
         }
     }
 
