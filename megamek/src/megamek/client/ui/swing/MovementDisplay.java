--- conflicted
+++ resolved
@@ -1,6 +1,6 @@
 /*
- * Copyright (C) 2000-2005 Ben Mazur (bmazur@sev.org)
- * Copyright (c) 2021 - The MegaMek Team. All Rights Reserved.
+ * Copyright (c) 2000-2005 - Ben Mazur (bmazur@sev.org)
+ * Copyright (c) 2021-2022 - The MegaMek Team. All Rights Reserved.
  *
  * This file is part of MegaMek.
  *
@@ -27,7 +27,7 @@
 import megamek.client.ui.swing.util.MegaMekController;
 import megamek.client.ui.swing.util.TurnTimer;
 import megamek.client.ui.swing.widget.MegamekButton;
-import megamek.client.ui.swing.widget.SkinSpecification;
+import megamek.client.ui.swing.widget.SkinSpecification.UIComponents;
 import megamek.common.*;
 import megamek.common.MovePath.MoveStepType;
 import megamek.common.actions.AirmechRamAttackAction;
@@ -83,9 +83,9 @@
     private TurnTimer tt;
 
     /**
-     * This enumeration lists all of the possible ActionCommands that can be
-     * carried out during the movement phase. Each command has a string for the
-     * command plus a flag that determines what unit type it is appropriate for.
+     * This enumeration lists all of the possible ActionCommands that can be carried out during the
+     * movement phase. Each command has a string for the command plus a flag that determines what
+     * unit type it is appropriate for.
      *
      * @author arlith
      */
@@ -235,24 +235,15 @@
             ArrayList<MoveCommand> flaggedCmds = new ArrayList<>();
             for (MoveCommand cmd : MoveCommand.values()) {
                 // Check for movements that with disabled game options
-                if ((cmd == MOVE_SHUTDOWN || cmd == MOVE_STARTUP)
-                    && !manualShutdown) {
+                if (((cmd == MOVE_SHUTDOWN) || (cmd == MOVE_STARTUP)) && !manualShutdown) {
                     continue;
-                }
-                if (cmd == MOVE_SELF_DESTRUCT
-                    && !selfDestruct) {
+                } else if ((cmd == MOVE_SELF_DESTRUCT) && !selfDestruct) {
                     continue;
-                }
-
-                if (cmd == MOVE_FORWARD_INI && !forwardIni) {
+                } else if ((cmd == MOVE_FORWARD_INI) && !forwardIni) {
                     continue;
-                }
-                
-                if (cmd == MOVE_BOOTLEGGER && !advVehicle) {
+                } else if ((cmd == MOVE_BOOTLEGGER) && !advVehicle) {
                     continue;
-                }
-                
-                if (cmd == MOVE_STRAFE && !vtolStrafe) {
+                } else if ((cmd == MOVE_STRAFE) && !vtolStrafe) {
                     continue;
                 }
 
@@ -263,7 +254,6 @@
             }
             return flaggedCmds.toArray(new MoveCommand[0]);
         }
-
     }
 
     // buttons
@@ -320,21 +310,15 @@
         // Create all of the buttons
         buttons = new HashMap<>((int) (MoveCommand.values().length * 1.25 + 0.5));
         for (MoveCommand cmd : MoveCommand.values()) {
-            String title = Messages
-                    .getString("MovementDisplay." + cmd.getCmd());
-            MegamekButton newButton = new MegamekButton(title,
-                    SkinSpecification.UIComponents.PhaseDisplayButton.getComp());
+            String title = Messages.getString("MovementDisplay." + cmd.getCmd());
+            MegamekButton newButton = new MegamekButton(title, UIComponents.PhaseDisplayButton.getComp());
             String ttKey = "MovementDisplay." + cmd.getCmd() + ".tooltip";
             if (Messages.keyExists(ttKey)) {
                 newButton.setToolTipText(Messages.getString(ttKey));
             }
             newButton.addActionListener(this);
             newButton.setActionCommand(cmd.getCmd());
-            if (clientgui != null) {
-                newButton.setEnabled(false);
-            } else {
-                newButton.setEnabled(true);
-            }
+            newButton.setEnabled(clientgui == null);
             buttons.put(cmd, newButton);
         }
 
@@ -383,8 +367,7 @@
 
                     @Override
                     public void performAction() {
-                        int curDir = cmd.getFinalFacing();
-                        int dir = curDir;
+                        int dir = cmd.getFinalFacing();
                         dir = (dir + 5) % 6;
                         Coords curPos = cmd.getFinalCoords();
                         Coords target = curPos.translated(dir);
@@ -414,8 +397,7 @@
 
                     @Override
                     public void performAction() {
-                        int curDir = cmd.getFinalFacing();
-                        int dir = curDir;
+                        int dir = cmd.getFinalFacing();
                         dir = (dir + 7) % 6;
                         Coords curPos = cmd.getFinalCoords();
                         Coords target = curPos.translated(dir);
@@ -463,8 +445,7 @@
 
                     @Override
                     public void performAction() {
-                        selectEntity(clientgui.getClient()
-                                .getNextEntityNum(cen));
+                        selectEntity(clientgui.getClient().getNextEntityNum(cen));
                     }
                 });
 
@@ -539,8 +520,7 @@
                             if (gear != MovementDisplay.GEAR_JUMP) {
                                 if (!((cmd.getLastStep() != null)
                                         && cmd.getLastStep().isFirstStep() 
-                                        && (cmd.getLastStep().getType() 
-                                                == MoveStepType.LAY_MINE))) {
+                                        && (cmd.getLastStep().getType() == MoveStepType.LAY_MINE))) {
                                     clear();
                                 }
                                 if (!cmd.isJumping()) {
@@ -592,6 +572,7 @@
                             if (!((LandAirMech) ce()).canConvertTo(nextMode)) {
                                 nextMode = ce().nextConversionMode(nextMode);
                             }
+
                             if (!((LandAirMech) ce()).canConvertTo(nextMode)) {
                                 nextMode = ce().getMovementMode();
                             }
@@ -600,19 +581,16 @@
                         clientgui.getBoardView().drawMovementData(ce(), cmd);
                     }
                 });
-
     }
 
     /**
-     * Return the button list: we need to determine what unit type is selected
-     * and then get a button list appropriate for that unit.
+     * @return the button list: we need to determine what unit type is selected and then get a
+     * button list appropriate for that unit.
      */
     @Override
     protected ArrayList<MegamekButton> getButtonList() {
-        int flag;
-
         final Entity ce = ce();
-        flag = CMD_MECH;
+        int flag = CMD_MECH;
         if (ce != null) {
             if (ce instanceof Infantry) {
                 flag = CMD_INF;
@@ -621,15 +599,13 @@
             } else if (ce instanceof Tank) {
                 flag = CMD_TANK;
             } else if (ce.isAero()) {
-                if (ce.isAirborne()
-                    && clientgui.getClient().getGame().useVectorMove()) {
-                    flag = CMD_AERO_VECTORED;
-                } else if (ce.isAirborne()
-                           && !clientgui.getClient().getGame().useVectorMove()) {
-                    flag = CMD_AERO;
+                if (ce.isAirborne()) {
+                    flag = clientgui.getClient().getGame().useVectorMove()
+                            ? CMD_AERO_VECTORED : CMD_AERO;
                 } else {
                     flag = CMD_TANK;
                 }
+
                 if (ce instanceof LandAirMech) {
                     flag |= CMD_CONVERTER;
                 }
@@ -645,9 +621,9 @@
                 } else {
                     flag = CMD_MECH | CMD_CONVERTER;
                 }
-            } else if (ce instanceof Mech && ((Mech) ce).hasTracks()) {
+            } else if ((ce instanceof Mech) && ((Mech) ce).hasTracks()) {
                 flag = CMD_MECH | CMD_CONVERTER;
-            } else if (ce instanceof Protomech && ce.getMovementMode() == EntityMovementMode.WIGE) {
+            } else if ((ce instanceof Protomech) && ce.getMovementMode().isWiGE()) {
                 flag = CMD_MECH | CMD_AIRMECH;
             }
         }
@@ -685,16 +661,14 @@
                 i++;
             }
         }
-        if (!buttonList.get(i - 1).getActionCommand()
-                       .equals(MoveCommand.MOVE_MORE.getCmd())) {
+        if (!buttonList.get(i - 1).getActionCommand().equals(MoveCommand.MOVE_MORE.getCmd())) {
             while ((i + 1) % buttonsPerGroup != 0) {
                 buttonList.add(null);
                 i++;
             }
             buttonList.add(getBtn(MoveCommand.MOVE_MORE));
         }
-        numButtonGroups = (int) Math.ceil((buttonList.size() + 0.0)
-                                          / buttonsPerGroup);
+        numButtonGroups = (int) Math.ceil((buttonList.size() + 0.0) / buttonsPerGroup);
         return buttonList;
     }
 
@@ -705,7 +679,6 @@
      */
     public synchronized void selectNextPlayer() {
         clientgui.getClient().sendNextPlayer();
-        // endMyTurn();
     }
 
     /**
@@ -716,8 +689,7 @@
 
         // hmm, sometimes this gets called when there's no ready entities?
         if (ce == null) {
-            System.err.println("MovementDisplay: tried to "
-                               + "select non-existant entity: " + en);
+            System.err.println("MovementDisplay: tried to " + "select non-existant entity: " + en);
             return;
         }
 
@@ -728,8 +700,7 @@
         cen = en;
         clientgui.setSelectedEntityNum(en);
         gear = MovementDisplay.GEAR_LAND;
-        Color walkColor = GUIPreferences.getInstance().getColor(
-                GUIPreferences.ADVANCED_MOVE_DEFAULT_COLOR);
+        Color walkColor = GUIPreferences.getInstance().getColor(GUIPreferences.ADVANCED_MOVE_DEFAULT_COLOR);
         clientgui.getBoardView().setHighlightColor(walkColor);
         clear();
         
@@ -743,18 +714,15 @@
             clientgui.getBoardView().centerOnHex(ce.getPosition());
         }
 
-        String yourTurnMsg = Messages
-                .getString("MovementDisplay.its_your_turn");
+        String yourTurnMsg = Messages.getString("MovementDisplay.its_your_turn");
         if (ce.hasQuirk(OptionsConstants.QUIRK_NEG_POOR_PERFORMANCE)) {
             String poorPerfMsg;
             if (ce.getMpUsedLastRound() < ce.getWalkMP()) {
-                poorPerfMsg = Messages
-                        .getString("MovementDisplay.NotUpToSpeed");
+                poorPerfMsg = Messages.getString("MovementDisplay.NotUpToSpeed");
             } else {
                 poorPerfMsg = Messages.getString("MovementDisplay.UpToSpeed");
             }
-            setStatusBarText("<html><center>" + yourTurnMsg + "<br>"
-                             + poorPerfMsg + "</center></html>");
+            setStatusBarText("<html><center>" + yourTurnMsg + "<br>" + poorPerfMsg + "</center></html>");
         } else {
             setStatusBarText(yourTurnMsg);
         }
@@ -1461,8 +1429,7 @@
             if (nag.getAnswer()) {
                 // do they want to be bothered again?
                 if (!nag.getShowAgain()) {
-                    GUIPreferences.getInstance().setNagForCrushingBuildings(
-                            false);
+                    GUIPreferences.getInstance().setNagForCrushingBuildings(false);
                 }
             } else {
                 return;
@@ -1474,9 +1441,8 @@
                 && cmd.getFinalConversionMode() == EntityMovementMode.AERODYNE) {
             ConfirmDialog nag = new ConfirmDialog(clientgui.frame,
                     Messages.getString("MovementDisplay.areYouSure"),
-                    Messages.getString("MovementDisplay.insufficientAltitudeForConversion") +
-                   
-                            check, false);
+                    Messages.getString("MovementDisplay.insufficientAltitudeForConversion") + check,
+                    false);
             nag.setVisible(true);
             if (!nag.getAnswer()) {
                 return;
@@ -1491,10 +1457,8 @@
                     .terrainLevel(Terrains.BLDG_ELEV) < cmd.getFinalElevation()
                 && ce().getGame().getBoard().getHex(cmd.getFinalCoords())
                     .terrainLevel(Terrains.BRIDGE_ELEV) < cmd.getFinalElevation()) {
-            String title = Messages
-                    .getString("MovementDisplay.MicroliteMove.title");
-            String body = Messages
-                    .getString("MovementDisplay.MicroliteMove.message");
+            String title = Messages.getString("MovementDisplay.MicroliteMove.title");
+            String body = Messages.getString("MovementDisplay.MicroliteMove.message");
             clientgui.doAlertDialog(title, body);
             return;
         }
@@ -5298,18 +5262,10 @@
     /**
      * Give the player the opportunity to unload all entities that are stranded
      * on immobile transports.
-<<<<<<< HEAD
      * <p>
-     * According to
-     * <a href= "http://www.classicbattletech.com/w3t/showflat.php?Cat=&Board=ask&Number=555466&page=2&view=collapsed&sb=5&o=0&fpart=">Randall Bills</a>,
-     * the "minimum move" rule allow stranded units to
-     * dismount at the start of the turn.
-=======
-     * <p/>
      * According to
      * <a href="http://www.classicbattletech.com/w3t/showflat.php?Cat=&Board=ask&Number=555466&page=2&view=collapsed&sb=5&o=0&fpart=">Randall Bills</a>,
      * the "minimum move" rule allow stranded units to dismount at the start of the turn.
->>>>>>> a943b606
      */
     private void unloadStranded() {
         Vector<Entity> stranded = new Vector<>();
