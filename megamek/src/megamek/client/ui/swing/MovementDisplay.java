/*
 * MegaMek - Copyright (C) 2000,2001,2002,2003,2004,2005 Ben Mazur
 * (bmazur@sev.org)
 *
 * This program is free software; you can redistribute it and/or modify it under
 * the terms of the GNU General Public License as published by the Free Software
 * Foundation; either version 2 of the License, or (at your option) any later
 * version.
 *
 * This program is distributed in the hope that it will be useful, but WITHOUT
 * ANY WARRANTY; without even the implied warranty of MERCHANTABILITY or FITNESS
 * FOR A PARTICULAR PURPOSE. See the GNU General Public License for more
 * details.
 */
package megamek.client.ui.swing;

import java.awt.Color;
import java.awt.event.ActionEvent;
import java.awt.event.InputEvent;
import java.util.ArrayList;
import java.util.Arrays;
import java.util.Hashtable;
import java.util.Iterator;
import java.util.List;
import java.util.Map;
import java.util.TreeMap;
import java.util.Vector;

import javax.swing.JOptionPane;

import megamek.client.event.BoardViewEvent;
import megamek.client.ui.Messages;
import megamek.client.ui.SharedUtility;
import megamek.client.ui.swing.util.CommandAction;
import megamek.client.ui.swing.util.KeyCommandBind;
import megamek.client.ui.swing.util.MegaMekController;
import megamek.client.ui.swing.widget.MegamekButton;
import megamek.client.ui.swing.widget.SkinSpecification;
import megamek.common.Aero;
import megamek.common.BattleArmor;
import megamek.common.Bay;
import megamek.common.BipedMech;
import megamek.common.Board;
import megamek.common.Building;
import megamek.common.BuildingTarget;
import megamek.common.Compute;
import megamek.common.Coords;
import megamek.common.DockingCollar;
import megamek.common.Dropship;
import megamek.common.Entity;
import megamek.common.EntityMovementMode;
import megamek.common.EntityMovementType;
import megamek.common.EntitySelector;
import megamek.common.FighterSquadron;
import megamek.common.GameTurn;
import megamek.common.IBoard;
import megamek.common.IGame;
import megamek.common.IHex;
import megamek.common.IPlayer;
import megamek.common.Infantry;
import megamek.common.ManeuverType;
import megamek.common.Mech;
import megamek.common.Minefield;
import megamek.common.MiscType;
import megamek.common.Mounted;
import megamek.common.MovePath;
import megamek.common.IGame.Phase;
import megamek.common.MovePath.MoveStepType;
import megamek.common.MoveStep;
import megamek.common.PilotingRollData;
import megamek.common.Protomech;
import megamek.common.Report;
import megamek.common.SmallCraft;
import megamek.common.Tank;
import megamek.common.TargetRoll;
import megamek.common.Targetable;
import megamek.common.TeleMissile;
import megamek.common.Terrains;
import megamek.common.ToHitData;
import megamek.common.Transporter;
import megamek.common.VTOL;
import megamek.common.actions.ChargeAttackAction;
import megamek.common.actions.DfaAttackAction;
import megamek.common.actions.RamAttackAction;
import megamek.common.event.GamePhaseChangeEvent;
import megamek.common.event.GameTurnChangeEvent;
import megamek.common.options.GameOptions;
import megamek.common.options.IOptions;
import megamek.common.options.OptionsConstants;
import megamek.common.pathfinder.AbstractPathFinder;
import megamek.common.pathfinder.LongestPathFinder;
import megamek.common.pathfinder.ShortestPathFinder;
import megamek.common.preference.PreferenceManager;

public class MovementDisplay extends StatusBarPhaseDisplay {
    /**
     *
     */
    private static final long serialVersionUID = -7246715124042905688L;

    // Defines for the different flags
    public static final int CMD_NONE = 0;
    public static final int CMD_MECH = 1;
    public static final int CMD_TANK = 1 << 1;
    public static final int CMD_VTOL = 1 << 2;
    public static final int CMD_INF = 1 << 3;
    public static final int CMD_AERO = 1 << 4;
    public static final int CMD_AERO_VECTORED = 1 << 5;
    // Convenience defines for common combinations
    public static final int CMD_AERO_BOTH = CMD_AERO | CMD_AERO_VECTORED;
    public static final int CMD_GROUND = CMD_MECH | CMD_TANK | CMD_VTOL
                                         | CMD_INF;
    public static final int CMD_NON_VECTORED = CMD_MECH | CMD_TANK | CMD_VTOL
                                               | CMD_INF | CMD_AERO;
    public static final int CMD_ALL = CMD_MECH | CMD_TANK | CMD_VTOL | CMD_INF
                                      | CMD_AERO | CMD_AERO_VECTORED;
    public static final int CMD_NON_INF = CMD_MECH | CMD_TANK | CMD_VTOL
                                          | CMD_AERO | CMD_AERO_VECTORED;

    /**
     * This enumeration lists all of the possible ActionCommands that can be
     * carried out during the movement phase. Each command has a string for the
     * command plus a flag that determines what unit type it is appropriate for.
     *
     * @author arlith
     */
    public static enum MoveCommand implements PhaseCommand {
        MOVE_NEXT("moveNext", CMD_NONE), //$NON-NLS-1$
        MOVE_TURN("moveTurn", CMD_GROUND | CMD_AERO), //$NON-NLS-1$
        MOVE_WALK("moveWalk", CMD_GROUND), //$NON-NLS-1$
        MOVE_JUMP("moveJump", CMD_MECH | CMD_TANK | CMD_INF), //$NON-NLS-1$
        MOVE_BACK_UP("moveBackUp", CMD_MECH | CMD_TANK | CMD_VTOL), //$NON-NLS-1$
        MOVE_GET_UP("moveGetUp", CMD_MECH), //$NON-NLS-1$
        MOVE_FORWARD_INI("moveForwardIni", CMD_ALL), //$NON-NLS-1$
        MOVE_CHARGE("moveCharge", CMD_MECH | CMD_TANK), //$NON-NLS-1$
        MOVE_DFA("moveDFA", CMD_MECH), //$NON-NLS-1$
        MOVE_GO_PRONE("moveGoProne", CMD_MECH), //$NON-NLS-1$
        MOVE_FLEE("moveFlee", CMD_ALL), //$NON-NLS-1$
        MOVE_EJECT("moveEject", CMD_ALL), //$NON-NLS-1$
        MOVE_LOAD("moveLoad", CMD_MECH | CMD_TANK | CMD_VTOL), //$NON-NLS-1$
        MOVE_UNLOAD("moveUnload", CMD_MECH | CMD_TANK | CMD_VTOL), //$NON-NLS-1$
        MOVE_MOUNT("moveMount", CMD_GROUND), //$NON-NLS-1$
        MOVE_UNJAM("moveUnjam", CMD_ALL), //$NON-NLS-1$
        MOVE_CLEAR("moveClear", CMD_INF), //$NON-NLS-1$
        MOVE_CANCEL("moveCancel", CMD_NONE), //$NON-NLS-1$
        MOVE_RAISE_ELEVATION("moveRaiseElevation", CMD_NON_VECTORED), //$NON-NLS-1$
        MOVE_LOWER_ELEVATION("moveLowerElevation", CMD_NON_VECTORED), //$NON-NLS-1$
        MOVE_SEARCHLIGHT("moveSearchlight", CMD_GROUND), //$NON-NLS-1$
        MOVE_LAY_MINE("moveLayMine", CMD_TANK | CMD_INF), //$NON-NLS-1$
        MOVE_HULL_DOWN("moveHullDown", CMD_MECH | CMD_TANK), //$NON-NLS-1$
        MOVE_CLIMB_MODE("moveClimbMode", CMD_MECH | CMD_TANK | CMD_INF), //$NON-NLS-1$
        MOVE_SWIM("moveSwim", CMD_MECH), //$NON-NLS-1$
        MOVE_SHAKE_OFF("moveShakeOff", CMD_TANK | CMD_VTOL), //$NON-NLS-1$
        MOVE_MODE_MECH("moveModeMech", CMD_NONE), //$NON-NLS-1$
        MOVE_MODE_AIRMECH("moveModeAirmech", CMD_NONE), //$NON-NLS-1$
        MOVE_MODE_AIRCRAFT("moveModeAircraft", CMD_NONE), //$NON-NLS-1$
        MOVE_RECKLESS("moveReckless", CMD_MECH | CMD_TANK | CMD_VTOL), //$NON-NLS-1$
        MOVE_CAREFUL_STAND("moveCarefulStand", CMD_NONE), //$NON-NLS-1$
        MOVE_EVADE("MoveEvade", CMD_MECH | CMD_TANK | CMD_VTOL), //$NON-NLS-1$
        MOVE_SHUTDOWN("moveShutDown", CMD_NON_INF), //$NON-NLS-1$
        MOVE_STARTUP("moveStartup", CMD_NON_INF), //$NON-NLS-1$
        MOVE_SELF_DESTRUCT("moveSelfDestruct", CMD_NON_INF), //$NON-NLS-1$
        // Infantry only
        MOVE_DIG_IN("moveDigIn", CMD_INF), //$NON-NLS-1$
        MOVE_FORTIFY("moveFortify", CMD_INF), //$NON-NLS-1$
        MOVE_TAKE_COVER("moveTakeCover", CMD_INF), //$NON-NLS-1$
        // Aero Movement
        MOVE_ACC("MoveAccelerate", CMD_AERO), //$NON-NLS-1$
        MOVE_DEC("MoveDecelerate", CMD_AERO), //$NON-NLS-1$
        MOVE_EVADE_AERO("MoveEvadeAero", CMD_AERO_BOTH), //$NON-NLS-1$
        MOVE_ACCN("MoveAccNext", CMD_AERO), //$NON-NLS-1$
        MOVE_DECN("MoveDecNext", CMD_AERO), //$NON-NLS-1$
        MOVE_ROLL("MoveRoll", CMD_AERO_BOTH), //$NON-NLS-1$
        MOVE_LAUNCH("MoveLaunch", CMD_AERO_BOTH), //$NON-NLS-1$
        MOVE_DOCK("MoveDock", CMD_AERO_BOTH), //$NON-NLS-1$
        MOVE_RECOVER("MoveRecover", CMD_AERO_BOTH), //$NON-NLS-1$
        MOVE_DROP("MoveDrop", CMD_AERO_BOTH), //$NON-NLS-1$
        MOVE_DUMP("MoveDump", CMD_AERO_BOTH), //$NON-NLS-1$
        MOVE_RAM("MoveRam", CMD_AERO_BOTH), //$NON-NLS-1$
        MOVE_HOVER("MoveHover", CMD_AERO), //$NON-NLS-1$
        MOVE_MANEUVER("MoveManeuver", CMD_AERO_BOTH), //$NON-NLS-1$
        MOVE_JOIN("MoveJoin", CMD_AERO_BOTH), //$NON-NLS-1$
        MOVE_FLY_OFF("MoveOff", CMD_AERO_BOTH), //$NON-NLS-1$
        MOVE_TAKE_OFF("MoveTakeOff", CMD_TANK), //$NON-NLS-1$
        MOVE_VERT_TAKE_OFF("MoveVertTakeOff", CMD_TANK), //$NON-NLS-1$
        MOVE_LAND("MoveLand", CMD_AERO_BOTH), //$NON-NLS-1$
        MOVE_VERT_LAND("MoveVLand", CMD_AERO_BOTH), //$NON-NLS-1$
        // Aero Vector Movement
        MOVE_TURN_LEFT("MoveTurnLeft", CMD_AERO_VECTORED), //$NON-NLS-1$
        MOVE_TURN_RIGHT("MoveTurnRight", CMD_AERO_VECTORED), //$NON-NLS-1$
        MOVE_THRUST("MoveThrust", CMD_AERO_VECTORED), //$NON-NLS-1$
        MOVE_YAW("MoveYaw", CMD_AERO_VECTORED), //$NON-NLS-1$
        MOVE_END_OVER("MoveEndOver", CMD_AERO_VECTORED), //$NON-NLS-1$
        // Move envelope
        MOVE_ENVELOPE("MoveEnvelope", CMD_NONE), //$NON-NLS-1$
        MOVE_LONGEST_RUN("MoveLongestRun", CMD_NONE), //$NON-NLS-1$
        MOVE_LONGEST_WALK("MoveLongestWalk", CMD_NONE), //$NON-NLS-1$
        // Traitor
        MOVE_TRAITOR("Traitor", CMD_NONE), MOVE_MORE("MoveMore", CMD_NONE); //$NON-NLS-1$

        /**
         * The command text.
         */
        public final String cmd;

        /**
         * Flag that determines what unit types can use a command.
         */
        public final int flag;

        /**
         * Priority that determines this buttons order
         */
        public int priority;

        private MoveCommand(String c, int f) {
            cmd = c;
            flag = f;
            priority = ordinal();
        }

        public String getCmd() {
            return cmd;
        }

        public int getPriority() {
            return priority;
        }

        public void setPriority(int p) {
            priority = p;
        }

        public String toString() {
            return Messages.getString("MovementDisplay." + getCmd());
        }

        /**
         * Return a list of valid commands for the given parameters.
         *
         * @param f          The unit flag to specify what unit type the commands are
         *                   for.
         * @param opts       A GameOptions reference for checking game options
         * @param forwardIni A flag to see if we can pass the turn to a teammate
         * @return An array of valid commands for the given parameters
         */
        public static MoveCommand[] values(int f, GameOptions opts,
                boolean forwardIni) {
            boolean manualShutdown = false, selfDestruct = false;
            if (opts != null) {
                manualShutdown = opts.booleanOption("manual_shutdown");
                selfDestruct = opts.booleanOption("tacops_self_destruct");
            }
            ArrayList<MoveCommand> flaggedCmds = new ArrayList<MoveCommand>();
            for (MoveCommand cmd : MoveCommand.values()) {
                // Check for movements that with disabled game options
                if ((cmd == MOVE_SHUTDOWN || cmd == MOVE_STARTUP)
                    && !manualShutdown) {
                    continue;
                }
                if (cmd == MOVE_SELF_DESTRUCT
                    && !selfDestruct) {
                    continue;
                }

                if (cmd == MOVE_FORWARD_INI && !forwardIni) {
                    continue;
                }

                // Check unit type flag
                if ((cmd.flag & f) == f) {
                    flaggedCmds.add(cmd);
                }
            }
            return flaggedCmds.toArray(new MoveCommand[0]);
        }

    }

    // buttons
    private Hashtable<MoveCommand, MegamekButton> buttons;

    // let's keep track of what we're moving, too
    private int cen = Entity.NONE; // current entity number
    private MovePath cmd; // considering movement data
    // what "gear" is our mech in?
    private int gear;
    // is the shift key held?
    private boolean shiftheld;
    /**
     * A local copy of the current entity's loaded units.
     */
    private List<Entity> loadedUnits = null;

    public static final int GEAR_LAND = 0;
    public static final int GEAR_BACKUP = 1;
    public static final int GEAR_JUMP = 2;
    public static final int GEAR_CHARGE = 3;
    public static final int GEAR_DFA = 4;
    public static final int GEAR_TURN = 5;
    public static final int GEAR_SWIM = 6;
    public static final int GEAR_RAM = 7;
    public static final int GEAR_IMMEL = 8;
    public static final int GEAR_SPLIT_S = 9;
    public static final int GEAR_LONGEST_RUN = 10;
    public static final int GEAR_LONGEST_WALK = 11;

    /**
     * Creates and lays out a new movement phase display for the specified
     * clientgui.getClient().
     */
    public MovementDisplay(final ClientGUI clientgui) {
        super(clientgui);

        this.clientgui = clientgui;
        if (clientgui != null) {
            clientgui.getClient().getGame().addGameListener(this);
            clientgui.getBoardView().addBoardViewListener(this);
            clientgui.getClient().getGame().setupTeams();
            clientgui.bv.addKeyListener(this);
        }

        setupStatusBar(Messages.getString("MovementDisplay.waitingForMovementPhase")); //$NON-NLS-1$

        // Create all of the buttons
        buttons = new Hashtable<MoveCommand, MegamekButton>(
                (int) (MoveCommand.values().length * 1.25 + 0.5));
        for (MoveCommand cmd : MoveCommand.values()) {
            String title = Messages
                    .getString("MovementDisplay." + cmd.getCmd());
            MegamekButton newButton = new MegamekButton(title,
                    SkinSpecification.UIComponents.PhaseDisplayButton.getComp());
            newButton.addActionListener(this);
            newButton.setActionCommand(cmd.getCmd());
            if (clientgui != null) {
                newButton.setEnabled(false);
            } else {
                newButton.setEnabled(true);
            }
            buttons.put(cmd, newButton);
        }

        butDone.setText("<html><b>"
                        + Messages.getString("MovementDisplay.butDone") + "</b></html>"); //$NON-NLS-1$
        butDone.setEnabled(false);

        layoutScreen();
        setupButtonPanel();

        gear = MovementDisplay.GEAR_LAND;
        shiftheld = false;
        
        registerKeyCommands();
    }

    /**
     * Register all of the <code>CommandAction</code>s for this panel display.
     */
    private void registerKeyCommands() {
        if (clientgui == null) {
            return;
        }

        MegaMekController controller = clientgui.controller;

        if (controller == null) {
            return;
        }

        final StatusBarPhaseDisplay display = this;
        // Register the action for TURN_LEFT
        controller.registerCommandAction(KeyCommandBind.TURN_LEFT.cmd,
                new CommandAction() {

                    @Override
                    public boolean shouldPerformAction() {
                        if (!clientgui.getClient().isMyTurn()
                                || clientgui.bv.getChatterBoxActive()
                                || display.isIgnoringEvents()
                                || !display.isVisible()) {
                            return false;
                        } else {
                            return true;
                        }
                    }

                    @Override
                    public void performAction() {
                        int curDir = cmd.getFinalFacing();
                        int dir = curDir;
                        dir = (dir + 5) % 6;
                        Coords curPos = cmd.getFinalCoords();
                        Coords target = curPos.translated(dir);
                        // We need to set this to get the rotate behavior
                        shiftheld = true;
                        currentMove(target);
                        shiftheld = false;
                        clientgui.bv.drawMovementData(ce(), cmd);
                    }
                });

        // Register the action for TURN_RIGHT
        controller.registerCommandAction(KeyCommandBind.TURN_RIGHT.cmd,
                new CommandAction() {

                    @Override
                    public boolean shouldPerformAction() {
                        if (!clientgui.getClient().isMyTurn()
                                || clientgui.bv.getChatterBoxActive()
                                || display.isIgnoringEvents()
                                || !display.isVisible()) {
                            return false;
                        } else {
                            return true;
                        }
                    }

                    @Override
                    public void performAction() {
                        int curDir = cmd.getFinalFacing();
                        int dir = curDir;
                        dir = (dir + 7) % 6;
                        Coords curPos = cmd.getFinalCoords();
                        Coords target = curPos.translated(dir);
                        // We need to set this to get the rotate behavior
                        shiftheld = true;
                        currentMove(target);
                        shiftheld = false;
                        clientgui.bv.drawMovementData(ce(), cmd);
                    }
                });

        // Register the action for UNDO
        controller.registerCommandAction(KeyCommandBind.UNDO.cmd,
                new CommandAction() {

                    @Override
                    public boolean shouldPerformAction() {
                        if (!clientgui.getClient().isMyTurn()
                                || clientgui.bv.getChatterBoxActive()
                                || display.isIgnoringEvents()
                                || !display.isVisible()) {
                            return false;
                        } else {
                            return true;
                        }
                    }

                    @Override
                    public void performAction() {
                        removeLastStep();
                        computeMovementEnvelope(ce());
                    }
                });

        // Register the action for NEXT_UNIT
        controller.registerCommandAction(KeyCommandBind.NEXT_UNIT.cmd,
                new CommandAction() {

                    @Override
                    public boolean shouldPerformAction() {
                        if (!clientgui.getClient().isMyTurn()
                                || clientgui.bv.getChatterBoxActive()
                                || !display.isVisible()
                                || display.isIgnoringEvents()) {
                            return false;
                        } else {
                            return true;
                        }
                    }

                    @Override
                    public void performAction() {
                        selectEntity(clientgui.getClient()
                                .getNextEntityNum(cen));
                    }
                });

        // Register the action for PREV_UNIT
        controller.registerCommandAction(KeyCommandBind.PREV_UNIT.cmd,
                new CommandAction() {

                    @Override
                    public boolean shouldPerformAction() {
                        if (!clientgui.getClient().isMyTurn()
                                || clientgui.bv.getChatterBoxActive()
                                || !display.isVisible()
                                || display.isIgnoringEvents()) {
                            return false;
                        } else {
                            return true;
                        }
                    }

                    @Override
                    public void performAction() {
                        selectEntity(clientgui.getClient()
                                .getPrevEntityNum(cen));
                    }
                });

        // Register the action for MOVE_ENVELOPE
        controller.registerCommandAction(KeyCommandBind.MOVE_ENVELOPE.cmd,
                new CommandAction() {

                    @Override
                    public boolean shouldPerformAction() {
                        if (clientgui.bv.getChatterBoxActive()
                                || !display.isVisible()
                                || display.isIgnoringEvents()) {
                            return false;
                        } else {
                            return true;
                        }
                    }

                    @Override
                    public void performAction() {
                        GUIPreferences.getInstance().setMoveEnvelope(
                                !GUIPreferences.getInstance().getMoveEnvelope());
                        if (GUIPreferences.getInstance().getMoveEnvelope()) {
                            computeMovementEnvelope(clientgui.mechD
                                    .getCurrentEntity());
                        } else {
                            clientgui.bv.clearMovementEnvelope();
                        }
                    }
                });

<<<<<<< HEAD
=======
        // Register the action for CLEAR
        controller.registerCommandAction(KeyCommandBind.CANCEL.cmd,
                new CommandAction() {

                    @Override
                    public boolean shouldPerformAction() {
                        if (clientgui.bv.getChatterBoxActive()
                                || !display.isVisible()
                                || display.isIgnoringEvents()) {
                            return false;
                        } else {
                            return true;
                        }
                    }

                    @Override
                    public void performAction() {
                        clear();
                        computeMovementEnvelope(ce());
                    }
                });
        
        // Command to toggle between jumping and walk/run
        controller.registerCommandAction(KeyCommandBind.TOGGLE_MOVEMODE.cmd,
                new CommandAction() {

                    @Override
                    public boolean shouldPerformAction() {
                        if (!clientgui.getClient().isMyTurn()
                                || clientgui.bv.getChatterBoxActive()
                                || !display.isVisible()
                                || display.isIgnoringEvents()) {
                            return false;
                        } else {
                            return true;
                        }
                    }

                    @Override
                    public void performAction() {
                        final Entity ce = ce();
                        boolean isAero = (ce instanceof Aero);
                        // first check if jumping is available at all
                        if (!isAero && !ce.isImmobile() && (ce.getJumpMP() > 0)
                                && !(ce.isStuck() && !ce.canUnstickByJumping())) {
                            if (gear != MovementDisplay.GEAR_JUMP) {
                                if (!((cmd.getLastStep() != null)
                                        && cmd.getLastStep().isFirstStep() 
                                        && (cmd.getLastStep().getType() 
                                                == MoveStepType.LAY_MINE))) {
                                    clear();
                                }
                                if (!cmd.isJumping()) {
                                    cmd.addStep(MoveStepType.START_JUMP);
                                }
                                gear = MovementDisplay.GEAR_JUMP;
                                Color jumpColor = GUIPreferences.getInstance().getColor(
                                        GUIPreferences.ADVANCED_MOVE_JUMP_COLOR);
                                clientgui.getBoardView().setHighlightColor(jumpColor);
                            } else {
                                Color walkColor = GUIPreferences.getInstance().getColor(
                                        GUIPreferences.ADVANCED_MOVE_DEFAULT_COLOR);
                                clientgui.getBoardView().setHighlightColor(walkColor);
                                gear = MovementDisplay.GEAR_LAND;
                                clear();
                            }
                        } else {
                            Color walkColor = GUIPreferences.getInstance().getColor(
                                    GUIPreferences.ADVANCED_MOVE_DEFAULT_COLOR);
                            clientgui.getBoardView().setHighlightColor(walkColor);
                            gear = MovementDisplay.GEAR_LAND;
                            clear();
                        }
                        computeMovementEnvelope(ce); 
                    }
        });

>>>>>>> 6eb207c8
    }

    /**
     * Return the button list: we need to determine what unit type is selected
     * and then get a button list appropriate for that unit.
     */
    protected ArrayList<MegamekButton> getButtonList() {
        int flag;

        final Entity ce = ce();
        flag = CMD_MECH;
        if (ce != null) {
            if (ce instanceof Infantry) {
                flag = CMD_INF;
            } else if (ce instanceof VTOL) {
                flag = CMD_VTOL;
            } else if (ce instanceof Tank) {
                flag = CMD_TANK;
            } else if (ce instanceof Aero) {
                if (ce.isAirborne()
                    && clientgui.getClient().getGame().useVectorMove()) {
                    flag = CMD_AERO_VECTORED;
                } else if (ce.isAirborne()
                           && !clientgui.getClient().getGame().useVectorMove()) {
                    flag = CMD_AERO;
                } else {
                    flag = CMD_TANK;
                }
            }
        }
        return getButtonList(flag);
    }

    private ArrayList<MegamekButton> getButtonList(int flag) {
        boolean forwardIni = false;
        GameOptions opts = null;
        if (clientgui != null) {
            IGame game = clientgui.getClient().getGame();
            IPlayer localPlayer = clientgui.getClient().getLocalPlayer();
            forwardIni = (game.getTeamForPlayer(localPlayer) != null)
                    && (game.getTeamForPlayer(localPlayer).getSize() > 1);
            opts = game.getOptions();
        }

        ArrayList<MegamekButton> buttonList = new ArrayList<MegamekButton>();

        int i = 0;
        MoveCommand commands[] = MoveCommand.values(flag, opts, forwardIni);
        CommandComparator comparator = new CommandComparator();
        Arrays.sort(commands, comparator);
        for (MoveCommand cmd : commands) {
            if (i % buttonsPerGroup == 0) {
                buttonList.add(getBtn(MoveCommand.MOVE_NEXT));
                i++;
            }

            buttonList.add(buttons.get(cmd));
            i++;

            if ((i + 1) % buttonsPerGroup == 0) {
                buttonList.add(getBtn(MoveCommand.MOVE_MORE));
                i++;
            }
        }
        if (!buttonList.get(i - 1).getActionCommand()
                       .equals(MoveCommand.MOVE_MORE.getCmd())) {
            while ((i + 1) % buttonsPerGroup != 0) {
                buttonList.add(null);
                i++;
            }
            buttonList.add(getBtn(MoveCommand.MOVE_MORE));
        }
        numButtonGroups = (int) Math.ceil((buttonList.size() + 0.0)
                                          / buttonsPerGroup);
        return buttonList;
    }

    /**
     * Hands over the current turn to the next valid player on the same team as
     * the supplied player. If no player on the team apart from this player has
     * any turns left it activates this player again.
     */
    public synchronized void selectNextPlayer() {
        clientgui.getClient().sendNextPlayer();
        // endMyTurn();
    }

    /**
     * Selects an entity, by number, for movement.
     */
    public synchronized void selectEntity(int en) {
        final Entity ce = clientgui.getClient().getGame().getEntity(en);

        // hmm, sometimes this gets called when there's no ready entities?
        if (ce == null) {
            System.err.println("MovementDisplay: tried to "
                               + "select non-existant entity: " + en); //$NON-NLS-1$
            return;
        }

        if ((ce() != null) && ce().isWeapOrderChanged()) {
            clientgui.getClient().sendEntityWeaponOrderUpdate(ce());
        }

        cen = en;
        clientgui.setSelectedEntityNum(en);
        gear = MovementDisplay.GEAR_LAND;
        Color walkColor = GUIPreferences.getInstance().getColor(
                GUIPreferences.ADVANCED_MOVE_DEFAULT_COLOR);
        clientgui.getBoardView().setHighlightColor(walkColor);
        clear();
        
        updateButtons();
        // Update the menu bar.
        clientgui.getMenuBar().setEntity(ce);
        clientgui.getBoardView().highlight(ce.getPosition());
        clientgui.getBoardView().select(null);
        clientgui.getBoardView().cursor(null);
        clientgui.mechD.displayEntity(ce);
        clientgui.mechD.showPanel("movement"); //$NON-NLS-1$
        if (!clientgui.bv.isMovingUnits()) {
            clientgui.bv.centerOnHex(ce.getPosition());
        }

        String yourTurnMsg = Messages
                .getString("MovementDisplay.its_your_turn");
        if (ce.hasQuirk(OptionsConstants.QUIRK_NEG_POOR_PERFORMANCE)) {
            String poorPerfMsg;
            if (ce.getMpUsedLastRound() < ce.getWalkMP()) {
                poorPerfMsg = Messages
                        .getString("MovementDisplay.NotUpToSpeed");
            } else {
                poorPerfMsg = Messages.getString("MovementDisplay.UpToSpeed");
            }
            setStatusBarText("<html><center>" + yourTurnMsg + "<br>"
                             + poorPerfMsg + "</center></html>");
        } else {
            setStatusBarText(yourTurnMsg);
        }
        clientgui.bv.clearFieldofF();
        computeMovementEnvelope(ce);
    }

    private MegamekButton getBtn(MoveCommand c) {
        return buttons.get(c);
    }

    private boolean isEnabled(MoveCommand c) {
        return buttons.get(c).isEnabled();
    }

    /**
     * Sets the buttons to their proper states
     */
    private void updateButtons() {
        final GameOptions gOpts = clientgui.getClient().getGame().getOptions();
        final Entity ce = ce();
        boolean isMech = (ce instanceof Mech);
        boolean isInfantry = (ce instanceof Infantry);
        // boolean isProtomech = (ce instanceof Protomech);
        boolean isAero = (ce instanceof Aero);

        if (numButtonGroups > 1)
            getBtn(MoveCommand.MOVE_MORE).setEnabled(true);
        setWalkEnabled(!ce.isImmobile()
                       && ((ce.getWalkMP() > 0) || (ce.getRunMP() > 0))
                       && !ce.isStuck());
        setJumpEnabled(!isAero && !ce.isImmobile() && (ce.getJumpMP() > 0)
                       && !(ce.isStuck() && !ce.canUnstickByJumping()));
        setSwimEnabled(!isAero && !ce.isImmobile() && ce.hasUMU()
                       && ce.isUnderwater());
        setBackUpEnabled(!isAero && isEnabled(MoveCommand.MOVE_WALK));
        setChargeEnabled(ce.canCharge());
        setDFAEnabled(ce.canDFA());
        setRamEnabled(ce.canRam());

        if (isInfantry) {
            if (clientgui.getClient().getGame()
                         .containsMinefield(ce.getPosition())) {
                setClearEnabled(true);
            } else {
                setClearEnabled(false);
            }
        } else {
            setClearEnabled(false);
        }
        if ((ce.getMovementMode() == EntityMovementMode.HYDROFOIL)
            || (ce.getMovementMode() == EntityMovementMode.NAVAL)
            || (ce.getMovementMode() == EntityMovementMode.SUBMARINE)
            || (ce.getMovementMode() == EntityMovementMode.INF_UMU)
            || (ce.getMovementMode() == EntityMovementMode.VTOL)
            || (ce.getMovementMode() == EntityMovementMode.WIGE)
            || (ce.getMovementMode() == EntityMovementMode.BIPED_SWIM)
            || (ce.getMovementMode() == EntityMovementMode.QUAD_SWIM)) {
            getBtn(MoveCommand.MOVE_CLIMB_MODE).setEnabled(false);
        } else {
            getBtn(MoveCommand.MOVE_CLIMB_MODE).setEnabled(true);
        }
        updateTurnButton();

        updateProneButtons();
        updateRACButton();
        updateSearchlightButton();
        updateLoadButtons();
        updateElevationButtons();
        updateTakeOffButtons();
        updateLandButtons();
        updateJoinButton();
        updateRecoveryButton();
        updateDumpButton();
        updateEvadeButton();

        updateStartupButton();
        updateShutdownButton();

        if (ce instanceof Aero) {
            getBtn(MoveCommand.MOVE_THRUST).setEnabled(true);
            getBtn(MoveCommand.MOVE_YAW).setEnabled(true);
            getBtn(MoveCommand.MOVE_END_OVER).setEnabled(true);
            getBtn(MoveCommand.MOVE_TURN_LEFT).setEnabled(true);
            getBtn(MoveCommand.MOVE_TURN_RIGHT).setEnabled(true);
            setEvadeAeroEnabled(true);
            setEjectEnabled(true);
            // no turning for spheroids in atmosphere
            if ((((Aero) ce).isSpheroid() || clientgui.getClient().getGame()
                    .getPlanetaryConditions().isVacuum())
                    && !clientgui.getClient().getGame().getBoard().inSpace()) {
                setTurnEnabled(false);
            }
        }

        updateSpeedButtons();
        updateThrustButton();
        updateRollButton();
        checkFuel();
        checkOOC();
        checkAtmosphere();
        updateFlyOffButton();
        updateLaunchButton();
        updateDropButton();
        updateRecklessButton();
        updateHoverButton();
        updateManeuverButton();

        // Infantry - Fortify
        if (isInfantry
            && ce.hasWorkingMisc(MiscType.F_TOOLS, MiscType.S_VIBROSHOVEL)) {
            getBtn(MoveCommand.MOVE_FORTIFY).setEnabled(true);
        } else {
            getBtn(MoveCommand.MOVE_FORTIFY).setEnabled(false);
        }
        // Infantry - Digging in
        if (isInfantry && gOpts.booleanOption("tacops_dig_in")) {
            // Allow infantry to dig in if they aren't currently dug in
            int dugInState = ((Infantry) ce).getDugIn();
            getBtn(MoveCommand.MOVE_DIG_IN).setEnabled(
                    dugInState == Infantry.DUG_IN_NONE);
        } else {
            getBtn(MoveCommand.MOVE_DIG_IN).setEnabled(false);
        }
        // Infantry - Take Cover
        updateTakeCoverButton();
        
        getBtn(MoveCommand.MOVE_SHAKE_OFF).setEnabled(
                (ce instanceof Tank)
                && (ce.getSwarmAttackerId() != Entity.NONE));

        setLayMineEnabled(ce.canLayMine());
        setFleeEnabled(ce.canFlee());
        if (gOpts.booleanOption("vehicles_can_eject")
                && (ce instanceof Tank)) { //$NON-NLS-1$
            // Vehicle don't have ejection systems so crews abandon, and must 
            // enter a valid hex, if they cannot they can't abandon TO pg 197
            Coords pos = ce().getPosition();
            Infantry inf = new Infantry();
            inf.setGame(clientgui.getClient().getGame());
            boolean hasLegalHex = !inf.isLocationProhibited(pos);
            for (int i = 0; i < 6; i++) {
                hasLegalHex |= !inf.isLocationProhibited(pos.translated(i));
            }
            setEjectEnabled(hasLegalHex);
        } else {
            setEjectEnabled(((isMech && (((Mech) ce).getCockpitType() != Mech.COCKPIT_TORSO_MOUNTED)) || isAero)
                    && ce.isActive()
                    && !ce.hasQuirk(OptionsConstants.QUIRK_NEG_NO_EJECT));
        }

        if (ce.isDropping()) {
            disableButtons();
            butDone.setEnabled(true);
        }

        // if small craft/dropship that has unloaded units, then only allowed
        // to unload more
        if (ce.hasUnloadedUnitsFromBays()) {
            disableButtons();
            updateLoadButtons();
        }

        setupButtonPanel();
    }

    /**
     * Enables relevant buttons and sets up for your turn.
     */
    private void beginMyTurn() {
        setStatusBarText(Messages.getString("MovementDisplay.its_your_turn")); //$NON-NLS-1$
        butDone.setText("<html><b>" + Messages.getString("MovementDisplay.Done") + "</b></html>"); //$NON-NLS-1$
        butDone.setEnabled(true);
        setNextEnabled(true);
        setForwardIniEnabled(true);
        clientgui.bv.clearFieldofF();
        if (numButtonGroups > 1)
            getBtn(MoveCommand.MOVE_MORE).setEnabled(true);
        if (!clientgui.bv.isMovingUnits()) {
            clientgui.setDisplayVisible(true);
        }
        selectEntity(clientgui.getClient().getFirstEntityNum());
    }

    /**
     * Clears out old movement data and disables relevant buttons.
     */
    private synchronized void endMyTurn() {
        final Entity ce = ce();

        // end my turn, then.
        disableButtons();
        Entity next = clientgui.getClient().getGame()
                .getNextEntity(clientgui.getClient().getGame().getTurnIndex());
        if ((IGame.Phase.PHASE_MOVEMENT == clientgui.getClient().getGame()
                .getPhase())
                && (null != next)
                && (null != ce)
                && (next.getOwnerId() != ce.getOwnerId())) {
            clientgui.setDisplayVisible(false);
        }
        cen = Entity.NONE;
        clientgui.getBoardView().select(null);
        clientgui.getBoardView().highlight(null);
        // Return the highlight sprite back to its original color
        clientgui.getBoardView().setHighlightColor(Color.white);
        clientgui.getBoardView().cursor(null);
        clientgui.getBoardView().selectEntity(null);
        clientgui.bv.clearMovementData();
    }

    /**
     * Disables all buttons in the interface
     */
    private void disableButtons() {
        setWalkEnabled(false);
        setJumpEnabled(false);
        setBackUpEnabled(false);
        setTurnEnabled(false);
        setFleeEnabled(false);
        setFlyOffEnabled(false);
        setEjectEnabled(false);
        setUnjamEnabled(false);
        setSearchlightEnabled(false, false);
        setGetUpEnabled(false);
        setGoProneEnabled(false);
        setChargeEnabled(false);
        setDFAEnabled(false);
        setNextEnabled(false);
        setForwardIniEnabled(false);
        getBtn(MoveCommand.MOVE_MORE).setEnabled(false);
        butDone.setEnabled(false);
        setLoadEnabled(false);
        setMountEnabled(false);
        setUnloadEnabled(false);
        setClearEnabled(false);
        setHullDownEnabled(false);
        setSwimEnabled(false);
        setAccEnabled(false);
        setDecEnabled(false);
        setEvadeEnabled(false);
        setShutdownEnabled(false);
        setStartupEnabled(false);
        setSelfDestructEnabled(false);
        setTraitorEnabled(false);
        setEvadeAeroEnabled(false);
        setAccNEnabled(false);
        setDecNEnabled(false);
        setRollEnabled(false);
        setLaunchEnabled(false);
        setDockEnabled(false);
        setDropEnabled(false);
        setThrustEnabled(false);
        setYawEnabled(false);
        setEndOverEnabled(false);
        setTurnLeftEnabled(false);
        setTurnRightEnabled(false);
        setDumpEnabled(false);
        setRamEnabled(false);
        setHoverEnabled(false);
        setJoinEnabled(false);
        setTakeOffEnabled(false);
        setVTakeOffEnabled(false);
        setLandEnabled(false);
        setVLandEnabled(false);
        setLowerEnabled(false);
        setRaiseEnabled(false);
        setRecklessEnabled(false);
        setGoProneEnabled(false);
        setManeuverEnabled(false);

        getBtn(MoveCommand.MOVE_CLIMB_MODE).setEnabled(false);
        getBtn(MoveCommand.MOVE_DIG_IN).setEnabled(false);
    }

    /**
     * Clears out the currently selected movement data and resets it.
     */
    @Override
    public void clear() {
        final Entity ce = ce();

        // clear board cursors
        clientgui.getBoardView().select(null);
        clientgui.getBoardView().cursor(null);
        clientgui.getBoardView().clearMovementEnvelope();

        if (ce == null) {
            return;
        }

        // Remove Careful stand, in case it was set
        ce.setCarefulStand(false);

        // switch back from swimming to normal mode.
        if (ce.getMovementMode() == EntityMovementMode.BIPED_SWIM) {
            ce.setMovementMode(EntityMovementMode.BIPED);
        } else if (ce.getMovementMode() == EntityMovementMode.QUAD_SWIM) {
            ce.setMovementMode(EntityMovementMode.QUAD);
        }

        // create new current and considered paths
        cmd = new MovePath(clientgui.getClient().getGame(), ce);
        clientgui.bv.setWeaponFieldofFire(ce, cmd);

        // set to "walk," or the equivalent
        if (gear != MovementDisplay.GEAR_JUMP) {
            gear = MovementDisplay.GEAR_LAND;
            Color walkColor = GUIPreferences.getInstance().getColor(
                    GUIPreferences.ADVANCED_MOVE_DEFAULT_COLOR);
            clientgui.getBoardView().setHighlightColor(walkColor);
        } else if (!cmd.isJumping()) {
            cmd.addStep(MoveStepType.START_JUMP);
        }

        // update some GUI elements
        clientgui.bv.clearMovementData();
        butDone.setText("<html><b>"
                        + Messages.getString("MovementDisplay.Done") + "</b></html>"); //$NON-NLS-1$
        updateProneButtons();
        updateRACButton();
        updateSearchlightButton();
        updateElevationButtons();
        updateTakeOffButtons();
        updateLandButtons();
        updateFlyOffButton();
        updateLaunchButton();
        updateDropButton();
        updateRecklessButton();
        updateHoverButton();
        updateManeuverButton();

        loadedUnits = ce.getLoadedUnits();
        if (ce instanceof Aero) {
            for (Entity e : ce.getUnitsUnloadableFromBays()) {
                if (!loadedUnits.contains(e)) {
                    loadedUnits.add(e);
                }
            }
        }

        updateLoadButtons();
        updateJoinButton();
        updateRecoveryButton();
        updateSpeedButtons();
        updateThrustButton();
        updateRollButton();
        checkFuel();
        checkOOC();
        checkAtmosphere();

        // if dropping unit only allow turning
        if (ce.isDropping()) {
            gear = MovementDisplay.GEAR_TURN;
            disableButtons();
            butDone.setEnabled(true);
        }

        // if small craft/dropship that has unloaded units, then only allowed
        // to unload more
        if (ce.hasUnloadedUnitsFromBays()) {
            disableButtons();
            updateLoadButtons();
            butDone.setEnabled(true);
        }
        
    }

    private void removeLastStep() {
        cmd.removeLastStep();
        if (cmd.length() == 0) {
            clear();
            if ((gear == MovementDisplay.GEAR_JUMP) && 
                    (!cmd.isJumping())) {
                cmd.addStep(MoveStepType.START_JUMP);
            }
        } else {
            clientgui.bv.drawMovementData(ce(), cmd);
            clientgui.bv.setWeaponFieldofFire(ce(), cmd);

            // Set the button's label to "Done"
            // if the entire move is impossible.
            MovePath possible = cmd.clone();
            possible.clipToPossible();
            if (possible.length() == 0) {
                butDone.setText("<html><b>"
                                + Messages.getString("MovementDisplay.Done")
                                + "</b></html>"); //$NON-NLS-1$
            }
        }
    }

    /**
     * Sends a data packet indicating the chosen movement.
     */
    @Override
    public synchronized void ready() {

        if (ce() == null) {
            return;
        }

        cmd.clipToPossible();
        if ((cmd.length() == 0) && !ce().isAirborne()
            && GUIPreferences.getInstance().getNagForNoAction()) {
            // Hmm....no movement steps, comfirm this action
            String title = Messages
                    .getString("MovementDisplay.ConfirmNoMoveDlg.title"); //$NON-NLS-1$
            String body = Messages
                    .getString("MovementDisplay.ConfirmNoMoveDlg.message"); //$NON-NLS-1$
            ConfirmDialog response = clientgui.doYesNoBotherDialog(title, body);
            if (!response.getShowAgain()) {
                GUIPreferences.getInstance().setNagForNoAction(false);
            }
            if (!response.getAnswer()) {
                return;
            }
        }

        if (cmd.hasActiveMASC() && GUIPreferences.getInstance().getNagForMASC()) {
            // pop up are you sure dialog
            if (!((ce() instanceof VTOL) && ce().hasWorkingMisc(
                    MiscType.F_JET_BOOSTER))) {
                ConfirmDialog nag = new ConfirmDialog(clientgui.frame,
                        Messages.getString("MovementDisplay.areYouSure"), //$NON-NLS-1$
                        Messages.getString(
                                "MovementDisplay.ConfirmMoveRoll",
                                new Object[] { new Integer(ce().getMASCTarget()) }), //$NON-NLS-1$
                        true);
                nag.setVisible(true);
                if (nag.getAnswer()) {
                    // do they want to be bothered again?
                    if (!nag.getShowAgain()) {
                        GUIPreferences.getInstance().setNagForMASC(false);
                    }
                } else {
                    return;
                }
            }
        }

        if ((cmd.getLastStepMovementType() == EntityMovementType.MOVE_SPRINT)
                && GUIPreferences.getInstance().getNagForSprint()) {
            ConfirmDialog nag = new ConfirmDialog(clientgui.frame,
                    Messages.getString("MovementDisplay.areYouSure"), //$NON-NLS-1$
                    Messages.getString("MovementDisplay.ConfirmSprint"), true);
            nag.setVisible(true);
            if (nag.getAnswer()) {
                // do they want to be bothered again?
                if (!nag.getShowAgain()) {
                    GUIPreferences.getInstance().setNagForSprint(false);
                }
            } else {
                return;
            }
        }
        String check = SharedUtility.doPSRCheck(cmd);
        if ((check.length() > 0) && GUIPreferences.getInstance().getNagForPSR()) {
            ConfirmDialog nag = new ConfirmDialog(clientgui.frame,
                    Messages.getString("MovementDisplay.areYouSure"), //$NON-NLS-1$
                    Messages.getString("MovementDisplay.ConfirmPilotingRoll") +
                    //$NON-NLS-1$
                            check, true);
            nag.setVisible(true);
            if (nag.getAnswer()) {
                // do they want to be bothered again?
                if (!nag.getShowAgain()) {
                    GUIPreferences.getInstance().setNagForPSR(false);
                }
            } else {
                return;
            }
        }

        // Should we nag about taking fall damage with mechanical jump boosters?
        if (cmd.shouldMechanicalJumpCauseFallDamage()
                && GUIPreferences.getInstance()
                        .getNagForMechanicalJumpFallDamage()) {
            ConfirmDialog nag = new ConfirmDialog(clientgui.frame,
                    Messages.getString("MovementDisplay.areYouSure"), //$NON-NLS-1$
                    Messages.getString(
                            "MovementDisplay.ConfirmMechanicalJumpFallDamage",
                            new Object[] {
                                    cmd.getJumpMaxElevationChange(),
                                    ce().getJumpMP(),
                                    cmd.getJumpMaxElevationChange()
                                            - ce().getJumpMP() }), true);
            nag.setVisible(true);
            if (nag.getAnswer()) {
                // do they want to be bothered again?
                if (!nag.getShowAgain()) {
                    GUIPreferences.getInstance()
                            .setNagForMechanicalJumpFallDamage(false);
                }
            } else {
                return;
            }
        }

        // check for G-forces
        check = SharedUtility.doThrustCheck(cmd, clientgui.getClient());
        if ((check.length() > 0) && GUIPreferences.getInstance().getNagForPSR()) {
            ConfirmDialog nag = new ConfirmDialog(clientgui.frame,
                    Messages.getString("MovementDisplay.areYouSure"), //$NON-NLS-1$
                    Messages.getString("MovementDisplay.ConfirmPilotingRoll") +
                    //$NON-NLS-1$
                            check, true);
            nag.setVisible(true);
            if (nag.getAnswer()) {
                // do they want to be bothered again?
                if (!nag.getShowAgain()) {
                    GUIPreferences.getInstance().setNagForPSR(false);
                }
            } else {
                return;
            }
        }

        // check for unsafe takeoffs
        if (cmd.contains(MoveStepType.VTAKEOFF)
                || cmd.contains(MoveStepType.TAKEOFF)) {
            boolean unsecure = false;
            for (Entity loaded : ce().getLoadedUnits()) {
                if (loaded.wasLoadedThisTurn() && !(loaded instanceof Infantry)) {
                    unsecure = true;
                    break;
                }
            }
            if (unsecure) {
                ConfirmDialog nag = new ConfirmDialog(
                        clientgui.frame,
                        Messages.getString("MovementDisplay.areYouSure"), //$NON-NLS-1$
                        Messages.getString("MovementDisplay.UnsecuredTakeoff"),
                        true);
                nag.setVisible(true);
                if (nag.getAnswer()) {
                    // do they want to be bothered again?
                    if (!nag.getShowAgain()) {
                        GUIPreferences.getInstance().setNagForPSR(false);
                    }
                } else {
                    return;
                }
            }
        }

        // check to see if spheroids will drop an elevation
        if ((ce() instanceof Aero) && ((Aero) ce()).isSpheroid()
                && !clientgui.getClient().getGame().getBoard().inSpace()
                && ((Aero) ce()).isAirborne() && (cmd.getFinalNDown() == 0)
                && (cmd.getMpUsed() == 0) && !cmd.contains(MoveStepType.VLAND)) {
            ConfirmDialog nag = new ConfirmDialog(clientgui.frame,
                    Messages.getString("MovementDisplay.areYouSure"), //$NON-NLS-1$
                    Messages.getString("MovementDisplay.SpheroidAltitudeLoss") +
                    //$NON-NLS-1$
                            check, true);
            nag.setVisible(true);
            if (nag.getAnswer()) {
                // do they want to be bothered again?
                if (!nag.getShowAgain()) {
                    GUIPreferences.getInstance().setNagForPSR(false);
                }
            } else {
                return;
            }
        }

        if (ce().isAirborne() && (ce() instanceof Aero)) {
            if (!clientgui.getClient().getGame().useVectorMove()
                && !((Aero) ce()).isOutControlTotal()) {
                // check for underuse of velocity
                boolean unusedVelocity = false;
                if (null != cmd.getLastStep()) {
                    unusedVelocity = cmd.getLastStep().getVelocityLeft() > 0;
                } else {
                    unusedVelocity = ((Aero) ce()).getCurrentVelocity() > 0;
                }
                boolean flyoff = false;
                if ((null != cmd)
                    && (cmd.contains(MoveStepType.OFF) || cmd
                        .contains(MoveStepType.RETURN))) {
                    flyoff = true;
                }
                boolean landing = false;
                if ((null != cmd) && cmd.contains(MoveStepType.LAND)) {
                    landing = true;
                }
                if (unusedVelocity && !flyoff && !landing) {
                    String title = Messages
                            .getString("MovementDisplay.VelocityLeft.title"); //$NON-NLS-1$
                    String body = Messages
                            .getString("MovementDisplay.VelocityLeft.message"); //$NON-NLS-1$
                    clientgui.doAlertDialog(title, body);
                    return;
                }
            }
            // depending on the rules and location (i.e. space v. atmosphere),
            // Aeros might need to have additional move steps tacked on
            // This must be done after all prompts, otherwise a user who cancels
            // will still have steps added to the movepath.
            cmd = SharedUtility.moveAero(cmd, clientgui.getClient());
        }

        if (cmd.willCrushBuildings()
            && GUIPreferences.getInstance().getNagForCrushingBuildings()) {
            ConfirmDialog nag = new ConfirmDialog(
                    clientgui.frame,
                    Messages.getString("MovementDisplay.areYouSure"), //$NON-NLS-1$
                    Messages.getString("MovementDisplay.ConfirmCrushingBuildings"),
                    true);
            nag.setVisible(true);
            if (nag.getAnswer()) {
                // do they want to be bothered again?
                if (!nag.getShowAgain()) {
                    GUIPreferences.getInstance().setNagForCrushingBuildings(
                            false);
                }
            } else {
                return;
            }
        }

        disableButtons();
        clientgui.bv.clearMovementData();
        clientgui.bv.clearMovementEnvelope();
        if (ce().hasUMU()) {
            clientgui.getClient().sendUpdateEntity(ce());
        }
        clientgui.getClient().moveEntity(cen, cmd);
        if (ce().isWeapOrderChanged()) {
            clientgui.getClient().sendEntityWeaponOrderUpdate(ce());
        }
        endMyTurn();
    }

    /**
     * Returns the current entity.
     */
    private synchronized Entity ce() {
        if (clientgui != null) {
            return clientgui.getClient().getGame().getEntity(cen);
        } else {
            return null;
        }
    }

    /**
     * Returns new MovePath for the currently selected movement type
     */
    private void currentMove(Coords dest) {
        if (shiftheld || (gear == GEAR_TURN)) {
            cmd.rotatePathfinder(cmd.getFinalCoords().direction(dest), false);
        } else if ((gear == GEAR_JUMP)
                   && (ce().getJumpType() == Mech.JUMP_BOOSTER)) {
            // Jumps with mechanical jump boosters are special
            Coords src;
            if (cmd.getLastStep() != null) {
                src = cmd.getLastStep().getPosition();
            } else {
                src = ce().getPosition();
            }
            int dir = src.direction(dest);
            int facing = ce().getFacing();
            // Adjust dir based upon facing
            // Java does mod different from how we want...
            dir = (((dir - facing) % 6) + 6) % 6;
            switch (dir) {
                case 0:
                    cmd.findSimplePathTo(dest, MoveStepType.FORWARDS,
                            src.direction(dest), ce().getFacing());
                    break;
                case 1:
                    cmd.findSimplePathTo(dest, MoveStepType.LATERAL_RIGHT,
                            src.direction(dest), ce().getFacing());
                    break;
                case 2:
                    // TODO: backwards lateral shifts are switched:
                    // LATERAL_LEFT_BACKWARDS moves back+right and vice-versa
                    cmd.findSimplePathTo(dest,
                            MoveStepType.LATERAL_LEFT_BACKWARDS,
                            src.direction(dest), ce().getFacing());
                    break;
                case 3:
                    cmd.findSimplePathTo(dest, MoveStepType.BACKWARDS,
                            src.direction(dest), ce().getFacing());
                    break;
                case 4:
                    // TODO: backwards lateral shifts are switched:
                    // LATERAL_LEFT_BACKWARDS moves back+right and vice-versa
                    cmd.findSimplePathTo(dest,
                            MoveStepType.LATERAL_RIGHT_BACKWARDS,
                            src.direction(dest), ce().getFacing());
                    break;
                case 5:
                    cmd.findSimplePathTo(dest, MoveStepType.LATERAL_LEFT,
                            src.direction(dest), ce().getFacing());
                    break;
            }
        } else if ((gear == GEAR_LAND) || (gear == GEAR_JUMP)) {
            cmd.findPathTo(dest, MoveStepType.FORWARDS);
        } else if (gear == GEAR_BACKUP) {
            cmd.findPathTo(dest, MoveStepType.BACKWARDS);
        } else if (gear == GEAR_CHARGE) {
            cmd.findPathTo(dest, MoveStepType.CHARGE);
            // The path planner shouldn't actually add the charge step
            if (cmd.getFinalCoords().equals(dest)
                && (cmd.getLastStep().getType() != MoveStepType.CHARGE)) {
                cmd.removeLastStep();
                cmd.addStep(MoveStepType.CHARGE);
            }
        } else if (gear == GEAR_DFA) {
            cmd.findPathTo(dest, MoveStepType.DFA);
            // The path planner shouldn't actually add the DFA step
            if (cmd.getFinalCoords().equals(dest)
                && (cmd.getLastStep().getType() != MoveStepType.DFA)) {
                cmd.removeLastStep();
                cmd.addStep(MoveStepType.DFA);
            }
        } else if (gear == GEAR_SWIM) {
            cmd.findPathTo(dest, MoveStepType.SWIM);
        } else if (gear == GEAR_RAM) {
            cmd.findPathTo(dest, MoveStepType.FORWARDS);
        } else if (gear == GEAR_IMMEL) {
            cmd.addStep(MoveStepType.UP, true, true);
            cmd.addStep(MoveStepType.UP, true, true);
            cmd.addStep(MoveStepType.DEC, true, true);
            cmd.addStep(MoveStepType.DEC, true, true);
            cmd.rotatePathfinder(cmd.getFinalCoords().direction(dest), true);
            gear = GEAR_LAND;
        } else if (gear == GEAR_SPLIT_S) {
            cmd.addStep(MoveStepType.DOWN, true, true);
            cmd.addStep(MoveStepType.DOWN, true, true);
            cmd.addStep(MoveStepType.ACC, true, true);
            cmd.rotatePathfinder(cmd.getFinalCoords().direction(dest), true);
            gear = GEAR_LAND;
        }
        if (gear == GEAR_LONGEST_WALK || gear == GEAR_LONGEST_RUN) {
            int maxMp;
            MoveStepType stepType;
            if (gear == GEAR_LONGEST_WALK) {
                maxMp = ce().getWalkMP();
                stepType = MoveStepType.BACKWARDS;
                gear = GEAR_BACKUP;
            } else {
                maxMp = ce().getRunMPwithoutMASC();
                stepType = MoveStepType.FORWARDS;
                gear = GEAR_LAND;
            }

            LongestPathFinder lpf;
            if (ce() instanceof Aero) {
                lpf = LongestPathFinder.newInstanceOfAeroPath(maxMp, ce()
                        .getGame());
            } else {
                lpf = LongestPathFinder.newInstanceOfLongestPath(maxMp,
                                                                 stepType, ce().getGame());
            }
            final int timeLimit = PreferenceManager.getClientPreferences()
                                                   .getMaxPathfinderTime();
            lpf.addStopCondition(new AbstractPathFinder.StopConditionTimeout<MovePath>(
                    timeLimit * 4));

            lpf.run(cmd);
            MovePath lPath = lpf.getComputedPath(dest);
            if (lPath != null) {
                cmd = lPath;
            }
        }
        clientgui.bv.setWeaponFieldofFire(ce(), cmd);
    }

    //
    // BoardListener
    //
    @Override
    public synchronized void hexMoused(BoardViewEvent b) {
        if (clientgui == null) {
            return;
        }

        final Entity ce = ce();

        // Are we ignoring events?
        if (isIgnoringEvents()) {
            return;
        }

        // don't make a movement path for aeros if advanced movement is on
        boolean nopath = (ce instanceof Aero)
                         && clientgui.getClient().getGame().useVectorMove();

        // ignore buttons other than 1
        if (!clientgui.getClient().isMyTurn()
            || ((b.getModifiers() & InputEvent.BUTTON1_MASK) == 0)) {
            return;
        }
        // control pressed means a line of sight check.
        // added ALT_MASK by kenn
        if (((b.getModifiers() & InputEvent.CTRL_MASK) != 0)
            || ((b.getModifiers() & InputEvent.ALT_MASK) != 0)) {
            return;
        }
        // check for shifty goodness
        if (shiftheld != ((b.getModifiers() & InputEvent.SHIFT_MASK) != 0)) {
            shiftheld = (b.getModifiers() & InputEvent.SHIFT_MASK) != 0;
        }
        Coords currPosition = cmd != null ? cmd.getFinalCoords()
                                          : ce != null ? ce.getPosition() : null;

        if ((b.getType() == BoardViewEvent.BOARD_HEX_DRAGGED) && !nopath) {
            if (!b.getCoords().equals(currPosition) || shiftheld
                || (gear == MovementDisplay.GEAR_TURN)) {
                clientgui.getBoardView().cursor(b.getCoords());
                // either turn or move
                if (ce != null) {
                    currentMove(b.getCoords());
                    clientgui.bv.drawMovementData(ce(), cmd);
                }
            }
        } else if (b.getType() == BoardViewEvent.BOARD_HEX_CLICKED) {
            Coords moveto = b.getCoords();
            clientgui.bv.drawMovementData(ce(), cmd);
            if (!shiftheld) {
                clientgui.getBoardView().select(b.getCoords());
            }
            if (shiftheld || (gear == MovementDisplay.GEAR_TURN)) {
                butDone.setText("<html><b>"
                        + Messages.getString("MovementDisplay.Move")
                        + "</b></html>"); //$NON-NLS-1$

                // Set the button's label to "Done"
                // if the entire move is impossible.
                MovePath possible = cmd.clone();
                possible.clipToPossible();
                if (possible.length() == 0) {
                    butDone.setText("<html><b>"
                            + Messages.getString("MovementDisplay.Done")
                            + "</b></html>");
                    //$NON-NLS-1$
                }
                return;
            }
            if (gear == MovementDisplay.GEAR_RAM) {
                // check if target is valid
                final Targetable target = chooseTarget(b.getCoords());
                if ((target == null) || target.equals(ce)
                        || !(target instanceof Aero)) {
                    clientgui.doAlertDialog(
                            Messages.getString("MovementDisplay.CantRam"), //$NON-NLS-1$
                            Messages.getString("MovementDisplay.NoTarget")); //$NON-NLS-1$
                    clear();
                    return;
                }

                // check if it's a valid ram
                // First I need to add moves to the path if advanced
                if ((ce instanceof Aero)
                        && clientgui.getClient().getGame().useVectorMove()) {
                    cmd.clipToPossible();
                    // cmd = addSteps(cmd, ce, clientgui.getClient());
                }

                cmd.addStep(MoveStepType.RAM);

                ToHitData toHit = new RamAttackAction(cen,
                        target.getTargetType(), target.getTargetId(),
                        target.getPosition()).toHit(clientgui.getClient()
                        .getGame(), cmd);
                if (toHit.getValue() != TargetRoll.IMPOSSIBLE) {

                    // Determine how much damage the charger will take.
                    Aero ta = (Aero) target;
                    Aero ae = (Aero) ce;
                    int toAttacker = RamAttackAction.getDamageTakenBy(ae, ta,
                            cmd.getSecondFinalPosition(ae.getPosition()),
                            cmd.getHexesMoved(), ta.getCurrentVelocity());
                    int toDefender = RamAttackAction.getDamageFor(ae, ta,
                            cmd.getSecondFinalPosition(ae.getPosition()),
                            cmd.getHexesMoved(), ta.getCurrentVelocity());

                    // Ask the player if they want to charge.
                    if (clientgui
                            .doYesNoDialog(
                                    Messages.getString(
                                            "MovementDisplay.RamDialog.title",
                                            new Object[] { target
                                                    .getDisplayName() }), //$NON-NLS-1$
                                    Messages.getString(
                                            "MovementDisplay.RamDialog.message", new Object[] { //$NON-NLS-1$
                                                    toHit.getValueAsString(),
                                                    new Double(
                                                            Compute.oddsAbove(
                                                                    toHit.getValue(),
                                                                    ce().getCrew()
                                                                            .getOptions()
                                                                            .booleanOption(
                                                                                    OptionsConstants.PILOT_APTITUDE_PILOTING))),
                                                    toHit.getDesc(),
                                                    new Integer(toDefender),
                                                    toHit.getTableDesc(),
                                                    new Integer(toAttacker) }))) {
                        // if they answer yes, charge the target.
                        cmd.getLastStep().setTarget(target);
                        ready();
                    } else {
                        // else clear movement
                        clear();
                    }
                    return;
                }
                // if not valid, tell why
                clientgui.doAlertDialog(
                        Messages.getString("MovementDisplay.CantRam"), //$NON-NLS-1$
                        toHit.getDesc());
                clear();
                return;
            } else if (gear == MovementDisplay.GEAR_CHARGE) {
                // check if target is valid
                final Targetable target = chooseTarget(b.getCoords());
                if ((target == null) || target.equals(ce)) {
                    clientgui.doAlertDialog(
                            Messages.getString("MovementDisplay.CantCharge"), //$NON-NLS-1$
                            Messages.getString("MovementDisplay.NoTarget")); //$NON-NLS-1$
                    clear();
                    computeMovementEnvelope(ce);
                    return;
                }

                // check if it's a valid charge
                ToHitData toHit = new ChargeAttackAction(cen,
                        target.getTargetType(), target.getTargetId(),
                        target.getPosition()).toHit(clientgui.getClient()
                        .getGame(), cmd);
                if (toHit.getValue() != TargetRoll.IMPOSSIBLE) {
                    // Determine how much damage the charger will take.
                    int toAttacker = 0;
                    if (target.getTargetType() == Targetable.TYPE_ENTITY) {
                        Entity te = (Entity) target;
                        toAttacker = ChargeAttackAction.getDamageTakenBy(ce,
                                te,
                                clientgui.getClient().getGame().getOptions()
                                        .booleanOption("tacops_charge_damage"), //$NON-NLS-1$
                                cmd.getHexesMoved());
                    } else if ((target.getTargetType() == Targetable.TYPE_FUEL_TANK)
                               || (target.getTargetType() == Targetable.TYPE_BUILDING)) {
                        Building bldg = clientgui.getClient().getGame()
                                                 .getBoard().getBuildingAt(moveto);
                        toAttacker = ChargeAttackAction.getDamageTakenBy(ce,
                                                                         bldg, moveto);
                    }

                    // Ask the player if they want to charge.
                    if (clientgui
                            .doYesNoDialog(
                                    Messages.getString(
                                            "MovementDisplay.ChargeDialog.title",
                                            new Object[] { target
                                                    .getDisplayName() }), //$NON-NLS-1$
                                    Messages.getString(
                                            "MovementDisplay.ChargeDialog.message",
                                            new Object[] {//$NON-NLS-1$
                                                    toHit.getValueAsString(),
                                                    new Double(
                                                            Compute.oddsAbove(toHit
                                                                    .getValue())),
                                                    toHit.getDesc(),
                                                    new Integer(
                                                            ChargeAttackAction
                                                                    .getDamageFor(
                                                                            ce,
                                                                            clientgui
                                                                                    .getClient()
                                                                                    .getGame()
                                                                                    .getOptions()
                                                                                    .booleanOption(
                                                                                            "tacops_charge_damage"),
                                                                            cmd.getHexesMoved())),
                                                    toHit.getTableDesc(),
                                                    new Integer(toAttacker) }))) {
                        // if they answer yes, charge the target.
                        cmd.getLastStep().setTarget(target);
                        ready();
                    } else {
                        // else clear movement
                        clear();
                    }
                    return;
                }
                // if not valid, tell why
                clientgui.doAlertDialog(
                        Messages.getString("MovementDisplay.CantCharge"), //$NON-NLS-1$
                        toHit.getDesc());
                clear();
                computeMovementEnvelope(ce);
                return;
            } else if (gear == MovementDisplay.GEAR_DFA) {
                // check if target is valid
                final Targetable target = chooseTarget(b.getCoords());
                if ((target == null) || target.equals(ce)) {
                    clientgui.doAlertDialog(
                            Messages.getString("MovementDisplay.CantDFA"),
                            Messages.getString("MovementDisplay.NoTarget")); //$NON-NLS-1$ //$NON-NLS-2$
                    clear();
                    computeMovementEnvelope(ce);
                    return;
                }

                // check if it's a valid DFA
                ToHitData toHit = DfaAttackAction.toHit(clientgui.getClient()
                                                                 .getGame(), cen, target, cmd);
                if (toHit.getValue() != TargetRoll.IMPOSSIBLE) {
                    // if yes, ask them if they want to DFA
                    if (clientgui
                            .doYesNoDialog(
                                    Messages.getString(
                                            "MovementDisplay.DFADialog.title",
                                            new Object[] { target
                                                    .getDisplayName() }), //$NON-NLS-1$
                                    Messages.getString(
                                            "MovementDisplay.DFADialog.message", new Object[] {//$NON-NLS-1$
                                                    toHit.getValueAsString(),
                                                    new Double(
                                                            Compute.oddsAbove(toHit
                                                                    .getValue())),
                                                    toHit.getDesc(),
                                                    new Integer(
                                                            DfaAttackAction
                                                                    .getDamageFor(
                                                                            ce,
                                                                            (target instanceof Infantry)
                                                                                    && !(target instanceof BattleArmor))),
                                                    toHit.getTableDesc(),
                                                    new Integer(
                                                            DfaAttackAction
                                                                    .getDamageTakenBy(ce)) }))) {
                        // if they answer yes, DFA the target
                        cmd.getLastStep().setTarget(target);
                        ready();
                    } else {
                        // else clear movement
                        clear();
                    }
                    return;
                }
                // if not valid, tell why
                clientgui.doAlertDialog(
                        Messages.getString("MovementDisplay.CantDFA"), //$NON-NLS-1$
                        toHit.getDesc());
                clear();
                return;
            }
            butDone.setText("<html><b>" + Messages.getString("MovementDisplay.Move") + "</b></html>"); //$NON-NLS-1$
            updateProneButtons();
            updateRACButton();
            updateSearchlightButton();
            updateLoadButtons();
            updateElevationButtons();
            updateTakeOffButtons();
            updateLandButtons();
            updateEvadeButton();
            updateShutdownButton();
            updateStartupButton();
            updateSelfDestructButton();
            updateTraitorButton();
            updateFlyOffButton();
            updateLaunchButton();
            updateDropButton();
            updateRecklessButton();
            updateHoverButton();
            updateManeuverButton();
            updateSpeedButtons();
            updateThrustButton();
            updateRollButton();
            updateTurnButton();
            updateTakeCoverButton();
            checkFuel();
            checkOOC();
            checkAtmosphere();
        }
    }
    
    private void updateTakeCoverButton() {
        final IGame game = clientgui.getClient().getGame();
        final GameOptions gOpts = game.getOptions();
        boolean isInfantry = (ce() instanceof Infantry);
        
        // Infantry - Taking Cover
        if (isInfantry && gOpts.booleanOption("tacops_take_cover")) {
            // Determine the current position of the infantry
            Coords pos;
            int elevation;
            if (cmd == null) {
                pos = ce().getPosition();
                elevation = ce().getElevation();
            } else {
                pos = cmd.getFinalCoords();
                elevation = cmd.getFinalElevation();
            }
            getBtn(MoveCommand.MOVE_TAKE_COVER).setEnabled(
                    Infantry.hasValidCover(game, pos, elevation));
        } else {
            getBtn(MoveCommand.MOVE_TAKE_COVER).setEnabled(false);
        }
    }

    private synchronized void updateProneButtons() {
        final Entity ce = ce();
        if (ce != null) {
            boolean isMech = ce instanceof Mech;

            if (cmd.getFinalProne()) {
                setGetUpEnabled(!ce.isImmobile() && !ce.isStuck());
                setGoProneEnabled(false);
                setHullDownEnabled(true);
            } else if (cmd.getFinalHullDown()) {
                if (isMech) {
                    setGetUpEnabled(!ce.isImmobile() && !ce.isStuck()
                                    && !((Mech) ce).cannotStandUpFromHullDown());
                } else {
                    setGetUpEnabled(!ce.isImmobile() && !ce.isStuck());
                }
                setGoProneEnabled(!ce.isImmobile() && isMech && !ce.isStuck());
                setHullDownEnabled(false);
            } else {
                setGetUpEnabled(false);
                setGoProneEnabled(!ce.isImmobile() && isMech && !ce.isStuck()
                                  && !(getBtn(MoveCommand.MOVE_GET_UP).isEnabled()));
                if (!(ce instanceof Tank)) {
                    setHullDownEnabled(ce.canGoHullDown());
                } else {
                    // So that vehicle can move and go hull-down, we have to
                    // check if it's moved into a fortified position
                    if (cmd.getLastStep() != null) {
                        boolean hullDownEnabled = clientgui.getClient()
                                                           .getGame().getOptions()
                                                           .booleanOption("tacops_hull_down");
                        IHex occupiedHex = clientgui.getClient().getGame()
                                                    .getBoard()
                                                    .getHex(cmd.getLastStep().getPosition());
                        boolean fortifiedHex = occupiedHex
                                .containsTerrain(Terrains.FORTIFIED);
                        setHullDownEnabled(hullDownEnabled && fortifiedHex);
                    } else {
                        // If there's queued up movement, we can call the
                        // canGoHullDown() method in the Tank class.
                        setHullDownEnabled(ce.canGoHullDown());
                    }

                }
            }
        } else {
            setGetUpEnabled(false);
            setGoProneEnabled(false);
            setHullDownEnabled(false);
        }
    }

    private void updateRACButton() {
        final Entity ce = ce();
        if (null == ce) {
            return;
        }
        GameOptions opts = clientgui.getClient().getGame().getOptions();
        setUnjamEnabled(ce.canUnjamRAC()
                && ((gear == MovementDisplay.GEAR_LAND)
                        || (gear == MovementDisplay.GEAR_TURN) 
                        || (gear == MovementDisplay.GEAR_BACKUP))
                && ((cmd.getMpUsed() <= ce.getWalkMP()) 
                        || (cmd.getLastStep().isOnlyPavement() 
                                && (cmd.getMpUsed() <= (ce.getWalkMP() + 1))))
                && !(opts.booleanOption("tacops_tank_crews")
                        && (cmd.getMpUsed() > 0) && (ce instanceof Tank) 
                        && (ce.getCrew().getSize() < 2)));
    }

    private void updateSearchlightButton() {
        final Entity ce = ce();
        if (null == ce) {
            return;
        }
        setSearchlightEnabled(
                ce.hasSpotlight() && !cmd.contains(MoveStepType.SEARCHLIGHT),
                ce().isUsingSpotlight());
    }

    private synchronized void updateElevationButtons() {
        final Entity ce = ce();
        if (null == ce) {
            return;
        }

        if (ce.isAirborne()) {
            // then use altitude not elevation
            setRaiseEnabled(ce.canGoUp(cmd.getFinalAltitude(),
                                       cmd.getFinalCoords()));
            setLowerEnabled(ce.canGoDown(cmd.getFinalAltitude(),
                                         cmd.getFinalCoords()));
            return;
        }
        setRaiseEnabled(ce.canGoUp(cmd.getFinalElevation(),
                                   cmd.getFinalCoords()));
        setLowerEnabled(ce.canGoDown(cmd.getFinalElevation(),
                                     cmd.getFinalCoords()));
    }

    private synchronized void updateTakeOffButtons() {

        if ((null != cmd) && (cmd.length() > 0)) {
            // you can't take off if you have already moved
            // http://www.classicbattletech.com/forums/index.php?topic=54112.0
            setTakeOffEnabled(false);
            setVTakeOffEnabled(false);
            return;
        }

        final Entity ce = ce();
        if (null == ce) {
            return;
        }

        if (ce instanceof Aero) {
            if (ce.isAirborne()) {
                setTakeOffEnabled(false);
                setVTakeOffEnabled(false);
            } else if (!ce.isShutDown()) {
                setTakeOffEnabled(((Aero) ce).canTakeOffHorizontally());
                setVTakeOffEnabled(((Aero) ce).canTakeOffVertically());
            }
        } else {
            setTakeOffEnabled(false);
            setVTakeOffEnabled(false);
        }
    }

    private synchronized void updateLandButtons() {

        if ((null != cmd) && (cmd.length() > 0)) {
            // According to the link below, you can move in the air and then
            // land
            // but I have personal message to Welshman right now asking that
            // this be changed
            // because it creates all kinds of rules problems, the number one
            // being
            // the ability to use spheroid dropships to perform insta-Death From
            // Above attacks
            // that cannot be defended against
            // So we are going to disallow it
            // http://www.classicbattletech.com/forums/index.php?topic=54112.0
            setLandEnabled(false);
            return;
        }

        final Entity ce = ce();
        if (null == ce) {
            return;
        }

        // only allow landing on the ground map not atmosphere or space map
        if (!clientgui.getClient().getGame().getBoard().onGround()) {
            return;
        }

        if (ce instanceof Aero) {
            if (ce.isAirborne() && (cmd.getFinalAltitude() == 1)) {
                setLandEnabled(((Aero) ce).canLandHorizontally());
                setVLandEnabled(((Aero) ce).canLandVertically());
            }
        }

    }

    private void updateRollButton() {
        final Entity ce = ce();
        if (null == ce) {
            return;
        }

        if (!(ce instanceof Aero)) {
            return;
        }

        setRollEnabled(true);

        if (!clientgui.getClient().getGame().getBoard().inSpace()) {
            setRollEnabled(false);
        }

        if (cmd.contains(MoveStepType.ROLL)) {
            setRollEnabled(false);
        }

        return;

    }

    private void updateHoverButton() {
        final Entity ce = ce();
        if (null == ce) {
            return;
        }

        if (!(ce instanceof Aero)) {
            return;
        }

        Aero a = (Aero) ce;

        if (!a.isVSTOL()) {
            return;
        }

        if (clientgui.getClient().getGame().getBoard().inSpace()) {
            return;
        }

        if (!cmd.contains(MoveStepType.HOVER)) {
            setHoverEnabled(true);
        } else {
            setHoverEnabled(false);
        }

        return;

    }

    private void updateThrustButton() {
        final Entity ce = ce();
        if (null == ce) {
            return;
        }

        if (!(ce instanceof Aero)) {
            return;
        }

        Aero a = (Aero) ce;

        // only allow thrust if there is thrust left to spend
        int mpUsed = 0;
        MoveStep last = cmd.getLastStep();
        if (null != last) {
            mpUsed = last.getMpUsed();
        }

        if (mpUsed >= a.getRunMP()) {
            setThrustEnabled(false);
        } else {
            setThrustEnabled(true);
        }

        return;
    }

    private synchronized void updateSpeedButtons() {
        final Entity ce = ce();
        if (null == ce) {
            return;
        }

        if (!(ce instanceof Aero)) {
            return;
        }

        Aero a = (Aero) ce;

        // only allow acceleration and deceleration if the cmd is empty or the
        // last step was
        // acc/dec

        setAccEnabled(false);
        setDecEnabled(false);
        MoveStep last = cmd.getLastStep();
        // figure out implied velocity so you can't decelerate below zero
        int vel = a.getCurrentVelocity();
        int veln = a.getNextVelocity();
        if (null != last) {
            vel = last.getVelocity();
            veln = last.getVelocityN();
        }

        if (null == last) {
            setAccEnabled(true);
            if (vel > 0) {
                setDecEnabled(true);
            }
        } else if (last.getType() == MoveStepType.ACC) {
            setAccEnabled(true);
        } else if ((last.getType() == MoveStepType.DEC) && (vel > 0)) {
            setDecEnabled(true);
        }

        // if the aero has failed a maneuver this turn, then don't allow
        if (a.didFailManeuver()) {
            setAccEnabled(false);
            setDecEnabled(false);
        }

        // if accelerated/decelerate at the end of last turn then disable
        if (a.didAccLast()) {
            setAccEnabled(false);
            setDecEnabled(false);
        }

        // allow acc/dec next if acceleration/deceleration hasn't been used
        setAccNEnabled(false);
        setDecNEnabled(false);
        if (!cmd.contains(MoveStepType.ACC) && !cmd.contains(MoveStepType.DEC)
            && !cmd.contains(MoveStepType.DECN)) {
            setAccNEnabled(true);
        }

        if (!cmd.contains(MoveStepType.ACC) && !cmd.contains(MoveStepType.DEC)
            && !cmd.contains(MoveStepType.ACCN) && (veln > 0)) {
            setDecNEnabled(true);
        }

        // acc/dec next needs to be disabled if acc/dec used before a failed
        // maneuver
        if (a.didFailManeuver() && a.didAccDecNow()) {
            setDecNEnabled(false);
            setAccNEnabled(false);
        }

        // if in atmosphere, limit acceleration to 2x safe thrust
        if (!clientgui.getClient().getGame().getBoard().inSpace()
            && (vel == (2 * a.getWalkMP()))) {
            setAccEnabled(false);
        }
        // velocity next will get halved before next turn so allow up to 4 times
        if (!clientgui.getClient().getGame().getBoard().inSpace()
            && (veln == (4 * a.getWalkMP()))) {
            setAccNEnabled(false);
        }

        // if this is a tele-operated missile then it can't decelerate no matter
        // what
        if (a instanceof TeleMissile) {
            setDecEnabled(false);
            setDecNEnabled(false);
        }

        return;
    }

    private void updateDumpButton() {
        /*
         * if (ce() instanceof Aero) { Aero a = (Aero) ce();
         * setDumpEnabled(a.hasBombs() && cmd.length() == 0); } else {
         * setDumpEnabled(false); }
         */
    }

    private void updateFlyOffButton() {
        final Entity ce = ce();

        // Aeros should be able to fly off if they reach a border hex with
        // velocity
        // remaining
        // and facing the right direction
        if (!(ce instanceof Aero)) {
            setFlyOffEnabled(false);
            return;
        }
        if (!ce.isAirborne()) {
            setFlyOffEnabled(false);
            return;
        }

        Aero a = (Aero) ce;
        MoveStep step = cmd.getLastStep();
        Coords position = ce.getPosition();
        int facing = ce.getFacing();

        int velocityLeft = a.getCurrentVelocity();
        if (step != null) {
            position = step.getPosition();
            facing = step.getFacing();
            velocityLeft = step.getVelocityLeft();
        }

        // for spheroids in atmosphere we just need to check being on the edge
        if (a.isSpheroid()
            && !clientgui.getClient().getGame().getBoard().inSpace()) {
            setFlyOffEnabled((position != null)
                             && (a.getWalkMP() > 0)
                             && ((position.getX() == 0)
                                 || (position.getX() == (clientgui.getClient().getGame()
                                                                  .getBoard().getWidth() - 1))
                                 || (position.getY() == 0) || (position.getY() == (clientgui
                                                                                           .getClient().getGame().getBoard().getHeight() - 1))));
            return;
        }

        // for all aerodynes and spheroids in space it is more complicated - the
        // nose of the aircraft
        // must be facing in the righ direction and there must be velocity
        // remaining

        boolean evenx = (position.getX() % 2) == 0;
        if ((velocityLeft > 0)
            && (((position.getX() == 0) && ((facing == 5) || (facing == 4)))
                || ((position.getX() == (clientgui.getClient().getGame()
                                                  .getBoard().getWidth() - 1)) && ((facing == 1) || (facing == 2)))
                || ((position.getY() == 0)
                    && ((facing == 1) || (facing == 5) || (facing == 0)) && evenx)
                || ((position.getY() == 0) && (facing == 0))
                || ((position.getY() == (clientgui.getClient().getGame()
                                                  .getBoard().getHeight() - 1))
                    && ((facing == 2) || (facing == 3) || (facing == 4)) && !evenx) || ((position.getY() == (clientgui
                                                                                                                     .getClient().getGame().getBoard().getHeight() - 1)) && (facing == 3)))) {
            setFlyOffEnabled(true);
        } else {
            setFlyOffEnabled(false);
        }
    }

    private void updateLaunchButton() {

        final Entity ce = ce();

        if (null == ce) {
            return;
        }

        setLaunchEnabled((ce.getLaunchableFighters().size() > 0)
                         || (ce.getLaunchableSmallCraft().size() > 0)
                         || (ce.getLaunchableDropships().size() > 0));

    }

    // private void updateDockButton() {
    //
    // final Entity ce = ce();
    //
    // if (null == ce) {
    // return;
    // }
    //
    // updateRecoveryButton();
    //
    // }

    private void updateDropButton() {

        final Entity ce = ce();

        if (null == ce) {
            return;
        }

        setDropEnabled(ce.isAirborne() && (ce.getDroppableUnits().size() > 0));

    }

    private void updateEvadeButton() {

        final Entity ce = ce();

        if (null == ce) {
            return;
        }

        if (!clientgui.getClient().getGame().getOptions()
                      .booleanOption("tacops_evade")) {
            return;
        }

        if (!((ce instanceof Mech) || (ce instanceof Tank))) {
            return;
        }

        setEvadeEnabled((cmd.getLastStepMovementType() != EntityMovementType.MOVE_JUMP)
                        && (cmd.getLastStepMovementType() != EntityMovementType.MOVE_SPRINT));
    }

    private void updateShutdownButton() {

        final Entity ce = ce();

        if (null == ce) {
            return;
        }

        if (!clientgui.getClient().getGame().getOptions()
                      .booleanOption("manual_shutdown")) {
            return;
        }

        if (ce instanceof Infantry) {
            return;
        }

        setShutdownEnabled(!ce.isManualShutdown() && !ce.isStartupThisPhase());
    }

    private void updateStartupButton() {

        final Entity ce = ce();

        if (null == ce) {
            return;
        }

        if (!clientgui.getClient().getGame().getOptions()
                      .booleanOption("manual_shutdown")) {
            return;
        }

        if (ce instanceof Infantry) {
            return;
        }

        setStartupEnabled(ce.isManualShutdown() && !ce.isShutDownThisPhase());
    }

    private void updateSelfDestructButton() {

        final Entity ce = ce();

        if (null == ce) {
            return;
        }

        if (!clientgui.getClient().getGame().getOptions()
                      .booleanOption("tacops_self_destruct")) {
            return;
        }

        if (ce instanceof Infantry) {
            return;
        }

        setSelfDestructEnabled(ce.getEngine().isFusion()
                               && !ce.getSelfDestructing() && !ce.getSelfDestructInitiated());
    }

    private void updateTraitorButton() {

        final Entity ce = ce();

        if (null == ce) {
            return;
        }

        setTraitorEnabled(true);
    }

    private void updateRecklessButton() {

        final Entity ce = ce();

        if (null == ce) {
            return;
        }

        if (ce instanceof Protomech) {
            setRecklessEnabled(false);
        } else {
            setRecklessEnabled((null == cmd) || (cmd.length() == 0));
        }
    }

    private void updateManeuverButton() {

        final Entity ce = ce();

        if (null == ce) {
            return;
        }

        if (clientgui.getClient().getGame().getBoard().inSpace()) {
            return;
        }

        if (!ce.isAirborne()) {
            return;
        }

        if (!(ce instanceof Aero)) {
            return;
        }

        Aero a = (Aero) ce;

        if (a.isSpheroid()) {
            return;
        }

        if (a.didFailManeuver()) {
            setManeuverEnabled(false);
        }

        if ((null != cmd) && cmd.contains(MoveStepType.MANEUVER)) {
            setManeuverEnabled(false);
        } else {
            setManeuverEnabled(true);
        }
    }

    private synchronized void updateLoadButtons() {
        final IGame game = clientgui.getClient().getGame();
        final Entity ce = ce();
        if (null == ce) {
            return;
        }

        if (ce instanceof SmallCraft) {
            setUnloadEnabled((ce.getUnitsUnloadableFromBays().size() > 0)
                             && !ce.isAirborne());
            setLoadEnabled(false);
            return;
        }

        // can this unit mount a dropship/small craft?
        setMountEnabled(false);
        Coords pos = ce.getPosition();
        int elev = ce.getElevation();
        int mpUsed = ce.mpUsed;
        if (null != cmd) {
            pos = cmd.getFinalCoords();
            elev = cmd.getFinalElevation();
            mpUsed = cmd.getMpUsed();
        }
        if (!ce.isAirborne()
            && (mpUsed <= Math.ceil((ce.getWalkMP() / 2.0)))
            && (Compute.getMountableUnits(ce, pos, elev,
                                          game).size() > 0)) {
            setMountEnabled(true);
        }

        boolean legalGear = ((gear == MovementDisplay.GEAR_LAND)
                             || (gear == MovementDisplay.GEAR_TURN)
                             || (gear == MovementDisplay.GEAR_BACKUP)
                             || (gear == MovementDisplay.GEAR_JUMP));
        int unloadEl = cmd.getFinalElevation();
        IHex hex = ce.getGame().getBoard().getHex(cmd.getFinalCoords());
        boolean canUnloadHere = false;
        for (Entity en : loadedUnits) {
            if (en.isElevationValid(unloadEl, hex) || (en.getJumpMP() > 0)) {
                canUnloadHere = true;
                break;
            }
            // Zip lines, TO pg 219
            if (game.getOptions().booleanOption("tacops_ziplines")
                    && (ce() instanceof VTOL) && (en instanceof Infantry) 
                    && !((Infantry)en).isMechanized()) {
                canUnloadHere = true;
                break;
            }
        }
        // Disable the "Unload" button if we're in the wrong
        // gear or if the entity is not transporting units.
        if (!legalGear || (loadedUnits.size() == 0) || (cen == Entity.NONE)
            || (!canUnloadHere)) {
            setUnloadEnabled(false);
        } else {
            setUnloadEnabled(true);
        }
        // If the current entity has moved, disable "Load" button.
        if ((cmd.length() > 0) || (cen == Entity.NONE)) {
            setLoadEnabled(false);
        } else {
            // Check the other entities in the current hex for friendly units.
            boolean isGood = false;
            for (Entity other : game.getEntitiesVector(ce.getPosition())) {
                // If the other unit is friendly and not the current entity
                // and the current entity has at least 1 MP, if it can
                // transport the other unit, and if the other hasn't moved
                // then enable the "Load" button.
                if ((ce.getWalkMP() > 0) && ce.canLoad(other)
                    && other.isLoadableThisTurn()) {
                    setLoadEnabled(true);
                    isGood = true;

                    // We can stop looking.
                    break;
                }
                // Nope. Discard it.
                other = null;
            } // Check the next entity in this position.
            if (!isGood) {
                setLoadEnabled(false);
            }
        } // End ce-hasn't-moved
    } // private void updateLoadButtons

    private Entity getMountedUnit() {
        Entity ce = ce();
        Entity choice = null;
        Coords pos = ce.getPosition();
        int elev = ce.getElevation();
        if (null != cmd) {
            pos = cmd.getFinalCoords();
            elev = cmd.getFinalElevation();
        }
        IHex hex = clientgui.getClient().getGame().getBoard().getHex(pos);
        if (null != hex) {
            elev += hex.getLevel();
        }

        ArrayList<Entity> mountableUnits = Compute.getMountableUnits(ce, pos,
                                                                     elev, clientgui.getClient().getGame());

        // Handle error condition.
        if (mountableUnits.size() == 0) {
            System.err.println("MovementDisplay#getMountedUnit() " +
                               "called without mountable units."); //$NON-NLS-1$
        }

        // If we have multiple choices, display a selection dialog.
        else if (mountableUnits.size() > 1) {
            String input = (String) JOptionPane
                    .showInputDialog(
                            clientgui,
                            Messages.getString(
                                    "MovementDisplay.MountUnitDialog.message", new Object[]{//$NON-NLS-1$
                                                                                            ce.getShortName()}),
                            Messages.getString("MovementDisplay.MountUnitDialog.title"), //$NON-NLS-1$
                            JOptionPane.QUESTION_MESSAGE, null, SharedUtility
                                    .getDisplayArray(mountableUnits), null);
            choice = (Entity) SharedUtility.getTargetPicked(mountableUnits,
                                                            input);
        } // End have-choices

        // Only one choice.
        else {
            choice = mountableUnits.get(0);
        }

        if (!(ce instanceof Infantry)) {
            Vector<Integer> bayChoices = new Vector<Integer>();
            for (Transporter t : choice.getTransports()) {
                if (t.canLoad(ce) && (t instanceof Bay)) {
                    bayChoices.add(((Bay) t).getBayNumber());
                }
            }
            String[] retVal = new String[bayChoices.size()];
            int i = 0;
            for (Integer bn : bayChoices) {
                retVal[i++] = bn.toString() + " (Free Slots: "
                              + (int) choice.getBayById(bn).getUnused() + ")";
            }
            if (bayChoices.size() > 1) {
                String bayString = (String) JOptionPane
                        .showInputDialog(
                                clientgui,
                                Messages.getString(
                                        "MovementDisplay.MountUnitBayNumberDialog.message",
                                        new Object[]{choice.getShortName()}), //$NON-NLS-1$
                                Messages.getString("MovementDisplay.MountUnitBayNumberDialog.title"), //$NON-NLS-1$
                                JOptionPane.QUESTION_MESSAGE, null, retVal,
                                null);
                ce.setTargetBay(Integer.parseInt(bayString.substring(0,
                                                                     bayString.indexOf(" "))));
                // We need to update the entity here so that the server knows
                // about our target bay
                clientgui.getClient().sendUpdateEntity(ce);
            } else {
                ce.setTargetBay(-1); // Safety set!
            }
        } else {
            ce.setTargetBay(-1); // Safety set!
        }

        // Return the chosen unit.
        return choice;
    }

    private Entity getLoadedUnit() {
        final IGame game = clientgui.getClient().getGame();
        Entity choice = null;

        Vector<Entity> choices = new Vector<Entity>();
        for (Entity other : game.getEntitiesVector(ce().getPosition())) {
            if (other.isLoadableThisTurn() && (ce() != null)
                && ce().canLoad(other, false)) {
                choices.addElement(other);
            }
        }

        // Handle error condition.
        if (choices.size() == 0) {
            System.err
                    .println("MovementDisplay#getLoadedUnit() called without loadable units."); //$NON-NLS-1$
            return null;
        }

        // If we have multiple choices, display a selection dialog.
        if (choices.size() > 1) {
            String input = (String) JOptionPane
                    .showInputDialog(clientgui,
                                     Messages.getString(
                                             "DeploymentDisplay.loadUnitDialog.message",
                                             new Object[]{ce().getShortName(),
                                                          ce().getUnusedString()}), //$NON-NLS-1$
                                     Messages.getString("DeploymentDisplay.loadUnitDialog.title"), //$NON-NLS-1$
                                     JOptionPane.QUESTION_MESSAGE, null, SharedUtility
                                    .getDisplayArray(choices), null);
            choice = (Entity) SharedUtility.getTargetPicked(choices, input);
        } // End have-choices

        // Only one choice.
        else {
            choice = choices.get(0);
        }

        if (!(choice instanceof Infantry)) {
            Vector<Integer> bayChoices = new Vector<Integer>();
            for (Transporter t : ce().getTransports()) {
                if (t.canLoad(choice) && (t instanceof Bay)) {
                    bayChoices.add(((Bay) t).getBayNumber());
                }
            }
            String[] retVal = new String[bayChoices.size()];
            int i = 0;
            for (Integer bn : bayChoices) {
                retVal[i++] = bn.toString() + " (Free Slots: "
                              + (int) ce().getBayById(bn).getUnused() + ")";
            }
            if (bayChoices.size() > 1) {
                String bayString = (String) JOptionPane
                        .showInputDialog(
                                clientgui,
                                Messages.getString(
                                        "MovementDisplay.loadUnitBayNumberDialog.message",
                                        new Object[]{ce().getShortName()}), //$NON-NLS-1$
                                Messages.getString("MovementDisplay.loadUnitBayNumberDialog.title"), //$NON-NLS-1$
                                JOptionPane.QUESTION_MESSAGE, null, retVal,
                                null);
                choice.setTargetBay(Integer.parseInt(bayString.substring(0,
                                                                         bayString.indexOf(" "))));
                // We need to update the entity here so that the server knows
                // about our target bay
                clientgui.getClient().sendUpdateEntity(choice);
            } else {
                choice.setTargetBay(-1); // Safety set!
            }
        } else {
            choice.setTargetBay(-1); // Safety set!
        }

        // Return the chosen unit.
        return choice;
    }

    /**
     * Get the unit that the player wants to unload. This method will remove the
     * unit from our local copy of loaded units.
     *
     * @return The <code>Entity</code> that the player wants to unload. This
     * value will not be <code>null</code>.
     */
    private Entity getUnloadedUnit() {
        Entity ce = ce();
        Entity choice = null;
        // Handle error condition.
        if (loadedUnits.size() == 0) {
            System.err
                    .println("MovementDisplay#getUnloadedUnit() called without loaded units."); //$NON-NLS-1$
        }
        // If we have multiple choices, display a selection dialog.
        else if (loadedUnits.size() > 1) {
            String input = (String) JOptionPane
                    .showInputDialog(
                            clientgui,
                            Messages.getString(
                                    "MovementDisplay.UnloadUnitDialog.message", new Object[]{//$NON-NLS-1$
                                                                                             ce.getShortName(), ce.getUnusedString()}),
                            Messages.getString("MovementDisplay.UnloadUnitDialog.title"), //$NON-NLS-1$
                            JOptionPane.QUESTION_MESSAGE, null, SharedUtility
                                    .getDisplayArray(loadedUnits), null);
            choice = (Entity) SharedUtility.getTargetPicked(loadedUnits, input);
        } // End have-choices

        // Only one choice.
        else {
            choice = loadedUnits.get(0);
            loadedUnits.remove(0);
        }

        // Return the chosen unit.
        return choice;
    }

    private Coords getUnloadPosition(Entity unloaded) {
        Entity ce = ce();
        // we need to allow the user to select a hex for offloading
        Coords pos = ce.getPosition();
        if (null != cmd) {
            pos = cmd.getFinalCoords();
        }
        int elev = clientgui.getClient().getGame().getBoard().getHex(pos)
                            .getLevel()
                   + ce.getElevation();
        ArrayList<Coords> ring = Compute.coordsAtRange(pos, 1);
        if (ce instanceof Dropship) {
            ring = Compute.coordsAtRange(pos, 2);
        }
        // ok now we need to go through the ring and identify available
        // Positions
        ring = Compute.getAcceptableUnloadPositions(ring, unloaded, clientgui
                .getClient().getGame(), elev);
        if (ring.size() < 1) {
            String title = Messages
                    .getString("MovementDisplay.NoPlaceToUnload.title"); //$NON-NLS-1$
            String body = Messages
                    .getString("MovementDisplay.NoPlaceToUnload.message"); //$NON-NLS-1$
            clientgui.doAlertDialog(title, body);
            return null;
        }
        String[] choices = new String[ring.size()];
        int i = 0;
        for (Coords c : ring) {
            choices[i++] = c.toString();
        }
        String selected = (String) JOptionPane.showInputDialog(clientgui,
                                                               Messages.getString(
                                                                       "MovementDisplay.ChooseHex" + ".message", new Object[]{//$NON-NLS-1$
                                                                                                                              ce.getShortName(), ce.getUnusedString()}), Messages
                                                                       .getString("MovementDisplay.ChooseHex.title"),
                                                               //$NON-NLS-1$
                                                               JOptionPane.QUESTION_MESSAGE, null, choices, null);
        Coords choice = null;
        if (selected == null) {
            return choice;
        }
        for (Coords c : ring) {
            if (selected.equals(c.toString())) {
                choice = c;
                break;
            }
        }
        return choice;
    }

    /**
     * FIGHTER RECOVERY fighter recovery will be handled differently than
     * loading other units. Namely, it will be an action of the fighter not the
     * carrier. So the fighter just flies right up to a carrier whose movement
     * is ended and hops on. need a new function
     */
    private synchronized void updateRecoveryButton() {
        final IGame game = clientgui.getClient().getGame();
        final Entity ce = ce();
        if (null == ce) {
            return;
        }

        // I also want to handle fighter recovery here. If using advanced
        // movement
        // it is not a function of where carrier is but where the carrier will
        // be at the end
        // of its move
        if (ce instanceof Aero) {
            Coords loadeePos = cmd.getFinalCoords();
            if (clientgui.getClient().getGame().useVectorMove()) {
                // not where you are, but where you will be
                loadeePos = Compute.getFinalPosition(ce.getPosition(),
                                                     cmd.getFinalVectors());
            }
            boolean isGood = false;
            for (Entity other : game.getEntitiesVector(loadeePos)) {
                // Is the other unit friendly and not the current entity?
                // must be done with its movement
                // it also must be same heading and velocity
                if ((other instanceof Aero) && other.isDone()
                    && other.canLoad(ce)
                    && (cmd.getFinalFacing() == other.getFacing())
                    && !other.isCapitalFighter()) {
                    // now lets check velocity
                    // depends on movement rules
                    Aero oa = (Aero) other;
                    if (clientgui.getClient().getGame().useVectorMove()) {
                        if (Compute.sameVectors(cmd.getFinalVectors(),
                                                oa.getVectors())) {
                            if (ce instanceof Dropship) {
                                setDockEnabled(true);
                            } else {
                                setRecoverEnabled(true);
                            }
                            isGood = true;

                            // We can stop looking now.
                            break;
                        }
                    } else if (cmd.getFinalVelocity() == oa
                            .getCurrentVelocity()) {
                        if (ce instanceof Dropship) {
                            setDockEnabled(true);
                        } else {
                            setRecoverEnabled(true);
                        }
                        isGood = true;

                        // We can stop looking now.
                        break;
                    }
                }
                // Nope. Discard it.
                other = null;
            } // Check the next entity in this position.
            if (!isGood) {
                setRecoverEnabled(false);
                setDockEnabled(false);
            }
        }

    }

    /**
     * Joining a squadron - Similar to fighter recovery. You can fly up and join
     * a squadron or another solo fighter
     */
    private synchronized void updateJoinButton() {
        final IGame game = clientgui.getClient().getGame();
        if (!game.getOptions().booleanOption("stratops_capital_fighter")) {
            return;
        }

        final Entity ce = ce();
        if (null == ce) {
            return;
        }

        if (!ce.isCapitalFighter()) {
            return;
        }

        Coords loadeePos = cmd.getFinalCoords();
        if (game.useVectorMove()) {
            // not where you are, but where you will be
            loadeePos = Compute.getFinalPosition(ce.getPosition(),
                                                 cmd.getFinalVectors());
        }
        boolean isGood = false;
        for (Entity other : game.getEntitiesVector(loadeePos)) {
            // Is the other unit friendly and not the current entity?
            // must be done with its movement
            // it also must be same heading and velocity
            if (ce.getOwner().equals(other.getOwner())
                && other.isCapitalFighter() && other.isDone()
                && other.canLoad(ce)
                && (cmd.getFinalFacing() == other.getFacing())) {
                // now lets check velocity
                // depends on movement rules
                Aero oa = (Aero) other;
                if (game.useVectorMove()) {
                    // can you do equality with vectors?
                    if (Compute.sameVectors(cmd.getFinalVectors(),
                                            oa.getVectors())) {
                        setJoinEnabled(true);
                        isGood = true;

                        // We're done looping now...
                        break;
                    }
                } else if (cmd.getFinalVelocity() == oa.getCurrentVelocity()) {
                    setJoinEnabled(true);
                    isGood = true;

                    // We're done looping now...
                    break;
                }
            }
            // Nope. Discard it.
            other = null;
        } // Check the next entity in this position.
        if (!isGood) {
            setJoinEnabled(false);
        }
    }

    /**
     * Get the unit that the player wants to unload. This method will remove the
     * unit from our local copy of loaded units.
     *
     * @return The <code>Entity</code> that the player wants to unload. This
     * value will not be <code>null</code>.
     */
    private TreeMap<Integer, Vector<Integer>> getLaunchedUnits() {
        Entity ce = ce();
        TreeMap<Integer, Vector<Integer>> choices = new TreeMap<Integer, Vector<Integer>>();

        Vector<Entity> launchableFighters = ce.getLaunchableFighters();
        Vector<Entity> launchableSmallCraft = ce.getLaunchableSmallCraft();
        Vector<Entity> launchableDropships = ce.getLaunchableDropships();

        // Handle error condition.
        if ((launchableFighters.size() <= 0)
            && (launchableSmallCraft.size() <= 0)
            && (launchableDropships.size() <= 0)) {
            System.err
                    .println("MovementDisplay#getLaunchedUnits() called without loaded units."); //$NON-NLS-1$
            return choices;
        }

        // cycle through the fighter bays and then the small craft bays
        int bayNum = 1;
        int i = 0;
        Bay currentBay;
        Vector<Entity> currentFighters = new Vector<Entity>();
        int doors = 0;
        Vector<Bay> FighterBays = ce.getFighterBays();
        for (i = 0; i < FighterBays.size(); i++) {
            currentBay = FighterBays.elementAt(i);
            Vector<Integer> bayChoices = new Vector<Integer>();
            currentFighters = currentBay.getLaunchableUnits();
            /*
             * We will assume that if more fighters are launched than is safe,
             * that these excess fighters will be distributed equally among
             * available doors
             */
            doors = currentBay.getDoors();
            if (currentFighters.size() == 0) {
                bayNum++;
                continue;
            }
            String[] names = new String[currentFighters.size()];
            String question = Messages
                    .getString(
                            "MovementDisplay.LaunchFighterDialog.message", new Object[]{ //$NON-NLS-1$
                                                                                         ce.getShortName(), doors * 2, bayNum});
            for (int loop = 0; loop < names.length; loop++) {
                names[loop] = currentFighters.elementAt(loop).getShortName();
            }

            boolean doIt = false;
            ChoiceDialog choiceDialog = null;
            while (!doIt) {
                choiceDialog = new ChoiceDialog(
                        clientgui.frame,
                        Messages.getString(
                                "MovementDisplay.LaunchFighterDialog.title", new Object[]{ //$NON-NLS-1$
                                                                                           currentBay.getType(), bayNum}), question,
                        names);
                choiceDialog.setVisible(true);
                if (choiceDialog.getChoices() == null) {
                    doIt = true;
                    continue;
                }
                int numChoices = choiceDialog.getChoices().length;
                if ((numChoices > (doors * 2))
                    && GUIPreferences.getInstance().getNagForLaunchDoors()) {
                    int aerosPerDoor = numChoices / doors;
                    int remainder = numChoices % doors;
                    // Determine PSRs
                    StringBuilder psrs = new StringBuilder();
                    for (int choice = 0; choice < numChoices; choice++) {
                        int modifier = aerosPerDoor - 2;
                        if ((choice / aerosPerDoor) >= (doors - 1)) {
                            modifier += remainder;
                        }
                        modifier += currentFighters.get(choice).getCrew()
                                                   .getPiloting();
                        String damageMsg = Messages
                                .getString(
                                        "MovementDisplay.LaunchFighterDialog.controlroll",
                                        //$NON-NLS-1$
                                        new Object[]{names[choice], modifier});
                        psrs.append("\t" + damageMsg + "\n");
                    }
                    ConfirmDialog nag = new ConfirmDialog(clientgui.frame,
                                                          Messages.getString("MovementDisplay.areYouSure"), //$NON-NLS-1$
                                                          Messages.getString("MovementDisplay.ConfirmLaunch")
                                                          + psrs.toString(), true);
                    nag.setVisible(true);
                    doIt = nag.getAnswer();
                    if (!nag.getShowAgain()) {
                        GUIPreferences.getInstance()
                                      .setNagForLaunchDoors(false);
                    }
                } else {
                    doIt = true;
                }
            }
            if ((choiceDialog.getAnswer() == true) && doIt) {
                // load up the choices
                int[] unitsLaunched = choiceDialog.getChoices();
                for (int element : unitsLaunched) {
                    bayChoices.add(currentFighters.elementAt(element).getId());
                }
                choices.put(i, bayChoices);
                // now remove them (must be a better way?)
                for (int l = unitsLaunched.length; l > 0; l--) {
                    currentFighters.remove(unitsLaunched[l - 1]);
                }
            }

            bayNum++;
        }
        return choices;
    }

    /**
     * Get the unit that the player wants to unload. This method will remove the
     * unit from our local copy of loaded units.
     *
     * @return The <code>Entity</code> that the player wants to unload. This
     * value will not be <code>null</code>.
     */
    private TreeMap<Integer, Vector<Integer>> getUndockedUnits() {
        Entity ce = ce();
        TreeMap<Integer, Vector<Integer>> choices = new TreeMap<Integer, Vector<Integer>>();

        Vector<Entity> launchableFighters = ce.getLaunchableFighters();
        Vector<Entity> launchableSmallCraft = ce.getLaunchableSmallCraft();
        Vector<Entity> launchableDropships = ce.getLaunchableDropships();

        // Handle error condition.
        if ((launchableFighters.size() <= 0)
            && (launchableSmallCraft.size() <= 0)
            && (launchableDropships.size() <= 0)) {
            System.err
                    .println("MovementDisplay#getUndockedUnits() called without loaded units."); //$NON-NLS-1$

        } else {
            // cycle through the docking collars
            int i = 0;
            int collarNum = 1;
            Vector<Entity> currentDropships = new Vector<Entity>();
            for (DockingCollar collar : ce.getDockingCollars()) {
                currentDropships = collar.getLaunchableUnits();
                Vector<Integer> collarChoices = new Vector<Integer>();
                if (currentDropships.size() > 0) {
                    String[] names = new String[currentDropships.size()];
                    String question = Messages
                            .getString(
                                    "MovementDisplay.LaunchDropshipDialog.message", new Object[]{ //$NON-NLS-1$
                                                                                                  ce.getShortName(), 1, collarNum});
                    for (int loop = 0; loop < names.length; loop++) {
                        names[loop] = currentDropships.elementAt(loop)
                                                      .getShortName();
                    }

                    boolean doIt = false;
                    ChoiceDialog choiceDialog = new ChoiceDialog(
                            clientgui.frame,
                            Messages.getString(
                                    "MovementDisplay.LaunchDropshipDialog.title", new Object[]{ //$NON-NLS-1$
                                                                                                collar.getType(), collarNum}), question,
                            names);
                    while (!doIt) {
                        choiceDialog = new ChoiceDialog(
                                clientgui.frame,
                                Messages.getString(
                                        "MovementDisplay.LaunchDropshipDialog.title",
                                        new Object[]{ //$NON-NLS-1$
                                                      collar.getType(), collarNum}),
                                question, names);
                        choiceDialog.setVisible(true);
                        if ((choiceDialog.getChoices() != null)
                            && (choiceDialog.getChoices().length > (1))) {
                            ConfirmDialog nag = new ConfirmDialog(
                                    clientgui.frame,
                                    Messages.getString("MovementDisplay.areYouSure"), //$NON-NLS-1$
                                    Messages.getString("MovementDisplay.ConfirmLaunch"),
                                    true);
                            nag.setVisible(true);
                            doIt = nag.getAnswer();
                        } else {
                            doIt = true;
                        }
                    }
                    if ((choiceDialog.getAnswer() == true) && doIt) {
                        // load up the choices
                        int[] unitsLaunched = choiceDialog.getChoices();
                        for (int element : unitsLaunched) {
                            collarChoices.add(currentDropships.elementAt(
                                    element).getId());
                        }
                        choices.put(i, collarChoices);
                        // now remove them (must be a better way?)
                        for (int l = unitsLaunched.length; l > 0; l--) {
                            currentDropships.remove(unitsLaunched[l - 1]);
                        }
                    }
                }
                collarNum++;
                i++;
            }
        }// End have-choices
        // Return the chosen unit.
        return choices;
    }

    /**
     * Get the unit that the player wants to drop. This method will remove the
     * unit from our local copy of loaded units.
     *
     * @return The <code>Entity</code> that the player wants to unload. This
     * value will not be <code>null</code>.
     */
    private TreeMap<Integer, Vector<Integer>> getDroppedUnits() {
        Entity ce = ce();
        TreeMap<Integer, Vector<Integer>> choices = new TreeMap<Integer, Vector<Integer>>();

        Vector<Entity> droppableUnits = ce.getDroppableUnits();

        // Handle error condition.
        if (droppableUnits.size() <= 0) {
            System.err
                    .println("MovementDisplay#getDroppedUnits() called without loaded units."); //$NON-NLS-1$

        } else {
            // cycle through the bays
            int bayNum = 1;
            Bay currentBay;
            Vector<Entity> currentUnits = new Vector<Entity>();
            int doors = 0;
            Vector<Bay> Bays = ce.getTransportBays();
            for (int i = 0; i < Bays.size(); i++) {
                currentBay = Bays.elementAt(i);
                Vector<Integer> bayChoices = new Vector<Integer>();
                currentUnits = currentBay.getDroppableUnits();
                doors = currentBay.getDoors();
                if ((currentUnits.size() > 0) && (doors > 0)) {
                    String[] names = new String[currentUnits.size()];
                    String question = Messages
                            .getString(
                                    "MovementDisplay.DropUnitDialog.message", new Object[]{ //$NON-NLS-1$
                                                                                            doors, bayNum});
                    for (int loop = 0; loop < names.length; loop++) {
                        names[loop] = currentUnits.elementAt(loop)
                                                  .getShortName();
                    }
                    ChoiceDialog choiceDialog = new ChoiceDialog(
                            clientgui.frame,
                            Messages.getString(
                                    "MovementDisplay.DropUnitDialog.title", new Object[]{ //$NON-NLS-1$
                                                                                          currentBay.getType(), bayNum}), question,
                            names, false, doors);
                    choiceDialog.setVisible(true);
                    if (choiceDialog.getAnswer() == true) {
                        // load up the choices
                        int[] unitsLaunched = choiceDialog.getChoices();
                        for (int element : unitsLaunched) {
                            bayChoices.add(currentUnits.elementAt(element)
                                                       .getId());
                        }
                        choices.put(i, bayChoices);
                        // now remove them (must be a better way?)
                        for (int l = unitsLaunched.length; l > 0; l--) {
                            currentUnits.remove(unitsLaunched[l - 1]);
                        }
                    }
                }
                bayNum++;
            }
        }// End have-choices
        // Return the chosen unit.
        return choices;
    }

    /**
     * get the unit id that the player wants to be recovered by
     */
    private int getRecoveryUnit() {
        final IGame game = clientgui.getClient().getGame();
        final Entity ce = ce();
        List<Entity> choices = new ArrayList<Entity>();

        // collect all possible choices
        Coords loadeePos = cmd.getFinalCoords();
        if (clientgui.getClient().getGame().useVectorMove()) {
            // not where you are, but where you will be
            loadeePos = Compute.getFinalPosition(ce.getPosition(),
                                                 cmd.getFinalVectors());
        }
        for (Entity other : game.getEntitiesVector(loadeePos)) {
            // Is the other unit friendly and not the current entity?
            // must be done with its movement
            // it also must be same heading and velocity
            if ((other instanceof Aero) && !((Aero) other).isOutControlTotal()
                && other.isDone() && other.canLoad(ce)
                && ce.isLoadableThisTurn()
                && (cmd.getFinalFacing() == other.getFacing())) {

                // now lets check velocity
                // depends on movement rules
                Aero oa = (Aero) other;
                if (clientgui.getClient().getGame().useVectorMove()) {
                    if (Compute.sameVectors(cmd.getFinalVectors(),
                                            oa.getVectors())) {
                        choices.add(other);
                    }
                } else if (cmd.getFinalVelocity() == oa.getCurrentVelocity()) {
                    choices.add(other);
                }
            }
            // Nope. Discard it.
            other = null;
        } // Check the next entity in this position.

        if (choices.size() < 1) {
            return -1;
        }

        if (choices.size() == 1) {
            if (choices.get(0).mpUsed > 0) {
                if (clientgui
                        .doYesNoDialog(
                                Messages.getString("MovementDisplay.RecoverSureDialog.title"), //$NON-NLS-1$
                                Messages.getString("MovementDisplay.RecoverSureDialog.message") //$NON-NLS-1$
                                      )) {
                    return choices.get(0).getId();
                }
            } else {
                return choices.get(0).getId();
            }
            return -1;
        }

        String input = (String) JOptionPane
                .showInputDialog(
                        clientgui,
                        Messages.getString("MovementDisplay.RecoverFighterDialog.message"), //$NON-NLS-1$
                        Messages.getString("MovementDisplay.RecoverFighterDialog.title"), //$NON-NLS-1$
                        JOptionPane.QUESTION_MESSAGE, null, SharedUtility
                                .getDisplayArray(choices), null);
        Entity picked = (Entity) SharedUtility.getTargetPicked(choices, input);

        if (picked != null) {
            // if this unit is thrusting, make sure they are aware
            if (picked.mpUsed > 0) {
                if (clientgui
                        .doYesNoDialog(
                                Messages.getString("MovementDisplay.RecoverSureDialog.title"), //$NON-NLS-1$
                                Messages.getString("MovementDisplay.RecoverSureDialog.message") //$NON-NLS-1$
                                      )) {
                    return picked.getId();
                }
            } else {
                return picked.getId();
            }
        }
        return -1;
    }

    /**
     * @return the unit id that the player wants to join
     */
    private int getUnitJoined() {
        final IGame game = clientgui.getClient().getGame();
        final Entity ce = ce();
        List<Entity> choices = new ArrayList<Entity>();

        // collect all possible choices
        Coords loadeePos = cmd.getFinalCoords();
        if (clientgui.getClient().getGame().useVectorMove()) {
            // not where you are, but where you will be
            loadeePos = Compute.getFinalPosition(ce.getPosition(),
                                                 cmd.getFinalVectors());
        }
        for (Entity other : game.getEntitiesVector(loadeePos)) {
            // Is the other unit friendly and not the current entity?
            // must be done with its movement
            // it also must be same heading and velocity
            if ((other instanceof Aero) && !((Aero) other).isOutControlTotal()
                && other.isDone() && other.canLoad(ce)
                && ce.isLoadableThisTurn()
                && (cmd.getFinalFacing() == other.getFacing())) {

                // now lets check velocity
                // depends on movement rules
                Aero oa = (Aero) other;
                if (clientgui.getClient().getGame().useVectorMove()) {
                    if (Compute.sameVectors(cmd.getFinalVectors(),
                                            oa.getVectors())) {
                        choices.add(other);
                    }
                } else if (cmd.getFinalVelocity() == oa.getCurrentVelocity()) {
                    choices.add(other);
                }
            }
            // Nope. Discard it.
            other = null;
        } // Check the next entity in this position.

        if (choices.size() < 1) {
            return -1;
        }

        if (choices.size() == 1) {
            return choices.get(0).getId();
        }

        String input = (String) JOptionPane.showInputDialog(
                clientgui,
                Messages.getString("MovementDisplay.JoinSquadronDialog"
                                   + ".message"), //$NON-NLS-1$
                Messages.getString("MovementDisplay.JoinSquadronDialog"
                                   + ".title"), //$NON-NLS-1$
                JOptionPane.QUESTION_MESSAGE, null,
                SharedUtility.getDisplayArray(choices), null);
        Entity picked = (Entity) SharedUtility.getTargetPicked(choices, input);
        if (picked != null) {
            return picked.getId();
        }
        return -1;
    }

    /**
     * check for out of control and adjust buttons
     */
    private void checkOOC() {
        final Entity ce = ce();
        if (null == ce) {
            return;
        }

        if (!(ce instanceof Aero)) {
            return;
        }

        Aero a = (Aero) ce;

        if (a.isOutControlTotal() && a.isAirborne()) {
            disableButtons();
            butDone.setEnabled(true);
            if (numButtonGroups > 1)
                getBtn(MoveCommand.MOVE_MORE).setEnabled(true);
            getBtn(MoveCommand.MOVE_NEXT).setEnabled(true);
            setForwardIniEnabled(true);
            getBtn(MoveCommand.MOVE_LAUNCH).setEnabled(true);
        }
        return;
    }

    /**
     * check for fuel and adjust buttons
     */
    private void checkFuel() {
        final Entity ce = ce();
        if (null == ce) {
            return;
        }

        if (!(ce instanceof Aero)) {
            return;
        }

        Aero a = (Aero) ce;
        if (a.getFuel() < 1) {
            disableButtons();
            butDone.setEnabled(true);
            getBtn(MoveCommand.MOVE_NEXT).setEnabled(true);
            setForwardIniEnabled(true);
            getBtn(MoveCommand.MOVE_LAUNCH).setEnabled(true);
            updateRACButton();
            updateJoinButton();
            updateRecoveryButton();
            updateDumpButton();
        }
        return;
    }

    /**
     * check for atmosphere and adjust buttons
     */
    private void checkAtmosphere() {
        final Entity ce = ce();
        if (null == ce) {
            return;
        }

        if (!(ce instanceof Aero)) {
            return;
        }

        Aero a = (Aero) ce;
        if (!clientgui.getClient().getGame().getBoard().inSpace()) {
            if (a.isSpheroid()
                || clientgui.getClient().getGame().getPlanetaryConditions()
                            .isVacuum()) {
                getBtn(MoveCommand.MOVE_ACC).setEnabled(false);
                getBtn(MoveCommand.MOVE_DEC).setEnabled(false);
                getBtn(MoveCommand.MOVE_ACCN).setEnabled(false);
                getBtn(MoveCommand.MOVE_DECN).setEnabled(false);
            }
        }
        return;
    }

    /**
     * Have the player select a target from the entities at the given coords.
     *
     * @param pos - the <code>Coords</code> containing targets.
     */
    private Targetable chooseTarget(Coords pos) {
        final IGame game = clientgui.getClient().getGame();
        final Entity ce = ce();

        // Assume that we have *no* choice.
        Targetable choice = null;

        // Get the available choices.

        // Convert the choices into a List of targets.
        ArrayList<Targetable> targets = new ArrayList<Targetable>();
        for (Entity ent : game.getEntitiesVector(pos)) {
            if (!ce.equals(ent)) {
                targets.add(ent);
            }
        }

        // Is there a building in the hex?
        Building bldg = clientgui.getClient().getGame().getBoard()
                                 .getBuildingAt(pos);
        if (bldg != null) {
            targets.add(new BuildingTarget(pos, clientgui.getClient().getGame()
                                                         .getBoard(), false));
        }

        // Do we have a single choice?
        if (targets.size() == 1) {
            // Return that choice.
            choice = targets.get(0);
        }

        // If we have multiple choices, display a selection dialog.
        else if (targets.size() > 1) {
            String input = (String) JOptionPane
                    .showInputDialog(
                            clientgui,
                            Messages.getString(
                                    "MovementDisplay.ChooseTargetDialog.message", new Object[]{//$NON-NLS-1$
                                                                                               pos.getBoardNum()}),
                            Messages.getString("MovementDisplay.ChooseTargetDialog.title"), //$NON-NLS-1$
                            JOptionPane.QUESTION_MESSAGE, null, SharedUtility
                                    .getDisplayArray(targets), null);
            choice = SharedUtility.getTargetPicked(targets, input);
        } // End have-choices

        // Return the chosen unit.
        return choice;
    } // End private Targetable chooseTarget( Coords )

    private int chooseMineToLay() {
        MineLayingDialog mld = new MineLayingDialog(clientgui.frame, ce());
        mld.setVisible(true);
        if (mld.getAnswer()) {
            return mld.getMine();
        }
        return -1;
    }

    private void dumpBombs() {

        if (!(ce() instanceof Aero)) {
            return;
        }
        Aero a = (Aero) ce();

        EntityMovementType overallMoveType = EntityMovementType.MOVE_NONE;
        if (null != cmd) {
            overallMoveType = cmd.getLastStepMovementType();
        }
        // bring up dialog to dump bombs, then make a control roll and report
        // success or failure
        // should update mp available
        int numFighters = 0;
        if (ce() instanceof FighterSquadron) {
            numFighters = ((FighterSquadron) ce()).getNFighters();
        }
        BombPayloadDialog dumpBombsDialog = new BombPayloadDialog(
                clientgui.frame,
                Messages.getString("MovementDisplay.BombDumpDialog.title"), //$NON-NLS-1$
                a.getBombLoadout(), false, true, -1, numFighters);
        dumpBombsDialog.setVisible(true);
        if (dumpBombsDialog.getAnswer()) {
            // int[] bombsDumped =
            dumpBombsDialog.getChoices();
            // first make a control roll
            PilotingRollData psr = ce().getBasePilotingRoll(overallMoveType);
            int ctrlroll = Compute.d6(2);
            Report r = new Report(9500);
            r.subject = ce().getId();
            r.add(ce().getDisplayName());
            r.add(psr.getValue());
            r.add(ctrlroll);
            r.newlines = 0;
            r.indent(1);
            if (ctrlroll < psr.getValue()) {
                r.choose(false);
                // addReport(r);
                String title = Messages
                        .getString("MovementDisplay.DumpingBombs.title"); //$NON-NLS-1$
                String body = Messages
                        .getString("MovementDisplay.DumpFailure.message"); //$NON-NLS-1$
                clientgui.doAlertDialog(title, body);
                // failed the roll, so dump all bombs
                // bombsDumped =
                a.getBombLoadout();
            } else {
                // avoided damage
                r.choose(true);
                String title = Messages
                        .getString("MovementDisplay.DumpingBombs.title"); //$NON-NLS-1$
                String body = Messages
                        .getString("MovementDisplay.DumpSuccessful.message"); //$NON-NLS-1$
                clientgui.doAlertDialog(title, body);
                // addReport(r);
            }
            /*
             * // now unload the bombs for (int j = 0; j < bombsDumped.length;
             * j++) { if (bombsDumped[j] > 0) { a.removeBombs(bombsDumped[j],
             * j); // Report r = new Report(5115); r.subject = ce().getId();
             * r.addDesc(ce()); r.add("" + bombsDumped[j] + " " +
             * Aero.bombNames[j] + "(s)"); // addReport(r); } } // update the
             * bomb load immediately a.updateBombLoad();
             * clientgui.getClient().sendUpdateEntity(ce());
             */
            // not sure how to update mech display, but everything else is
            // working
        }

    }

    /**
     * based on maneuver type add the appropriate steps return true if we should
     * redraw the movement data
     */
    private boolean addManeuver(int type) {
        cmd.addManeuver(type);
        switch (type) {
            case (ManeuverType.MAN_HAMMERHEAD):
                cmd.addStep(MoveStepType.YAW, true, true);
                return true;
            case (ManeuverType.MAN_HALF_ROLL):
                cmd.addStep(MoveStepType.ROLL, true, true);
                return true;
            case (ManeuverType.MAN_BARREL_ROLL):
                cmd.addStep(MoveStepType.DEC, true, true);
                return true;
            case (ManeuverType.MAN_IMMELMAN):
                gear = MovementDisplay.GEAR_IMMEL;
                return false;
            case (ManeuverType.MAN_SPLIT_S):
                gear = MovementDisplay.GEAR_SPLIT_S;
                return false;
            case (ManeuverType.MAN_VIFF):
                if (!(ce() instanceof Aero)) {
                    return false;
                }
                Aero a = (Aero) ce();
                MoveStep last = cmd.getLastStep();
                int vel = a.getCurrentVelocity();
                if (null != last) {
                    vel = last.getVelocityLeft();
                }
                while (vel > 0) {
                    cmd.addStep(MoveStepType.DEC, true, true);
                    vel--;
                }
                cmd.addStep(MoveStepType.UP);
                return true;
            case (ManeuverType.MAN_SIDE_SLIP_LEFT):
                // If we are on a ground map, slide slip works slightly
                // differently
                // See Total Warfare pg 85
                if (clientgui.getClient().getGame().getBoard().getType() == Board.T_GROUND) {
                    for (int i = 0; i < 8; i++) {
                        cmd.addStep(MoveStepType.LATERAL_LEFT, true, true);
                    }
                    for (int i = 0; i < 8; i++) {
                        cmd.addStep(MoveStepType.FORWARDS, true, true);
                    }
                } else {
                    cmd.addStep(MoveStepType.LATERAL_LEFT, true, true);
                }
                return true;
            case (ManeuverType.MAN_SIDE_SLIP_RIGHT):
                // If we are on a ground map, slide slip works slightly
                // differently
                // See Total Warfare pg 85
                if (clientgui.getClient().getGame().getBoard().getType() == Board.T_GROUND) {
                    for (int i = 0; i < 8; i++) {
                        cmd.addStep(MoveStepType.LATERAL_RIGHT, true, true);
                    }
                    for (int i = 0; i < 8; i++) {
                        cmd.addStep(MoveStepType.FORWARDS, true, true);
                    }
                } else {
                    cmd.addStep(MoveStepType.LATERAL_RIGHT, true, true);
                }
                return true;
            case (ManeuverType.MAN_LOOP):
                cmd.addStep(MoveStepType.LOOP, true, true);
                return true;
            default:
                return false;
        }
    }

    //
    // GameListener
    //
    @Override
    public void gameTurnChange(GameTurnChangeEvent e) {
        // Are we ignoring events?
        if (isIgnoringEvents()) {
            return;
        }
        
        if (clientgui.getClient().getGame().getPhase() != IGame.Phase.PHASE_MOVEMENT) {
            // ignore
            return;
        }

        if (clientgui.getClient().isMyTurn()) {
            // Can the player unload entities stranded on immobile transports?
            if (clientgui.getClient().canUnloadStranded()) {
                unloadStranded();
            } else if (cen == Entity.NONE) {
                beginMyTurn();
            }
        } else {
            endMyTurn();
            if ((e.getPlayer() == null)
                    && (clientgui.getClient().getGame().getTurn() instanceof GameTurn.UnloadStrandedTurn)) {
                setStatusBarText(Messages
                        .getString("MovementDisplay.waitForAnother")); //$NON-NLS-1$
            } else {
                String playerName;
                if (e.getPlayer() != null) {
                    playerName = e.getPlayer().getName();
                } else {
                    playerName = "Unknown";
                }
                setStatusBarText(Messages.getString(
                        "MovementDisplay.its_others_turn", //$NON-NLS-1$
                        new Object[] { playerName }));
            }
        }
    }

    @Override
    public void gamePhaseChange(GamePhaseChangeEvent e) {
        // In case of a /reset command, ensure the state gets reset
        if (clientgui.getClient().getGame().getPhase() 
                == IGame.Phase.PHASE_LOUNGE) {
            endMyTurn();
        }
        
        // Are we ignoring events?
        if (isIgnoringEvents()) {
            return;
        }
        if (clientgui.getClient().isMyTurn()
            && (clientgui.getClient().getGame().getPhase() != IGame.Phase.PHASE_MOVEMENT)) {
            endMyTurn();
        }
        if (clientgui.getClient().getGame().getPhase() == IGame.Phase.PHASE_MOVEMENT) {
            setStatusBarText(Messages
                                     .getString("MovementDisplay.waitingForMovementPhase")); //$NON-NLS-1$
        }
    }
    
    /**
     * Computes all of the possible moves for an Entity in a particular gear.
     * The Entity can either be a suggested Entity or the currently selected 
     * one.  If there is a selected entity (which implies it's the current 
     * players turn), then the current gear is used (which is set by the user).
     * If there is no selected entity, then the current gear is invalid, and it
     * defaults to GEAR_LAND (standard "walk forward").
     * 
     * @param suggestion  The suggested Entity to use to compute the movement
     *                      envelope.  If used, the gear will be set to 
     *                      GEAR_LAND.  This takes precendence over the
     *                      currently selected unit. 
     * @param suggestion
     */
    public void computeMovementEnvelope(Entity suggestion) {
        // do nothing if deactivated in the settings
        if (!GUIPreferences.getInstance()
                .getBoolean(GUIPreferences.MOVE_ENVELOPE)) {
            clientgui.bv.clearMovementEnvelope();
            return;
        }
        
        Entity en = ce();
        int mvMode = gear;
        if ((en == null) && (suggestion == null)) {
            return;
        } else if (en == null) {
            en = suggestion;
            mvMode = GEAR_LAND;
        } else {
            en = suggestion;
        }
        if (en.isDone()) {
            return;
        }
        
        Map<Coords, MovePath> mvEnvData = new Hashtable<Coords, MovePath>();
        MovePath mp = new MovePath(clientgui.getClient().getGame(), en);

        int maxMP;
        if (mvMode == GEAR_JUMP || mvMode == GEAR_DFA) {
            maxMP = en.getJumpMP();
        } else if (mvMode == GEAR_BACKUP) {
            maxMP = en.getWalkMP();
        } else {
            if (clientgui.getClient().getGame().getOptions()
                         .booleanOption("tacops_sprint")) {
                maxMP = en.getSprintMP();
            } else {
                maxMP = en.getRunMP();
            }
        }
        MoveStepType stepType = (mvMode == GEAR_BACKUP) ? MoveStepType.BACKWARDS
                : MoveStepType.FORWARDS;
        if (mvMode == GEAR_JUMP || mvMode == GEAR_DFA) {
            mp.addStep(MoveStepType.START_JUMP);
        }

        ShortestPathFinder pf = ShortestPathFinder.newInstanceOfOneToAll(maxMP,
                stepType, en.getGame());
        pf.run(mp);
        mvEnvData = pf.getAllComputedPaths();
        Hashtable<Coords, Integer> mvEnvMP = new Hashtable<Coords, Integer>(
                (int) ((mvEnvData.size() * 1.25) + 1));
        for (Coords c : mvEnvData.keySet()) {
            mvEnvMP.put(c, mvEnvData.get(c).countMp(mvMode == GEAR_JUMP));
        }
        clientgui.bv.setMovementEnvelope(mvEnvMP, en.getWalkMP(), en
                .getRunMP(), en.getJumpMP(), mvMode);
    }

    public void computeModifierEnvelope() {
        if (ce() == null) {
            return;
        }
        int maxMP;
        if (gear == GEAR_JUMP) {
            maxMP = ce().getJumpMP();
        } else if (gear == GEAR_BACKUP) {
            maxMP = ce().getWalkMP();
        } else {
            maxMP = ce().getRunMP();
        }
        MoveStepType stepType = (gear == GEAR_BACKUP) ? MoveStepType.BACKWARDS
                                                      : MoveStepType.FORWARDS;
        MovePath mp = new MovePath(clientgui.getClient().getGame(), ce());
        if (gear == GEAR_JUMP) {
            mp.addStep(MoveStepType.START_JUMP);
        }
        LongestPathFinder lpf = LongestPathFinder.newInstanceOfLongestPath(
                maxMP, stepType, ce().getGame());
        final int timeLimit = PreferenceManager.getClientPreferences()
                                               .getMaxPathfinderTime();
        AbstractPathFinder.StopConditionTimeout<MovePath> timeoutCondition = new AbstractPathFinder.StopConditionTimeout<>(
                timeLimit * 10);
        lpf.addStopCondition(timeoutCondition);
        lpf.run(mp);
        clientgui.bv.setMovementModifierEnvelope(lpf.getLongestComputedPaths());
    }

    //
    // ActionListener
    //
    public synchronized void actionPerformed(ActionEvent ev) {
        final Entity ce = ce();

        if (ce == null) {
            return;
        }

        // Are we ignoring events?
        if (isIgnoringEvents()) {
            return;
        }
        if (statusBarActionPerformed(ev, clientgui.getClient())) {
            return;
        }
        if (!clientgui.getClient().isMyTurn()) {
            // odd...
            return;
        }
        final String actionCmd = ev.getActionCommand();
        final IOptions opts = clientgui.getClient().getGame().getOptions();
        if (actionCmd.equals(MoveCommand.MOVE_NEXT.getCmd())) {
            selectEntity(clientgui.getClient().getNextEntityNum(cen));
        } else if (actionCmd.equals(
                MoveCommand.MOVE_FORWARD_INI.getCmd())) {
            selectNextPlayer();
        } else if (actionCmd.equals(MoveCommand.MOVE_CANCEL.getCmd())) {
            clear();
            computeMovementEnvelope(ce);
        } else if (ev.getSource().equals(getBtn(MoveCommand.MOVE_MORE))) {
            currentButtonGroup++;
            currentButtonGroup %= numButtonGroups;
            setupButtonPanel();
        } else if (actionCmd.equals(MoveCommand.MOVE_UNJAM.getCmd())) {
            String title = Messages
                    .getString("MovementDisplay.UnjamRAC.title"); //$NON-NLS-1$
            String msg = Messages.getString(
                    "MovementDisplay.UnjamRAC.message"); //$NON-NLS-1$
            if ((gear == MovementDisplay.GEAR_JUMP)
                    || (gear == MovementDisplay.GEAR_CHARGE)
                    || (gear == MovementDisplay.GEAR_DFA)
                    || ((cmd.getMpUsed() > ce.getWalkMP()) 
                            && !(cmd.getLastStep().isOnlyPavement() 
                                    && (cmd.getMpUsed() <= (ce.getWalkMP() + 1))))
                    || (opts.booleanOption("tacops_tank_crews")
                            && (cmd.getMpUsed() > 0) && (ce instanceof Tank) 
                            && (ce.getCrew().getSize() < 2))
                    || (gear == MovementDisplay.GEAR_SWIM)
                    || (gear == MovementDisplay.GEAR_RAM)) {
                // in the wrong gear
                // clearAllMoves();
                // gear = Compute.GEAR_LAND;
                setUnjamEnabled(false);
            } else  if (clientgui.doYesNoDialog(title, msg)) {
                cmd.addStep(MoveStepType.UNJAM_RAC);
                ready();
                // If ready() fires, it will call endMyTurn, which sets cen to
                // Entity.NONE.  If this doesn't happen, it means that the
                // ready() was cancelled (ie, not all Velocity is spent), if it
                // is cancelled we have to ensure the UNJAM_RAC step is removed,
                // otherwise it can fire multiple times.
                if (cen != Entity.NONE) {
                    cmd.removeLastStep();
                }
            }
        } else if (actionCmd.equals(MoveCommand.MOVE_SEARCHLIGHT.getCmd())) {
            cmd.addStep(MoveStepType.SEARCHLIGHT);
        } else if (actionCmd.equals(MoveCommand.MOVE_WALK.getCmd())) {
            if ((gear == MovementDisplay.GEAR_JUMP)
                    || (gear == MovementDisplay.GEAR_SWIM)) {
                clear();
            }
            Color walkColor = GUIPreferences.getInstance().getColor(
                    GUIPreferences.ADVANCED_MOVE_DEFAULT_COLOR);
            clientgui.getBoardView().setHighlightColor(walkColor);
            gear = MovementDisplay.GEAR_LAND;
            computeMovementEnvelope(ce);
        } else if (actionCmd.equals(MoveCommand.MOVE_JUMP.getCmd())) {
            if ((gear != MovementDisplay.GEAR_JUMP)
                    && !((cmd.getLastStep() != null)
                            && cmd.getLastStep().isFirstStep() 
                            && (cmd.getLastStep().getType() 
                                    == MoveStepType.LAY_MINE))) {
                clear();
            }
            if (!cmd.isJumping()) {
                cmd.addStep(MoveStepType.START_JUMP);
            }
            gear = MovementDisplay.GEAR_JUMP;
            Color jumpColor = GUIPreferences.getInstance().getColor(
                    GUIPreferences.ADVANCED_MOVE_JUMP_COLOR);
            clientgui.getBoardView().setHighlightColor(jumpColor);
            computeMovementEnvelope(ce);
        } else if (actionCmd.equals(MoveCommand.MOVE_SWIM.getCmd())) {
            if (gear != MovementDisplay.GEAR_SWIM) {
                clear();
            }
            // dcmd.addStep(MoveStepType.SWIM);
            gear = MovementDisplay.GEAR_SWIM;
            ce.setMovementMode((ce instanceof BipedMech) ? EntityMovementMode.BIPED_SWIM
                    : EntityMovementMode.QUAD_SWIM);
        } else if (actionCmd.equals(MoveCommand.MOVE_TURN.getCmd())) {
            gear = MovementDisplay.GEAR_TURN;
        } else if (actionCmd.equals(MoveCommand.MOVE_BACK_UP.getCmd())) {
            if (gear == MovementDisplay.GEAR_JUMP) {
                gear = MovementDisplay.GEAR_BACKUP; // on purpose...
                clear();
            }
            gear = MovementDisplay.GEAR_BACKUP; // on purpose...
            Color backColor = GUIPreferences.getInstance().getColor(
                    GUIPreferences.ADVANCED_MOVE_BACK_COLOR);
            clientgui.getBoardView().setHighlightColor(backColor);
            computeMovementEnvelope(ce);
        } else if (actionCmd.equals(MoveCommand.MOVE_LONGEST_RUN.getCmd())) {
            if (gear == MovementDisplay.GEAR_JUMP) {
                clear();
            }
            gear = MovementDisplay.GEAR_LONGEST_RUN;
        } else if (actionCmd.equals(MoveCommand.MOVE_LONGEST_WALK.getCmd())) {
            if (gear == MovementDisplay.GEAR_JUMP) {
                clear();
            }
            gear = MovementDisplay.GEAR_LONGEST_WALK;
        } else if (actionCmd.equals(MoveCommand.MOVE_CLEAR.getCmd())) {
            clear();
            if (!clientgui.getClient().getGame()
                    .containsMinefield(ce.getPosition())) {
                clientgui.doAlertDialog(Messages
                        .getString("MovementDisplay.CantClearMinefield"), //$NON-NLS-1$
                        Messages.getString("MovementDisplay.NoMinefield")); //$NON-NLS-1$
                return;
            }

            // Does the entity has a minesweeper?
            int clear = Minefield.CLEAR_NUMBER_INFANTRY;
            int boom = Minefield.CLEAR_NUMBER_INFANTRY_ACCIDENT;
            // Check for Mine clearance manipulators on BA
            if ((ce() instanceof BattleArmor)) {
                BattleArmor ba = (BattleArmor) ce();
                String mcmName = BattleArmor.MANIPULATOR_TYPE_STRINGS
                        [BattleArmor.MANIPULATOR_BASIC_MINE_CLEARANCE];
                if (ba.getLeftManipulatorName().equals(mcmName)) {
                    clear = Minefield.CLEAR_NUMBER_BA_SWEEPER;
                    boom = Minefield.CLEAR_NUMBER_BA_SWEEPER_ACCIDENT;
                }
            }

            // need to choose a mine
            List<Minefield> mfs = clientgui.getClient().getGame()
                    .getMinefields(ce.getPosition());
            String[] choices = new String[mfs.size()];
            for (int loop = 0; loop < choices.length; loop++) {
                choices[loop] = Minefield.getDisplayableName(mfs.get(loop)
                        .getType());
            }
            String input = (String) JOptionPane
                    .showInputDialog(
                            clientgui,
                            Messages.getString("MovementDisplay.ChooseMinefieldDialog.message"),//$NON-NLS-1$
                            Messages.getString("MovementDisplay.ChooseMinefieldDialog.title"), //$NON-NLS-1$
                            JOptionPane.QUESTION_MESSAGE, null, choices, null);
            Minefield mf = null;
            if (input != null) {
                for (int loop = 0; loop < choices.length; loop++) {
                    if (input.equals(choices[loop])) {
                        mf = mfs.get(loop);
                        break;
                    }
                }
            }
            String title = Messages
                    .getString("MovementDisplay.ClearMinefieldDialog.title"); //$NON-NLS-1$
            String msg = Messages.getString(
                    "MovementDisplay.ClearMinefieldDialog.message", //$NON-NLS-1$
                    new Object[] {
                    new Integer(clear), new Integer(boom) });
            if ((null != mf) && clientgui.doYesNoDialog(title, msg)) {
                cmd.addStep(MoveStepType.CLEAR_MINEFIELD, mf);
                ready();
            }
        } else if (actionCmd.equals(MoveCommand.MOVE_CHARGE.getCmd())) {
            if (gear != MovementDisplay.GEAR_LAND) {
                clear();
            }
            gear = MovementDisplay.GEAR_CHARGE;
            computeMovementEnvelope(ce);
        } else if (actionCmd.equals(MoveCommand.MOVE_DFA.getCmd())) {
            if (gear != MovementDisplay.GEAR_JUMP) {
                clear();
            }
            gear = MovementDisplay.GEAR_DFA;
            computeMovementEnvelope(ce);
            if (!cmd.isJumping()) {
                cmd.addStep(MoveStepType.START_JUMP);
            }
        } else if (actionCmd.equals(MoveCommand.MOVE_RAM.getCmd())) {
            if (gear != MovementDisplay.GEAR_LAND) {
                clear();
            }
            gear = MovementDisplay.GEAR_RAM;
            computeMovementEnvelope(ce);
        } else if (actionCmd.equals(MoveCommand.MOVE_GET_UP.getCmd())) {
            // if the unit has a hull down step
            // then don't clear the moves
            if (!cmd.contains(MoveStepType.HULL_DOWN)) {
                clear();
            }

            if (opts.booleanOption("tacops_careful_stand")
                    && (ce.getWalkMP() > 2)) {
                ConfirmDialog response = clientgui
                        .doYesNoBotherDialog(
                                Messages.getString("MovementDisplay.CarefulStand.title"),//$NON-NLS-1$
                                Messages.getString("MovementDisplay.CarefulStand.message"));
                if (response.getAnswer()) {
                    ce.setCarefulStand(true);
                    if (cmd.getFinalProne() || cmd.getFinalHullDown()) {
                        cmd.addStep(MoveStepType.CAREFUL_STAND);
                    }
                } else {
                    if (cmd.getFinalProne() || cmd.getFinalHullDown()) {
                        cmd.addStep(MoveStepType.GET_UP);
                    }
                }
            } else {
                butDone.setText("<html><b>" + Messages.getString("MovementDisplay.Move") + "</b></html"); //$NON-NLS-1$
                if (cmd.getFinalProne() || cmd.getFinalHullDown()) {
                    cmd.addStep(MoveStepType.GET_UP);
                }
            }

            clientgui.bv.drawMovementData(ce(), cmd);
        } else if (actionCmd.equals(MoveCommand.MOVE_GO_PRONE.getCmd())) {
            gear = MovementDisplay.GEAR_LAND;
            if (!cmd.getFinalProne()) {
                cmd.addStep(MoveStepType.GO_PRONE);
            }
            clientgui.bv.drawMovementData(ce(), cmd);
            butDone.setText("<html><b>" + Messages.getString("MovementDisplay.Move") + "</b></html>"); //$NON-NLS-1$
        } else if (actionCmd.equals(MoveCommand.MOVE_HULL_DOWN.getCmd())) {
            gear = MovementDisplay.GEAR_LAND;
            if (!cmd.getFinalHullDown()) {
                cmd.addStep(MoveStepType.HULL_DOWN);
            }
            clientgui.bv.drawMovementData(ce(), cmd);
            butDone.setText("<html><b>" + Messages.getString("MovementDisplay.Move") + "</b></html>"); //$NON-NLS-1$
        } else if (actionCmd.equals(MoveCommand.MOVE_FLEE.getCmd())
                && clientgui.doYesNoDialog(Messages
                        .getString("MovementDisplay.EscapeDialog.title"),
                        Messages.getString("MovementDisplay" + ".EscapeDialog"
                                + ".message"))) {
            //$NON-NLS-1$
            // $NON-NLS-2$
            clear();
            cmd.addStep(MoveStepType.FLEE);
            ready();
        } else if (actionCmd.equals(MoveCommand.MOVE_FLY_OFF.getCmd())
                && clientgui.doYesNoDialog(Messages
                        .getString("MovementDisplay.FlyOffDialog.title"),
                        Messages.getString("MovementDisplay" + ".FlyOffDialog"
                                + ".message"))) {
            //$NON-NLS-1$
            // $NON-NLS-2$
            // clear();
            if (opts.booleanOption("return_flyover")
                    && clientgui
                            .doYesNoDialog(
                                    Messages.getString("MovementDisplay.ReturnFly.title"),
                                    Messages.getString("MovementDisplay.ReturnFly.message"))) {
                cmd.addStep(MoveStepType.RETURN);
            } else {
                cmd.addStep(MoveStepType.OFF);
            }
            ready();
        } else if (actionCmd.equals(MoveCommand.MOVE_EJECT.getCmd())) {
            if (ce instanceof Tank) {
                if (clientgui
                        .doYesNoDialog(
                                Messages.getString("MovementDisplay.AbandonDialog.title"),
                                Messages.getString("MovementDisplay.AbandonDialog.message"))) { //$NON-NLS-1$
                    // $NON-NLS-2$
                    clear();
                    cmd.addStep(MoveStepType.EJECT);
                    ready();
                }
            } else if (clientgui
                    .doYesNoDialog(
                            Messages.getString("MovementDisplay.AbandonDialog1.title"),
                            Messages.getString("MovementDisplay.AbandonDialog1.message"))) { //$NON-NLS-1$ //$NON-NLS-2$
                clear();
                cmd.addStep(MoveStepType.EJECT);
                ready();
            }
        } else if (actionCmd.equals(MoveCommand.MOVE_LOAD.getCmd())) {
            // Find the other friendly unit in our hex, add it
            // to our local list of loaded units, and then stop.
            Entity other = getLoadedUnit();
            if (other != null) {
                cmd.addStep(MoveStepType.LOAD);
                clientgui.bv.drawMovementData(ce(), cmd);
                gear = MovementDisplay.GEAR_LAND;
            } // else - didn't find a unit to load
        } else if (actionCmd.equals(MoveCommand.MOVE_MOUNT.getCmd())) {
            Entity other = getMountedUnit();
            if (other != null) {
                cmd.addStep(MoveStepType.MOUNT, other);
                ready();
            }
        } else if (actionCmd.equals(MoveCommand.MOVE_UNLOAD.getCmd())) {
            // Ask the user if we're carrying multiple units.
            Entity other = getUnloadedUnit();
            if (other != null) {
                if (ce() instanceof SmallCraft) {
                    Coords pos = getUnloadPosition(other);
                    if (null != pos) {
                        // set other's position and end this turn - the
                        // unloading unit will get
                        // another turn for further unloading later
                        cmd.addStep(MoveStepType.UNLOAD, other, pos);
                        clientgui.bv.drawMovementData(ce(), cmd);
                        ready();
                    }
                } else {
                    // some different handling for small craft/dropship
                    // unloading
                    cmd.addStep(MoveStepType.UNLOAD, other);
                    clientgui.bv.drawMovementData(ce(), cmd);
                }
            } // else - Player canceled the unload.
        } else if (actionCmd.equals(MoveCommand.MOVE_RAISE_ELEVATION.getCmd())) {
            cmd.addStep(MoveStepType.UP);
            clientgui.bv.drawMovementData(ce(), cmd);
        } else if (actionCmd.equals(MoveCommand.MOVE_LOWER_ELEVATION.getCmd())) {
            if ((ce instanceof Aero)
                    && (null != cmd.getLastStep())
                    && (cmd.getLastStep().getNDown() == 1)
                    && (cmd.getLastStep().getVelocity() < 12)
                    && !(((Aero) ce).isSpheroid() || clientgui.getClient()
                            .getGame().getPlanetaryConditions().isVacuum())) {
                cmd.addStep(MoveStepType.ACC, true);
            }
            cmd.addStep(MoveStepType.DOWN);
            clientgui.bv.drawMovementData(ce(), cmd);
        } else if (actionCmd.equals(MoveCommand.MOVE_CLIMB_MODE.getCmd())) {
            MoveStep ms = cmd.getLastStep();
            if ((ms != null)
                    && ((ms.getType() == MoveStepType.CLIMB_MODE_ON) || (ms
                            .getType() == MoveStepType.CLIMB_MODE_OFF))) {
                cmd.removeLastStep();
            } else if (cmd.getFinalClimbMode()) {
                cmd.addStep(MoveStepType.CLIMB_MODE_OFF);
            } else {
                cmd.addStep(MoveStepType.CLIMB_MODE_ON);
            }
            clientgui.bv.drawMovementData(ce(), cmd);
        } else if (actionCmd.equals(MoveCommand.MOVE_LAY_MINE.getCmd())) {
            int i = chooseMineToLay();
            if (i != -1) {
                Mounted m = ce().getEquipment(i);
                if (m.getMineType() == Mounted.MINE_VIBRABOMB) {
                    VibrabombSettingDialog vsd = new VibrabombSettingDialog(
                            clientgui.frame);
                    vsd.setVisible(true);
                    m.setVibraSetting(vsd.getSetting());
                }
                cmd.addStep(MoveStepType.LAY_MINE, i);
                clientgui.bv.drawMovementData(ce, cmd);
            }
        } else if (actionCmd.equals(MoveCommand.MOVE_DIG_IN.getCmd())) {
            cmd.addStep(MoveStepType.DIG_IN);
            clientgui.bv.drawMovementData(ce(), cmd);
        } else if (actionCmd.equals(MoveCommand.MOVE_FORTIFY.getCmd())) {
            cmd.addStep(MoveStepType.FORTIFY);
            clientgui.bv.drawMovementData(ce(), cmd);
        } else if (actionCmd.equals(MoveCommand.MOVE_TAKE_COVER.getCmd())) {
            cmd.addStep(MoveStepType.TAKE_COVER);
            clientgui.bv.drawMovementData(ce(), cmd);
        } else if (actionCmd.equals(MoveCommand.MOVE_SHAKE_OFF.getCmd())) {
            cmd.addStep(MoveStepType.SHAKE_OFF_SWARMERS);
            clientgui.bv.drawMovementData(ce(), cmd);
        } else if (actionCmd.equals(MoveCommand.MOVE_RECKLESS.getCmd())) {
            cmd.setCareful(false);
        } else if (actionCmd.equals(MoveCommand.MOVE_ACCN.getCmd())) {
            cmd.addStep(MoveStepType.ACCN);
            clientgui.bv.drawMovementData(ce, cmd);
        } else if (actionCmd.equals(MoveCommand.MOVE_DECN.getCmd())) {
            cmd.addStep(MoveStepType.DECN);
            clientgui.bv.drawMovementData(ce, cmd);
        } else if (actionCmd.equals(MoveCommand.MOVE_ACC.getCmd())) {
            cmd.addStep(MoveStepType.ACC);
            clientgui.bv.drawMovementData(ce, cmd);
        } else if (actionCmd.equals(MoveCommand.MOVE_DEC.getCmd())) {
            cmd.addStep(MoveStepType.DEC);
            clientgui.bv.drawMovementData(ce, cmd);
        } else if (actionCmd.equals(MoveCommand.MOVE_EVADE.getCmd())) {
            cmd.addStep(MoveStepType.EVADE);
            clientgui.bv.drawMovementData(ce, cmd);
        } else if (actionCmd.equals(MoveCommand.MOVE_SHUTDOWN.getCmd())) {
            if (clientgui
                    .doYesNoDialog(
                            Messages.getString("MovementDisplay.ShutdownDialog.title"),
                            Messages.getString("MovementDisplay.ShutdownDialog.message"))) { //$NON-NLS-1$ //$NON-NLS-2$
                cmd.addStep(MoveStepType.SHUTDOWN);
                ready();
            }
        } else if (actionCmd.equals(MoveCommand.MOVE_STARTUP.getCmd())) {
            if (clientgui
                    .doYesNoDialog(
                            Messages.getString("MovementDisplay.StartupDialog.title"),
                            Messages.getString("MovementDisplay.StartupDialog.message"))) { //$NON-NLS-1$ //$NON-NLS-2$
                clear();
                cmd.addStep(MoveStepType.STARTUP);
                ready();
            }
        } else if (actionCmd.equals(MoveCommand.MOVE_SELF_DESTRUCT.getCmd())) {
            if (clientgui
                    .doYesNoDialog(
                            Messages.getString("MovementDisplay.SelfDestructDialog.title"),
                            Messages.getString("MovementDisplay.SelfDestructDialog.message"))) { //$NON-NLS-1$
                // $NON-NLS-2$
                cmd.addStep(MoveStepType.SELF_DESTRUCT);
                ready();
            }
        } else if (actionCmd.equals(MoveCommand.MOVE_EVADE_AERO.getCmd())) {
            cmd.addStep(MoveStepType.EVADE);
            clientgui.bv.drawMovementData(ce, cmd);
        } else if (actionCmd.equals(MoveCommand.MOVE_ROLL.getCmd())) {
            cmd.addStep(MoveStepType.ROLL);
            clientgui.bv.drawMovementData(ce, cmd);
        } else if (actionCmd.equals(MoveCommand.MOVE_HOVER.getCmd())) {
            cmd.addStep(MoveStepType.HOVER);
            clientgui.bv.drawMovementData(ce, cmd);
        } else if (actionCmd.equals(MoveCommand.MOVE_MANEUVER.getCmd())) {
            ManeuverChoiceDialog choiceDialog = new ManeuverChoiceDialog(
                    clientgui.frame,
                    Messages.getString("MovementDisplay.ManeuverDialog.title"), //$NON-NLS-1$
                    "huh?");
            Aero a = (Aero) ce;
            MoveStep last = cmd.getLastStep();
            int vel = a.getCurrentVelocity();
            int altitude = a.getAltitude();
            Coords pos = a.getPosition();
            int distance = 0;
            if (null != last) {
                vel = last.getVelocityLeft();
                altitude = last.getAltitude();
                pos = last.getPosition();
                distance = last.getDistance();
            }
            IBoard board = clientgui.getClient().getGame().getBoard();
            // On Atmospheric maps, elevations are treated as altitudes, so
            // hex ceiling is the ground
            int ceil = board.getHex(pos).ceiling(board.inAtmosphere());
            // On the ground map, Aeros ignore hex elevations
            if (board.onGround()) {
                ceil = 0;
            }
            choiceDialog.checkPerformability(vel, altitude, ceil, a.isVSTOL(),
                    distance, clientgui.getClient().getGame(), cmd);
            choiceDialog.setVisible(true);
            int manType = choiceDialog.getChoice();
            if ((manType > ManeuverType.MAN_NONE) && addManeuver(manType)) {
                clientgui.bv.drawMovementData(ce, cmd);
            }
        } else if (actionCmd.equals(MoveCommand.MOVE_LAUNCH.getCmd())) {
            TreeMap<Integer, Vector<Integer>> undocked = getUndockedUnits();
            if (!undocked.isEmpty()) {
                cmd.addStep(MoveStepType.UNDOCK, undocked);
            }
            TreeMap<Integer, Vector<Integer>> launched = getLaunchedUnits();
            if (!launched.isEmpty()) {
                cmd.addStep(MoveStepType.LAUNCH, launched);
            }
            if (!launched.isEmpty() || !undocked.isEmpty()) {
                clientgui.bv.drawMovementData(ce, cmd);
            }
        } else if (actionCmd.equals(MoveCommand.MOVE_RECOVER.getCmd())
                || actionCmd.equals(MoveCommand.MOVE_DOCK.getCmd())) {
            // if more than one unit is available as a carrier
            // then bring up an option dialog
            int recoverer = getRecoveryUnit();
            if (recoverer != -1) {
                cmd.addStep(MoveStepType.RECOVER, recoverer, -1);
                clientgui.bv.drawMovementData(ce, cmd);
            }
            if (actionCmd.equals(MoveCommand.MOVE_DOCK.getCmd())) {
                cmd.getLastStep().setDocking(true);
            }
        } else if (actionCmd.equals(MoveCommand.MOVE_DROP.getCmd())) {
            TreeMap<Integer, Vector<Integer>> dropped = getDroppedUnits();
            if (!dropped.isEmpty()) {
                cmd.addStep(MoveStepType.DROP, dropped);
                clientgui.bv.drawMovementData(ce, cmd);
            }
        } else if (actionCmd.equals(MoveCommand.MOVE_JOIN.getCmd())) {
            // if more than one unit is available as a carrier
            // then bring up an option dialog
            int joined = getUnitJoined();
            if (joined != -1) {
                cmd.addStep(MoveStepType.JOIN, joined, -1);
                clientgui.bv.drawMovementData(ce, cmd);
            }
        } else if (actionCmd.equals(MoveCommand.MOVE_TURN_LEFT.getCmd())) {
            cmd.addStep(MoveStepType.TURN_LEFT);
            clientgui.bv.drawMovementData(ce, cmd);
        } else if (actionCmd.equals(MoveCommand.MOVE_TURN_RIGHT.getCmd())) {
            cmd.addStep(MoveStepType.TURN_RIGHT);
            clientgui.bv.drawMovementData(ce, cmd);
        } else if (actionCmd.equals(MoveCommand.MOVE_THRUST.getCmd())) {
            cmd.addStep(MoveStepType.THRUST);
            clientgui.bv.drawMovementData(ce, cmd);
        } else if (actionCmd.equals(MoveCommand.MOVE_YAW.getCmd())) {
            cmd.addStep(MoveStepType.YAW);
            clientgui.bv.drawMovementData(ce, cmd);
        } else if (actionCmd.equals(MoveCommand.MOVE_END_OVER.getCmd())) {
            cmd.addStep(MoveStepType.YAW);
            cmd.addStep(MoveStepType.ROLL);
            clientgui.bv.drawMovementData(ce, cmd);
        } else if (actionCmd.equals(MoveCommand.MOVE_DUMP.getCmd())) {
            dumpBombs();
        } else if (actionCmd.equals(MoveCommand.MOVE_TAKE_OFF.getCmd())) {
            if ((ce() instanceof Aero)
                    && (null != ((Aero) ce()).hasRoomForHorizontalTakeOff())) {
                String title = Messages
                        .getString("MovementDisplay.NoTakeOffDialog.title"); //$NON-NLS-1$
                String body = Messages.getString(
                        "MovementDisplay.NoTakeOffDialog.message",
                        new Object[] { ((Aero) ce())
                                .hasRoomForHorizontalTakeOff() }); //$NON-NLS-1$
                clientgui.doAlertDialog(title, body);
            } else {
                if (clientgui
                        .doYesNoDialog(
                                Messages.getString("MovementDisplay.TakeOffDialog.title"),
                                Messages.getString("MovementDisplay.TakeOffDialog.message"))) { //$NON-NLS-1$
                    // $NON-NLS-2$
                    clear();
                    cmd.addStep(MoveStepType.TAKEOFF);
                    ready();
                }
            }
        } else if (actionCmd.equals(MoveCommand.MOVE_VERT_TAKE_OFF.getCmd())) {
            if (clientgui
                    .doYesNoDialog(
                            Messages.getString("MovementDisplay.TakeOffDialog.title"),
                            Messages.getString("MovementDisplay.TakeOffDialog.message"))) { //$NON-NLS-1$ //$NON-NLS-2$
                clear();
                cmd.addStep(MoveStepType.VTAKEOFF);
                ready();
            }
        } else if (actionCmd.equals(MoveCommand.MOVE_LAND.getCmd())) {
            if ((ce() instanceof Aero)
                    && (null != ((Aero) ce()).hasRoomForHorizontalLanding())) {
                String title = Messages
                        .getString("MovementDisplay.NoLandingDialog.title"); //$NON-NLS-1$
                String body = Messages.getString(
                        "MovementDisplay.NoLandingDialog.message",
                        new Object[] { ((Aero) ce())
                                .hasRoomForHorizontalLanding() }); //$NON-NLS-1$
                clientgui.doAlertDialog(title, body);
            } else {
                if (clientgui
                        .doYesNoDialog(
                                Messages.getString("MovementDisplay.LandDialog.title"),
                                Messages.getString("MovementDisplay.LandDialog.message"))) { //$NON-NLS-1$ //$NON-NLS-2$
                    clear();
                    cmd.addStep(MoveStepType.LAND);
                    ready();
                }
            }
        } else if (actionCmd.equals(MoveCommand.MOVE_VERT_LAND.getCmd())) {
            if ((ce() instanceof Aero)
                    && (null != ((Aero) ce()).hasRoomForVerticalLanding())) {
                String title = Messages
                        .getString("MovementDisplay.NoLandingDialog.title"); //$NON-NLS-1$
                String body = Messages.getString(
                        "MovementDisplay.NoLandingDialog.message",
                        new Object[] { ((Aero) ce())
                                .hasRoomForVerticalLanding() }); //$NON-NLS-1$
                clientgui.doAlertDialog(title, body);
            } else {
                if (clientgui
                        .doYesNoDialog(
                                Messages.getString("MovementDisplay.LandDialog.title"),
                                Messages.getString("MovementDisplay.LandDialog.message"))) { //$NON-NLS-1$ //$NON-NLS-2$
                    clear();
                    cmd.addStep(MoveStepType.VLAND);
                    ready();
                }
            }
        } else if (actionCmd.equals(MoveCommand.MOVE_ENVELOPE.getCmd())) {
            computeMovementEnvelope(clientgui.mechD.getCurrentEntity());
        } else if (actionCmd.equals(MoveCommand.MOVE_TRAITOR.getCmd())) {
            // Set up variables we need
            // We use a vector instead of enumeration here so we can grab the
            // size
            Vector<IPlayer> players = clientgui.getClient().getGame()
                    .getPlayersVector();
            Integer[] playerIds = new Integer[players.size() - 1];
            String[] playerNames = new String[players.size() - 1];
            String[] options = new String[players.size() - 1];
            Entity e = ce();

            // Loop through the players vector and fill in the arrays
            int idx = 0;
            for (int i = 0; i < players.size(); i++) {
                IPlayer p = players.get(i);
                // If this is us, we skip it since we can't transfer to
                // ourselves
                if (p.getName().equals(
                        clientgui.getClient().getLocalPlayer().getName())) {
                    continue;
                }
                playerIds[idx] = p.getId();
                playerNames[idx] = p.getName();
                options[idx] = p.getName() + " (ID: " + p.getId() + ")";
                idx++;
            }

            // Dialog for choosing which player to transfer to
            String option = (String) JOptionPane
                    .showInputDialog(
                            clientgui.getFrame(),
                            "Choose the player to gain ownership of this unit when it turns traitor",
                            "Traitor", JOptionPane.QUESTION_MESSAGE, null,
                            options, options[0]);

            // Verify that we have a valid option...
            if (option != null) {
                // Now that we've selected a player, correctly associate the ID
                // and name
                int id = playerIds[Arrays.asList(options).indexOf(option)];
                String name = playerNames[Arrays.asList(options)
                        .indexOf(option)];

                // And now we perform the actual transfer
                int confirm = JOptionPane
                        .showConfirmDialog(
                                clientgui.getFrame(),
                                e.getDisplayName()
                                        + " will switch to "
                                        + name
                                        + "'s side at the end of this turn. Are you "
                                        + "sure?", "Confirm",
                                JOptionPane.YES_NO_OPTION);
                /*
                 * JOptionPane.showMessageDialog( clientgui.getFrame(),
                 * e.getDisplayName() + " will switch to " + name +
                 * "'s side at the end of this turn.", "ERROR: Can't Switch",
                 * JOptionPane.INFORMATION_MESSAGE);
                 */
                if (confirm == JOptionPane.YES_OPTION) {
                    e.setTraitorId(id);
                    clientgui.getClient().sendUpdateEntity(e);
                }
            }
        }
        updateProneButtons();
        updateRACButton();
        updateSearchlightButton();
        updateLoadButtons();
        updateElevationButtons();
        updateTakeOffButtons();
        updateLandButtons();
        updateFlyOffButton();
        updateLaunchButton();
        updateLoadButtons();
        updateDropButton();
        updateRecklessButton();
        updateHoverButton();
        updateManeuverButton();
        updateDumpButton();
        updateEvadeButton();
        updateShutdownButton();
        updateStartupButton();
        updateSelfDestructButton();
        updateTraitorButton();
        updateSpeedButtons();
        updateThrustButton();
        updateRollButton();
        updateTakeCoverButton();
        checkFuel();
        checkOOC();
        checkAtmosphere();

        // if small craft/dropship that has unloaded units, then only allowed
        // to unload more
        if (ce.hasUnloadedUnitsFromBays()) {
            disableButtons();
            updateLoadButtons();
            butDone.setEnabled(true);
        }

    }

    /**
     * Give the player the opportunity to unload all entities that are stranded
     * on immobile transports.
     * <p/>
     * According to <a href= "http://www.classicbattletech.com/w3t/showflat
     * .php?Cat=&Board=ask&Number=555466&page=2&view=collapsed&sb=5&o=0&fpart="
     * > Randall Bills</a>, the "minimum move" rule allow stranded units to
     * dismount at the start of the turn.
     */
    private void unloadStranded() {
        Vector<Entity> stranded = new Vector<Entity>();
        String[] names = null;
        Entity entity = null;
        Entity transport = null;

        // Let the player know what's going on.
        setStatusBarText(Messages.getString("MovementDisplay.AllPlayersUnload")); //$NON-NLS-1$

        // Collect the stranded entities into the vector.
        Iterator<Entity> entities = clientgui.getClient().getSelectedEntities(
                new EntitySelector() {
                    private final IGame game = clientgui.getClient().getGame();
                    private final GameTurn turn = clientgui.getClient()
                            .getGame().getTurn();
                    private final int ownerId = clientgui.getClient()
                            .getLocalPlayer().getId();

                    public boolean accept(Entity acc) {
                        if (turn.isValid(ownerId, acc, game)) {
                            return true;
                        }
                        return false;
                    }
                });
        while (entities.hasNext()) {
            stranded.addElement(entities.next());
        }

        // Construct an array of stranded entity names
        names = new String[stranded.size()];
        for (int index = 0; index < names.length; index++) {
            entity = stranded.elementAt(index);
            transport = clientgui.getClient()
                                 .getEntity(entity.getTransportId());
            String buffer;
            if (null == transport) {
                buffer = entity.getDisplayName();
            } else {
                buffer = Messages.getString("MovementDisplay.EntityAt", //$NON-NLS-1$
                        new Object[] { entity.getDisplayName(),
                                transport.getPosition().getBoardNum() });
            }
            names[index] = buffer.toString();
        }

        // Show the choices to the player
        int[] indexes = clientgui
                .doChoiceDialog(
                        Messages.getString("MovementDisplay.UnloadStrandedUnitsDialog.title"), //$NON-NLS-1$
                        Messages.getString("MovementDisplay.UnloadStrandedUnitsDialog.message"), //$NON-NLS-1$
                        names);

        // Convert the indexes into selected entity IDs and tell the server.
        int[] ids = null;
        if (null != indexes) {
            ids = new int[indexes.length];
            for (int index = 0; index < indexes.length; index++) {
                entity = stranded.elementAt(index);
                ids[index] = entity.getId();
            }
        }
        clientgui.getClient().sendUnloadStranded(ids);
    }

    // board view listener
    @Override
    public void finishedMovingUnits(BoardViewEvent b) {
        final Entity ce = ce();

        // Are we ignoring events?
        if (isIgnoringEvents()) {
            return;
        }
        if (clientgui.getClient().isMyTurn() && (ce != null)) {
            clientgui.setDisplayVisible(true);
            clientgui.bv.centerOnHex(ce.getPosition());
        }
    }

    @Override
    public void unitSelected(BoardViewEvent b) {
        // Are we ignoring events?
        if (isIgnoringEvents()) {
            return;
        }
        Entity e = clientgui.getClient().getGame().getEntity(b.getEntityId());
        if (null == e) {
            return;
        }
        if (clientgui.getClient().isMyTurn()) {
            if (clientgui.getClient().getGame().getTurn()
                         .isValidEntity(e, clientgui.getClient().getGame())) {
                selectEntity(e.getId());
            }
        } else {
            clientgui.setDisplayVisible(true);
            clientgui.mechD.displayEntity(e);
            if (e.isDeployed()) {
                clientgui.bv.centerOnHex(e.getPosition());
            }
        }
    }

    private void setWalkEnabled(boolean enabled) {
        buttons.get(MoveCommand.MOVE_WALK).setEnabled(enabled);
        clientgui.getMenuBar().setMoveWalkEnabled(enabled);
    }

    private void setTurnEnabled(boolean enabled) {
        buttons.get(MoveCommand.MOVE_TURN).setEnabled(enabled);
        clientgui.getMenuBar().setMoveTurnEnabled(enabled);
    }

    private void setNextEnabled(boolean enabled) {
        getBtn(MoveCommand.MOVE_NEXT).setEnabled(enabled);
        clientgui.getMenuBar().setMoveNextEnabled(enabled);
    }

    private void setForwardIniEnabled(boolean enabled) {
        // forward initiative can only be done if Teams have an initiative!
        if (clientgui.getClient().getGame().getOptions()
                     .booleanOption("team_initiative")) {
            getBtn(MoveCommand.MOVE_FORWARD_INI).setEnabled(enabled);
            clientgui.getMenuBar().setMoveForwardIniEnabled(enabled);
        } else { // turn them off regardless what is said!
            getBtn(MoveCommand.MOVE_FORWARD_INI).setEnabled(false);
            clientgui.getMenuBar().setMoveForwardIniEnabled(false);
        }
    }

    private void setLayMineEnabled(boolean enabled) {
        getBtn(MoveCommand.MOVE_LAY_MINE).setEnabled(enabled);
        clientgui.getMenuBar().setMoveLayMineEnabled(enabled);
    }

    private void setLoadEnabled(boolean enabled) {
        getBtn(MoveCommand.MOVE_LOAD).setEnabled(enabled);
        clientgui.getMenuBar().setMoveLoadEnabled(enabled);
    }

    private void setMountEnabled(boolean enabled) {
        getBtn(MoveCommand.MOVE_MOUNT).setEnabled(enabled);
        // clientgui.getMenuBar().setMoveMountEnabled(enabled);
    }

    private void setUnloadEnabled(boolean enabled) {
        getBtn(MoveCommand.MOVE_UNLOAD).setEnabled(enabled);
        clientgui.getMenuBar().setMoveUnloadEnabled(enabled);
    }

    private void setJumpEnabled(boolean enabled) {
        buttons.get(MoveCommand.MOVE_JUMP).setEnabled(enabled);
        clientgui.getMenuBar().setMoveJumpEnabled(enabled);
    }

    private void setSwimEnabled(boolean enabled) {
        buttons.get(MoveCommand.MOVE_SWIM).setEnabled(enabled);
        clientgui.getMenuBar().setMoveSwimEnabled(enabled);
    }

    private void setBackUpEnabled(boolean enabled) {
        buttons.get(MoveCommand.MOVE_BACK_UP).setEnabled(enabled);
        clientgui.getMenuBar().setMoveBackUpEnabled(enabled);
    }

    private void setChargeEnabled(boolean enabled) {
        getBtn(MoveCommand.MOVE_CHARGE).setEnabled(enabled);
        clientgui.getMenuBar().setMoveChargeEnabled(enabled);
    }

    private void setDFAEnabled(boolean enabled) {
        getBtn(MoveCommand.MOVE_DFA).setEnabled(enabled);
        clientgui.getMenuBar().setMoveDFAEnabled(enabled);
    }

    private void setGoProneEnabled(boolean enabled) {
        getBtn(MoveCommand.MOVE_GO_PRONE).setEnabled(enabled);
        clientgui.getMenuBar().setMoveGoProneEnabled(enabled);
    }

    private void setFleeEnabled(boolean enabled) {
        getBtn(MoveCommand.MOVE_FLEE).setEnabled(enabled);
        clientgui.getMenuBar().setMoveFleeEnabled(enabled);
    }

    private void setFlyOffEnabled(boolean enabled) {
        getBtn(MoveCommand.MOVE_FLY_OFF).setEnabled(enabled);
        clientgui.getMenuBar().setMoveFlyOffEnabled(enabled);
    }

    private void setEjectEnabled(boolean enabled) {
        getBtn(MoveCommand.MOVE_EJECT).setEnabled(enabled);
        clientgui.getMenuBar().setMoveEjectEnabled(enabled);
    }

    private void setUnjamEnabled(boolean enabled) {
        getBtn(MoveCommand.MOVE_UNJAM).setEnabled(enabled);
        clientgui.getMenuBar().setMoveUnjamEnabled(enabled);
    }

    private void setSearchlightEnabled(boolean enabled, boolean state) {
        if (state) {
            getBtn(MoveCommand.MOVE_SEARCHLIGHT).setText(
                    Messages.getString("MovementDisplay.butSearchlightOff"));
            //$NON-NLS-1$
        } else {
            getBtn(MoveCommand.MOVE_SEARCHLIGHT).setText(
                    Messages.getString("MovementDisplay.butSearchlightOn"));
            //$NON-NLS-1$
        }
        getBtn(MoveCommand.MOVE_SEARCHLIGHT).setEnabled(enabled);
        clientgui.getMenuBar().setMoveSearchlightEnabled(enabled);
    }

    private void setHullDownEnabled(boolean enabled) {
        getBtn(MoveCommand.MOVE_HULL_DOWN).setEnabled(enabled);
        clientgui.getMenuBar().setMoveHullDownEnabled(enabled);
    }

    private void setClearEnabled(boolean enabled) {
        getBtn(MoveCommand.MOVE_CLEAR).setEnabled(enabled);
        clientgui.getMenuBar().setMoveClearEnabled(enabled);
    }

    private void setGetUpEnabled(boolean enabled) {
        getBtn(MoveCommand.MOVE_GET_UP).setEnabled(enabled);
        clientgui.getMenuBar().setMoveGetUpEnabled(enabled);
    }

    private void setRaiseEnabled(boolean enabled) {
        getBtn(MoveCommand.MOVE_RAISE_ELEVATION).setEnabled(enabled);
        clientgui.getMenuBar().setMoveRaiseEnabled(enabled);
    }

    private void setLowerEnabled(boolean enabled) {
        getBtn(MoveCommand.MOVE_LOWER_ELEVATION).setEnabled(enabled);
        clientgui.getMenuBar().setMoveLowerEnabled(enabled);
    }

    private void setRecklessEnabled(boolean enabled) {
        getBtn(MoveCommand.MOVE_RECKLESS).setEnabled(enabled);
        clientgui.getMenuBar().setMoveRecklessEnabled(enabled);
    }

    private void setAccEnabled(boolean enabled) {
        getBtn(MoveCommand.MOVE_ACC).setEnabled(enabled);
        clientgui.getMenuBar().setMoveAccEnabled(enabled);
    }

    private void setDecEnabled(boolean enabled) {
        getBtn(MoveCommand.MOVE_DEC).setEnabled(enabled);
        clientgui.getMenuBar().setMoveDecEnabled(enabled);
    }

    private void setAccNEnabled(boolean enabled) {
        getBtn(MoveCommand.MOVE_ACCN).setEnabled(enabled);
        clientgui.getMenuBar().setMoveAccNEnabled(enabled);
    }

    private void setDecNEnabled(boolean enabled) {
        getBtn(MoveCommand.MOVE_DECN).setEnabled(enabled);
        clientgui.getMenuBar().setMoveDecNEnabled(enabled);
    }

    private void setEvadeEnabled(boolean enabled) {
        getBtn(MoveCommand.MOVE_EVADE).setEnabled(enabled);
        clientgui.getMenuBar().setMoveEvadeEnabled(enabled);
    }

    private void setShutdownEnabled(boolean enabled) {
        getBtn(MoveCommand.MOVE_SHUTDOWN).setEnabled(enabled);
        clientgui.getMenuBar().setMoveShutdownEnabled(enabled);
    }

    private void setStartupEnabled(boolean enabled) {
        getBtn(MoveCommand.MOVE_STARTUP).setEnabled(enabled);
        clientgui.getMenuBar().setMoveStartupEnabled(enabled);
    }

    private void setSelfDestructEnabled(boolean enabled) {
        getBtn(MoveCommand.MOVE_SELF_DESTRUCT).setEnabled(enabled);
        clientgui.getMenuBar().setMoveSelfDestructEnabled(enabled);
    }

    private void setTraitorEnabled(boolean enabled) {
        clientgui.getMenuBar().setMoveTraitorEnabled(enabled);
    }

    private void setEvadeAeroEnabled(boolean enabled) {
        getBtn(MoveCommand.MOVE_EVADE_AERO).setEnabled(enabled);
        clientgui.getMenuBar().setMoveEvadeAeroEnabled(enabled);
    }

    private void setRollEnabled(boolean enabled) {
        getBtn(MoveCommand.MOVE_ROLL).setEnabled(enabled);
        clientgui.getMenuBar().setMoveRollEnabled(enabled);
    }

    private void setLaunchEnabled(boolean enabled) {
        getBtn(MoveCommand.MOVE_LAUNCH).setEnabled(enabled);
        clientgui.getMenuBar().setMoveLaunchEnabled(enabled);
    }

    private void setDockEnabled(boolean enabled) {
        getBtn(MoveCommand.MOVE_DOCK).setEnabled(enabled);
        clientgui.getMenuBar().setMoveLaunchEnabled(enabled);
    }

    private void setRecoverEnabled(boolean enabled) {
        getBtn(MoveCommand.MOVE_RECOVER).setEnabled(enabled);
        clientgui.getMenuBar().setMoveRecoverEnabled(enabled);
    }

    private void setDropEnabled(boolean enabled) {
        getBtn(MoveCommand.MOVE_DROP).setEnabled(enabled);
        // clientgui.getMenuBar().setMoveDropEnabled(enabled);
    }

    private void setJoinEnabled(boolean enabled) {
        getBtn(MoveCommand.MOVE_JOIN).setEnabled(enabled);
        clientgui.getMenuBar().setMoveJoinEnabled(enabled);
    }

    private void setDumpEnabled(boolean enabled) {
        getBtn(MoveCommand.MOVE_DUMP).setEnabled(enabled);
        clientgui.getMenuBar().setMoveDumpEnabled(enabled);
    }

    private void setRamEnabled(boolean enabled) {
        getBtn(MoveCommand.MOVE_RAM).setEnabled(enabled);
        clientgui.getMenuBar().setMoveRamEnabled(enabled);
    }

    private void setHoverEnabled(boolean enabled) {
        getBtn(MoveCommand.MOVE_HOVER).setEnabled(enabled);
        clientgui.getMenuBar().setMoveHoverEnabled(enabled);
    }

    private void setTakeOffEnabled(boolean enabled) {
        getBtn(MoveCommand.MOVE_TAKE_OFF).setEnabled(enabled);
        // clientgui.getMenuBar().setMoveTakeOffEnabled(enabled);
    }

    private void setVTakeOffEnabled(boolean enabled) {
        getBtn(MoveCommand.MOVE_VERT_TAKE_OFF).setEnabled(enabled);
        // clientgui.getMenuBar().setMoveVTakeOffEnabled(enabled);
    }

    private void setLandEnabled(boolean enabled) {
        getBtn(MoveCommand.MOVE_LAND).setEnabled(enabled);
        // clientgui.getMenuBar().setMoveLandEnabled(enabled);
    }

    private void setVLandEnabled(boolean enabled) {
        getBtn(MoveCommand.MOVE_VERT_LAND).setEnabled(enabled);
        // clientgui.getMenuBar().setMoveVLandEnabled(enabled);
    }

    private void setManeuverEnabled(boolean enabled) {
        getBtn(MoveCommand.MOVE_MANEUVER).setEnabled(enabled);
        clientgui.getMenuBar().setMoveManeuverEnabled(enabled);
    }

    private void setTurnLeftEnabled(boolean enabled) {
        getBtn(MoveCommand.MOVE_TURN_LEFT).setEnabled(enabled);
        clientgui.getMenuBar().setMoveTurnLeftEnabled(enabled);
    }

    private void setTurnRightEnabled(boolean enabled) {
        getBtn(MoveCommand.MOVE_TURN_RIGHT).setEnabled(enabled);
        clientgui.getMenuBar().setMoveTurnRightEnabled(enabled);
    }

    private void setThrustEnabled(boolean enabled) {
        getBtn(MoveCommand.MOVE_THRUST).setEnabled(enabled);
        clientgui.getMenuBar().setMoveThrustEnabled(enabled);
    }

    private void setYawEnabled(boolean enabled) {
        getBtn(MoveCommand.MOVE_YAW).setEnabled(enabled);
        clientgui.getMenuBar().setMoveYawEnabled(enabled);
    }

    private void setEndOverEnabled(boolean enabled) {
        getBtn(MoveCommand.MOVE_END_OVER).setEnabled(enabled);
        clientgui.getMenuBar().setMoveEndOverEnabled(enabled);
    }

    /**
     * Stop just ignoring events and actually stop listening to them.
     */
    public void removeAllListeners() {
        if (clientgui != null) {
            clientgui.getClient().getGame().removeGameListener(this);
            clientgui.getBoardView().removeBoardViewListener(this);
        }
    }

    private void updateTurnButton() {
        final Entity ce = ce();
        if (null == ce) {
            return;
        }

        setTurnEnabled(!ce.isImmobile()
                       && !ce.isStuck()
                       && ((ce.getWalkMP() > 0) || (ce.getJumpMP() > 0))
                       && !(cmd.isJumping() && (ce instanceof Mech) && (ce
                                                                                .getJumpType() == Mech.JUMP_BOOSTER)));
    }
    
    public void FieldofFire(Entity unit, int[][] ranges, int arc, int loc) {
        // do nothing here outside the movement phase
        if (!(clientgui.getClient().getGame().getPhase() == Phase.PHASE_MOVEMENT)) return;
        
        clientgui.bv.fieldofFireUnit = unit;
        clientgui.bv.fieldofFireRanges = ranges;
        clientgui.bv.fieldofFireWpArc = arc;
        clientgui.bv.fieldofFireWpLoc = loc;
        
        // If the unit is the current unit, then work with
        // the current considered movement
        if (unit.equals(ce())) 
            clientgui.bv.setWeaponFieldofFire(ce(), cmd);
        else
            clientgui.bv.setWeaponFieldofFire(unit.getFacing(), unit.getPosition());
    }
    
}<|MERGE_RESOLUTION|>--- conflicted
+++ resolved
@@ -527,8 +527,6 @@
                     }
                 });
 
-<<<<<<< HEAD
-=======
         // Register the action for CLEAR
         controller.registerCommandAction(KeyCommandBind.CANCEL.cmd,
                 new CommandAction() {
@@ -605,8 +603,6 @@
                         computeMovementEnvelope(ce); 
                     }
         });
-
->>>>>>> 6eb207c8
     }
 
     /**
