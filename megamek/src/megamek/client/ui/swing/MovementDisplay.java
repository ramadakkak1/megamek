--- conflicted
+++ resolved
@@ -3753,17 +3753,10 @@
                          currentEntity.getNPassenger()), false);
          takePassenger.setVisible(true);
          if (takePassenger.getAnswer()) {
-<<<<<<< HEAD
              // Move the passengers
              currentEntity.setNPassenger(currentEntity.getNPassenger() - space);
              if (currentEntity instanceof Aero) {
                  ((Aero) currentEntity).addEscapeCraft(craft.getExternalIdAsString());
-=======
-             //Move the passengers
-             ce().setNPassenger(ce().getNPassenger() - space);
-             if (ce() instanceof Aero) {
-                 ((Aero) ce()).addEscapeCraft(craft.getExternalIdAsString());
->>>>>>> 58a949bd
              }
              clientgui.getClient().sendUpdateEntity(currentEntity);
              craft.addPassengers(currentEntity.getExternalIdAsString(), space);
@@ -3780,6 +3773,10 @@
      */
     private TreeMap<Integer, Vector<Integer>> getDroppedUnits() {
         Entity ce = ce();
+        if (ce == null) {
+            MegaMek.getLogger().error("Cannot get dropped units for a null current entity");
+            return new TreeMap<>();
+        }
         TreeMap<Integer, Vector<Integer>> choices = new TreeMap<>();
 
         Vector<Entity> droppableUnits = ce.getDroppableUnits();
