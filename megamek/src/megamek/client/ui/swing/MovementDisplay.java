--- conflicted
+++ resolved
@@ -4157,12 +4157,8 @@
         // if all our entities are actually done, don't start up the turn.
         if (clientgui.getClient().getGame().getPlayerEntities(clientgui.getClient().getLocalPlayer(), false)
                 .stream().allMatch(Entity::isDone)) {
-<<<<<<< HEAD
-            setStatusBarTextOthersTurn(e.getPlayer());
+            setStatusBarTextOthersTurn(e.getPlayer(), s);
             clientgui.bingOthersTurn();
-=======
-            setStatusBarTextOthersTurn(e.getPlayer(), s);
->>>>>>> 51a4f8bd
             return;
         }
 
