--- conflicted
+++ resolved
@@ -196,13 +196,9 @@
         buttons.clear();
 
         Color push = graph.getColor();
-<<<<<<< HEAD
-        graph.setColor(GUIP.getUnitOverviewValidColor());
-
-=======
+
         graph.setColor(GUIP.getUnitValidColor());
-        
->>>>>>> bc05ca50
+
         // each of these draws the relevant icon and stores the coordinates for retrieval when checking hit box
         // pre-store the selected artillery weapon as it carries out a bunch of computations
         Mounted selectedArtilleryWeapon = clientgui.getBoardView().getSelectedArtilleryWeapon();
