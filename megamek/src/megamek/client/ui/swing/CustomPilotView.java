--- conflicted
+++ resolved
@@ -49,11 +49,8 @@
     private final JCheckBox chkMissing = new JCheckBox(Messages.getString("CustomMechDialog.chkMissing"));
     private final JTextField fldName = new JTextField(20);
     private final JTextField fldNick = new JTextField(20);
-<<<<<<< HEAD
+    private final JTextField fldHits = new JTextField(5);
     private final JCheckBox chkClanPilot = new JCheckBox(Messages.getString("CustomMechDialog.chkClanPilot"));
-=======
-    private final JTextField fldHits = new JTextField(5);
->>>>>>> fba97d26
     private final JTextField fldGunnery = new JTextField(3);
     private final JTextField fldGunneryL = new JTextField(3);
     private final JTextField fldGunneryM = new JTextField(3);
@@ -296,11 +293,8 @@
         if (!editable) {
             fldName.setEnabled(false);
             fldNick.setEnabled(false);
-<<<<<<< HEAD
             chkClanPilot.setEnabled(false);
-=======
             fldHits.setEnabled(false);
->>>>>>> fba97d26
             fldGunnery.setEnabled(false);
             fldGunneryL.setEnabled(false);
             fldGunneryM.setEnabled(false);
@@ -382,13 +376,10 @@
         return gender;
     }
 
-<<<<<<< HEAD
     public boolean isClanPilot() {
         return chkClanPilot.isSelected();
     }
-    
-=======
->>>>>>> fba97d26
+
     public int getGunnery() {
         return Integer.parseInt(fldGunnery.getText());
     }
