--- conflicted
+++ resolved
@@ -89,20 +89,13 @@
 
             @Override
             public void gameEntityNew(GameEntityNewEvent e) {
-<<<<<<< HEAD
-                PlayerListDialog.refreshPlayerList(playerList, client);
+                PlayerListDialog pld = clientgui.getPlayerListDialog();
+                if (pld != null) {
+                    pld.refreshPlayerList(playerList, client);
+                }
+
                 if (PreferenceManager.getClientPreferences().getPrintEntityChange()) {
                     systemMessage(e.getNumberOfEntities() + " " + Messages.getString("ChatterBox.entitiesAdded"));
-=======
-                PlayerListDialog pld = clientgui.getPlayerListDialog();
-                if (pld != null) {
-                    pld.refreshPlayerList(playerList, client);
-                }
-
-                if (PreferenceManager.getClientPreferences()
-                        .getPrintEntityChange()) {
-                    systemMessage(e.getNumberOfEntities() + " " + MSG_ENTITIESADDED);
->>>>>>> f92a95be
                 }
             }
 
