--- conflicted
+++ resolved
@@ -129,19 +129,6 @@
     }
 
     public void setEntity(Entity e) {
-<<<<<<< HEAD
-        FighterSquadron fs = (FighterSquadron) e;
-
-        for (int i = 0; i < fs.getN0Fighters(); i++) {
-            Aero fighter = fs.getFighter(i);
-            int armor = fighter.getCapArmor();
-            int armorO = fighter.getCap0Armor();
-            armorVLabel[i].setValue(Integer.toString(armor));
-
-            if (fighter.getGame().getOptions().booleanOption(OptionsConstants.ADVAERORULES_AERO_SANITY)) {
-                armor = (int) Math.ceil(armor / 10.0);
-                armorO = (int) Math.ceil(armorO / 10.0);
-=======
         List<Entity> fighters = e.getSubEntities().orElse(Collections.emptyList());
         for(int i = 0; i < max_size; ++ i) {
             final Aero fighter = (Aero) fighters.get(i);
@@ -150,7 +137,8 @@
                 int armorO = fighter.getCap0Armor();
                 armorVLabel[i].setValue(Integer.toString(armor));
 
-                if (fighter.getGame().getOptions().booleanOption("aero_sanity")) {
+                if (fighter.getGame().getOptions().booleanOption(
+                        OptionsConstants.ADVAERORULES_AERO_SANITY)) {
                     armor = (int) Math.ceil(armor / 10.0);
                     armorO = (int) Math.ceil(armorO / 10.0);
                 }
@@ -191,7 +179,6 @@
                 fcsCritLabel[i].setVisible(false);
                 sensorCritLabel[i].setVisible(false);
                 pilotCritLabel[i].setVisible(false);
->>>>>>> 33cea765
             }
         }
     }
