--- conflicted
+++ resolved
@@ -22,13 +22,10 @@
 import java.io.OutputStreamWriter;
 import java.io.Writer;
 import java.util.ArrayList;
-<<<<<<< HEAD
-import java.util.Hashtable;
 import java.util.Set;
-=======
 import java.util.HashMap;
 import java.util.Map;
->>>>>>> 111c847b
+
 
 import javax.xml.parsers.DocumentBuilder;
 import javax.xml.parsers.DocumentBuilderFactory;
@@ -131,16 +128,12 @@
     public static final String BottomLeftCorner = "bl_corner"; //$NON-NLS-1$
     public static final String TopRightCorner = "tr_corner"; //$NON-NLS-1$
     public static final String BottomRightCorner = "br_corner"; //$NON-NLS-1$
-    
-<<<<<<< HEAD
+
     public static final String MechOutline = "mech_outline"; //$NON-NLS-1$
 
-    private static Hashtable<String, SkinSpecification> skinSpecs;
+    private static Map<String, SkinSpecification> skinSpecs;
 
     private static UnitDisplaySkinSpecification udSpec = null;
-=======
-    private static Map<String, SkinSpecification> skinSpecs;
->>>>>>> 111c847b
     
     /**
      * Checks whether the given path points to a file that is a valid skin
