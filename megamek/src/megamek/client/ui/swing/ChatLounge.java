--- conflicted
+++ resolved
@@ -1210,12 +1210,8 @@
             if (name.startsWith(MapSettings.BOARD_GENERATED) || (temp.getMedium() == MapSettings.MEDIUM_SPACE)) {
                 sheetBoards[i] = BoardUtilities.generateRandom(temp);
             } else {
-<<<<<<< HEAD
                 sheetBoards[i].load(new MegaMekFile(Configuration.boardsDir(), name
                         + ".board").getFile());
-=======
-                sheetBoards[i].load(new File(Configuration.boardsDir(), name + ".board"));
->>>>>>> 83f6ef4b
                 BoardUtilities.flip(sheetBoards[i], isRotated, isRotated);
             }
             rotateBoard.add(isRotated);
@@ -2529,7 +2525,7 @@
             IBoard b = new Board(16, 17);
             if (!MapSettings.BOARD_GENERATED.equals(board) && !MapSettings.BOARD_RANDOM.equals(board)
                     && !MapSettings.BOARD_SURPRISE.equals(board)) {
-                b.load(new File(Configuration.boardsDir(), board + ".board"));
+                b.load(new MegaMekFile(Configuration.boardsDir(), board + ".board").getFile());
                 if (!b.isValid()) {
                     JOptionPane.showMessageDialog(this, "The Selected board is invalid, please select another.");
                     return;
@@ -3352,15 +3348,10 @@
                             clearImage();
                         } else {
                             Image image = getToolkit().getImage(
-<<<<<<< HEAD
                                     new MegaMekFile(Configuration.miscImagesDir(),
                                             FILENAME_UNKNOWN_UNIT).toString());
                             image = image.getScaledInstance(-1, 72,
                                     Image.SCALE_DEFAULT);
-=======
-                                    new File(Configuration.miscImagesDir(), FILENAME_UNKNOWN_UNIT).toString());
-                            image = image.getScaledInstance(-1, 72, Image.SCALE_DEFAULT);
->>>>>>> 83f6ef4b
                             setImage(image);
                         }
                     } else if (column == COL_PILOT) {
@@ -3368,16 +3359,11 @@
                             clearImage();
                         } else {
                             Image image = getToolkit().getImage(
-<<<<<<< HEAD
                                     new MegaMekFile(Configuration.portraitImagesDir(),
                                             FILENAME_PORTRAIT_DEFAULT)
                                             .toString());
                             image = image.getScaledInstance(-1, 50,
                                     Image.SCALE_DEFAULT);
-=======
-                                    new File(Configuration.portraitImagesDir(), FILENAME_PORTRAIT_DEFAULT).toString());
-                            image = image.getScaledInstance(-1, 50, Image.SCALE_DEFAULT);
->>>>>>> 83f6ef4b
                             setImage(image);
                         }
                     }
