/*
 * MegaMek - Copyright (C) 2023 - The MegaMek Team
 *
 * This program is free software; you can redistribute it and/or modify it under
 * the terms of the GNU General Public License as published by the Free Software
 * Foundation; either version 2 of the License, or (at your option) any later
 * version.
 *
 * This program is distributed in the hope that it will be useful, but WITHOUT
 * ANY WARRANTY; without even the implied warranty of MERCHANTABILITY or FITNESS
 * FOR A PARTICULAR PURPOSE. See the GNU General Public License for more
 * details.
 */
package megamek.client.ui.swing.tooltip;

import megamek.client.Client;
import megamek.client.ui.Messages;
import megamek.client.ui.swing.GUIPreferences;
import megamek.client.ui.swing.util.UIUtil;
import megamek.common.*;
import megamek.common.annotations.Nullable;
import megamek.common.enums.BasementType;
import megamek.common.enums.IlluminationLevel;

import java.util.Vector;

<<<<<<< HEAD
import static megamek.client.ui.swing.util.UIUtil.guiScaledFontHTML;
=======
import static megamek.client.ui.swing.tooltip.TipUtil.BUILDING_BGCOLOR;
import static megamek.client.ui.swing.tooltip.TipUtil.LIGHT_BGCOLOR;
import static megamek.client.ui.swing.util.UIUtil.*;
>>>>>>> edc39a99

public final class HexTooltip {

    public static String getHexTip(Hex mhex, @Nullable Client client, GUIPreferences GUIP) {
        StringBuilder result = new StringBuilder();
        Coords mcoords = mhex.getCoords();
        // All of the following can be null even if there's a ClientGUI!
        Game game = (client != null) ? client.getGame() : null;
        Player localPlayer = (client != null) ? client.getLocalPlayer() : null;

        // Fuel Tank
        if (mhex.containsTerrain(Terrains.FUEL_TANK)) {
            String sFuelTank = "";
            // In at least the BoardEditor and lobby map preview, buildings have no entry in the
            // buildings list of the board, so get the info from the hex
            if (game == null) {
                sFuelTank = Messages.getString("BoardView1.Tooltip.FuelTank",
                        mhex.terrainLevel(Terrains.FUEL_TANK_ELEV),
                        Terrains.getEditorName(Terrains.FUEL_TANK),
                        mhex.terrainLevel(Terrains.FUEL_TANK_CF),
                        mhex.terrainLevel(Terrains.FUEL_TANK_MAGN));
            } else {
                FuelTank bldg = (FuelTank) game.getBoard().getBuildingAt(mcoords);
                sFuelTank = Messages.getString("BoardView1.Tooltip.FuelTank",
                        mhex.terrainLevel(Terrains.FUEL_TANK_ELEV),
                        bldg.toString(),
                        bldg.getCurrentCF(mcoords),
                        bldg.getMagnitude());
            }

            sFuelTank = guiScaledFontHTML(GUIP.getUnitToolTipLightFGColor()) + sFuelTank + "</FONT>";
            String col = "<TD>" + sFuelTank + "</TD>";
            String row = "<TR>" + col + "</TR>";
            String table = "<TABLE BORDER=0 BGCOLOR=" + GUIP.hexColor(GUIP.getUnitToolTipLightBGColor()) + " width=100%>" + row + "</TABLE>";
            result.append(table);
        }

        // Building
        if (mhex.containsTerrain(Terrains.BUILDING)) {
            String sBuilding;
            // In at least the BoardEditor and lobby map preview, buildings have no entry in the
            // buildings list of the board, so get the info from the hex
            if (game == null) {
                sBuilding = Messages.getString("BoardView1.Tooltip.Building",
                        mhex.terrainLevel(Terrains.BLDG_ELEV),
                        Terrains.getEditorName(Terrains.BUILDING),
                        mhex.terrainLevel(Terrains.BLDG_CF),
                        Math.max(mhex.terrainLevel(Terrains.BLDG_ARMOR), 0),
                        BasementType.getType(mhex.terrainLevel(Terrains.BLDG_BASEMENT_TYPE)).toString());
                sBuilding = guiScaledFontHTML(GUIP.getUnitToolTipLightFGColor()) + sBuilding + "</FONT>";
                String col = "<TD>" + sBuilding + "</TD>";
                String row = "<TR>" + col + "</TR>";
                String table = "<TABLE BORDER=0 BGCOLOR=" + GUIP.hexColor(GUIP.getUnitToolTipLightBGColor()) + " width=100%>" + row + "</TABLE>";
                result.append(table);
            } else {
                Building bldg = game.getBoard().getBuildingAt(mcoords);
                sBuilding = Messages.getString("BoardView1.Tooltip.Building",
                        mhex.terrainLevel(Terrains.BLDG_ELEV),
                        bldg.toString(),
                        bldg.getCurrentCF(mcoords),
                        bldg.getArmor(mcoords),
                        bldg.getBasement(mcoords).toString());

                if (bldg.getBasementCollapsed(mcoords)) {
                    sBuilding += Messages.getString("BoardView1.Tooltip.BldgBasementCollapsed");
                }
                sBuilding = guiScaledFontHTML(GUIP.getUnitToolTipBuildingFGColor()) + sBuilding + "</FONT>";
                String col = "<TD>" + sBuilding + "</TD>";
                String row = "<TR>" + col + "</TR>";
                String table = "<TABLE BORDER=0 BGCOLOR=" + GUIP.hexColor(GUIP.getUnitToolTipBuildingBGColor()) + " width=100%>" + row + "</TABLE>";
                result.append(table);
            }
        }

        // Bridge
        if (mhex.containsTerrain(Terrains.BRIDGE)) {
            String sBridge;
            // In at least the BoardEditor and lobby map preview, buildings have no entry in the
            // buildings list of the board, so get the info from the hex
            if (game == null) {
                sBridge = Messages.getString("BoardView1.Tooltip.Bridge",
                        mhex.terrainLevel(Terrains.BRIDGE_ELEV),
                        Terrains.getEditorName(Terrains.BRIDGE),
                        mhex.terrainLevel(Terrains.BRIDGE_CF));
            } else {
                Building bldg = game.getBoard().getBuildingAt(mcoords);
                sBridge = Messages.getString("BoardView1.Tooltip.Bridge",
                        mhex.terrainLevel(Terrains.BRIDGE_ELEV),
                        bldg.toString(),
                        bldg.getCurrentCF(mcoords));
            }
            sBridge = guiScaledFontHTML(GUIP.getUnitToolTipLightFGColor()) + sBridge + "</FONT>";
            String col = "<TD>" + sBridge + "</TD>";
            String row = "<TR>" + col + "</TR>";
            String table = "<TABLE BORDER=0 BGCOLOR=" + GUIP.hexColor(GUIP.getUnitToolTipLightBGColor()) + " width=100%>" + row + "</TABLE>";
            result.append(table);
        }

        if ((game != null) && game.containsMinefield(mcoords)) {
            Vector<Minefield> minefields = game.getMinefields(mcoords);
            for (int i = 0; i < minefields.size(); i++) {
                Minefield mf = minefields.elementAt(i);
                String owner = " (" + game.getPlayer(mf.getPlayerId()).getName() + ')';
                String sMinefield = mf.getName() + ' ' + Messages.getString("BoardView1.minefield") + " (" + mf.getDensity() + ')';

                switch (mf.getType()) {
                    case Minefield.TYPE_CONVENTIONAL:
                    case Minefield.TYPE_COMMAND_DETONATED:
                    case Minefield.TYPE_ACTIVE:
                    case Minefield.TYPE_INFERNO:
                        sMinefield += ' ' + owner;
                        break;
                    case Minefield.TYPE_VIBRABOMB:
                        if (mf.getPlayerId() == localPlayer.getId()) {
                            sMinefield += "(" + mf.getSetting() + ") " + owner;
                        } else {
                            sMinefield += owner;
                        }
                        break;
                    default:
                        break;
                }

                sMinefield = guiScaledFontHTML(UIUtil.uiWhite()) + sMinefield + "</FONT>";
                result.append(sMinefield);
                result.append("<BR>");
            }
        }

        return result.toString();
    }

    public static String getBuildingTargetTip(BuildingTarget target, Board board, GUIPreferences GUIP) {
        String result = "";
        Coords mcoords = target.getPosition();
        Building bldg = board.getBuildingAt(mcoords);
        Hex mhex = board.getHex(mcoords);
        String sBuilding = Messages.getString("BoardView1.Tooltip.Building",
                mhex.terrainLevel(Terrains.BLDG_ELEV), bldg.toString(), bldg.getCurrentCF(mcoords),
                bldg.getArmor(mcoords), bldg.getBasement(mcoords).toString());

        if (bldg.getBasementCollapsed(mcoords)) {
            sBuilding += Messages.getString("BoardView1.Tooltip.BldgBasementCollapsed");
        }
        sBuilding = guiScaledFontHTML(GUIP.getUnitToolTipBuildingFGColor()) + sBuilding + "</FONT>";
        String col = "<TD>" + sBuilding + "</TD>";
        String row = "<TR>" + col + "</TR>";
        String table = "<TABLE BORDER=0 BGCOLOR=" + GUIP.hexColor(GUIP.getUnitToolTipBuildingBGColor()) + " width=100%>" + row + "</TABLE>";
        result += table;
        return result;
    }

    public static String getOneLineSummary(BuildingTarget target, Board board) {
        String result = "";
        Coords mcoords = target.getPosition();
        Building bldg = board.getBuildingAt(mcoords);
        Hex mhex = board.getHex(mcoords);
        result += Messages.getString("BoardView1.Tooltip.BuildingLine", mhex.terrainLevel(Terrains.BLDG_ELEV), bldg.getCurrentCF(mcoords), bldg.getArmor(mcoords));
        return result;
    }

<<<<<<< HEAD
    public static String getTerrainTip(Hex mhex, GUIPreferences GUIP)
=======
    public static String getTerrainTip(Hex mhex, Game game)
>>>>>>> edc39a99
    {
        Coords mcoords = mhex.getCoords();
        String illuminated = IlluminationLevel.getIlluminationLevelIndicator(game, mcoords);
        String result = "";
        StringBuilder sTerrain = new StringBuilder(Messages.getString("BoardView1.Tooltip.Hex", mcoords.getBoardNum(), mhex.getLevel()) + illuminated + "<BR>");

        // cycle through the terrains and report types found
        for (int terType: mhex.getTerrainTypes()) {
            int tf = mhex.getTerrain(terType).getTerrainFactor();
            int ttl = mhex.getTerrain(terType).getLevel();
            String name = Terrains.getDisplayName(terType, ttl);

            if (name != null) {
                String msg_tf =  Messages.getString("BoardView1.Tooltip.TF");
                name += (tf > 0) ? " (" + msg_tf + ": " + tf + ')' : "";
                sTerrain.append(name).append("<BR>");
            }
        }

        result += guiScaledFontHTML(GUIP.getUnitToolTipTerrainFGColor()) + sTerrain + "</FONT>";
        return result;
    }

    private HexTooltip() { }
}<|MERGE_RESOLUTION|>--- conflicted
+++ resolved
@@ -24,13 +24,8 @@
 
 import java.util.Vector;
 
-<<<<<<< HEAD
-import static megamek.client.ui.swing.util.UIUtil.guiScaledFontHTML;
-=======
-import static megamek.client.ui.swing.tooltip.TipUtil.BUILDING_BGCOLOR;
-import static megamek.client.ui.swing.tooltip.TipUtil.LIGHT_BGCOLOR;
 import static megamek.client.ui.swing.util.UIUtil.*;
->>>>>>> edc39a99
+
 
 public final class HexTooltip {
 
@@ -192,11 +187,7 @@
         return result;
     }
 
-<<<<<<< HEAD
-    public static String getTerrainTip(Hex mhex, GUIPreferences GUIP)
-=======
-    public static String getTerrainTip(Hex mhex, Game game)
->>>>>>> edc39a99
+    public static String getTerrainTip(Hex mhex, GUIPreferences GUIP, Game game)
     {
         Coords mcoords = mhex.getCoords();
         String illuminated = IlluminationLevel.getIlluminationLevelIndicator(game, mcoords);
