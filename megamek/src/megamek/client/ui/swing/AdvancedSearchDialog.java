/*
 * MegaMek - Copyright (C) 2002, 2003 Ben Mazur (bmazur@sev.org)
 *
 * This program is free software; you can redistribute it and/or modify it
 * under the terms of the GNU General Public License as published by the Free
 * Software Foundation; either version 2 of the License, or (at your option)
 * any later version.
 *
 * This program is distributed in the hope that it will be useful, but
 * WITHOUT ANY WARRANTY; without even the implied warranty of MERCHANTABILITY
 * or FITNESS FOR A PARTICULAR PURPOSE. See the GNU General Public License
 * for more details.
 */
package megamek.client.ui.swing;

import megamek.MMConstants;
import megamek.client.ui.Messages;
import megamek.client.ui.swing.table.MegamekTable;
import megamek.client.ui.swing.unitSelector.TWAdvancedSearchPanel;
import megamek.common.*;

import javax.swing.*;
import javax.swing.RowSorter.SortKey;
import javax.swing.event.ListSelectionEvent;
import javax.swing.event.ListSelectionListener;
import javax.swing.table.AbstractTableModel;
import javax.swing.table.TableColumn;
import javax.swing.table.TableRowSorter;
<<<<<<< HEAD
import java.awt.*;
import java.awt.event.*;
import java.util.ArrayList;
import java.util.Arrays;
import java.util.Enumeration;
import java.util.Vector;
=======

import megamek.client.ui.Messages;
import megamek.client.ui.swing.table.MegamekTable;
import megamek.client.ui.swing.unitSelector.TWAdvancedSearchPanel;
import megamek.client.ui.swing.util.UIUtil;
import megamek.common.EquipmentType;
import megamek.common.Mech;
import megamek.common.MechSearchFilter;
import megamek.common.MiscType;
import megamek.common.TechConstants;
import megamek.common.UnitType;
import megamek.common.WeaponType;
>>>>>>> aa0ab523

/**
 * JDialog that allows the user to create a unit filter.
 *
 * @author Arlith
 * @author  Jay Lawson
 */
public class AdvancedSearchDialog extends JDialog implements ActionListener, ItemListener,
        KeyListener, ListSelectionListener {
    private static final long serialVersionUID = 1L;
    private boolean isCanceled = true;
    public MechSearchFilter mechFilter = null;
    private Vector<TWAdvancedSearchPanel.FilterTokens> filterToks;
    private JButton btnOkay = new JButton(Messages.getString("Okay"));
    private JButton btnCancel = new JButton(Messages.getString("Cancel"));

    private JButton btnLeftParen = new JButton("(");
    private JButton btnRightParen = new JButton(")");
    private JButton btnAdd = new JButton(Messages.getString("MechSelectorDialog.Search.add"));
    private JButton btnAnd = new JButton(Messages.getString("MechSelectorDialog.Search.and"));
    private JButton btnOr = new JButton(Messages.getString("MechSelectorDialog.Search.or"));
    private JButton btnClear = new JButton(Messages.getString("MechSelectorDialog.Reset"));
    private JButton btnBack = new JButton("Back");

    private JLabel  lblEqExpTxt = new JLabel(Messages.getString("MechSelectorDialog.Search.FilterExpression"));
    private JTextArea  txtEqExp = new JTextArea("");
    private JScrollPane expScroller = new JScrollPane(txtEqExp,
            JScrollPane.VERTICAL_SCROLLBAR_AS_NEEDED,
            JScrollPane.HORIZONTAL_SCROLLBAR_NEVER);

    private JLabel lblWalk = new JLabel(Messages.getString("MechSelectorDialog.Search.Walk"));
    private JComboBox<String> cWalk = new JComboBox<>();
    private JTextField tWalk = new JTextField(2);

    private JLabel lblJump = new JLabel(Messages.getString("MechSelectorDialog.Search.Jump"));
    private JComboBox<String> cJump = new JComboBox<>();
    private JTextField tJump = new JTextField(2);

    private JLabel lblArmor = new JLabel(Messages.getString("MechSelectorDialog.Search.Armor"));
    private JComboBox<String> cArmor = new JComboBox<>();

    private JLabel lblTableFilters = new JLabel(Messages.getString("MechSelectorDialog.Search.TableFilters"));
    private JLabel lblUnitType = new JLabel(Messages.getString("MechSelectorDialog.Search.UnitType"));
    private JLabel lblTechClass = new JLabel(Messages.getString("MechSelectorDialog.Search.TechClass"));
    private JLabel lblTechLevel = new JLabel(Messages.getString("MechSelectorDialog.Search.TechLevel"));
    private JComboBox<String> cboUnitType = new JComboBox<>();
    private JComboBox<String> cboTechClass = new JComboBox<>();
    private JComboBox<String> cboTechLevel = new JComboBox<>();

    private JLabel lblWeapons = new JLabel(Messages.getString("MechSelectorDialog.Search.Weapons"));
    private JScrollPane scrTableWeapons = new JScrollPane();
    private MegamekTable tblWeapons;
    private WeaponsTableModel weaponsModel;
    private TableRowSorter<WeaponsTableModel> weaponsSorter;

    private JLabel lblEquipment = new JLabel(Messages.getString("MechSelectorDialog.Search.Equipment"));
    private JScrollPane scrTableEquipment = new JScrollPane();
    private MegamekTable tblEquipment;
    private EquipmentTableModel equipmentModel;
    private TableRowSorter<EquipmentTableModel> equipmentSorter;

    private JLabel lblYear = new JLabel(Messages.getString("MechSelectorDialog.Search.Year"));
    private JTextField tStartYear = new JTextField(4);
    private JTextField tEndYear = new JTextField(4);

    private JCheckBox cbxEnableCockpitSearch = new JCheckBox(Messages.getString("MechSelectorDialog.Search.Enable"));
    private JLabel lblCockpitType = new JLabel(Messages.getString("MechSelectorDialog.Search.CockpitType"));
    private JComboBox<String> cboCockpitType = new JComboBox<>();

    private JCheckBox cbxEnableInternalsSearch = new JCheckBox(Messages.getString("MechSelectorDialog.Search.Enable"));
    private JLabel lblInternalsType = new JLabel(Messages.getString("MechSelectorDialog.Search.InternalsType"));
    private JComboBox<String> cboInternalsType = new JComboBox<>();

    private JCheckBox cbxEnableArmorSearch = new JCheckBox(Messages.getString("MechSelectorDialog.Search.Enable"));
    private JLabel lblArmorType = new JLabel(Messages.getString("MechSelectorDialog.Search.ArmorType"));
    private JComboBox<String> cboArmorType = new JComboBox<>();

    private JComboBox<String> cboQty = new JComboBox<>();

    /**
     * Stores the games current year.
     */
    private int gameYear;

    /**
     * Constructs a new AdvancedSearchDialog.
     *
     * @param frame  Parent frame
     */
    public AdvancedSearchDialog(Frame frame, int yr) {
        super(frame, Messages.getString("AdvancedSearchDialog.title"), true);

        gameYear = yr;

        filterToks = new Vector<>(30);

        //Initialize Items
        btnOkay.addActionListener(this);
        btnCancel.addActionListener(this);
        btnAnd.addActionListener(this);
        btnAdd.addActionListener(this);
        btnLeftParen.addActionListener(this);
        btnRightParen.addActionListener(this);
        btnOr.addActionListener(this);
        btnClear.addActionListener(this);
        btnBack.addActionListener(this);

        btnBack.setEnabled(false);
        btnAdd.setEnabled(false);

        cWalk.addItem(Messages.getString("MechSelectorDialog.Search.AtLeast"));
        cWalk.addItem(Messages.getString("MechSelectorDialog.Search.EqualTo"));
        cWalk.addItem(Messages.getString("MechSelectorDialog.Search.NoMoreThan"));

        cJump.addItem(Messages.getString("MechSelectorDialog.Search.AtLeast"));
        cJump.addItem(Messages.getString("MechSelectorDialog.Search.EqualTo"));
        cJump.addItem(Messages.getString("MechSelectorDialog.Search.NoMoreThan"));

        cArmor.addItem(Messages.getString("MechSelectorDialog.Search.Any"));
        cArmor.addItem(Messages.getString("MechSelectorDialog.Search.Armor25"));
        cArmor.addItem(Messages.getString("MechSelectorDialog.Search.Armor50"));
        cArmor.addItem(Messages.getString("MechSelectorDialog.Search.Armor75"));
        cArmor.addItem(Messages.getString("MechSelectorDialog.Search.Armor90"));

        for (int i = 0; i < EquipmentType.armorNames.length; i++) {
            cboArmorType.addItem(EquipmentType.armorNames[i]);
        }
        cboArmorType.setEnabled(false);
        lblArmorType.setEnabled(false);

        for (int i = 0; i < EquipmentType.structureNames.length; i++) {
            cboInternalsType.addItem(EquipmentType.structureNames[i]);
        }
        cboInternalsType.setEnabled(false);
        lblInternalsType.setEnabled(false);

        for (int i = 0; i < Mech.COCKPIT_STRING.length; i++) {
            cboCockpitType.addItem(Mech.COCKPIT_STRING[i]);
        }
        cboCockpitType.setEnabled(false);
        lblCockpitType.setEnabled(false);

        cbxEnableCockpitSearch.setHorizontalTextPosition(SwingConstants.LEFT);
        cbxEnableCockpitSearch.addItemListener(this);
        cbxEnableInternalsSearch.setHorizontalTextPosition(SwingConstants.LEFT);
        cbxEnableInternalsSearch.addItemListener(this);
        cbxEnableArmorSearch.setHorizontalTextPosition(SwingConstants.LEFT);
        cbxEnableArmorSearch.addItemListener(this);


        for (int i = 0; i <= 20; i++) {
            cboQty.addItem(Integer.toString(i));
        }
        cboQty.setSelectedIndex(0);

        //Setup table filter combo boxes
        DefaultComboBoxModel<String> unitTypeModel = new DefaultComboBoxModel<>();
        unitTypeModel.addElement(Messages.getString("MechSelectorDialog.All"));
        unitTypeModel.addElement(UnitType.getTypeDisplayableName(UnitType.MEK));
        unitTypeModel.addElement(UnitType.getTypeDisplayableName(UnitType.TANK));
        unitTypeModel.addElement(UnitType.getTypeDisplayableName(UnitType.BATTLE_ARMOR));
        unitTypeModel.addElement(UnitType.getTypeDisplayableName(UnitType.INFANTRY));
        unitTypeModel.addElement(UnitType.getTypeDisplayableName(UnitType.PROTOMEK));
        unitTypeModel.addElement(UnitType.getTypeDisplayableName(UnitType.AERO));
        unitTypeModel.setSelectedItem(Messages.getString("MechSelectorDialog.All"));

        cboUnitType.setModel(unitTypeModel);
        cboUnitType.addActionListener(this);

        DefaultComboBoxModel<String> techLevelModel = new DefaultComboBoxModel<>();
        for (int i = 0; i < TechConstants.SIZE; i++) {
            techLevelModel.addElement(TechConstants.getLevelDisplayableName(i));
        }
        techLevelModel.setSelectedItem(TechConstants.getLevelDisplayableName(TechConstants.SIZE-1));
        cboTechLevel.setModel(techLevelModel);
        cboTechLevel.addActionListener(this);

        DefaultComboBoxModel<String> techClassModel = new DefaultComboBoxModel<>();
        techClassModel.addElement("All");
        techClassModel.addElement("Inner Sphere");
        techClassModel.addElement("Clan");
        techClassModel.addElement("IS/Clan");
        techClassModel.addElement("(Unknown Technology Base)");
        techClassModel.setSelectedItem("All");
        cboTechClass.setModel(techClassModel);
        cboTechClass.addActionListener(this);

        //Setup Weapons Table
        weaponsModel = new WeaponsTableModel();
        tblWeapons = new MegamekTable(weaponsModel,WeaponsTableModel.COL_NAME);
        TableColumn wpsCol = tblWeapons.getColumnModel().getColumn(
                WeaponsTableModel.COL_QTY);
        wpsCol.setCellEditor(new DefaultCellEditor(cboQty));
        tblWeapons.setSelectionMode(ListSelectionModel.SINGLE_SELECTION);
        weaponsSorter = new TableRowSorter<>(weaponsModel);
        tblWeapons.setRowSorter(weaponsSorter);
        tblWeapons.addKeyListener(this);
<<<<<<< HEAD
        TableColumn column = null;
        for (int i = 0; i < WeaponsTableModel.N_COL; i++) {
            column = tblWeapons.getColumnModel().getColumn(i);
            if ((i == WeaponsTableModel.COL_QTY)) {
                column.setPreferredWidth(40);
            } else if ( i == WeaponsTableModel.COL_IS_CLAN) {
                column.setPreferredWidth(75);
            } else if ( i == WeaponsTableModel.COL_NAME) {
                column.setPreferredWidth(310);
            } else if ( i == WeaponsTableModel.COL_LEVEL) {
                column.setPreferredWidth(100);
            } else if ((i == WeaponsTableModel.COL_DMG)   ||
                    (i == WeaponsTableModel.COL_HEAT)  ||
                    (i == WeaponsTableModel.COL_SHORT) ||
                    (i == WeaponsTableModel.COL_MED)   ||
                    (i == WeaponsTableModel.COL_LONG)) {
                column.setPreferredWidth(50);
            } else {
                column.setPreferredWidth(25);
            }
        }
        tblWeapons.setFont(new Font(MMConstants.FONT_MONOSPACED, Font.PLAIN, 12));
=======
        tblWeapons.setFont(new Font("Monospaced", Font.PLAIN, 12));
>>>>>>> aa0ab523
        tblWeapons.getSelectionModel().addListSelectionListener(this);
        for (int i = 0; i < weaponsModel.getColumnCount(); i++) {
            tblWeapons.getColumnModel().getColumn(i).setPreferredWidth(weaponsModel.getPreferredWidth(i));
        }
        scrTableWeapons.setViewportView(tblWeapons);

        //Setup Equipment Table
<<<<<<< HEAD
        scrTableEquipment.setMinimumSize(new Dimension(850, 150));
        scrTableEquipment.setPreferredSize(new Dimension(850, 150));
=======
>>>>>>> aa0ab523
        equipmentModel = new EquipmentTableModel();
        tblEquipment = new MegamekTable(equipmentModel,
                EquipmentTableModel.COL_NAME);
        TableColumn eqCol = tblEquipment.getColumnModel().getColumn(
                EquipmentTableModel.COL_QTY);
        eqCol.setCellEditor(new DefaultCellEditor(cboQty));
        tblEquipment.setSelectionMode(ListSelectionModel.SINGLE_SELECTION);
        equipmentSorter = new TableRowSorter<>(equipmentModel);
        tblEquipment.setRowSorter(equipmentSorter);
        tblEquipment.addKeyListener(this);
<<<<<<< HEAD
        column = null;
        for (int i = 0; i < EquipmentTableModel.N_COL; i++) {
            column = tblEquipment.getColumnModel().getColumn(i);
            if (i == EquipmentTableModel.COL_NAME) {
                column.setPreferredWidth(400);
            } else if (i == EquipmentTableModel.COL_COST) {
                    column.setPreferredWidth(175);
            } else if (i == EquipmentTableModel.COL_LEVEL) {
                column.setPreferredWidth(100);
            } else if ((i == EquipmentTableModel.COL_QTY)) {
                column.setPreferredWidth(40);
            } else if (i == EquipmentTableModel.COL_IS_CLAN) {
                column.setPreferredWidth(75);
            } else {
                column.setPreferredWidth(25);
            }
        }
        tblEquipment.setFont(new Font(MMConstants.FONT_MONOSPACED, Font.PLAIN, 12));
=======

        tblEquipment.setFont(new Font("Monospaced", Font.PLAIN, 12));
>>>>>>> aa0ab523
        tblEquipment.getSelectionModel().addListSelectionListener(this);
        for (int i = 0; i < tblEquipment.getColumnCount(); i++) {
            tblEquipment.getColumnModel().getColumn(i).setPreferredWidth(equipmentModel.getPreferredWidth(i));
        }
        scrTableEquipment.setViewportView(tblEquipment);

        //Populate Tables
        populateWeaponsAndEquipmentChoices();

        //initialize with the weapons sorted alphabetically by name
        ArrayList<SortKey> sortlist = new ArrayList<>();
        sortlist.add(new SortKey(WeaponsTableModel.COL_NAME,SortOrder.ASCENDING));
        tblWeapons.getRowSorter().setSortKeys(sortlist);
        ((DefaultRowSorter<?, ?>) tblWeapons.getRowSorter()).sort();
        tblWeapons.invalidate(); // force re-layout of window

        //initialize with the equipment sorted alphabetically by chassis
        sortlist = new ArrayList<>();
        sortlist.add(new SortKey(EquipmentTableModel.COL_NAME,SortOrder.ASCENDING));
        tblEquipment.getRowSorter().setSortKeys(sortlist);
        ((DefaultRowSorter<?, ?>) tblEquipment.getRowSorter()).sort();
        tblEquipment.invalidate(); // force re-layout of window

        tWalk.setText("");
        tJump.setText("");

        txtEqExp.setEditable(false);
        txtEqExp.setLineWrap(true);
        txtEqExp.setWrapStyleWord(true);

        // Layout
        GridBagConstraints c = new GridBagConstraints();
        JPanel mainPanel = new JPanel(new GridBagLayout());

        c.weighty = 0;
        c.fill = GridBagConstraints.NONE;
        c.anchor = GridBagConstraints.WEST;
        c.insets = new Insets(0, 10, 0, 0);
        c.gridx = 0; c.gridy = 0;
        mainPanel.add(lblWalk, c);
        c.gridx = 1; c.gridy = 0;
        c.insets = new Insets(0, 0, 0, 0);
        c.anchor = GridBagConstraints.EAST;
        JPanel panWalk = new JPanel();
        panWalk.add(cWalk);
        panWalk.add(tWalk);
        mainPanel.add(panWalk, c);
        c.gridx = 3; c.gridy = 0;
        c.insets = new Insets(0, 40, 0, 0);
        c.anchor = GridBagConstraints.WEST;
        JPanel cockpitPanel = new JPanel();
        cockpitPanel.add(cbxEnableCockpitSearch,BorderLayout.WEST);
        cockpitPanel.add(lblCockpitType,BorderLayout.WEST);
        cockpitPanel.add(cboCockpitType,BorderLayout.EAST);
        mainPanel.add(cockpitPanel, c);

        c.gridx = 0; c.gridy = 1;
        c.anchor = GridBagConstraints.WEST;
        c.insets = new Insets(0, 10, 0, 0);
        mainPanel.add(lblJump, c);
        c.insets = new Insets(0, 0, 0, 0);
        c.gridx = 1; c.gridy = 1;
        c.anchor = GridBagConstraints.EAST;
        JPanel panJump = new JPanel();
        panJump.add(cJump);
        panJump.add(tJump);
        mainPanel.add(panJump, c);
        c.anchor = GridBagConstraints.WEST;
        c.gridx = 3; c.gridy = 1;
        c.insets = new Insets(0, 40, 0, 0);
        JPanel internalsPanel = new JPanel();
        internalsPanel.add(cbxEnableInternalsSearch);
        internalsPanel.add(lblInternalsType);
        internalsPanel.add(cboInternalsType,BorderLayout.EAST);
        mainPanel.add(internalsPanel, c);

        c.anchor = GridBagConstraints.WEST;
        c.gridx = 0; c.gridy++;
        c.insets = new Insets(0, 10, 0, 0);
        mainPanel.add(lblArmor, c);
        c.insets = new Insets(0, 0, 0, 0);
        c.gridx = 1;
        mainPanel.add(cArmor, c);
        c.gridx = 3;
        c.insets = new Insets(0, 40, 0, 0);
        JPanel armorPanel = new JPanel();
        armorPanel.add(cbxEnableArmorSearch);
        armorPanel.add(lblArmorType);
        armorPanel.add(cboArmorType,BorderLayout.EAST);
        mainPanel.add(armorPanel, c);

        c.anchor = GridBagConstraints.CENTER;
        c.insets = new Insets(16, 0, 0, 0);
        c.gridx = 0; c.gridy++;
        mainPanel.add(lblTableFilters, c);
        c.insets = new Insets(0, 0, 0, 0);
        c.gridx = 0; c.gridy++;
        c.gridwidth = 4;
        JPanel cboPanel = new JPanel();
        cboPanel.add(lblUnitType);
        cboPanel.add(cboUnitType);
        cboPanel.add(lblTechClass);
        cboPanel.add(cboTechClass);
        cboPanel.add(lblTechLevel, c);
        cboPanel.add(cboTechLevel, c);
        mainPanel.add(cboPanel, c);
        c.gridwidth = 1;

        c.insets = new Insets(0, 0, 0, 0);
        c.gridx = 0; c.gridy++;
        mainPanel.add(lblWeapons, c);


        c.insets = new Insets(0, 0, 0, 0);
        c.gridwidth = 4;
        c.gridx = 0; c.gridy++;
        mainPanel.add(scrTableWeapons, c);

        c.gridwidth = 1;
        c.insets = new Insets(16, 0, 0, 0);
        c.gridx = 0; c.gridy++;
        mainPanel.add(lblEquipment, c);


        c.insets = new Insets(0, 0, 0, 0);
        c.gridwidth = 4;
        c.gridx = 0; c.gridy++;
        mainPanel.add(scrTableEquipment, c);

        c.gridx = 0; c.gridy++;
        c.gridwidth = 4;
        JPanel btnPanel = new JPanel();
        btnPanel.add(btnAdd, c);
        btnPanel.add(btnLeftParen, c);
        btnPanel.add(btnRightParen, c);
        btnPanel.add(btnAnd, c);
        btnPanel.add(btnOr, c);
        btnPanel.add(btnBack, c);
        btnPanel.add(btnClear, c);
        mainPanel.add(btnPanel, c);
        c.gridwidth = 1;

        // Filter Expression
        c.gridx = 0; c.gridy++;
        mainPanel.add(lblEqExpTxt, c);
        c.fill = GridBagConstraints.BOTH;
        c.gridwidth = 4;
        c.gridx = 1;
        mainPanel.add(expScroller, c);
        c.fill = GridBagConstraints.NONE;
        c.insets = new Insets(0, 0, 0, 0);

        c.gridwidth  = 1;
        c.gridx = 0; c.gridy++;
        mainPanel.add(lblYear, c);
        c.gridx = 1;
        JPanel designYearPanel = new JPanel();
        designYearPanel.add(tStartYear);
        designYearPanel.add(new Label("-"));
        designYearPanel.add(tEndYear);
        mainPanel.add(designYearPanel, c);

        c.gridwidth = 1;
        c.gridx = 2; c.gridy++;
        c.anchor = GridBagConstraints.EAST;
        c.insets = new Insets(0, 20, 10, 0);
        mainPanel.add(btnOkay, c);
        c.gridx = 3;
        c.insets = new Insets(0, 20, 10, 0);
        c.anchor = GridBagConstraints.WEST;
        mainPanel.add(btnCancel, c);

        JScrollPane mainScrollPane = new JScrollPane(mainPanel);
        add(mainScrollPane);

        addWindowListener(new WindowAdapter() {
            @Override
            public void windowClosing(WindowEvent e) {
                setVisible(false);
            }
        });

        pack();
        int x = Math.max(0,
                (frame.getLocation().x + (frame.getSize().width / 2)) -
                (getSize().width / 2));
        int y = Math.max(0,
                (frame.getLocation().y + (frame.getSize().height / 2)) -
                (getSize().height / 2));
        setLocation(x, y);
    }

    @Override
    public void setVisible(boolean show) {
        if (show) {
            adaptToGUIScale();
        }
        super.setVisible(show);
    }

    /**
     * Listener for check box state changes
     */
    @Override
    public void itemStateChanged(ItemEvent e) {
        if (e.getSource().equals(cbxEnableCockpitSearch)) {
            cboCockpitType.setEnabled(!cboCockpitType.isEnabled());
            lblCockpitType.setEnabled(!lblCockpitType.isEnabled());
        } else if (e.getSource().equals(cbxEnableInternalsSearch)) {
            cboInternalsType.setEnabled(!cboInternalsType.isEnabled());
            lblInternalsType.setEnabled(!lblInternalsType.isEnabled());
        } else if (e.getSource().equals(cbxEnableArmorSearch)) {
            cboArmorType.setEnabled(!cboArmorType.isEnabled());
            lblArmorType.setEnabled(!lblArmorType.isEnabled());
        }
    }

    /**
     * Selection Listener for Weapons and Equipment tables. Checks to see if
     * a row is selected and if it is, enables the corresponding the add button.
     */
    @Override
    public void valueChanged(ListSelectionEvent evt) {
        boolean lastTokIsOperation;
        int tokSize = filterToks.size();
        lastTokIsOperation = ((tokSize == 0) ||
                (filterToks.elementAt(tokSize-1) instanceof TWAdvancedSearchPanel.OperationFT));
        if (evt.getSource().equals(tblWeapons.getSelectionModel())) {
            if ((tblWeapons.getSelectedRow() >= 0) && lastTokIsOperation) {
                tblEquipment.clearSelection();
                btnAdd.setEnabled(true);
            } else if (tblWeapons.getSelectedRow() >= 0) {
                tblEquipment.clearSelection();
            }
        } else if (evt.getSource().equals(tblEquipment.getSelectionModel())) {
            if ((tblEquipment.getSelectedRow() >= 0) && lastTokIsOperation) {
                tblWeapons.clearSelection();
                btnAdd.setEnabled(true);
            } else if (tblEquipment.getSelectedRow() >= 0) {
                tblWeapons.clearSelection();
            }
        }
    }

    /**
     * Convenience method for enabling the buttons related to weapon/equipment
     * selection for filtering (btnAddEquipment, btnAddWeapon, etc)
     */
    private void enableSelectionButtons() {
        if ((tblWeapons.getSelectedRow() != -1) ||
                (tblEquipment.getSelectedRow() != -1)) {
            btnAdd.setEnabled(true);
        }
        btnLeftParen.setEnabled(true);
    }

    /**
     * Convenience method for disabling the buttons related to weapon/equipment
     * selection for filtering (btnAddEquipment, btnAddWeapon, etc)
     */
    private void disableSelectionButtons() {
        btnAdd.setEnabled(false);
        btnLeftParen.setEnabled(false);
    }

    /**
     * Convenience method for enabling the buttons related to filter operations
     * for filtering (btnAnd, btnOr, etc)
     */
    private void enableOperationButtons() {
        btnOr.setEnabled(true);
        btnAnd.setEnabled(true);
        btnRightParen.setEnabled(true);
    }

    /**
     * Convenience method for disabling the buttons related to filter operations
     * for filtering (btnAnd, btnOr, etc)
     */
    private void disableOperationButtons() {
        btnOr.setEnabled(false);
        btnAnd.setEnabled(false);
        btnRightParen.setEnabled(false);
    }

    /**
     *  Listener for button presses.
     */
    @Override
    public void actionPerformed(java.awt.event.ActionEvent ev) {
        if (ev.getSource().equals(btnOkay)) {
            isCanceled = false;
            try {
                mechFilter.createFilterExpressionFromTokens(filterToks);
                setVisible(false);
            } catch (MechSearchFilter.FilterParsingException e) {
                JOptionPane.showMessageDialog(this,
                        "Error parsing filter expression!\n\n" + e.msg,
                        "Filter Expression Parsing Error",
                        JOptionPane.ERROR_MESSAGE);
            }
        } else if (ev.getSource().equals(btnCancel)) {
            isCanceled = true;
            setVisible(false);
         } else if (ev.getSource().equals(cboUnitType)
                || ev.getSource().equals(cboTechLevel)
                || ev.getSource().equals(cboTechClass)) {
            filterTables();
        } else if (ev.getSource().equals(btnAdd)) {
            int row = tblEquipment.getSelectedRow();
            if (row >= 0) {
                String internalName = (String)
                        tblEquipment.getModel().getValueAt(
                                tblEquipment.convertRowIndexToModel(row),
                                EquipmentTableModel.COL_INTERNAL_NAME);
                String fullName = (String) tblEquipment.getValueAt(row, EquipmentTableModel.COL_NAME);
                int qty = Integer.parseInt((String)
                    tblEquipment.getValueAt(row, EquipmentTableModel.COL_QTY));
                filterToks.add(new TWAdvancedSearchPanel.EquipmentFT(internalName, fullName, qty));
                txtEqExp.setText(filterExpressionString());
                btnBack.setEnabled(true);
                enableOperationButtons();
                disableSelectionButtons();
            }
            row = tblWeapons.getSelectedRow();
            if (row >= 0) {
                String internalName = (String)
                        tblWeapons.getModel().getValueAt(
                                tblWeapons.convertRowIndexToModel(row),
                                WeaponsTableModel.COL_INTERNAL_NAME);
                String fullName = (String) tblWeapons.getValueAt(row, WeaponsTableModel.COL_NAME);
                int qty = Integer.parseInt((String)
                    tblWeapons.getValueAt(row, WeaponsTableModel.COL_QTY));
                filterToks.add(new TWAdvancedSearchPanel.EquipmentFT(internalName, fullName, qty));
                txtEqExp.setText(filterExpressionString());
                btnBack.setEnabled(true);
                enableOperationButtons();
                disableSelectionButtons();
            }
        } else if (ev.getSource().equals(btnLeftParen)) {
            filterToks.add(new TWAdvancedSearchPanel.ParensFT("("));
            txtEqExp.setText(filterExpressionString());
            btnBack.setEnabled(true);
            disableOperationButtons();
            enableSelectionButtons();
            btnLeftParen.setEnabled(false);
            btnRightParen.setEnabled(false);
        } else if (ev.getSource().equals(btnRightParen)) {
            filterToks.add(new TWAdvancedSearchPanel.ParensFT(")"));
            txtEqExp.setText(filterExpressionString());
            btnBack.setEnabled(true);
            enableOperationButtons();
            disableSelectionButtons();
            btnLeftParen.setEnabled(false);
            btnRightParen.setEnabled(false);
        } else if (ev.getSource().equals(btnAnd)) {
            filterToks.add(new TWAdvancedSearchPanel.OperationFT(MechSearchFilter.BoolOp.AND));
            txtEqExp.setText(filterExpressionString());
            btnBack.setEnabled(true);
            disableOperationButtons();
            enableSelectionButtons();
        } else if (ev.getSource().equals(btnOr)) {
            filterToks.add(new TWAdvancedSearchPanel.OperationFT(MechSearchFilter.BoolOp.OR));
            txtEqExp.setText(filterExpressionString());
            btnBack.setEnabled(true);
            disableOperationButtons();
            enableSelectionButtons();
        } else if (ev.getSource().equals(btnBack)) {
            if (!filterToks.isEmpty()) {
                filterToks.remove(filterToks.size() - 1);
                txtEqExp.setText(filterExpressionString());
                if (filterToks.isEmpty()) {
                    btnBack.setEnabled(false);
                }

                if ((filterToks.isEmpty()) || (filterToks.lastElement() instanceof TWAdvancedSearchPanel.OperationFT)) {
                    disableOperationButtons();
                    enableSelectionButtons();
                } else {
                    enableOperationButtons();
                    disableSelectionButtons();
                }
            }
        } else if (ev.getSource().equals(btnClear)) {
            filterToks.clear();
            txtEqExp.setText("");
            btnBack.setEnabled(false);
            disableOperationButtons();
            enableSelectionButtons();
        }
    }

    private boolean matchTechLvl(int t1, int t2) {
        return ((t1 == TechConstants.T_ALL)
                || (t1 == t2)
                || ((t1 == TechConstants.T_IS_TW_ALL)
                    && ((t2 <= TechConstants.T_IS_TW_NON_BOX)
                     || ((t2) == TechConstants.T_INTRO_BOXSET))))
                || ((t1 == TechConstants.T_TW_ALL)
                    && ((t2 <= TechConstants.T_IS_TW_NON_BOX)
                     || (t2 <= TechConstants.T_INTRO_BOXSET)
                     || (t2 <= TechConstants.T_CLAN_TW)))
                || ((t1 == TechConstants.T_ALL_IS)
                    && ((t2 <= TechConstants.T_IS_TW_NON_BOX)
                     || (t2 == TechConstants.T_INTRO_BOXSET)
                     || (t2 == TechConstants.T_IS_ADVANCED)
                     || (t2 == TechConstants.T_IS_EXPERIMENTAL)
                     || (t2 == TechConstants.T_IS_UNOFFICIAL)))
                || ((t1 == TechConstants.T_ALL_CLAN)
                    && ((t2 == TechConstants.T_CLAN_TW)
                     || (t2 == TechConstants.T_CLAN_ADVANCED)
                     || (t2 == TechConstants.T_CLAN_EXPERIMENTAL)
                     || (t2 == TechConstants.T_CLAN_UNOFFICIAL)));
    }

    private boolean matchTechClass(String t1, String t2) {
        if (t1.equals("All")) {
            return true;
        } else if (t1.equals("IS/Clan")) {
            return t2.equals("Inner Sphere") || t2.equals("Clan") || t1.equals(t2);
        } else {
            return t1.equals(t2);
        }
    }

    private boolean matchUnitType(int unitTypeFilter, EquipmentType eq) {
        // All is selected
        if (unitTypeFilter < 0) {
            return true;
        }

        switch (unitTypeFilter) {
            case 5: //UnitType.AERO: the aero index is out of order
                if (eq.hasFlag(WeaponType.F_AERO_WEAPON)
                        || eq.hasFlag(MiscType.F_FIGHTER_EQUIPMENT)) {
                    return true;
                }
                break;
            case UnitType.BATTLE_ARMOR:
                if (eq.hasFlag(WeaponType.F_BA_WEAPON)
                        || eq.hasFlag(MiscType.F_BA_EQUIPMENT)) {
                    return true;
                }
                break;
            case UnitType.INFANTRY:
                if (eq.hasFlag(WeaponType.F_INFANTRY)) {
                    return true;
                }
                break;
            case UnitType.MEK:
                if (eq.hasFlag(WeaponType.F_MECH_WEAPON)
                        || eq.hasFlag(MiscType.F_MECH_EQUIPMENT)) {
                    return true;
                }
                break;
            case UnitType.TANK:
                if (eq.hasFlag(WeaponType.F_TANK_WEAPON)
                        || eq.hasFlag(MiscType.F_TANK_EQUIPMENT)) {
                    return true;
                }
                break;
            case UnitType.PROTOMEK:
                if (eq.hasFlag(WeaponType.F_PROTO_WEAPON)
                        || eq.hasFlag(MiscType.F_PROTOMECH_EQUIPMENT)) {
                    return true;
                }
                break;
            default:
                return false;
        }
        return false;
    }

    void filterTables() {
        RowFilter<WeaponsTableModel, Integer> weaponFilter;
        RowFilter<EquipmentTableModel, Integer> equipmentFilter;
        final int techLevel = cboTechLevel.getSelectedIndex();
        final String techClass = (String) cboTechClass.getSelectedItem();
        final int unitType = cboUnitType.getSelectedIndex() - 1;
        //If current expression doesn't parse, don't update.
        try {
            weaponFilter = new RowFilter<>() {
                @Override
                public boolean include(Entry<? extends WeaponsTableModel, ? extends Integer> entry) {
                    WeaponsTableModel weapModel = entry.getModel();
                    WeaponType wp = weapModel.getWeaponTypeAt(entry.getIdentifier());
                    String currTechClass = TechConstants.getTechName(wp.getTechLevel(gameYear));

                    boolean techLvlMatch = matchTechLvl(techLevel, wp.getTechLevel(gameYear));
                    boolean techClassMatch = matchTechClass(techClass, currTechClass);
                    boolean unitTypeMatch = matchUnitType(unitType, wp);
                    return techLvlMatch && techClassMatch && unitTypeMatch;
                }
            };
        } catch (java.util.regex.PatternSyntaxException e) {
            return;
        }
        weaponsSorter.setRowFilter(weaponFilter);

        try {
            equipmentFilter = new RowFilter<>() {
                @Override
                public boolean include(Entry<? extends EquipmentTableModel, ? extends Integer> entry) {
                    EquipmentTableModel eqModel = entry.getModel();
                    EquipmentType eq = eqModel.getEquipmentTypeAt(entry.getIdentifier());
                    String currTechClass = TechConstants.getTechName(eq.getTechLevel(gameYear));
                    boolean techLvlMatch = matchTechLvl(techLevel, eq.getTechLevel(gameYear));
                    boolean techClassMatch = matchTechClass(techClass, currTechClass);
                    boolean unitTypeMatch = matchUnitType(unitType, eq);
                    return techLvlMatch && techClassMatch && unitTypeMatch;
                }
            };
        } catch (java.util.regex.PatternSyntaxException e) {
            return;
        }
        equipmentSorter.setRowFilter(equipmentFilter);
    }

    private String filterExpressionString() {
        //Build the string representation of the new expression
        StringBuilder filterExp = new StringBuilder();
        for (int i = 0; i < filterToks.size(); i++) {
            filterExp.append(" ").append(filterToks.elementAt(i).toString()).append(" ");
        }
        return filterExp.toString();
    }

    /**
     * Show the dialog.  setVisible(true) blocks until setVisible(false).
     *
     * @return Return the filter that was created with this dialog.
     */
    public MechSearchFilter showDialog() {
        //We need to save a copy since the user can alter the filter state
        // and then click on the cancel button.  We want to make sure the
        // original filter state is saved.
        MechSearchFilter currFilter = mechFilter;
        mechFilter = new MechSearchFilter(currFilter);
        txtEqExp.setText(mechFilter.getEquipmentExpression());
        if ((filterToks == null) || filterToks.isEmpty()
                || (filterToks.lastElement() instanceof TWAdvancedSearchPanel.OperationFT)) {
            disableOperationButtons();
            enableSelectionButtons();
        } else {
            enableOperationButtons();
            disableSelectionButtons();
        }
        setVisible(true);
        if (isCanceled) {
            mechFilter = currFilter;
        } else {
            updateMechSearchFilter();
        }

        return mechFilter;
    }

    /**
     *  Clear the filter.
     */
    public void clearValues() {
        cWalk.setSelectedIndex(0);
        tWalk.setText("");
        cJump.setSelectedIndex(0);
        tJump.setText("");
        cArmor.setSelectedIndex(0);
        tblWeapons.clearSelection();
        tblEquipment.clearSelection();
        txtEqExp.setText("");
        cbxEnableArmorSearch.setSelected(false);
        cbxEnableCockpitSearch.setSelected(false);
        cbxEnableInternalsSearch.setSelected(false);
        cboArmorType.setSelectedIndex(0);
        cboCockpitType.setSelectedIndex(0);
        cboInternalsType.setSelectedIndex(0);
        mechFilter = null;
        filterToks.clear();
        btnBack.setEnabled(false);
        disableOperationButtons();
        enableSelectionButtons();
    }

    /**
     * Creates collections for all the possible <code>WeaponType</code>s and
     * <code>EquipmentType</code>s.  These are used to populate the weapons
     * and equipment tables.
     */
    private void populateWeaponsAndEquipmentChoices() {
        Vector<WeaponType> weapons = new Vector<>();
        Vector<EquipmentType> equipment = new Vector<>();

        for (Enumeration<EquipmentType> e = EquipmentType.getAllTypes(); e.hasMoreElements();) {
            EquipmentType et = e.nextElement();
            if ((et instanceof WeaponType)) {
                weapons.add((WeaponType) et);
                //Check for C3+Tag and C3 Master Booster
                if (et.hasFlag(WeaponType.F_C3M) || et.hasFlag(WeaponType.F_C3MBS)) {
                    equipment.add(et);
                }
            }
            if ((et instanceof MiscType)) {
                equipment.add(et);
            }
        }
        weaponsModel.setData(weapons);
        equipmentModel.setData(equipment);
    }


    public MechSearchFilter getMechSearchFilter()
    {
        return mechFilter;
    }

    /**
     * Update the search fields that aren't automatically updated.
     */
    protected void updateMechSearchFilter() {
        mechFilter.isDisabled = false;
        mechFilter.sWalk = tWalk.getText();
        mechFilter.iWalk = cWalk.getSelectedIndex();

        mechFilter.sJump = tJump.getText();
        mechFilter.iJump = cJump.getSelectedIndex();

        mechFilter.iArmor = cArmor.getSelectedIndex();

        mechFilter.sStartYear = tStartYear.getText();
        mechFilter.sEndYear = tEndYear.getText();

        mechFilter.checkArmorType = cbxEnableArmorSearch.isSelected();
        if (cbxEnableArmorSearch.isSelected()) {
            mechFilter.armorType = cboArmorType.getSelectedIndex();
        }

        mechFilter.checkInternalsType = cbxEnableInternalsSearch.isSelected();
        if (cbxEnableInternalsSearch.isSelected()) {
            mechFilter.internalsType = cboInternalsType.getSelectedIndex();
        }

        mechFilter.checkCockpitType = cbxEnableCockpitSearch.isSelected();
        if (cbxEnableCockpitSearch.isSelected()) {
            mechFilter.cockpitType = cboCockpitType.getSelectedIndex();
        }
    }

    /**
     * A table model for displaying weapons
     */
    public class WeaponsTableModel extends AbstractTableModel {
        private static final long serialVersionUID = 1L;

        private static final int COL_QTY = 0;
        private static final int COL_NAME = 1;
        private static final int COL_DMG = 2;
        private static final int COL_HEAT = 3;
        private static final int COL_SHORT = 4;
        private static final int COL_MED = 5;
        private static final int COL_LONG = 6;
        private static final int COL_IS_CLAN = 7;
        private static final int COL_LEVEL = 8;
        private static final int N_COL = 9;
        private static final int COL_INTERNAL_NAME = 9;


        private int[] qty;

        private Vector<WeaponType> weapons = new Vector<>();

        @Override
        public int getRowCount() {
            return weapons.size();
        }

        @Override
        public int getColumnCount() {
            return N_COL;
        }

        public int getPreferredWidth(int col) {
            switch (col) {
                case COL_QTY:
                    return 40;
                case COL_NAME:
                    return 310;
                case COL_IS_CLAN:
                    return 75;
                case COL_DMG:
                    return 50;
                case COL_HEAT:
                    return 50;
                case COL_SHORT:
                    return 50;
                case COL_MED:
                    return 50;
                case COL_LONG:
                    return 50;
                case COL_LEVEL:
                    return 100;
                default:
                    return 0;
            }
        }

        @Override
        public String getColumnName(int column) {
            switch (column) {
                case COL_QTY:
                    return "Qty";
                case COL_NAME:
                    return "Weapon Name";
                case COL_IS_CLAN:
                    return "IS/Clan";
                case COL_DMG:
                    return "DMG";
                case COL_HEAT:
                    return "Heat";
                case COL_SHORT:
                    return "Short";
                case COL_MED:
                    return "Med";
                case COL_LONG:
                    return "Long";
                case COL_LEVEL:
                    return "Lvl";
                default:
                    return "?";
            }
        }

        @Override
        public Class<?> getColumnClass(int c) {
            return getValueAt(0, c).getClass();
        }

        @Override
        public boolean isCellEditable(int row, int col) {
            switch (col) {
                case COL_QTY:
                    return true;
                default:
                    return false;
            }
        }

        // fill table with values
        public void setData(Vector<WeaponType> wps) {
            weapons = wps;
            qty = new int[wps.size()];
            Arrays.fill(qty, 1);
            fireTableDataChanged();
        }

        public WeaponType getWeaponTypeAt(int row) {
            return weapons.elementAt(row);
        }

        @Override
        public Object getValueAt(int row, int col) {
            if (row >= weapons.size()) {
                return null;
            }
            WeaponType wp = weapons.elementAt(row);
            switch (col) {
                case COL_QTY:
                    return qty[row] + "";
                case COL_NAME:
                    return wp.getName();
                case COL_IS_CLAN:
                    return TechConstants.getTechName(wp.getTechLevel(gameYear));
                case COL_DMG:
                    return wp.getDamage();
                case COL_HEAT:
                    return wp.getHeat();
                case COL_SHORT:
                    return wp.getShortRange();
                case COL_MED:
                    return wp.getMediumRange();
                case COL_LONG:
                    return wp.getLongRange();
                case COL_LEVEL:
                        return TechConstants.getSimpleLevelName(TechConstants
                                .convertFromNormalToSimple(wp
                                        .getTechLevel(gameYear)));
                case COL_INTERNAL_NAME:
                    return wp.getInternalName();
                default:
                    return "?";
            }
        }

        @Override
        public void setValueAt(Object value, int row, int col) {
            switch (col) {
                case COL_QTY:
                    qty[row] = Integer.parseInt((String) value);
                    fireTableCellUpdated(row, col);
                    break;
                default:
                    break;
            }
        }

    }

            /**
     * A table model for displaying weapon types
     */
    
    /**
     * A table model for displaying equipment
     */
    public class EquipmentTableModel extends AbstractTableModel {
        private static final long serialVersionUID = 1L;

        private static final int COL_QTY = 0;
        private static final int COL_NAME = 1;
        private static final int COL_COST = 2;
        private static final int COL_IS_CLAN = 3;
        private static final int COL_LEVEL = 4;
        private static final int N_COL = 5;
        private static final int COL_INTERNAL_NAME = 5;

        private int[] qty;
        private Vector<EquipmentType> equipment = new Vector<>();

        @Override
        public int getRowCount() {
            return equipment.size();
        }

        @Override
        public int getColumnCount() {
            return N_COL;
        }

        public int getPreferredWidth(int column) {
            switch (column) {
                case COL_QTY:
                    return 40;
                case COL_NAME:
                    return 400;
                case COL_IS_CLAN:
                    return 75;
                case COL_COST:
                    return 175;
                case COL_LEVEL:
                    return 100;
                default:
                    return 0;
            }
        }

        @Override
        public String getColumnName(int column) {
            switch (column) {
                case COL_QTY:
                    return "Qty";
                case COL_NAME:
                    return "Name";
                case COL_IS_CLAN:
                    return "IS/Clan";
                case COL_COST:
                    return "Cost";
                case COL_LEVEL:
                    return "Lvl";
                default:
                    return "?";
            }
        }

        @Override
        public Class<?> getColumnClass(int c) {
            return getValueAt(0, c).getClass();
        }

        @Override
        public boolean isCellEditable(int row, int col) {
            switch (col) {
                case COL_QTY:
                    return true;
                default:
                    return false;
            }
        }

        // fill table with values
        public void setData(Vector<EquipmentType> eq) {
            equipment = eq;
            qty = new int[eq.size()];
            Arrays.fill(qty, 1);
            fireTableDataChanged();
        }

        public EquipmentType getEquipmentTypeAt(int row) {
            return equipment.elementAt(row);
        }

        @Override
        public Object getValueAt(int row, int col) {
            if (row >= equipment.size()) {
                return null;
            }
            EquipmentType eq = equipment.elementAt(row);
            switch (col) {
                case COL_QTY:
                    return qty[row] + "";
                case COL_NAME:
                    return eq.getName();
                case COL_IS_CLAN:
                    return TechConstants.getTechName(eq.getTechLevel(gameYear));
                case COL_COST:
                    return eq.getRawCost();
                case COL_LEVEL:
                        return TechConstants.getSimpleLevelName(TechConstants
                                .convertFromNormalToSimple(eq
                                        .getTechLevel(gameYear)));
                case COL_INTERNAL_NAME:
                    return eq.getInternalName();
                default:
                    return "?";
            }
        }

        @Override
        public void setValueAt(Object value, int row, int col) {
            switch (col) {
                case COL_QTY:
                    qty[row] = Integer.parseInt((String) value);
                    fireTableCellUpdated(row, col);
                    break;
                default:
                    break;
            }
        }
    }

    @Override
    public void keyPressed(KeyEvent evt) {

    }

    @Override
    public void keyReleased(KeyEvent evt) {

    }

    @Override
    public void keyTyped(KeyEvent evt) {
        char keyChar = evt.getKeyChar();
        //Ensure we've got a number or letter pressed
        if (!(((keyChar >= '0') && (keyChar <= '9')) ||
             ((keyChar >= 'a') && (keyChar <='z')) || (keyChar == ' '))) {
            return;
        }

        if (evt.getComponent().equals(tblWeapons)) {
            tblWeapons.keyTyped(evt);
        } else if (evt.getComponent().equals(tblEquipment)) {
            tblEquipment.keyTyped(evt);
        }
    }


    /**
     * Base class for different tokens that can be in a filter expression.
     * @author Arlith
     */
    public class FilterTokens {

    }

    /**
     * FilterTokens subclass that represents parenthesis.
     * @author Arlith
     */
    public class ParensFT extends FilterTokens {
        public String parens;

        public ParensFT(String p) {
            parens = p;
        }

        @Override
        public String toString() {
            return parens;
        }
    }

    /**
     * FilterTokens subclass that represents equipment.
     * @author Arlith
     */
    public class EquipmentFT extends FilterTokens {
        public String internalName;
        public String fullName;
        public int qty;

        public EquipmentFT(String in, String fn, int q) {
            internalName = in;
            fullName = fn;
            qty = q;
        }

        @Override
        public String toString() {
            if (qty == 1) {
                return qty + " " + fullName;
            } else {
                return qty + " " + fullName + "s";
            }
        }
    }

    /**
     * FilterTokens subclass that represents a boolean operation.
     * @author Arlith
     *
     */
    public class OperationFT extends FilterTokens {
        public MechSearchFilter.BoolOp op;

        public OperationFT(MechSearchFilter.BoolOp o) {
            op = o;
        }

        @Override
        public String toString() {
            if (op == MechSearchFilter.BoolOp.AND) {
                return "And";
            } else if (op == MechSearchFilter.BoolOp.OR) {
                return "Or";
            } else {
                return "";
            }
        }
    }

    private void adaptToGUIScale() {
        UIUtil.adjustDialog(this, UIUtil.FONT_SCALE1);
        scrTableWeapons.setMinimumSize(new Dimension(UIUtil.scaleForGUI(850), UIUtil.scaleForGUI(150)));
        scrTableWeapons.setPreferredSize(new Dimension(UIUtil.scaleForGUI(850), UIUtil.scaleForGUI(150)));
        scrTableEquipment.setMinimumSize(new Dimension(UIUtil.scaleForGUI(850), UIUtil.scaleForGUI(150)));
        scrTableEquipment.setPreferredSize(new Dimension(UIUtil.scaleForGUI(850), UIUtil.scaleForGUI(150)));
    }
}<|MERGE_RESOLUTION|>--- conflicted
+++ resolved
@@ -17,6 +17,7 @@
 import megamek.client.ui.Messages;
 import megamek.client.ui.swing.table.MegamekTable;
 import megamek.client.ui.swing.unitSelector.TWAdvancedSearchPanel;
+import megamek.client.ui.swing.util.UIUtil;
 import megamek.common.*;
 
 import javax.swing.*;
@@ -26,33 +27,18 @@
 import javax.swing.table.AbstractTableModel;
 import javax.swing.table.TableColumn;
 import javax.swing.table.TableRowSorter;
-<<<<<<< HEAD
 import java.awt.*;
 import java.awt.event.*;
 import java.util.ArrayList;
 import java.util.Arrays;
 import java.util.Enumeration;
 import java.util.Vector;
-=======
-
-import megamek.client.ui.Messages;
-import megamek.client.ui.swing.table.MegamekTable;
-import megamek.client.ui.swing.unitSelector.TWAdvancedSearchPanel;
-import megamek.client.ui.swing.util.UIUtil;
-import megamek.common.EquipmentType;
-import megamek.common.Mech;
-import megamek.common.MechSearchFilter;
-import megamek.common.MiscType;
-import megamek.common.TechConstants;
-import megamek.common.UnitType;
-import megamek.common.WeaponType;
->>>>>>> aa0ab523
 
 /**
  * JDialog that allows the user to create a unit filter.
  *
  * @author Arlith
- * @author  Jay Lawson
+ * @author Jay Lawson
  */
 public class AdvancedSearchDialog extends JDialog implements ActionListener, ItemListener,
         KeyListener, ListSelectionListener {
@@ -244,32 +230,7 @@
         weaponsSorter = new TableRowSorter<>(weaponsModel);
         tblWeapons.setRowSorter(weaponsSorter);
         tblWeapons.addKeyListener(this);
-<<<<<<< HEAD
-        TableColumn column = null;
-        for (int i = 0; i < WeaponsTableModel.N_COL; i++) {
-            column = tblWeapons.getColumnModel().getColumn(i);
-            if ((i == WeaponsTableModel.COL_QTY)) {
-                column.setPreferredWidth(40);
-            } else if ( i == WeaponsTableModel.COL_IS_CLAN) {
-                column.setPreferredWidth(75);
-            } else if ( i == WeaponsTableModel.COL_NAME) {
-                column.setPreferredWidth(310);
-            } else if ( i == WeaponsTableModel.COL_LEVEL) {
-                column.setPreferredWidth(100);
-            } else if ((i == WeaponsTableModel.COL_DMG)   ||
-                    (i == WeaponsTableModel.COL_HEAT)  ||
-                    (i == WeaponsTableModel.COL_SHORT) ||
-                    (i == WeaponsTableModel.COL_MED)   ||
-                    (i == WeaponsTableModel.COL_LONG)) {
-                column.setPreferredWidth(50);
-            } else {
-                column.setPreferredWidth(25);
-            }
-        }
         tblWeapons.setFont(new Font(MMConstants.FONT_MONOSPACED, Font.PLAIN, 12));
-=======
-        tblWeapons.setFont(new Font("Monospaced", Font.PLAIN, 12));
->>>>>>> aa0ab523
         tblWeapons.getSelectionModel().addListSelectionListener(this);
         for (int i = 0; i < weaponsModel.getColumnCount(); i++) {
             tblWeapons.getColumnModel().getColumn(i).setPreferredWidth(weaponsModel.getPreferredWidth(i));
@@ -277,11 +238,6 @@
         scrTableWeapons.setViewportView(tblWeapons);
 
         //Setup Equipment Table
-<<<<<<< HEAD
-        scrTableEquipment.setMinimumSize(new Dimension(850, 150));
-        scrTableEquipment.setPreferredSize(new Dimension(850, 150));
-=======
->>>>>>> aa0ab523
         equipmentModel = new EquipmentTableModel();
         tblEquipment = new MegamekTable(equipmentModel,
                 EquipmentTableModel.COL_NAME);
@@ -292,29 +248,7 @@
         equipmentSorter = new TableRowSorter<>(equipmentModel);
         tblEquipment.setRowSorter(equipmentSorter);
         tblEquipment.addKeyListener(this);
-<<<<<<< HEAD
-        column = null;
-        for (int i = 0; i < EquipmentTableModel.N_COL; i++) {
-            column = tblEquipment.getColumnModel().getColumn(i);
-            if (i == EquipmentTableModel.COL_NAME) {
-                column.setPreferredWidth(400);
-            } else if (i == EquipmentTableModel.COL_COST) {
-                    column.setPreferredWidth(175);
-            } else if (i == EquipmentTableModel.COL_LEVEL) {
-                column.setPreferredWidth(100);
-            } else if ((i == EquipmentTableModel.COL_QTY)) {
-                column.setPreferredWidth(40);
-            } else if (i == EquipmentTableModel.COL_IS_CLAN) {
-                column.setPreferredWidth(75);
-            } else {
-                column.setPreferredWidth(25);
-            }
-        }
         tblEquipment.setFont(new Font(MMConstants.FONT_MONOSPACED, Font.PLAIN, 12));
-=======
-
-        tblEquipment.setFont(new Font("Monospaced", Font.PLAIN, 12));
->>>>>>> aa0ab523
         tblEquipment.getSelectionModel().addListSelectionListener(this);
         for (int i = 0; i < tblEquipment.getColumnCount(); i++) {
             tblEquipment.getColumnModel().getColumn(i).setPreferredWidth(equipmentModel.getPreferredWidth(i));
@@ -492,7 +426,7 @@
 
         addWindowListener(new WindowAdapter() {
             @Override
-            public void windowClosing(WindowEvent e) {
+            public void windowClosing(WindowEvent evt) {
                 setVisible(false);
             }
         });
