/*
 * MegaMek - Copyright (C) 2005 Ben Mazur (bmazur@sev.org)
 *
 *  This program is free software; you can redistribute it and/or modify it
 *  under the terms of the GNU General Public License as published by the Free
 *  Software Foundation; either version 2 of the License, or (at your option)
 *  any later version.
 *
 *  This program is distributed in the hope that it will be useful, but
 *  WITHOUT ANY WARRANTY; without even the implied warranty of MERCHANTABILITY
 *  or FITNESS FOR A PARTICULAR PURPOSE. See the GNU General Public License
 *  for more details.
 */

package megamek.client.ui.swing;

import java.awt.Color;
import java.awt.Graphics;
import java.awt.Graphics2D;
import java.awt.RenderingHints;

import javax.swing.ToolTipManager;

import megamek.client.ui.swing.util.ColorParser;
import megamek.common.Entity;
import megamek.common.preference.PreferenceManager;
import megamek.common.preference.PreferenceStoreProxy;

public class GUIPreferences extends PreferenceStoreProxy {

    /*
     * --Begin advanced settings section-- Options with the "ADVANCED" prefix
     * are treated specially. They are quick and easy to add, at the expense of
     * some user-friendliness (that's why they are "advanced"<grin>). Only the
     * appropriate declaration below and the default value (further down in this
     * file) need be added. The code will then automatically add the option to
     * the advanced tab of the client settings. In order to retrieve one of
     * these settings, use a line like:
     * GUIPreferences.getInstance().getInt("AdvancedWhateverOption"), where
     * getInt is replaced with getBoolean, getString, etc as necessary. The
     * reason these options were made this way is that GUI options have a way of
     * quickly multiplying and we need a quick and dirty way of adding them
     * without having to code too many new lines. In addition, keeping them
     * separated in the settings dialog shields new users from unnecessary
     * complication.
     */
    public static final String ADVANCED_CHATBOX_SIZE = "AdvancedChatboxSize";
    public static final String ADVANCED_CHAT_LOUNGE_TAB_FONT_SIZE = "AdvancedChatLoungeTabFontSize";
    public static final String ADVANCED_MECH_DISPLAY_ARMOR_LARGE_FONT_SIZE = "AdvancedMechDisplayArmorLargeFontSize";
    public static final String ADVANCED_MECH_DISPLAY_ARMOR_MEDIUM_FONT_SIZE = "AdvancedMechDisplayArmorMediumFontSize";
    public static final String ADVANCED_MECH_DISPLAY_ARMOR_SMALL_FONT_SIZE = "AdvancedMechDisplayArmorSmallFontSize";
    public static final String ADVANCED_MECH_DISPLAY_LARGE_FONT_SIZE = "AdvancedMechDisplayLargeFontSize";
    public static final String ADVANCED_MECH_DISPLAY_MEDIUM_FONT_SIZE = "AdvancedMechDisplayMediumFontSize";
    public static final String ADVANCED_MECH_DISPLAY_WRAP_LENGTH = "AdvancedMechDisplayWrapLength";
    public static final String ADVANCED_MOVE_DEFAULT_COLOR = "AdvancedMoveDefaultColor";
    public static final String ADVANCED_MOVE_ILLEGAL_COLOR = "AdvancedMoveIllegalColor";
    public static final String ADVANCED_MOVE_JUMP_COLOR = "AdvancedMoveJumpColor";
    public static final String ADVANCED_MOVE_MASC_COLOR = "AdvancedMoveMASCColor";
    public static final String ADVANCED_MOVE_RUN_COLOR = "AdvancedMoveRunColor";
    public static final String ADVANCED_MOVE_BACK_COLOR = "AdvancedMoveBackColor";
    public static final String ADVANCED_MOVE_SPRINT_COLOR = "AdvancedMoveSprintColor";
    public static final String ADVANCED_MOVE_FONT_TYPE = "AdvancedMoveFontType";
    public static final String ADVANCED_MOVE_FONT_SIZE = "AdvancedMoveFontSize";
    public static final String ADVANCED_MOVE_FONT_STYLE = "AdvancedMoveFontStyle";
    public static final String ADVANCED_MOVE_STEP_DELAY = "AdvancedMoveStepDelay";
    public static final String ADVANCED_FIRE_SOLN_CANSEE_COLOR = "AdvancedFireSolnCanSeeColor";
    public static final String ADVANCED_FIRE_SOLN_NOSEE_COLOR = "AdvancedFireSolnNoSeeColor";
    public static final String ADVANCED_DARKEN_MAP_AT_NIGHT = "AdvancedDarkenMapAtNight";
    public static final String ADVANCED_MAPSHEET_COLOR = "AdvancedMapsheetColor";
    public static final String ADVANCED_TRANSLUCENT_HIDDEN_UNITS = "AdvancedTranslucentHiddenUnits";
    public static final String ADVANCED_ATTACK_ARROW_TRANSPARENCY = "AdvancedAttackArrowTransparency";
    public static final String ADVANCED_BUILDING_TEXT_COLOR = "AdvancedBuildingTextColor";
    public static final String ADVANCED_CHATBOX2_FONTSIZE = "AdvancedChatbox2Fontsize";
    public static final String ADVANCED_CHATBOX2_BACKCOLOR = "AdvancedChatbox2BackColor";
    public static final String ADVANCED_CHATBOX2_TRANSPARANCY = "AdvancedChatbox2Transparancy";
    public static final String ADVANCED_CHATBOX2_AUTOSLIDEDOWN = "AdvancedChatbox2AutoSlidedown";
    public static final String ADVANCED_ECM_TRANSPARENCY = "AdvancedECMTransparency";
    public static final String ADVANCED_UNITOVERVIEW_SELECTED_COLOR = "AdvancedUnitOverviewSelectedColor";
    public static final String ADVANCED_UNITOVERVIEW_VALID_COLOR = "AdvancedUnitOverviewValidColor";
    public static final String ADVANCED_KEY_REPEAT_DELAY = "AdvancedKeyRepeatDelay";
    public static final String ADVANCED_KEY_REPEAT_RATE = "AdvancedKeyRepeatRate";
    public static final String ADVANCED_SHOW_FPS = "AdvancedShowFPS";
    public static final String ADVANCED_SHOW_COORDS = "AdvancedShowCoords";
    public static final String ADVANCED_BUTTONS_PER_ROW = "AdvancedButtonsPerRow";
    /* --End advanced settings-- */


    public static final String ANTIALIASING = "AntiAliasing";
    public static final String SHADOWMAP = "ShadowMap";
    public static final String AOHEXSHADOWS = "AoHexShadows";
    public static final String LEVELHIGHLIGHT = "LevelHighlight";
    public static final String FLOATINGISO = "FloatingIsometric";
    public static final String MMSYMBOL = "MmSymbol";
    public static final String SOFTCENTER = "SoftCenter";
    public static final String AUTO_END_FIRING = "AutoEndFiring";
    public static final String AUTO_DECLARE_SEARCHLIGHT = "AutoDeclareSearchlight";
    public static final String CHAT_LOUNGE_TABS = "ChatLoungeTabs";
    public static final String DISPLAY_POS_X = "DisplayPosX";
    public static final String DISPLAY_POS_Y = "DisplayPosY";
    public static final String DISPLAY_SIZE_HEIGHT = "DisplaySizeHeight";
    public static final String DISPLAY_SIZE_WIDTH = "DisplaySizeWidth";
    public static final String FOCUS = "Focus";
    public static final String GAME_OPTIONS_SIZE_HEIGHT = "GameOptionsSizeHeight";
    public static final String GAME_OPTIONS_SIZE_WIDTH = "GameOptionsSizeWidth";
    public static final String FIRING_SOLUTIONS = "FiringSolutions";
    public static final String MOVE_ENVELOPE = "MoveEnvelope";
    public static final String FOV_HIGHLIGHT = "FovHighlight";
    public static final String FOV_HIGHLIGHT_ALPHA = "FovHighlightAlpha";
    //Rings' sizes (measured in distance to center) separated by whitespace.
    public static final String FOV_HIGHLIGHT_RINGS_RADII = "FovHighlightRingsRadii";
    //Rings' colors in the HSB format.
    //Each hsb color is separated by a semicolon, particular h, s and b values are whitespace separated.
    public static final String FOV_HIGHLIGHT_RINGS_COLORS_HSB = "FovHighlightRingsColorsInHSB";
    public static final String FOV_DARKEN = "FovDarken";
    public static final String FOV_DARKEN_ALPHA = "FovDarkenAlpha";
    public static final String FOV_STRIPES = "FoVFogStripes";
    public static final String FOV_GRAYSCALE = "FoVFogGrayscale";
    public static final String MAP_TEXT_COLOR = "MapTextColor";
    public static final String MAP_ZOOM_INDEX = "MapZoomIndex";
    public static final String MECH_SELECTOR_INCLUDE_MODEL = "MechSelectorIncludeModel";
    public static final String MECH_SELECTOR_INCLUDE_NAME = "MechSelectorIncludeName";
    public static final String MECH_SELECTOR_INCLUDE_TONS = "MechSelectorIncludeTons";
    public static final String MECH_SELECTOR_INCLUDE_BV = "MechSelectorIncludeBV";
    public static final String MECH_SELECTOR_INCLUDE_YEAR = "MechSelectorIncludeYear";
    public static final String MECH_SELECTOR_INCLUDE_LEVEL = "MechSelectorIncludeLevel";
    public static final String MECH_SELECTOR_INCLUDE_COST = "MechSelectorIncludeCost";
    public static final String MECH_SELECTOR_SHOW_ADVANCED = "MechSelectorShowAdvanced";
    public static final String MECH_SELECTOR_UNIT_TYPE= "MechSelectorUnitType";
    public static final String MECH_SELECTOR_WEIGHT_CLASS= "MechSelectorWeightClass";
    public static final String MECH_SELECTOR_RULES_LEVELS= "MechSelectorRuleType";
    public static final String MECH_SELECTOR_SIZE_HEIGHT = "MechSelectorSizeHeight";
    public static final String MECH_SELECTOR_SIZE_WIDTH = "MechSelectorSizeWidth";
    public static final String MINI_REPORT_POS_X = "MiniReportPosX";
    public static final String MINI_REPORT_POS_Y = "MiniReportPosY";
    public static final String MINI_REPORT_SIZE_HEIGHT = "MiniReportSizeHeight";
    public static final String MINI_REPORT_SIZE_WIDTH = "MiniReportSizeWidth";
    public static final String MINIMAP_COLOURS = "MinimapColours";
    public static final String MINIMAP_ENABLED = "MinimapEnabled";
    public static final String MINIMAP_POS_X = "MinimapPosX";
    public static final String MINIMAP_POS_Y = "MinimapPosY";
    public static final String MINIMAP_ZOOM = "MinimapZoom";
    public static final String MINIMUM_SIZE_HEIGHT = "MinimumSizeHeight";
    public static final String MINIMUM_SIZE_WIDTH = "MinimumSizeWidth";
    public static final String MOUSE_WHEEL_ZOOM = "MouseWheelZoom";
    public static final String MOUSE_WHEEL_ZOOM_FLIP = "MouseWheelZoomFlip";
    public static final String NAG_FOR_BOT_README = "NagForBotReadme";
    public static final String NAG_FOR_CRUSHING_BUILDINGS = "NagForCrushingBuildings";
    public static final String NAG_FOR_MAP_ED_README = "NagForMapEdReadme";
    public static final String NAG_FOR_MASC = "NagForMASC";
    public static final String NAG_FOR_NO_ACTION = "NagForNoAction";
    public static final String NAG_FOR_PSR = "NagForPSR";
    public static final String NAG_FOR_README = "NagForReadme";
    public static final String NAG_FOR_SPRINT = "NagForSprint";
    public static final String NAG_FOR_OVERHEAT = "NagForOverHeat";
    public static final String NAG_FOR_LAUNCH_DOORS = "NagForLaunchDoors";
    public static final String NAG_FOR_MECHANICAL_FALL_DAMAGE = "NagForMechanicalFallDamage";
    public static final String RULER_COLOR_1 = "RulerColor1";
    public static final String RULER_COLOR_2 = "RulerColor2";
    public static final String RULER_POS_X = "RulerPosX";
    public static final String RULER_POS_Y = "RulerPosY";
    public static final String RULER_SIZE_HEIGHT = "RulerSizeHeight";
    public static final String RULER_SIZE_WIDTH = "RulerSizeWidth";
    public static final String SCROLL_SENSITIVITY = "ScrollSensitivity";
    public static final String SHOW_FIELD_OF_FIRE = "ShowFieldOfFire";
    public static final String SHOW_MAPHEX_POPUP = "ShowMapHexPopup";
    public static final String SHOW_WPS_IN_TT = "ShowWpsinTT";
    public static final String SHOW_MOVE_STEP = "ShowMoveStep";
    public static final String SHOW_WRECKS = "ShowWrecks";
    public static final String SOUND_BING_FILENAME = "SoundBingFilename";
    public static final String SOUND_MUTE = "SoundMute";
    public static final String TOOLTIP_DELAY = "TooltipDelay";
    public static final String TOOLTIP_DISMISS_DELAY = "TooltipDismissDelay";
    public static final String WINDOW_POS_X = "WindowPosX";
    public static final String WINDOW_POS_Y = "WindowPosY";
    public static final String WINDOW_SIZE_HEIGHT = "WindowSizeHeight";
    public static final String WINDOW_SIZE_WIDTH = "WindowSizeWidth";
    public static final String LOS_MECH_IN_FIRST = "LOSMechInFirst";
    public static final String LOS_MECH_IN_SECOND = "LOSMechInSecond";
    public static final String SHOW_MAPSHEETS = "ShowMapsheets";
    public static final String USE_ISOMETRIC = "UseIsometric";
    public static final String SHOW_UNIT_OVERVIEW = "ShowUnitOverview";
    public static final String SHOW_DAMAGE_LEVEL = "ShowDamageLevel";
    public static final String SKIN_FILE = "SkinFile";
    public static final String DEFAULT_WEAP_SORT_ORDER = "DefaultWeaponSortOrder";
    
    // RAT dialog preferences
    public static String RAT_TECH_LEVEL = "RATTechLevel";
    public static String RAT_BV_MIN = "RATBVMin";
    public static String RAT_BV_MAX = "RATBVMax";
    public static String RAT_NUM_MECHS = "RATNumMechs";
    public static String RAT_NUM_VEES = "RATNumVees";
    public static String RAT_NUM_BA = "RATNumBA";
    public static String RAT_NUM_INF = "RATNumInf";
    public static String RAT_YEAR_MIN = "RATYearMin";
    public static String RAT_YEAR_MAX = "RATYearMax";
    public static String RAT_PAD_BV = "RATPadBV";
    public static String RAT_SELECTED_RAT = "RATSelectedRAT";
    

    protected static GUIPreferences instance = new GUIPreferences();

    public static GUIPreferences getInstance() {
        return instance;
    }

    protected GUIPreferences() {

        store = PreferenceManager.getInstance().getPreferenceStore(
                getClass().getName());

        store.setDefault(ADVANCED_CHATBOX_SIZE, 5);
        store.setDefault(ADVANCED_CHAT_LOUNGE_TAB_FONT_SIZE, 16);
        store.setDefault(ADVANCED_MECH_DISPLAY_ARMOR_LARGE_FONT_SIZE, 12);
        store.setDefault(ADVANCED_MECH_DISPLAY_ARMOR_MEDIUM_FONT_SIZE, 10);
        store.setDefault(ADVANCED_MECH_DISPLAY_ARMOR_SMALL_FONT_SIZE, 9);
        store.setDefault(ADVANCED_MECH_DISPLAY_LARGE_FONT_SIZE, 12);
        store.setDefault(ADVANCED_MECH_DISPLAY_MEDIUM_FONT_SIZE, 10);
        store.setDefault(ADVANCED_MECH_DISPLAY_WRAP_LENGTH, 24);
        setDefault(ADVANCED_MOVE_DEFAULT_COLOR, "cyan");
        setDefault(ADVANCED_MOVE_ILLEGAL_COLOR, "darkGray");
        setDefault(ADVANCED_MOVE_JUMP_COLOR, "red");
        setDefault(ADVANCED_MOVE_MASC_COLOR, new Color(255, 140, 0));
        setDefault(ADVANCED_MOVE_RUN_COLOR, "yellow");
        setDefault(ADVANCED_MOVE_BACK_COLOR, new Color(255, 255, 0));
        setDefault(ADVANCED_MOVE_SPRINT_COLOR, new Color(255, 20, 147));
        setDefault(ADVANCED_UNITOVERVIEW_SELECTED_COLOR, new Color(255,0,255));
        setDefault(ADVANCED_UNITOVERVIEW_VALID_COLOR, "cyan");
        setDefault(ADVANCED_FIRE_SOLN_CANSEE_COLOR, "cyan");
        setDefault(ADVANCED_FIRE_SOLN_NOSEE_COLOR, "red");


        setDefault(ADVANCED_MOVE_FONT_TYPE,"SansSerif");
        setDefault(ADVANCED_MOVE_FONT_SIZE,26);
        setDefault(ADVANCED_MOVE_FONT_STYLE,java.awt.Font.BOLD);


        store.setDefault(ADVANCED_MOVE_STEP_DELAY, 50);
        store.setDefault(ADVANCED_DARKEN_MAP_AT_NIGHT, true);
        setDefault(ADVANCED_MAPSHEET_COLOR, "blue");
        store.setDefault(ADVANCED_TRANSLUCENT_HIDDEN_UNITS, true);
        store.setDefault(ADVANCED_ATTACK_ARROW_TRANSPARENCY, 0x80);
        setDefault(ADVANCED_BUILDING_TEXT_COLOR, "blue");
        setDefault(ADVANCED_CHATBOX2_BACKCOLOR, new Color(255, 255, 255));
        store.setDefault(ADVANCED_CHATBOX2_FONTSIZE, 12);
        store.setDefault(ADVANCED_CHATBOX2_TRANSPARANCY, 50);
        store.setDefault(ADVANCED_CHATBOX2_AUTOSLIDEDOWN, true);
        store.setDefault(ADVANCED_ECM_TRANSPARENCY, 0x80);        
        store.setDefault(ADVANCED_KEY_REPEAT_DELAY, 0);
        store.setDefault(ADVANCED_KEY_REPEAT_RATE, 20);
        store.setDefault(ADVANCED_SHOW_FPS, "false");
        store.setDefault(ADVANCED_SHOW_COORDS, "true");
        store.setDefault(ADVANCED_BUTTONS_PER_ROW, 5);

        store.setDefault(FOV_HIGHLIGHT_RINGS_RADII, "5 10 15 20 25");
        store.setDefault(FOV_HIGHLIGHT_RINGS_COLORS_HSB, "0.3 1.0 1.0 ; 0.45 1.0 1.0 ; 0.6 1.0 1.0 ; 0.75 1.0 1.0 ; 0.9 1.0 1.0 ; 1.05 1.0 1.0 ");


        store.setDefault(ANTIALIASING, true);
        store.setDefault(AOHEXSHADOWS, false);
        store.setDefault(SHADOWMAP, false);
        store.setDefault(FLOATINGISO, false);
        store.setDefault(LEVELHIGHLIGHT, false);
        store.setDefault(AUTO_END_FIRING, true);
        store.setDefault(AUTO_DECLARE_SEARCHLIGHT, true);
        store.setDefault(CHAT_LOUNGE_TABS, true);
        store.setDefault(DISPLAY_SIZE_HEIGHT, 500);
        store.setDefault(DISPLAY_SIZE_WIDTH, 300);
        store.setDefault(GAME_OPTIONS_SIZE_HEIGHT,400);
        store.setDefault(GAME_OPTIONS_SIZE_WIDTH,400);
        store.setDefault(FIRING_SOLUTIONS,true);
        store.setDefault(FOV_HIGHLIGHT,false);
        store.setDefault(FOV_HIGHLIGHT_ALPHA, 40);
        store.setDefault(FOV_DARKEN,true);
        store.setDefault(FOV_DARKEN_ALPHA, 100);
        store.setDefault(FOV_STRIPES, 35);
        store.setDefault(FOV_GRAYSCALE, "false");
        setDefault(MAP_TEXT_COLOR, Color.black);
        store.setDefault(MAP_ZOOM_INDEX, 7);
        store.setDefault(MECH_SELECTOR_INCLUDE_MODEL, true);
        store.setDefault(MECH_SELECTOR_INCLUDE_NAME, true);
        store.setDefault(MECH_SELECTOR_INCLUDE_TONS, true);
        store.setDefault(MECH_SELECTOR_INCLUDE_BV, true);
        store.setDefault(MECH_SELECTOR_INCLUDE_YEAR, true);
        store.setDefault(MECH_SELECTOR_INCLUDE_LEVEL, true);
        store.setDefault(MECH_SELECTOR_INCLUDE_COST, true);
        store.setDefault(MECH_SELECTOR_UNIT_TYPE,0);
        store.setDefault(MECH_SELECTOR_WEIGHT_CLASS,15);
        store.setDefault(MECH_SELECTOR_RULES_LEVELS,"[0]");
        store.setDefault(MECH_SELECTOR_SHOW_ADVANCED, false);
        store.setDefault(MECH_SELECTOR_SIZE_HEIGHT,600);
        store.setDefault(MECH_SELECTOR_SIZE_WIDTH,800);
        store.setDefault(MINIMAP_COLOURS, "defaultminimap.txt");
        store.setDefault(MINIMAP_ENABLED, true);
        store.setDefault(MINIMUM_SIZE_HEIGHT, 200);
        store.setDefault(MINIMUM_SIZE_WIDTH, 120);
        store.setDefault(MINI_REPORT_POS_X, 200);
        store.setDefault(MINI_REPORT_POS_Y, 150);
        store.setDefault(MINI_REPORT_SIZE_HEIGHT, 300);
        store.setDefault(MINI_REPORT_SIZE_WIDTH, 400);
        store.setDefault(MOUSE_WHEEL_ZOOM, false);
        store.setDefault(MOUSE_WHEEL_ZOOM_FLIP, false);
        store.setDefault(NAG_FOR_BOT_README, true);
        store.setDefault(NAG_FOR_CRUSHING_BUILDINGS, true);
        store.setDefault(NAG_FOR_MAP_ED_README, true);
        store.setDefault(NAG_FOR_MASC, true);
        store.setDefault(NAG_FOR_NO_ACTION, true);
        store.setDefault(NAG_FOR_PSR, true);
        store.setDefault(NAG_FOR_README, true);
        store.setDefault(NAG_FOR_SPRINT, true);
        store.setDefault(NAG_FOR_OVERHEAT, true);
        store.setDefault(NAG_FOR_LAUNCH_DOORS, true);
        store.setDefault(NAG_FOR_MECHANICAL_FALL_DAMAGE,true);
        setDefault(RULER_COLOR_1, Color.cyan);
        setDefault(RULER_COLOR_2, Color.magenta);
        store.setDefault(RULER_POS_X, 0);
        store.setDefault(RULER_POS_Y, 0);
        store.setDefault(RULER_SIZE_HEIGHT, 300);
        store.setDefault(RULER_SIZE_WIDTH, 500);
        store.setDefault(SCROLL_SENSITIVITY, 3);
        store.setDefault(SHOW_FIELD_OF_FIRE, true);
        store.setDefault(SHOW_MAPHEX_POPUP, true);
        store.setDefault(SHOW_MOVE_STEP, true);
        store.setDefault(SHOW_WRECKS, true);
        store.setDefault(SOUND_BING_FILENAME, "data/sounds/call.wav");
        store.setDefault(TOOLTIP_DELAY, 1000);
        store.setDefault(TOOLTIP_DISMISS_DELAY, -1);
        store.setDefault(WINDOW_SIZE_HEIGHT, 600);
        store.setDefault(WINDOW_SIZE_WIDTH, 800);
        store.setDefault(SHOW_MAPSHEETS, false);
        store.setDefault(SHOW_WPS_IN_TT, false);
        store.setDefault(USE_ISOMETRIC, false);
        store.setDefault(SHOW_UNIT_OVERVIEW, true);
        store.setDefault(SHOW_DAMAGE_LEVEL, false);
<<<<<<< HEAD
        store.setDefault(SKIN_FILE, "skins/defaultSkin.xml");
=======
        store.setDefault(SKIN_FILE, "defaultSkin.xml");
        store.setDefault(SOFTCENTER, false);
>>>>>>> d4b7a240
        
        store.setDefault(RAT_TECH_LEVEL, 0);
        store.setDefault(RAT_BV_MIN, "5800");
        store.setDefault(RAT_BV_MAX, "6000");
        store.setDefault(RAT_NUM_MECHS, "4");
        store.setDefault(RAT_NUM_VEES, "0");
        store.setDefault(RAT_NUM_BA, "0");
        store.setDefault(RAT_NUM_INF, "0");
        store.setDefault(RAT_YEAR_MIN, "2500");
        store.setDefault(RAT_YEAR_MAX, "3100");
        store.setDefault(RAT_PAD_BV, false);
        store.setDefault(RAT_SELECTED_RAT, "");
        
        store.setDefault(DEFAULT_WEAP_SORT_ORDER,
                Entity.WeaponSortOrder.DEFAULT.ordinal());
        
    }

    public void setDefault(String name, Color color) {
        store.setDefault(name, getColorString(color));
    }

    public String[] getAdvancedProperties() {
        return store.getAdvancedProperties();
    }

    public boolean getAntiAliasing() {
        return store.getBoolean(ANTIALIASING);
    }

    public boolean getAOHexShadows() {
        return store.getBoolean(AOHEXSHADOWS);
    }
    
    public boolean getFloatingIso() {
        return store.getBoolean(FLOATINGISO);
    }
    
    public boolean getMmSymbol() {
        return store.getBoolean(MMSYMBOL);
    }

    public boolean getShadowMap() {
        return store.getBoolean(SHADOWMAP);
    }

    public boolean getLevelHighlight() {
        return store.getBoolean(LEVELHIGHLIGHT);
    }

    public boolean getAutoEndFiring() {
        return store.getBoolean(AUTO_END_FIRING);
    }

    public boolean getAutoDeclareSearchlight() {
        return store.getBoolean(AUTO_DECLARE_SEARCHLIGHT);
    }

    public boolean getChatLoungeTabs() {
        return store.getBoolean(CHAT_LOUNGE_TABS);
    }

    public int getDisplayPosX() {
        return store.getInt(DISPLAY_POS_X);
    }

    public int getDisplayPosY() {
        return store.getInt(DISPLAY_POS_Y);
    }

    public int getDisplaySizeHeight() {
        return store.getInt(DISPLAY_SIZE_HEIGHT);
    }

    public int getDisplaySizeWidth() {
        return store.getInt(DISPLAY_SIZE_WIDTH);
    }

    public boolean getFocus() {
        return store.getBoolean(FOCUS);
    }

    public int getGameOptionsSizeHeight(){
        return store.getInt(GAME_OPTIONS_SIZE_HEIGHT);
    }

    public int getGameOptionsSizeWidth(){
        return store.getInt(GAME_OPTIONS_SIZE_WIDTH);
    }

    public boolean getFiringSolutions() {
        return store.getBoolean(FIRING_SOLUTIONS);
    }
    
    public boolean getMoveEnvelope() {
        return store.getBoolean(MOVE_ENVELOPE);
    }

    public boolean getFovHighlight() {
        return store.getBoolean(FOV_HIGHLIGHT);
    }

    public int getFovHighlightAlpha() {
        return store.getInt(FOV_HIGHLIGHT_ALPHA);
    }

    public String getFovHighlightRingsRadii() {
        return store.getString( FOV_HIGHLIGHT_RINGS_RADII );
    }

    public String getFovHighlightRingsColorsHsb() {
        return store.getString( FOV_HIGHLIGHT_RINGS_COLORS_HSB );
    }

    public boolean getFovDarken() {
        return store.getBoolean(FOV_DARKEN);
    }

    public int getFovDarkenAlpha() {
        return store.getInt(FOV_DARKEN_ALPHA);
    }
    
    public int getFovStripes() {
        return store.getInt(FOV_STRIPES);
    }
    
    public boolean getFovGrayscale() {
        return store.getBoolean(FOV_GRAYSCALE);
    }

    public Color getMapTextColor() {
        return getColor(MAP_TEXT_COLOR);
    }

    public int getMapZoomIndex() {
        return store.getInt(MAP_ZOOM_INDEX);
    }

    public boolean getMechSelectorIncludeModel() {
        return store.getBoolean(MECH_SELECTOR_INCLUDE_MODEL);
    }

    public boolean getMechSelectorIncludeName() {
        return store.getBoolean(MECH_SELECTOR_INCLUDE_NAME);
    }

    public boolean getMechSelectorIncludeTons() {
        return store.getBoolean(MECH_SELECTOR_INCLUDE_TONS);
    }

    public boolean getMechSelectorIncludeBV() {
        return store.getBoolean(MECH_SELECTOR_INCLUDE_BV);
    }

    public boolean getMechSelectorIncludeYear() {
        return store.getBoolean(MECH_SELECTOR_INCLUDE_YEAR);
    }

    public boolean getMechSelectorIncludeLevel() {
        return store.getBoolean(MECH_SELECTOR_INCLUDE_LEVEL);
    }

    public boolean getMechSelectorIncludeCost() {
        return store.getBoolean(MECH_SELECTOR_INCLUDE_COST);
    }

    public boolean getMechSelectorShowAdvanced() {
        return store.getBoolean(MECH_SELECTOR_SHOW_ADVANCED);
    }

    public int getMechSelectorUnitType(){
        return store.getInt(MECH_SELECTOR_UNIT_TYPE);
    }

    public int getMechSelectorWeightClass(){
        return store.getInt(MECH_SELECTOR_WEIGHT_CLASS);
    }

    public String getMechSelectorRulesLevels(){
        return store.getString(MECH_SELECTOR_RULES_LEVELS);
    }


    public int getMechSelectorSizeHeight() {
        return store.getInt(MECH_SELECTOR_SIZE_HEIGHT);
    }

    public int getMechSelectorSizeWidth() {
        return store.getInt(MECH_SELECTOR_SIZE_WIDTH);
    }

    public String getMinimapColours() {
        return store.getString(MINIMAP_COLOURS);
    }

    public boolean getMinimapEnabled() {
        return store.getBoolean(MINIMAP_ENABLED);
    }

    public boolean getIsometricEnabled() {
        return store.getBoolean(USE_ISOMETRIC);
    }

    public int getMinimapPosX() {
        return store.getInt(MINIMAP_POS_X);
    }

    public int getMinimapPosY() {
        return store.getInt(MINIMAP_POS_Y);
    }

    public int getMinimapZoom() {
        return store.getInt(MINIMAP_ZOOM);
    }

    public int getMinimumSizeHeight() {
        return store.getInt(MINIMUM_SIZE_HEIGHT);
    }

    public int getMinimumSizeWidth() {
        return store.getInt(MINIMUM_SIZE_WIDTH);
    }

    public int getMiniReportPosX() {
        return store.getInt(MINI_REPORT_POS_X);
    }

    public int getMiniReportPosY() {
        return store.getInt(MINI_REPORT_POS_Y);
    }

    public int getMiniReportSizeHeight() {
        return store.getInt(MINI_REPORT_SIZE_HEIGHT);
    }

    public int getMiniReportSizeWidth() {
        return store.getInt(MINI_REPORT_SIZE_WIDTH);
    }

    public boolean getMouseWheelZoom() {
        return store.getBoolean(MOUSE_WHEEL_ZOOM);
    }

    public boolean getMouseWheelZoomFlip(){
        return store.getBoolean(MOUSE_WHEEL_ZOOM_FLIP);
    }

    public boolean getNagForBotReadme() {
        return store.getBoolean(NAG_FOR_BOT_README);
    }

    public boolean getNagForCrushingBuildings() {
        return store.getBoolean(NAG_FOR_CRUSHING_BUILDINGS);
    }

    public boolean getNagForMapEdReadme() {
        return store.getBoolean(NAG_FOR_MAP_ED_README);
    }

    public boolean getNagForMASC() {
        return store.getBoolean(NAG_FOR_MASC);
    }

    public boolean getNagForNoAction() {
        return store.getBoolean(NAG_FOR_NO_ACTION);
    }

    public boolean getNagForPSR() {
        return store.getBoolean(NAG_FOR_PSR);
    }

    public boolean getNagForReadme() {
        return store.getBoolean(NAG_FOR_README);
    }

    public boolean getNagForSprint() {
        return store.getBoolean(NAG_FOR_SPRINT);
    }

    public boolean getNagForOverheat() {
        return store.getBoolean(NAG_FOR_OVERHEAT);
    }

    public boolean getNagForLaunchDoors() {
        return store.getBoolean(NAG_FOR_LAUNCH_DOORS);
    }


    public boolean getNagForMechanicalJumpFallDamage() {
        return store.getBoolean(NAG_FOR_MECHANICAL_FALL_DAMAGE);
    }

    public Color getRulerColor1() {
        return getColor(RULER_COLOR_1);
    }

    public Color getRulerColor2() {
        return getColor(RULER_COLOR_2);
    }

    public int getRulerPosX() {
        return store.getInt(RULER_POS_X);
    }

    public int getRulerPosY() {
        return store.getInt(RULER_POS_Y);
    }

    public int getRulerSizeHeight() {
        return store.getInt(RULER_SIZE_HEIGHT);
    }

    public int getRulerSizeWidth() {
        return store.getInt(RULER_SIZE_WIDTH);
    }

    public int getScrollSensitivity() {
        return store.getInt(SCROLL_SENSITIVITY);
    }

    public boolean getShowFieldOfFire() {
        return store.getBoolean(SHOW_FIELD_OF_FIRE);
    }

    public boolean getShowMapHexPopup() {
        return store.getBoolean(SHOW_MAPHEX_POPUP);
    }
    
    public boolean getShowWpsinTT() {
        return store.getBoolean(SHOW_WPS_IN_TT);
    }

    public boolean getShowMoveStep() {
        return store.getBoolean(SHOW_MOVE_STEP);
    }

    public boolean getShowWrecks() {
        return store.getBoolean(SHOW_WRECKS);
    }

    public String getSoundBingFilename() {
        return store.getString(SOUND_BING_FILENAME);
    }

    public boolean getSoundMute() {
        return store.getBoolean(SOUND_MUTE);
    }

    public int getTooltipDelay() {
        return store.getInt(TOOLTIP_DELAY);
    }

    public int getTooltipDismissDelay() {
        return store.getInt(TOOLTIP_DISMISS_DELAY);
    }

    public int getWindowPosX() {
        return store.getInt(WINDOW_POS_X);
    }

    public int getWindowPosY() {
        return store.getInt(WINDOW_POS_Y);
    }

    public int getWindowSizeHeight() {
        return store.getInt(WINDOW_SIZE_HEIGHT);
    }

    public int getWindowSizeWidth() {
        return store.getInt(WINDOW_SIZE_WIDTH);
    }

    public boolean getMechInFirst() {
        return store.getBoolean(LOS_MECH_IN_FIRST);
    }

    public boolean getMechInSecond() {
        return store.getBoolean(LOS_MECH_IN_SECOND);
    }

    public boolean getShowMapsheets() {
        return store.getBoolean(SHOW_MAPSHEETS);
    }

    public boolean getShowUnitOverview(){
        return store.getBoolean(SHOW_UNIT_OVERVIEW);
    }
    
    public String getSkinFile() {
        return store.getString(SKIN_FILE);
    }
    
    public int getDefaultWeaponSortOrder() {
        return store.getInt(DEFAULT_WEAP_SORT_ORDER);
    }

    public void setAntiAliasing(boolean state){
        store.setValue(ANTIALIASING, state);
    }
    
    public void setShadowMap(boolean state){
        store.setValue(SHADOWMAP, state);
    }
    
    public void setAOHexShadows(boolean state){
        store.setValue(AOHEXSHADOWS, state);
    }
    
    public void setFloatingIso(boolean state){
        store.setValue(FLOATINGISO, state);
    }

    public void setMmSymbol(boolean state){
        store.setValue(MMSYMBOL, state);
    }

    public void setLevelHighlight(boolean state){
        store.setValue(LEVELHIGHLIGHT, state);
    }

    public boolean getShowDamageLevel(){
        return store.getBoolean(SHOW_DAMAGE_LEVEL);
    }

    public void setAutoEndFiring(boolean state) {
        store.setValue(AUTO_END_FIRING, state);
    }

    public void setAutoDeclareSearchlight(boolean state) {
        store.setValue(AUTO_DECLARE_SEARCHLIGHT, state);
    }

    public void setChatloungeTabs(boolean state) {
        store.setValue(CHAT_LOUNGE_TABS, state);
    }

    public void setDisplayPosX(int i) {
        store.setValue(DISPLAY_POS_X, i);
    }

    public void setDisplayPosY(int i) {
        store.setValue(DISPLAY_POS_Y, i);
    }

    public void setDisplaySizeHeight(int i) {
        store.setValue(DISPLAY_SIZE_HEIGHT, i);
    }

    public void setDisplaySizeWidth(int i) {
        store.setValue(DISPLAY_SIZE_WIDTH, i);
    }

    public void setGetFocus(boolean state) {
        store.setValue(FOCUS, state);
    }

    public void setGameOptionsSizeHeight(int i){
        store.setValue(GAME_OPTIONS_SIZE_HEIGHT,i);
    }

    public void setGameOptionsSizeWidth(int i){
        store.setValue(GAME_OPTIONS_SIZE_WIDTH,i);
    }

    public void setFiringSolutions(boolean state){
        store.setValue(FIRING_SOLUTIONS,state);
    }
    
    public void setMoveEnvelope(boolean state){
        store.setValue(MOVE_ENVELOPE,state);
    }   

    public void setFovHighlight(boolean state){
        store.setValue(FOV_HIGHLIGHT,state);
    }

    public void setFovHighlightAlpha(int i) {
        store.setValue(FOV_HIGHLIGHT_ALPHA,i);
    }

    public void setFovHighlightRingsRadii( String s ) {
        store.setValue(FOV_HIGHLIGHT_RINGS_RADII, s);
    }

    public void setFovHighlightRingsColorsHsb( String s ) {
        store.setValue(FOV_HIGHLIGHT_RINGS_COLORS_HSB, s);
    }

    public void setFovDarken(boolean state){
        store.setValue(FOV_DARKEN,state);
    }

    public void setFovDarkenAlpha(int i) {
        store.setValue(FOV_DARKEN_ALPHA,i);
    }
    
    public void setFovStripes(int i) {
        store.setValue(FOV_STRIPES,i);
    }
    
    public void setFovGrayscale(boolean state) {
        store.setValue(FOV_GRAYSCALE, state);
    }

    public void setMapZoomIndex(int zoomIndex) {
        store.setValue(MAP_ZOOM_INDEX, zoomIndex);
    }

    public void setMechSelectorIncludeModel(boolean includeModel) {
        store.setValue(MECH_SELECTOR_INCLUDE_MODEL, includeModel);
    }

    public void setMechSelectorIncludeName(boolean includeName) {
        store.setValue(MECH_SELECTOR_INCLUDE_NAME, includeName);
    }

    public void setMechSelectorIncludeTons(boolean includeTons) {
        store.setValue(MECH_SELECTOR_INCLUDE_TONS, includeTons);
    }

    public void setMechSelectorIncludeBV(boolean includeBV) {
        store.setValue(MECH_SELECTOR_INCLUDE_BV, includeBV);
    }

    public void setMechSelectorIncludeYear(boolean includeYear) {
        store.setValue(MECH_SELECTOR_INCLUDE_YEAR, includeYear);
    }

    public void setMechSelectorIncludeLevel(boolean includeLevel) {
        store.setValue(MECH_SELECTOR_INCLUDE_LEVEL, includeLevel);
    }

    public void setMechSelectorIncludeCost(boolean includeCost) {
        store.setValue(MECH_SELECTOR_INCLUDE_COST, includeCost);
    }

    public void setMechSelectorShowAdvanced(boolean showAdvanced) {
        store.setValue(MECH_SELECTOR_SHOW_ADVANCED, showAdvanced);
    }

    public void setMechSelectorUnitType(int unitType){
        store.setValue(MECH_SELECTOR_UNIT_TYPE,unitType);
    }

    public void setMechSelectorWeightClass(int weightClass){
        store.setValue(MECH_SELECTOR_WEIGHT_CLASS,weightClass);
    }

    public void setMechSelectorRulesLevels(String rulesLevels){
        store.setValue(MECH_SELECTOR_RULES_LEVELS,rulesLevels);
    }


    public void setMechSelectorSizeHeight(int i) {
        store.setValue(MECH_SELECTOR_SIZE_HEIGHT, i);
    }

    public void setMechSelectorSizeWidth(int i) {
        store.setValue(MECH_SELECTOR_SIZE_WIDTH, i);
    }

    public void setMinimapEnabled(boolean b) {
        store.setValue(MINIMAP_ENABLED, b);
    }

    public void setMinimapPosX(int i) {
        store.setValue(MINIMAP_POS_X, i);
    }

    public void setMinimapPosY(int i) {
        store.setValue(MINIMAP_POS_Y, i);
    }

    public void setMinimapZoom(int zoom) {
        store.setValue(MINIMAP_ZOOM, zoom);
    }

    public void setMiniReportPosX(int i) {
        store.setValue(MINI_REPORT_POS_X, i);
    }

    public void setMiniReportPosY(int i) {
        store.setValue(MINIMAP_POS_Y, i);
    }

    public void setMiniReportSizeHeight(int i) {
        store.setValue(MINI_REPORT_SIZE_HEIGHT, i);
    }

    public void setMiniReportSizeWidth(int i) {
        store.setValue(MINI_REPORT_SIZE_WIDTH, i);
    }

    public void setMouseWheelZoom(boolean b) {
        store.setValue(MOUSE_WHEEL_ZOOM, b);
    }

    public void setMouseWheelZoomFlip(boolean b){
        store.setValue(MOUSE_WHEEL_ZOOM_FLIP,b);
    }

    public void setNagForBotReadme(boolean b) {
        store.setValue(NAG_FOR_BOT_README, b);
    }

    public void setNagForCrushingBuildings(boolean b){
        store.setValue(NAG_FOR_CRUSHING_BUILDINGS,b);
    }

    public void setNagForMapEdReadme(boolean b) {
        store.setValue(NAG_FOR_MAP_ED_README, b);
    }

    public void setNagForMASC(boolean b) {
        store.setValue(NAG_FOR_MASC, b);
    }

    public void setNagForNoAction(boolean b) {
        store.setValue(NAG_FOR_NO_ACTION, b);
    }

    public void setNagForPSR(boolean b) {
        store.setValue(NAG_FOR_PSR, b);
    }

    public void setNagForReadme(boolean b) {
        store.setValue(NAG_FOR_README, b);
    }

    public void setNagForSprint(boolean b) {
        store.setValue(NAG_FOR_SPRINT, b);
    }

    public void setNagForOverheat(boolean b) {
        store.setValue(NAG_FOR_OVERHEAT, b);
    }

    public void setNagForLaunchDoors(boolean b) {
        store.setValue(NAG_FOR_LAUNCH_DOORS, b);
    }

    public void setNagForMechanicalJumpFallDamage(boolean b){
        store.setValue(NAG_FOR_MECHANICAL_FALL_DAMAGE,b);
    }

    public void setRulerPosX(int i) {
        store.setValue(RULER_POS_X, i);
    }

    public void setRulerPosY(int i) {
        store.setValue(RULER_POS_Y, i);
    }

    public void setRulerSizeHeight(int i) {
        store.setValue(RULER_SIZE_HEIGHT, i);
    }

    public void setRulerSizeWidth(int i) {
        store.setValue(RULER_SIZE_WIDTH, i);
    }

    public void setScrollSensitivity(int i) {
        store.setValue(SCROLL_SENSITIVITY, i);
    }

    public void setShowFieldOfFire(boolean state) {
        store.setValue(SHOW_FIELD_OF_FIRE, state);
    }

    public void setShowMapHexPopup(boolean state) {
        store.setValue(SHOW_MAPHEX_POPUP, state);
    }
    
    public void setShowWpsinTT(boolean state) {
        store.setValue(SHOW_WPS_IN_TT, state);
    }

    public void setShowMoveStep(boolean state) {
        store.setValue(SHOW_MOVE_STEP, state);
    }

    public void setShowWrecks(boolean state) {
        store.setValue(SHOW_WRECKS, state);
    }

    public void setSoundBingFilename(String name) {
        store.setValue(SOUND_BING_FILENAME, name);
    }

    public void setSoundMute(boolean state) {
        store.setValue(SOUND_MUTE, state);
    }

    public void setTooltipDelay(int i) {
        store.setValue(TOOLTIP_DELAY, i);
        ToolTipManager.sharedInstance().setInitialDelay(i);
    }

    public void setTooltipDismissDelay(int i) {
        store.setValue(TOOLTIP_DISMISS_DELAY, i);
        if (i > 0){
            ToolTipManager.sharedInstance().setDismissDelay(i);
        }
    }

    public void setWindowPosX(int i) {
        store.setValue(WINDOW_POS_X, i);
    }

    public void setWindowPosY(int i) {
        store.setValue(WINDOW_POS_Y, i);
    }

    public void setWindowSizeHeight(int i) {
        store.setValue(WINDOW_SIZE_HEIGHT, i);
    }

    public void setWindowSizeWidth(int i) {
        store.setValue(WINDOW_SIZE_WIDTH, i);
    }

    public void setMechInFirst(boolean b) {
        store.setValue(LOS_MECH_IN_FIRST, b);
    }

    public void setMechInSecond(boolean b) {
        store.setValue(LOS_MECH_IN_SECOND, b);
    }

    public void setShowMapsheets(boolean b) {
        store.setValue(SHOW_MAPSHEETS, b);
    }

    public void setIsometricEnabled(boolean b) {
        store.setValue(USE_ISOMETRIC, b);
    }

    public void setShowUnitOverview(boolean b){
        store.setValue(SHOW_UNIT_OVERVIEW, b);
    }

    public void setShowDamageLevel(boolean b){
        store.setValue(SHOW_DAMAGE_LEVEL, b);
    }
    
    public void setSkinFile(String s) {
        store.setValue(SKIN_FILE, s);
    }
    
    public void setDefaultWeaponSortOrder(int i) {
        store.setValue(DEFAULT_WEAP_SORT_ORDER, i);
    }

    public int getRATTechLevel() {
        return store.getInt(RAT_TECH_LEVEL);
    }

    public void setRATTechLevel(int v) {
        store.setValue(RAT_TECH_LEVEL, v);
    }

    public String getRATBVMin() {
        return store.getString(RAT_BV_MIN);
    }

    public void setRATBVMin(String v) {
        store.setValue(RAT_BV_MIN, v);
    }

    public String getRATBVMax() {
        return store.getString(RAT_BV_MAX);
    }

    public void setRATBVMax(String v) {
        store.setValue(RAT_BV_MAX, v);
    }

    public String getRATNumMechs() {
        return store.getString(RAT_NUM_MECHS);
    }

    public void setRATNumMechs(String v) {
        store.setValue(RAT_NUM_MECHS, v);
    }

    public String getRATNumVees() {
        return store.getString(RAT_NUM_VEES);
    }

    public void setRATNumVees(String v) {
        store.setValue(RAT_NUM_VEES, v);
    }

    public String getRATNumBA() {
        return store.getString(RAT_NUM_BA);
    }

    public void setRATNumBA(String v) {
        store.setValue(RAT_NUM_BA, v);
    }

    public String getRATNumInf() {
        return store.getString(RAT_NUM_INF);
    }

    public void setRATNumInf(String v) {
        store.setValue(RAT_NUM_INF, v);
    }
    
    public String getRATYearMin() {
        return store.getString(RAT_YEAR_MIN);
    }

    public void setRATYearMin(String v) {
        store.setValue(RAT_YEAR_MIN, v);
    }

    public String getRATYearMax() {
        return store.getString(RAT_YEAR_MAX);
    }

    public void setRATYearMax(String v) {
        store.setValue(RAT_YEAR_MAX, v);
    }

    public boolean getRATPadBV() {
        return store.getBoolean(RAT_PAD_BV);
    }

    public void setRATPadBV(boolean v) {
        store.setValue(RAT_PAD_BV, v);
    }
    
    public String getRATSelectedRAT() {
        return store.getString(RAT_SELECTED_RAT);
    }

    public void setRATSelectedRAT(String v) {
        store.setValue(RAT_SELECTED_RAT, v);
    }

    protected ColorParser p = new ColorParser();

    protected String getColorString(Color color) {
        StringBuffer b = new StringBuffer();
        b.append(color.getRed()).append(" ");
        b.append(color.getGreen()).append(" ");
        b.append(color.getBlue());
        return b.toString();
    }

    public Color getColor(String name) {
        String sresult = store.getString(name);
        if (sresult != null) {
            if (!p.parse(sresult)) {
                return p.getColor();
            }
        }
        return Color.black;
    }
    
    /**
     * Activates AntiAliasing for the <code>Graphics</code> graph
     * if AA is activated in the Client settings. 
     * @param graph Graphics context to activate AA for
     */
    public static void AntiAliasifSet(Graphics graph) {
        if (getInstance().getAntiAliasing()) {
            ((Graphics2D)graph).setRenderingHint(
                    RenderingHints.KEY_ANTIALIASING,
                    RenderingHints.VALUE_ANTIALIAS_ON);
        }
    }

}<|MERGE_RESOLUTION|>--- conflicted
+++ resolved
@@ -331,13 +331,9 @@
         store.setDefault(USE_ISOMETRIC, false);
         store.setDefault(SHOW_UNIT_OVERVIEW, true);
         store.setDefault(SHOW_DAMAGE_LEVEL, false);
-<<<<<<< HEAD
         store.setDefault(SKIN_FILE, "skins/defaultSkin.xml");
-=======
-        store.setDefault(SKIN_FILE, "defaultSkin.xml");
         store.setDefault(SOFTCENTER, false);
->>>>>>> d4b7a240
-        
+
         store.setDefault(RAT_TECH_LEVEL, 0);
         store.setDefault(RAT_BV_MIN, "5800");
         store.setDefault(RAT_BV_MAX, "6000");
