/*
 * MegaMek - Copyright (C) 2005 Ben Mazur (bmazur@sev.org)
 *
 * This program is free software; you can redistribute it and/or modify it
 * under the terms of the GNU General Public License as published by the Free
 * Software Foundation; either version 2 of the License, or (at your option)
 * any later version.
 *
 * This program is distributed in the hope that it will be useful, but
 * WITHOUT ANY WARRANTY; without even the implied warranty of MERCHANTABILITY
 * or FITNESS FOR A PARTICULAR PURPOSE. See the GNU General Public License
 * for more details.
 */
package megamek.client.ui.swing;

import megamek.client.ui.swing.boardview.BoardView;
import megamek.client.ui.swing.boardview.LabelDisplayStyle;
import megamek.client.ui.swing.util.PlayerColour;
import megamek.common.EntityMovementType;
import megamek.common.enums.WeaponSortOrder;
import megamek.common.preference.PreferenceManager;
import megamek.common.preference.PreferenceStoreProxy;

import javax.swing.*;
import java.awt.*;

public class GUIPreferences extends PreferenceStoreProxy {

    /*
     * --Begin advanced settings section-- Options with the "ADVANCED" prefix
     * are treated specially. They are quick and easy to add, at the expense of
     * some user-friendliness (that's why they are "advanced"<grin>). Only the
     * appropriate declaration below and the default value (further down in this
     * file) need be added. The code will then automatically add the option to
     * the advanced tab of the client settings. In order to retrieve one of
     * these settings, use a line like:
     * GUIPreferences.getInstance().getInt("AdvancedWhateverOption"), where
     * getInt is replaced with getBoolean, getString, etc as necessary. The
     * reason these options were made this way is that GUI options have a way of
     * quickly multiplying and we need a quick and dirty way of adding them
     * without having to code too many new lines. In addition, keeping them
     * separated in the settings dialog shields new users from unnecessary
     * complication.
     */
    public static final String ADVANCED_MECH_DISPLAY_ARMOR_LARGE_FONT_SIZE = "AdvancedMechDisplayArmorLargeFontSize";
    public static final String ADVANCED_MECH_DISPLAY_ARMOR_MEDIUM_FONT_SIZE = "AdvancedMechDisplayArmorMediumFontSize";
    public static final String ADVANCED_MECH_DISPLAY_ARMOR_SMALL_FONT_SIZE = "AdvancedMechDisplayArmorSmallFontSize";
    public static final String ADVANCED_MECH_DISPLAY_LARGE_FONT_SIZE = "AdvancedMechDisplayLargeFontSize";
    public static final String ADVANCED_MECH_DISPLAY_MEDIUM_FONT_SIZE = "AdvancedMechDisplayMediumFontSize";
    public static final String ADVANCED_MOVE_DEFAULT_CLIMB_MODE = "AdvancedMoveDefaultClimbMode";
    public static final String ADVANCED_MOVE_DEFAULT_COLOR = "AdvancedMoveDefaultColor";
    public static final String ADVANCED_MOVE_ILLEGAL_COLOR = "AdvancedMoveIllegalColor";
    public static final String ADVANCED_MOVE_JUMP_COLOR = "AdvancedMoveJumpColor";
    public static final String ADVANCED_MOVE_MASC_COLOR = "AdvancedMoveMASCColor";
    public static final String ADVANCED_MOVE_RUN_COLOR = "AdvancedMoveRunColor";
    public static final String ADVANCED_MOVE_BACK_COLOR = "AdvancedMoveBackColor";
    public static final String ADVANCED_MOVE_SPRINT_COLOR = "AdvancedMoveSprintColor";
    public static final String ADVANCED_MOVE_FONT_TYPE = "AdvancedMoveFontType";
    public static final String ADVANCED_MOVE_FONT_SIZE = "AdvancedMoveFontSize";
    public static final String ADVANCED_MOVE_FONT_STYLE = "AdvancedMoveFontStyle";
    public static final String ADVANCED_MOVE_STEP_DELAY = "AdvancedMoveStepDelay";
    public static final String ADVANCED_FIRE_SOLN_CANSEE_COLOR = "AdvancedFireSolnCanSeeColor";
    public static final String ADVANCED_FIRE_SOLN_NOSEE_COLOR = "AdvancedFireSolnNoSeeColor";
    public static final String ADVANCED_DARKEN_MAP_AT_NIGHT = "AdvancedDarkenMapAtNight";
    public static final String ADVANCED_MAPSHEET_COLOR = "AdvancedMapsheetColor";
    public static final String ADVANCED_TRANSLUCENT_HIDDEN_UNITS = "AdvancedTranslucentHiddenUnits";
    public static final String ADVANCED_ATTACK_ARROW_TRANSPARENCY = "AdvancedAttackArrowTransparency";
    public static final String ADVANCED_BUILDING_TEXT_COLOR = "AdvancedBuildingTextColor";
    public static final String ADVANCED_CHATBOX2_BACKCOLOR = "AdvancedChatbox2BackColor";
    public static final String ADVANCED_CHATBOX2_TRANSPARANCY = "AdvancedChatbox2Transparancy";
    public static final String ADVANCED_CHATBOX2_AUTOSLIDEDOWN = "AdvancedChatbox2AutoSlidedown";
    public static final String ADVANCED_ECM_TRANSPARENCY = "AdvancedECMTransparency";
    public static final String ADVANCED_UNITOVERVIEW_SELECTED_COLOR = "AdvancedUnitOverviewSelectedColor";
    public static final String ADVANCED_UNITOVERVIEW_VALID_COLOR = "AdvancedUnitOverviewValidColor";
    public static final String ADVANCED_KEY_REPEAT_DELAY = "AdvancedKeyRepeatDelay";
    public static final String ADVANCED_KEY_REPEAT_RATE = "AdvancedKeyRepeatRate";
    public static final String ADVANCED_SHOW_FPS = "AdvancedShowFPS";
    public static final String ADVANCED_BUTTONS_PER_ROW = "AdvancedButtonsPerRow";
    public static final String ADVANCED_ARMORMINI_UNITS_PER_BLOCK = "AdvancedArmorMiniUnitsPerBlock";
    public static final String ADVANCED_ARMORMINI_ARMOR_CHAR = "AdvancedArmorMiniArmorChar";
    public static final String ADVANCED_ARMORMINI_CAP_ARMOR_CHAR = "AdvancedArmorMiniCapArmorChar";
    public static final String ADVANCED_ARMORMINI_IS_CHAR = "AdvancedArmorMiniISChar";
    public static final String ADVANCED_ARMORMINI_DESTROYED_CHAR = "AdvancedArmorMiniDestroyedChar";
    public static final String ADVANCED_ARMORMINI_COLOR_INTACT = "AdvancedArmorMiniColorIntact";
    public static final String ADVANCED_ARMORMINI_COLOR_PARTIAL_DMG = "AdvancedArmorMiniColorPartialDmg";
    public static final String ADVANCED_ARMORMINI_COLOR_DAMAGED = "AdvancedArmorMiniColorDamaged";
    public static final String ADVANCED_ARMORMINI_FONT_SIZE_MOD = "AdvancedArmorMiniFrontSizeMod";
    public static final String ADVANCED_ROUND_REPORT_SPRITES = "AdvancedRoundReportSprites";
    public static final String ADVANCED_LOW_FOLIAGE_COLOR = "AdvancedLowFoliageColor";
    public static final String ADVANCED_NO_SAVE_NAG = "AdvancedNoSaveNag";
    public static final String ADVANCED_USE_CAMO_OVERLAY = "AdvancedUseCamoOverlay";
    public static final String ADVANCED_MAP_TEXT_COLOR = "AdvancedMapTextColor";
    public static final String ADVANCED_WARNING_COLOR = "AdvancedWarningColor";
    public static final String ADVANCED_TMM_PIP_MODE = "AdvancedTmmPipMode";
    public static final String ADVANCED_HEAT_COLOR_5 = "AdvancedHeatColor5";
    public static final String ADVANCED_HEAT_COLOR_10 = "AdvancedHeatColor10";
    public static final String ADVANCED_HEAT_COLOR_15 = "AdvancedHeatColor15";
    public static final String ADVANCED_HEAT_COLOR_20 = "AdvancedHeatColor20";
    public static final String ADVANCED_HEAT_COLOR_25 = "AdvancedHeatColor25";
    public static final String ADVANCED_HEAT_COLOR_30 = "AdvancedHeatColor30";
    public static final String ADVANCED_HEAT_COLOR_OVERHEAT = "AdvancedHeatColorOverheat";
    public static final String ADVANCED_REPORT_COLOR_LINK = "AdvancedReportColorLink";

    public static final String ADVANCED_PLANETARY_CONDITIONS_COLOR_TITLE = "AdvancedPlanetaryConditionsColorTitle";
    public static final String ADVANCED_PLANETARY_CONDITIONS_COLOR_TEXT = "AdvancedPlanetaryConditionsColorText";
    public static final String ADVANCED_PLANETARY_CONDITIONS_COLOR_COLD = "AdvancedPlanetaryConditionsColorCold";
    public static final String ADVANCED_PLANETARY_CONDITIONS_COLOR_HOT = "AdvancedPlanetaryConditionsColorHot";
    public static final String ADVANCED_PLANETARY_CONDITIONS_COLOR_BACKGROUND = "AdvancedPlanetaryConditionsColorBackground";
    public static final String ADVANCED_PLANETARY_CONDITIONS_SHOW_DEFAULTS = "AdvancedPlanetaryConditionsShowDefaults";
    public static final String ADVANCED_PLANETARY_CONDITIONS_SHOW_HEADER = "AdvancedPlanetaryConditionsShowHeader";
    public static final String ADVANCED_PLANETARY_CONDITIONS_SHOW_LABELS = "AdvancedPlanetaryConditionsShowLabels";
    public static final String ADVANCED_PLANETARY_CONDITIONS_SHOW_VALUES = "AdvancedPlanetaryConditionsShowValues";
    public static final String ADVANCED_PLANETARY_CONDITIONS_SHOW_INDICATORS = "AdvancedPlanetaryConditionsShowIndicators";
    public static final String ADVANCED_UNITTOOLTIP_SEENBYRESOLUTION = "AdvancedUnitToolTipSeenByResolution";
    public static final String ADVANCED_DOCK_ON_LEFT = "AdvancedDockOnLeft";
    public static final String ADVANCED_DOCK_MULTIPLE_ON_Y_AXIS = "AdvancedDockMultipleOnYAxis";
<<<<<<< HEAD
    public static final String ADVANCED_PLAYERS_REMAINING_TO_SHOW = "AdvancedPlayersRemainingToShow";
=======
    public static final String ADVANCED_UNIT_DISPLAY_WEAPON_LIST_COUNT = "AdvancedUnitDisplayWeaponListCount";
>>>>>>> 353762e7

    /* --End advanced settings-- */

    public static final String SHOW_COORDS = "showCoords";
    public static final String ANTIALIASING = "AntiAliasing";
    public static final String SHADOWMAP = "ShadowMap";
    public static final String INCLINES = "Inclines";
    public static final String AOHEXSHADOWS = "AoHexShadows";
    public static final String LEVELHIGHLIGHT = "LevelHighlight";
    public static final String FLOATINGISO = "FloatingIsometric";
    public static final String MMSYMBOL = "MmSymbol";
    public static final String SOFTCENTER = "SoftCenter";
    public static final String AUTO_END_FIRING = "AutoEndFiring";
    public static final String AUTO_DECLARE_SEARCHLIGHT = "AutoDeclareSearchlight";
    public static final String CUSTOM_UNIT_HEIGHT = "CustomUnitDialogSizeHeight";
    public static final String CUSTOM_UNIT_WIDTH = "CustomUnitDialogSizeWidth";
    public static final String UNIT_DISPLAY_POS_X = "UnitDisplayPosX";
    public static final String UNIT_DISPLAY_POS_Y = "UnitDisplayPosY";
    public static final String UNIT_DISPLAY_NONTABBED_POS_X = "UnitDisplayNontabbedPosX";
    public static final String UNIT_DISPLAY_NONTABBED_POS_Y = "UnitDisplayNontabbedPosY";
    public static final String UNIT_DISPLAY_START_TABBED = "UnitDisplayStartTabbed";
    public static final String UNIT_DISPLAY_SPLIT_ABC_LOC = "UnitDisplaySplitABCLoc";
    public static final String UNIT_DISPLAY_SPLIT_BC_LOC = "UnitDisplaySplitBCLoc";
    public static final String UNIT_DISPLAY_SPLIT_A1_LOC = "UnitDisplaySplitA1Loc";
    public static final String UNIT_DISPLAY_SPLIT_B1_LOC = "UnitDisplaySplitB1Loc";
    public static final String UNIT_DISPLAY_SPLIT_C1_LOC = "UnitDisplaySplitC2Loc";
    public static final String UNIT_DISPLAY_SIZE_HEIGHT = "UnitDisplaySizeHeight";
    public static final String UNIT_DISPLAY_SIZE_WIDTH = "UnitDisplaySizeWidth";
    public static final String UNIT_DISPLAY_NONTABBED_SIZE_HEIGHT = "UnitDisplayNonTabbedSizeHeight";
    public static final String UNIT_DISPLAY_NONTABBED_SIZE_WIDTH = "UnitDisplayNontabbedSizeWidth";
    public static final String UNIT_DISPLAY_AUTO_DISPLAY_REPORT_PHASE = "UnitDisplayAutoDiplayReportPhase";
    public static final String UNIT_DISPLAY_AUTO_DISPLAY_NONREPORT_PHASE = "UnitDisplayAutoDiplayNonReportPhase";
    public static final String UNIT_DISPLAY_ENABLED = "UnitDisplayEnabled";
    public static final String UNIT_DISPLAY_LOCATION = "UnitDisplayLocation";
    public static final String SPLIT_PANE_A_DIVIDER_LOCATION = "SplitPaneADividerLocation";
    public static final String GAME_SUMMARY_BOARD_VIEW = "GameSummaryBoardView";
    public static final String GAME_SUMMARY_MINIMAP = "GameSummaryMinimap";
    public static final String ENTITY_OWNER_LABEL_COLOR = "EntityOwnerLabelColor";
    public static final String UNIT_LABEL_BORDER = "EntityOwnerLabelColor";
    public static final String TEAM_COLORING = "EntityTeamLabelColor";
    public static final String FOCUS = "Focus";
    public static final String FIRING_SOLUTIONS = "FiringSolutions";
    public static final String MOVE_ENVELOPE = "MoveEnvelope";
    public static final String FOV_HIGHLIGHT = "FovHighlight";
    public static final String FOV_HIGHLIGHT_ALPHA = "FovHighlightAlpha";
    //Rings' sizes (measured in distance to center) separated by whitespace.
    public static final String FOV_HIGHLIGHT_RINGS_RADII = "FovHighlightRingsRadii";
    //Rings' colors in the HSB format.
    //Each hsb color is separated by a semicolon, particular h, s and b values are whitespace separated.
    public static final String FOV_HIGHLIGHT_RINGS_COLORS_HSB = "FovHighlightRingsColorsInHSB";
    public static final String FOV_DARKEN = "FovDarken";
    public static final String FOV_DARKEN_ALPHA = "FovDarkenAlpha";
    public static final String FOV_STRIPES = "FoVFogStripes";
    public static final String FOV_GRAYSCALE = "FoVFogGrayscale";
    public static final String GUI_SCALE = "GUIScale";
    public static final String LOBBY_MEKTABLE_UNIT_WIDTH = "LobbyMektableUnitWidth";
    public static final String LOBBY_MEKTABLE_PILOT_WIDTH = "LobbyMektablePilotWidth";
    public static final String LOBBY_MEKTABLE_PLAYER_WIDTH = "LobbyMektablePlayerWidth";
    public static final String LOBBY_MEKTABLE_BV_WIDTH = "LobbyMektableBVWidth";
    public static final String MAP_ZOOM_INDEX = "MapZoomIndex";
    public static final String MECH_SELECTOR_INCLUDE_MODEL = "MechSelectorIncludeModel";
    public static final String MECH_SELECTOR_INCLUDE_NAME = "MechSelectorIncludeName";
    public static final String MECH_SELECTOR_INCLUDE_TONS = "MechSelectorIncludeTons";
    public static final String MECH_SELECTOR_INCLUDE_BV = "MechSelectorIncludeBV";
    public static final String MECH_SELECTOR_INCLUDE_YEAR = "MechSelectorIncludeYear";
    public static final String MECH_SELECTOR_INCLUDE_LEVEL = "MechSelectorIncludeLevel";
    public static final String MECH_SELECTOR_INCLUDE_COST = "MechSelectorIncludeCost";
    public static final String MECH_SELECTOR_SHOW_ADVANCED = "MechSelectorShowAdvanced";
    public static final String MECH_SELECTOR_UNIT_TYPE = "MechSelectorUnitType";
    public static final String MECH_SELECTOR_WEIGHT_CLASS = "MechSelectorWeightClass";
    public static final String MECH_SELECTOR_RULES_LEVELS = "MechSelectorRuleType";
    public static final String MECH_SELECTOR_SORT_COLUMN = "MechSelectorSortColumn";
    public static final String MECH_SELECTOR_SORT_ORDER = "MechSelectorSortOrder";
    public static final String MECH_SELECTOR_SIZE_HEIGHT = "MechSelectorSizeHeight";
    public static final String MECH_SELECTOR_SIZE_WIDTH = "MechSelectorSizeWidth";
    public static final String MECH_SELECTOR_POS_X = "MechSelectorPosX";
    public static final String MECH_SELECTOR_POS_Y = "MechSelectorPosY";
    public static final String MECH_SELECTOR_SPLIT_POS = "MechSelectorSplitPos";
    public static final String MINI_REPORT_POS_X = "MiniReportPosX";
    public static final String MINI_REPORT_POS_Y = "MiniReportPosY";
    public static final String MINI_REPORT_SIZE_HEIGHT = "MiniReportSizeHeight";
    public static final String MINI_REPORT_SIZE_WIDTH = "MiniReportSizeWidth";
    public static final String MINI_REPORT_ENABLED = "MiniReportEnabled";
    public static final String MINI_REPORT_AUTO_DISPLAY_REPORT_PHASE = "MiniReportAutoDiplayReportPhase";
    public static final String MINI_REPORT_AUTO_DISPLAY_NONREPORT_PHASE = "MiniReportAutoDiplayNonReportPhase";
    public static final String MINI_REPORT_LOCATION = "MiniReportLocation";
    public static final String PLAYER_LIST_POS_X = "PlayerListPosX";
    public static final String PLAYER_LIST_POS_Y = "PlayerListPosY";
    public static final String PLAYER_LIST_ENABLED = "PlayerListEnabled";
    public static final String PLAYER_LIST_AUTO_DISPLAY_REPORT_PHASE = "PlayerListAutoDiplayReportPhase";
    public static final String PLAYER_LIST_AUTO_DISPLAY_NONREPORT_PHASE = "PlayerListAutoDiplayNonReportPhase";
    public static final String MINI_MAP_COLOURS = "MinimapColours";
    public static final String MINI_MAP_ENABLED = "MinimapEnabled";
    public static final String MINI_MAP_POS_X = "MinimapPosX";
    public static final String MINI_MAP_POS_Y = "MinimapPosY";
    public static final String MINI_MAP_ZOOM = "MinimapZoom";
    public static final String MINI_MAP_HEIGHT_DISPLAY_MODE = "MinimapHeightDisplayMode";
    public static final String MINI_MAP_AUTO_DISPLAY_REPORT_PHASE = "MinimapAutoDiplayReportPhase";
    public static final String MINI_MAP_AUTO_DISPLAY_NONREPORT_PHASE = "MinimapAutoDiplayNonReportPhase";
    public static final String MINIMUM_SIZE_HEIGHT = "MinimumSizeHeight";
    public static final String MINIMUM_SIZE_WIDTH = "MinimumSizeWidth";
    public static final String MOUSE_WHEEL_ZOOM = "MouseWheelZoom";
    public static final String MOUSE_WHEEL_ZOOM_FLIP = "MouseWheelZoomFlip";
    public static final String NAG_FOR_CRUSHING_BUILDINGS = "NagForCrushingBuildings";
    public static final String NAG_FOR_MAP_ED_README = "NagForMapEdReadme";
    public static final String NAG_FOR_MASC = "NagForMASC";
    public static final String NAG_FOR_NO_ACTION = "NagForNoAction";
    public static final String NAG_FOR_NO_UNJAMRAC = "NagForNoUNJAMRAC";
    public static final String NAG_FOR_PSR = "NagForPSR";
    public static final String NAG_FOR_README = "NagForReadme";
    public static final String NAG_FOR_SPRINT = "NagForSprint";
    public static final String NAG_FOR_OVERHEAT = "NagForOverHeat";
    public static final String NAG_FOR_LAUNCH_DOORS = "NagForLaunchDoors";
    public static final String NAG_FOR_MECHANICAL_FALL_DAMAGE = "NagForMechanicalFallDamage";
    public static final String NAG_FOR_DOOMED = "NagForDoomed";
    public static final String NAG_FOR_WIGE_LANDING = "NagForWiGELanding";
    public static final String RULER_COLOR_1 = "RulerColor1";
    public static final String RULER_COLOR_2 = "RulerColor2";
    public static final String RULER_POS_X = "RulerPosX";
    public static final String RULER_POS_Y = "RulerPosY";
    public static final String RULER_SIZE_HEIGHT = "RulerSizeHeight";
    public static final String RULER_SIZE_WIDTH = "RulerSizeWidth";
    public static final String SCROLL_SENSITIVITY = "ScrollSensitivity";
    public static final String SHOW_FIELD_OF_FIRE = "ShowFieldOfFire";
    public static final String SHOW_MAPHEX_POPUP = "ShowMapHexPopup";
    public static final String SHOW_WPS_IN_TT = "ShowWpsinTT";
    public static final String SHOW_ARMOR_MINIVIS_TT = "showArmorMiniVisTT";
    public static final String SHOW_PILOT_PORTRAIT_TT = "showPilotPortraitTT";
    public static final String SHOW_MOVE_STEP = "ShowMoveStep";
    public static final String SHOW_WRECKS = "ShowWrecks";
    public static final String SOUND_BING_FILENAME = "SoundBingFilename";
    public static final String SOUND_MUTE = "SoundMute";
    public static final String TOOLTIP_DELAY = "TooltipDelay";
    public static final String TOOLTIP_DISMISS_DELAY = "TooltipDismissDelay";
    public static final String TOOLTIP_DIST_SUPRESSION = "TooltipDistSupression";
    public static final String WINDOW_POS_X = "WindowPosX";
    public static final String WINDOW_POS_Y = "WindowPosY";
    public static final String WINDOW_SIZE_HEIGHT = "WindowSizeHeight";
    public static final String WINDOW_SIZE_WIDTH = "WindowSizeWidth";
    public static final String RND_ARMY_SIZE_HEIGHT = "RndArmySizeHeight";
    public static final String RND_ARMY_SIZE_WIDTH = "RndArmySizeWidth";
    public static final String RND_ARMY_POS_X = "RndArmyPosX";
    public static final String RND_ARMY_POS_Y = "RndArmyPosY";
    public static final String RND_ARMY_SPLIT_POS = "RndArmySplitPos";
    public static final String RND_MAP_POS_X = "RndMapPosX";
    public static final String RND_MAP_POS_Y = "RndMapPosY";
    public static final String RND_MAP_SIZE_HEIGHT = "RndMapSizeHeight";
    public static final String RND_MAP_SIZE_WIDTH = "RndMapSizeWidth";
    public static final String RND_MAP_ADVANCED = "RndMapAdvanced";
    public static final String LOS_MECH_IN_FIRST = "LOSMechInFirst";
    public static final String LOS_MECH_IN_SECOND = "LOSMechInSecond";
    public static final String SHOW_MAPSHEETS = "ShowMapsheets";
    public static final String USE_ISOMETRIC = "UseIsometric";
    public static final String SHOW_UNIT_OVERVIEW = "ShowUnitOverview";
    public static final String SHOW_DAMAGE_LEVEL = "ShowDamageLevel";
    public static final String SHOW_DAMAGE_DECAL = "ShowDamageDecal";
    public static final String SKIN_FILE = "SkinFile";
    public static final String DEFAULT_WEAPON_SORT_ORDER = "DefaultWeaponSortOrder";
    public static final String UI_THEME = "UITheme";
    public static final String BOARDEDIT_LOAD_SIZE_HEIGHT = "BoardEditLoadSizeHeight";
    public static final String BOARDEDIT_LOAD_SIZE_WIDTH = "BoardEditLoadSizeWidth";
    public static final String BOARDEDIT_RNDDIALOG_START = "BoardEditRandomDialogStart";
    public static final String ALLY_UNIT_COLOR = "AllyUnitColor";
    public static final String MY_UNIT_COLOR = "MyUnitColor";
    public static final String ENEMY_UNIT_COLOR = "EnemyUnitColor";
    public static final String SHOW_KEYBINDS_OVERLAY = "ShowKeybindsOverlay";
    public static final String SHOW_PLANETARYCONDITIONS_OVERLAY = "ShowPlanetaryConditionsOverlay";
    public static final String UNIT_LABEL_STYLE = "UnitLabelStyle";
    public static final String AS_CARD_FONT = "AsCardFont";
    public static final String AS_CARD_SIZE = "AsCardSize";

    // RAT dialog preferences
    public static String RAT_TECH_LEVEL = "RATTechLevel";
    public static String RAT_BV_MIN = "RATBVMin";
    public static String RAT_BV_MAX = "RATBVMax";
    public static String RAT_NUM_MECHS = "RATNumMechs";
    public static String RAT_NUM_VEES = "RATNumVees";
    public static String RAT_NUM_BA = "RATNumBA";
    public static String RAT_NUM_INF = "RATNumInf";
    public static String RAT_YEAR_MIN = "RATYearMin";
    public static String RAT_YEAR_MAX = "RATYearMax";
    public static String RAT_PAD_BV = "RATPadBV";
    public static String RAT_SELECTED_RAT = "RATSelectedRAT";

    // common colors
    public static final Color DEFAULT_WHITE = Color.WHITE;
    public static final Color DEFAULT_BLACK = Color.BLACK;
    public static final Color DEFAULT_DARK_GRAY = new Color(64, 64, 64);
    public static final Color DEFAULT_LIGHT_GRAY = new Color(196, 196, 196);

    // Text colors that read over light and dark backgrounds
    private static final Color DEFAULT_CYAN = new Color(0, 228, 228);
    private static final Color DEFAULT_MAGENTA = new Color(228, 0, 228);
    private static final Color DEFAULT_PINK = new Color(228, 20, 147);
    private static final Color DEFAULT_RED = new Color(196, 0, 0);
    private static final Color DEFAULT_GREEN = new Color(0, 212, 0);
    private static final Color DEFAULT_BLUE = new Color(64, 96, 228);
    private static final Color DEFAULT_MEDIUM_DARK_RED = new Color(150, 80, 80);  // medium dark red
    private static final Color DEFAULT_MEDIUM_YELLOW = new Color(180, 180, 100);
    private static final Color DEFAULT_ORANGE = new Color(248, 140, 0);
    private static final Color DEFAULT_YELLOW = new Color(216, 200, 0);
    private static final Color DEFAULT_MEDIUM_GREEN = new Color(100, 180, 100);

    // Heat Scale
    private static final Color DEFAULT_HEAT_5_COLOR = new Color(64, 128, 255);
    private static final Color DEFAULT_HEAT_10_COLOR = new Color(64, 164, 128);
    private static final Color DEFAULT_HEAT_15_COLOR = new Color(48, 212, 48);
    private static final Color DEFAULT_HEAT_20_COLOR = new Color(228, 198, 0);
    private static final Color DEFAULT_HEAT_25_COLOR = new Color(248, 128, 0);
    private static final Color DEFAULT_HEAT_30_COLOR = new Color(248, 64, 64);
    private static final Color DEFAULT_HEAT_OVERHEAT_COLOR = new Color(248, 12, 12);

    private static final Color DEFAULT_PLANETARY_CONDITIONS_TEXT_COLOR = new Color(200, 250, 200);
    private static final Color DEFAULT_PLANETARY_CONDITIONS_COLD_COLOR = new Color(173, 216, 230);
    private static final Color DEFAULT_PLANETARY_CONDITIONS_HOT_COLOR = new Color(255, 204, 203);
    private static final Color DEFAULT_PLANETARY_CONDITIONS_BACKGROUND_COLOR = new Color(80, 80, 80);

    // Report Color
    private static final Color DEFAULT_REPORT_LINK_COLOR = new Color(73, 102, 230);


    // Map colors
    private static final Color DEFAULT_MAP_BRIGHT_GREEN = new Color(80, 230, 80);
    private static final Color DEFAULT_MAP_BLUE = new Color(60, 140, 240);  // greenish blue
    private static final Color DEFAULT_MAP_RED = new Color(200, 40, 40); // red
    private static final Color DEFAULT_MAP_GREEN = new Color(40, 210, 40);  // light green

    protected static GUIPreferences instance = new GUIPreferences();

    public static final int HIDE = 0;
    public static final int SHOW = 1;
    public static final int MAUNAL = 2;

    public static GUIPreferences getInstance() {
        return instance;
    }

    protected GUIPreferences() {
        store = PreferenceManager.getInstance().getPreferenceStore(getClass().getName());

        store.setDefault(ADVANCED_MECH_DISPLAY_ARMOR_LARGE_FONT_SIZE, 12);
        store.setDefault(ADVANCED_MECH_DISPLAY_ARMOR_MEDIUM_FONT_SIZE, 10);
        store.setDefault(ADVANCED_MECH_DISPLAY_ARMOR_SMALL_FONT_SIZE, 9);
        store.setDefault(ADVANCED_MECH_DISPLAY_LARGE_FONT_SIZE, 12);
        store.setDefault(ADVANCED_MECH_DISPLAY_MEDIUM_FONT_SIZE, 10);
        store.setDefault(BOARDEDIT_RNDDIALOG_START, false);
        setDefault(ADVANCED_MOVE_DEFAULT_CLIMB_MODE, true);
        setDefault(ADVANCED_MOVE_DEFAULT_COLOR, DEFAULT_CYAN.CYAN);
        setDefault(ADVANCED_MOVE_ILLEGAL_COLOR, DEFAULT_DARK_GRAY);
        setDefault(ADVANCED_MOVE_JUMP_COLOR, DEFAULT_RED);
        setDefault(ADVANCED_MOVE_MASC_COLOR, DEFAULT_ORANGE);
        setDefault(ADVANCED_MOVE_RUN_COLOR, DEFAULT_YELLOW);
        setDefault(ADVANCED_MOVE_BACK_COLOR, DEFAULT_YELLOW);
        setDefault(ADVANCED_MOVE_SPRINT_COLOR, DEFAULT_PINK);
        setDefault(ADVANCED_UNITOVERVIEW_SELECTED_COLOR, DEFAULT_MAGENTA);
        setDefault(ADVANCED_UNITOVERVIEW_VALID_COLOR, DEFAULT_CYAN);
        setDefault(ADVANCED_FIRE_SOLN_CANSEE_COLOR, DEFAULT_CYAN);
        setDefault(ADVANCED_FIRE_SOLN_NOSEE_COLOR, DEFAULT_RED);
        setDefault(ADVANCED_ARMORMINI_UNITS_PER_BLOCK, 10);
        setDefault(ADVANCED_ARMORMINI_ARMOR_CHAR, "\u2B1B"); // Centered Filled Square
        setDefault(ADVANCED_ARMORMINI_CAP_ARMOR_CHAR, "\u26CA"); // Shield
        setDefault(ADVANCED_ARMORMINI_IS_CHAR, "\u25A3"); // Centered Square with Dot
        setDefault(ADVANCED_ARMORMINI_DESTROYED_CHAR, "\u2715"); // Centered x
        setDefault(ADVANCED_ARMORMINI_COLOR_INTACT, DEFAULT_MEDIUM_GREEN);
        setDefault(ADVANCED_ARMORMINI_COLOR_PARTIAL_DMG, DEFAULT_MEDIUM_YELLOW);
        setDefault(ADVANCED_ARMORMINI_COLOR_DAMAGED, DEFAULT_MEDIUM_DARK_RED);
        setDefault(ADVANCED_ARMORMINI_FONT_SIZE_MOD, -2);
        setDefault(ADVANCED_WARNING_COLOR, DEFAULT_RED);
        setDefault(ADVANCED_TMM_PIP_MODE, 2); // show pips with colors based on move type
        setDefault(ADVANCED_LOW_FOLIAGE_COLOR, DEFAULT_MAP_BRIGHT_GREEN);
        setDefault(ADVANCED_NO_SAVE_NAG, false);
        setDefault(ADVANCED_USE_CAMO_OVERLAY, true);

        setDefault(ADVANCED_MOVE_FONT_TYPE, Font.SANS_SERIF);
        setDefault(ADVANCED_MOVE_FONT_SIZE, 26);
        setDefault(ADVANCED_MOVE_FONT_STYLE, Font.BOLD);

        store.setDefault(ADVANCED_MOVE_STEP_DELAY, 50);
        store.setDefault(ADVANCED_DARKEN_MAP_AT_NIGHT, false);
        setDefault(ADVANCED_MAPSHEET_COLOR, DEFAULT_BLUE);
        store.setDefault(ADVANCED_TRANSLUCENT_HIDDEN_UNITS, true);
        store.setDefault(ADVANCED_ATTACK_ARROW_TRANSPARENCY, 0x80);
        setDefault(ADVANCED_BUILDING_TEXT_COLOR, DEFAULT_BLUE);
        setDefault(ADVANCED_CHATBOX2_BACKCOLOR, DEFAULT_WHITE);
        store.setDefault(ADVANCED_CHATBOX2_TRANSPARANCY, 50);
        store.setDefault(ADVANCED_CHATBOX2_AUTOSLIDEDOWN, true);
        store.setDefault(ADVANCED_ECM_TRANSPARENCY, 0x80);
        store.setDefault(ADVANCED_KEY_REPEAT_DELAY, 0);
        store.setDefault(ADVANCED_KEY_REPEAT_RATE, 20);
        store.setDefault(ADVANCED_SHOW_FPS, false);
        store.setDefault(SHOW_COORDS, true);
        store.setDefault(ADVANCED_BUTTONS_PER_ROW, 12);
        store.setDefault(ADVANCED_ROUND_REPORT_SPRITES, true);

        setDefault(ADVANCED_HEAT_COLOR_5, DEFAULT_HEAT_5_COLOR);
        setDefault(ADVANCED_HEAT_COLOR_10, DEFAULT_HEAT_10_COLOR);
        setDefault(ADVANCED_HEAT_COLOR_15, DEFAULT_HEAT_15_COLOR);
        setDefault(ADVANCED_HEAT_COLOR_20, DEFAULT_HEAT_20_COLOR);
        setDefault(ADVANCED_HEAT_COLOR_25, DEFAULT_HEAT_25_COLOR);
        setDefault(ADVANCED_HEAT_COLOR_20, DEFAULT_HEAT_30_COLOR);
        setDefault(ADVANCED_HEAT_COLOR_OVERHEAT, DEFAULT_HEAT_OVERHEAT_COLOR);

        setDefault(ADVANCED_PLANETARY_CONDITIONS_COLOR_TITLE, Color.WHITE);
        setDefault(ADVANCED_PLANETARY_CONDITIONS_COLOR_TEXT, DEFAULT_PLANETARY_CONDITIONS_TEXT_COLOR);
        setDefault(ADVANCED_PLANETARY_CONDITIONS_COLOR_COLD, DEFAULT_PLANETARY_CONDITIONS_COLD_COLOR);
        setDefault(ADVANCED_PLANETARY_CONDITIONS_COLOR_HOT, DEFAULT_PLANETARY_CONDITIONS_HOT_COLOR);
        setDefault(ADVANCED_PLANETARY_CONDITIONS_COLOR_BACKGROUND, DEFAULT_PLANETARY_CONDITIONS_BACKGROUND_COLOR);
        setDefault(ADVANCED_PLANETARY_CONDITIONS_SHOW_DEFAULTS, true);
        setDefault(ADVANCED_PLANETARY_CONDITIONS_SHOW_HEADER, true);
        setDefault(ADVANCED_PLANETARY_CONDITIONS_SHOW_LABELS, true);
        setDefault(ADVANCED_PLANETARY_CONDITIONS_SHOW_VALUES, true);
        setDefault(ADVANCED_PLANETARY_CONDITIONS_SHOW_INDICATORS, true);

        setDefault(ADVANCED_REPORT_COLOR_LINK, DEFAULT_REPORT_LINK_COLOR);
        setDefault(ADVANCED_UNITTOOLTIP_SEENBYRESOLUTION, 3);
        setDefault(ADVANCED_DOCK_ON_LEFT, true);
        setDefault(ADVANCED_DOCK_MULTIPLE_ON_Y_AXIS, true);
        setDefault(ADVANCED_PLAYERS_REMAINING_TO_SHOW, 3);

        setDefault(ADVANCED_UNIT_DISPLAY_WEAPON_LIST_COUNT, 10);

        store.setDefault(FOV_HIGHLIGHT_RINGS_RADII, "5 10 15 20 25");
        store.setDefault(FOV_HIGHLIGHT_RINGS_COLORS_HSB, "0.3 1.0 1.0 ; 0.45 1.0 1.0 ; 0.6 1.0 1.0 ; 0.75 1.0 1.0 ; 0.9 1.0 1.0 ; 1.05 1.0 1.0 ");
        store.setDefault(FOV_HIGHLIGHT, false);
        store.setDefault(FOV_HIGHLIGHT_ALPHA, 40);
        store.setDefault(FOV_DARKEN, true);
        store.setDefault(FOV_DARKEN_ALPHA, 100);
        store.setDefault(FOV_STRIPES, 35);
        store.setDefault(FOV_GRAYSCALE, false);

        store.setDefault(ANTIALIASING, true);
        store.setDefault(AOHEXSHADOWS, false);
        store.setDefault(SHADOWMAP, true);
        store.setDefault(INCLINES, true);
        store.setDefault(FLOATINGISO, false);
        store.setDefault(LEVELHIGHLIGHT, false);

        store.setDefault(AUTO_END_FIRING, true);
        store.setDefault(AUTO_DECLARE_SEARCHLIGHT, true);
        store.setDefault(CUSTOM_UNIT_HEIGHT, 400);
        store.setDefault(CUSTOM_UNIT_WIDTH, 600);

        store.setDefault(UNIT_DISPLAY_SIZE_HEIGHT, 500);
        store.setDefault(UNIT_DISPLAY_SIZE_WIDTH, 300);
        store.setDefault(UNIT_DISPLAY_NONTABBED_SIZE_HEIGHT, 900);
        store.setDefault(UNIT_DISPLAY_NONTABBED_SIZE_WIDTH, 900);
        store.setDefault(UNIT_DISPLAY_START_TABBED, true);
        store.setDefault(UNIT_DISPLAY_SPLIT_ABC_LOC, 300);
        store.setDefault(UNIT_DISPLAY_SPLIT_BC_LOC, 300);
        store.setDefault(UNIT_DISPLAY_SPLIT_A1_LOC, 900);
        store.setDefault(UNIT_DISPLAY_SPLIT_B1_LOC, 500);
        store.setDefault(UNIT_DISPLAY_SPLIT_C1_LOC, 500);
        store.setDefault(UNIT_DISPLAY_AUTO_DISPLAY_REPORT_PHASE, 0);
        store.setDefault(UNIT_DISPLAY_AUTO_DISPLAY_NONREPORT_PHASE, 1);
        store.setDefault(UNIT_DISPLAY_ENABLED, true);
        store.setDefault(UNIT_DISPLAY_LOCATION, 0);
        store.setDefault(SPLIT_PANE_A_DIVIDER_LOCATION, 300);

        store.setDefault(GAME_SUMMARY_BOARD_VIEW, false);
        store.setDefault(ENTITY_OWNER_LABEL_COLOR, true);
        store.setDefault(UNIT_LABEL_BORDER, true);
        store.setDefault(UNIT_LABEL_STYLE, LabelDisplayStyle.NICKNAME.name());
        store.setDefault(FIRING_SOLUTIONS, true);
        store.setDefault(GUI_SCALE, 1);
        store.setDefault(LOBBY_MEKTABLE_UNIT_WIDTH, 170);
        store.setDefault(LOBBY_MEKTABLE_PILOT_WIDTH, 80);
        store.setDefault(LOBBY_MEKTABLE_PLAYER_WIDTH, 50);
        store.setDefault(LOBBY_MEKTABLE_BV_WIDTH, 50);
        setDefault(ADVANCED_MAP_TEXT_COLOR, DEFAULT_BLACK);
        store.setDefault(MAP_ZOOM_INDEX, 7);
        store.setDefault(MECH_SELECTOR_INCLUDE_MODEL, true);
        store.setDefault(MECH_SELECTOR_INCLUDE_NAME, true);
        store.setDefault(MECH_SELECTOR_INCLUDE_TONS, true);
        store.setDefault(MECH_SELECTOR_INCLUDE_BV, true);
        store.setDefault(MECH_SELECTOR_INCLUDE_YEAR, true);
        store.setDefault(MECH_SELECTOR_INCLUDE_LEVEL, true);
        store.setDefault(MECH_SELECTOR_INCLUDE_COST, true);
        store.setDefault(MECH_SELECTOR_UNIT_TYPE, 0);
        store.setDefault(MECH_SELECTOR_WEIGHT_CLASS, 15);
        store.setDefault(MECH_SELECTOR_RULES_LEVELS, "[0]");
        store.setDefault(MECH_SELECTOR_SORT_COLUMN, 0);
        store.setDefault(MECH_SELECTOR_SORT_ORDER, "ASCENDING");
        store.setDefault(MECH_SELECTOR_SHOW_ADVANCED, false);
        store.setDefault(MECH_SELECTOR_SIZE_HEIGHT, 600);
        store.setDefault(MECH_SELECTOR_SIZE_WIDTH, 800);
        store.setDefault(MECH_SELECTOR_POS_X, 200);
        store.setDefault(MECH_SELECTOR_POS_Y, 200);
        store.setDefault(MECH_SELECTOR_SPLIT_POS, 300);
        store.setDefault(RND_ARMY_SIZE_HEIGHT, 600);
        store.setDefault(RND_ARMY_SIZE_WIDTH, 800);
        store.setDefault(RND_ARMY_POS_X, 200);
        store.setDefault(RND_ARMY_POS_Y, 200);
        store.setDefault(RND_ARMY_SPLIT_POS, 300);

        store.setDefault(MINI_MAP_COLOURS, "defaultminimap.txt");
        store.setDefault(MINI_MAP_ENABLED, true);
        store.setDefault(MINI_MAP_AUTO_DISPLAY_REPORT_PHASE, 0);
        store.setDefault(MINI_MAP_AUTO_DISPLAY_NONREPORT_PHASE, 1);

        store.setDefault(MMSYMBOL, true);
        store.setDefault(MINIMUM_SIZE_HEIGHT, 200);
        store.setDefault(MINIMUM_SIZE_WIDTH, 120);

        store.setDefault(MINI_REPORT_POS_X, 200);
        store.setDefault(MINI_REPORT_POS_Y, 150);
        store.setDefault(MINI_REPORT_SIZE_HEIGHT, 300);
        store.setDefault(MINI_REPORT_SIZE_WIDTH, 400);
        store.setDefault(MINI_REPORT_ENABLED, true);
        store.setDefault(MINI_REPORT_AUTO_DISPLAY_REPORT_PHASE, 1);
        store.setDefault(MINI_REPORT_AUTO_DISPLAY_NONREPORT_PHASE, 0);
        store.setDefault(MINI_REPORT_LOCATION, 0);

        store.setDefault(PLAYER_LIST_ENABLED, true);
        store.setDefault(PLAYER_LIST_POS_X, 200);
        store.setDefault(PLAYER_LIST_POS_Y, 150);
        store.setDefault(PLAYER_LIST_AUTO_DISPLAY_REPORT_PHASE, 1);
        store.setDefault(PLAYER_LIST_AUTO_DISPLAY_NONREPORT_PHASE, 0);

        store.setDefault(MOUSE_WHEEL_ZOOM, true);
        store.setDefault(MOUSE_WHEEL_ZOOM_FLIP, true);

        store.setDefault(NAG_FOR_CRUSHING_BUILDINGS, true);
        store.setDefault(NAG_FOR_MAP_ED_README, true);
        store.setDefault(NAG_FOR_MASC, true);
        store.setDefault(NAG_FOR_NO_ACTION, true);
        store.setDefault(NAG_FOR_NO_UNJAMRAC, true);
        store.setDefault(NAG_FOR_PSR, true);
        store.setDefault(NAG_FOR_README, true);
        store.setDefault(NAG_FOR_SPRINT, true);
        store.setDefault(NAG_FOR_OVERHEAT, true);
        store.setDefault(NAG_FOR_LAUNCH_DOORS, true);
        store.setDefault(NAG_FOR_MECHANICAL_FALL_DAMAGE, true);
        store.setDefault(NAG_FOR_DOOMED, true);
        store.setDefault(NAG_FOR_WIGE_LANDING, true);

        setDefault(RULER_COLOR_1, DEFAULT_CYAN);
        setDefault(RULER_COLOR_2, DEFAULT_MAGENTA);
        store.setDefault(RULER_POS_X, 0);
        store.setDefault(RULER_POS_Y, 0);
        store.setDefault(RULER_SIZE_HEIGHT, 300);
        store.setDefault(RULER_SIZE_WIDTH, 500);

        store.setDefault(SCROLL_SENSITIVITY, 3);
        store.setDefault(SHOW_FIELD_OF_FIRE, true);
        store.setDefault(SHOW_MAPHEX_POPUP, true);
        store.setDefault(SHOW_MOVE_STEP, true);
        store.setDefault(SHOW_WRECKS, true);
        store.setDefault(SOUND_BING_FILENAME, "data/sounds/call.wav");
        store.setDefault(SOUND_MUTE, true);

        store.setDefault(TOOLTIP_DELAY, 1000);
        store.setDefault(TOOLTIP_DISMISS_DELAY, -1);
        store.setDefault(TOOLTIP_DIST_SUPRESSION, BoardView.HEX_DIAG);
        store.setDefault(SHOW_WPS_IN_TT, true);
        store.setDefault(SHOW_ARMOR_MINIVIS_TT, true);
        store.setDefault(SHOW_PILOT_PORTRAIT_TT, true);

        store.setDefault(USE_ISOMETRIC, false);

        store.setDefault(WINDOW_SIZE_HEIGHT, 600);
        store.setDefault(WINDOW_SIZE_WIDTH, 800);

        store.setDefault(RND_MAP_SIZE_HEIGHT, 500);
        store.setDefault(RND_MAP_SIZE_WIDTH, 500);
        store.setDefault(RND_MAP_POS_X, 400);
        store.setDefault(RND_MAP_POS_Y, 400);
        store.setDefault(RND_MAP_ADVANCED, false);
        store.setDefault(BOARDEDIT_LOAD_SIZE_WIDTH, 400);
        store.setDefault(BOARDEDIT_LOAD_SIZE_HEIGHT, 300);

        store.setDefault(SHOW_MAPSHEETS, false);

        store.setDefault(SHOW_UNIT_OVERVIEW, true);
        store.setDefault(DEFAULT_WEAPON_SORT_ORDER, WeaponSortOrder.DEFAULT.name());
        store.setDefault(SHOW_DAMAGE_LEVEL, false);
        store.setDefault(SHOW_DAMAGE_DECAL, true);
        store.setDefault(SKIN_FILE, "BW - Default.xml");
        store.setDefault(SOFTCENTER, false);
        store.setDefault(UI_THEME, UIManager.getSystemLookAndFeelClassName());

        store.setDefault(RAT_TECH_LEVEL, 0);
        store.setDefault(RAT_BV_MIN, "5800");
        store.setDefault(RAT_BV_MAX, "6000");
        store.setDefault(RAT_NUM_MECHS, "4");
        store.setDefault(RAT_NUM_VEES, "0");
        store.setDefault(RAT_NUM_BA, "0");
        store.setDefault(RAT_NUM_INF, "0");
        store.setDefault(RAT_YEAR_MIN, "2300");
        store.setDefault(RAT_YEAR_MAX, "3175");
        store.setDefault(RAT_PAD_BV, false);
        store.setDefault(RAT_SELECTED_RAT, "");

        setDefault(ALLY_UNIT_COLOR, DEFAULT_MAP_BLUE);
        setDefault(ENEMY_UNIT_COLOR, DEFAULT_MAP_RED);
        setDefault(MY_UNIT_COLOR, DEFAULT_MAP_GREEN);
        setDefault(TEAM_COLORING, true);

        setDefault(SHOW_KEYBINDS_OVERLAY, true);
        setDefault(SHOW_PLANETARYCONDITIONS_OVERLAY, true);

        setDefault(AS_CARD_FONT, "");
        setDefault(AS_CARD_SIZE, 0.75f);
    }

    public void setDefault(String name, Color color) {
        store.setDefault(name, getColorString(color));
    }

    @Override
    public String[] getAdvancedProperties() {
        return store.getAdvancedProperties();
    }

    public boolean getAntiAliasing() {
        return store.getBoolean(ANTIALIASING);
    }

    public boolean getAOHexShadows() {
        return store.getBoolean(AOHEXSHADOWS);
    }

    public boolean getFloatingIso() {
        return store.getBoolean(FLOATINGISO);
    }

    public boolean getMmSymbol() {
        return store.getBoolean(MMSYMBOL);
    }

    public boolean getShadowMap() {
        return store.getBoolean(SHADOWMAP);
    }

    public boolean getHexInclines() {
        return store.getBoolean(INCLINES);
    }

    public boolean getLevelHighlight() {
        return store.getBoolean(LEVELHIGHLIGHT);
    }

    public boolean getAutoEndFiring() {
        return store.getBoolean(AUTO_END_FIRING);
    }

    public boolean getTeamColoring() {
        return store.getBoolean(TEAM_COLORING);
    }

    public boolean getAutoDeclareSearchlight() {
        return store.getBoolean(AUTO_DECLARE_SEARCHLIGHT);
    }

    public int getCustomUnitHeight() {
        return store.getInt(CUSTOM_UNIT_HEIGHT);
    }

    public int getCustomUnitWidth() {
        return store.getInt(CUSTOM_UNIT_WIDTH);
    }

    public int getUnitDisplayPosX() {
        return store.getInt(UNIT_DISPLAY_POS_X);
    }

    public int getUnitDisplayPosY() {
        return store.getInt(UNIT_DISPLAY_POS_Y);
    }

    public int getUnitDisplayNontabbedPosX() {
        return store.getInt(UNIT_DISPLAY_NONTABBED_POS_X);
    }

    public int getUnitDisplayNontabbedPosY() {
        return store.getInt(UNIT_DISPLAY_NONTABBED_POS_Y);
    }

    public boolean getUnitDisplayStartTabbed() {
        return store.getBoolean(UNIT_DISPLAY_START_TABBED);
    }

    public int getUnitDisplaySplitABCLoc() {
        return store.getInt(UNIT_DISPLAY_SPLIT_ABC_LOC);
    }

    public int getUnitDisplaySplitBCLoc() {
        return store.getInt(UNIT_DISPLAY_SPLIT_BC_LOC);
    }

    public int getUnitDisplaySplitA1Loc() {
        return store.getInt(UNIT_DISPLAY_SPLIT_A1_LOC);
    }

    public int getUnitDisplaySplitB1Loc() {
        return store.getInt(UNIT_DISPLAY_SPLIT_B1_LOC);
    }

    public int getUnitDisplaySplitC1Loc() {
        return store.getInt(UNIT_DISPLAY_SPLIT_C1_LOC);
    }

    public int getUnitDisplaySizeHeight() {
        return store.getInt(UNIT_DISPLAY_SIZE_HEIGHT);
    }

    public int getUnitDisplaySizeWidth() {
        return store.getInt(UNIT_DISPLAY_SIZE_WIDTH);
    }

    public int getUnitDisplayNonTabbedSizeHeight() {
        return store.getInt(UNIT_DISPLAY_NONTABBED_SIZE_HEIGHT);
    }

    public int getUnitDisplayNonTabbedSizeWidth() {
        return store.getInt(UNIT_DISPLAY_NONTABBED_SIZE_WIDTH);
    }

    public int getUnitDisplayAutoDisplayReportPhase() {
        return store.getInt(UNIT_DISPLAY_AUTO_DISPLAY_REPORT_PHASE);
    }

    public int getUnitDisplayAutoDisplayNonReportPhase() {
        return store.getInt(UNIT_DISPLAY_AUTO_DISPLAY_NONREPORT_PHASE);
    }

    public boolean getUnitDisplayEnabled() {
        return store.getBoolean(UNIT_DISPLAY_ENABLED);
    }

    public int getUnitDisplayWeaponListCount() {
        return store.getInt(ADVANCED_UNIT_DISPLAY_WEAPON_LIST_COUNT);
    }

    public int getUnitDisplayLocaton() {
        return store.getInt(UNIT_DISPLAY_LOCATION);
    }

    public int getSplitPaneADividerLocaton() {
        return store.getInt(SPLIT_PANE_A_DIVIDER_LOCATION);
    }

    public boolean getCoordsEnabled() {
        return store.getBoolean(SHOW_COORDS);
    }

    public boolean getGameSummaryBoardView() {
        return store.getBoolean(GAME_SUMMARY_BOARD_VIEW);
    }

    public boolean getGameSummaryMinimap() {
        return store.getBoolean(GAME_SUMMARY_MINIMAP);
    }

    public boolean getEntityOwnerLabelColor() {
        return store.getBoolean(ENTITY_OWNER_LABEL_COLOR);
    }

    public boolean getUnitLabelBorder() {
        return store.getBoolean(UNIT_LABEL_BORDER);
    }

    public boolean getFocus() {
        return store.getBoolean(FOCUS);
    }

    public boolean getFiringSolutions() {
        return store.getBoolean(FIRING_SOLUTIONS);
    }

    public boolean getMoveEnvelope() {
        return store.getBoolean(MOVE_ENVELOPE);
    }

    public boolean getFovHighlight() {
        return store.getBoolean(FOV_HIGHLIGHT);
    }

    public int getFovHighlightAlpha() {
        return store.getInt(FOV_HIGHLIGHT_ALPHA);
    }

    public String getFovHighlightRingsRadii() {
        return store.getString(FOV_HIGHLIGHT_RINGS_RADII);
    }

    public String getFovHighlightRingsColorsHsb() {
        return store.getString(FOV_HIGHLIGHT_RINGS_COLORS_HSB);
    }

    public boolean getFovDarken() {
        return store.getBoolean(FOV_DARKEN);
    }

    public int getFovDarkenAlpha() {
        return store.getInt(FOV_DARKEN_ALPHA);
    }

    public int getFovStripes() {
        return store.getInt(FOV_STRIPES);
    }

    public boolean getFovGrayscale() {
        return store.getBoolean(FOV_GRAYSCALE);
    }

    public Color getMapTextColor() {
        return getColor(ADVANCED_MAP_TEXT_COLOR);
    }

    public int getMapZoomIndex() {
        return store.getInt(MAP_ZOOM_INDEX);
    }

    public boolean getMechSelectorIncludeModel() {
        return store.getBoolean(MECH_SELECTOR_INCLUDE_MODEL);
    }

    public boolean getMechSelectorIncludeName() {
        return store.getBoolean(MECH_SELECTOR_INCLUDE_NAME);
    }

    public boolean getMechSelectorIncludeTons() {
        return store.getBoolean(MECH_SELECTOR_INCLUDE_TONS);
    }

    public boolean getMechSelectorIncludeBV() {
        return store.getBoolean(MECH_SELECTOR_INCLUDE_BV);
    }

    public boolean getMechSelectorIncludeYear() {
        return store.getBoolean(MECH_SELECTOR_INCLUDE_YEAR);
    }

    public boolean getMechSelectorIncludeLevel() {
        return store.getBoolean(MECH_SELECTOR_INCLUDE_LEVEL);
    }

    public boolean getMechSelectorIncludeCost() {
        return store.getBoolean(MECH_SELECTOR_INCLUDE_COST);
    }

    public boolean getMechSelectorShowAdvanced() {
        return store.getBoolean(MECH_SELECTOR_SHOW_ADVANCED);
    }

    public int getMechSelectorUnitType() {
        return store.getInt(MECH_SELECTOR_UNIT_TYPE);
    }

    public int getMechSelectorWeightClass() {
        return store.getInt(MECH_SELECTOR_WEIGHT_CLASS);
    }

    public String getMechSelectorRulesLevels() {
        return store.getString(MECH_SELECTOR_RULES_LEVELS);
    }

    public int getMechSelectorSortColumn() {
        return store.getInt(MECH_SELECTOR_SORT_COLUMN);
    }

    public int getMechSelectorDefaultSortColumn() {
        return store.getDefaultInt(MECH_SELECTOR_SORT_COLUMN);
    }

    public String getMechSelectorSortOrder() {
        return store.getString(MECH_SELECTOR_SORT_ORDER);
    }

    public String getMechSelectorDefaultSortOrder() {
        return store.getDefaultString(MECH_SELECTOR_SORT_ORDER);
    }

    public int getMechSelectorSizeHeight() {
        return store.getInt(MECH_SELECTOR_SIZE_HEIGHT);
    }

    public int getMechSelectorSizeWidth() {
        return store.getInt(MECH_SELECTOR_SIZE_WIDTH);
    }

    public int getMechSelectorPosX() {
        return store.getInt(MECH_SELECTOR_POS_X);
    }

    public int getMechSelectorPosY() {
        return store.getInt(MECH_SELECTOR_POS_Y);
    }

    public int getMechSelectorSplitPos() {
        return store.getInt(MECH_SELECTOR_SPLIT_POS);
    }

    public int getRndArmySizeHeight() {
        return store.getInt(RND_ARMY_SIZE_HEIGHT);
    }

    public int getRndArmySizeWidth() {
        return store.getInt(RND_ARMY_SIZE_WIDTH);
    }

    public int getRndArmyPosX() {
        return store.getInt(RND_ARMY_POS_X);
    }

    public int getRndArmyPosY() {
        return store.getInt(RND_ARMY_POS_Y);
    }

    public int getRndArmySplitPos() {
        return store.getInt(RND_ARMY_SPLIT_POS);
    }

    public String getMinimapColours() {
        return store.getString(MINI_MAP_COLOURS);
    }

    public boolean getMinimapEnabled() {
        return store.getBoolean(MINI_MAP_ENABLED);
    }

    public int getMinimapAutoDisplayReportPhase() {
        return store.getInt(MINI_MAP_AUTO_DISPLAY_REPORT_PHASE);
    }

    public int getMinimapAutoDisplayNonReportPhase() {
        return store.getInt(MINI_MAP_AUTO_DISPLAY_NONREPORT_PHASE);
    }

    public int getMinimapPosX() {
        return store.getInt(MINI_MAP_POS_X);
    }

    public int getMinimapPosY() {
        return store.getInt(MINI_MAP_POS_Y);
    }

    public int getMinimapZoom() {
        return store.getInt(MINI_MAP_ZOOM);
    }

    public int getMinimapHeightDisplayMode() {
        return store.getInt(MINI_MAP_HEIGHT_DISPLAY_MODE);
    }

    public boolean getMiniReportEnabled() {
        return store.getBoolean(MINI_REPORT_ENABLED);
    }

    public int getMiniReportAutoDisplayReportPhase() {
        return store.getInt(MINI_REPORT_AUTO_DISPLAY_REPORT_PHASE);
    }

    public int getMiniReportAutoDisplayNonReportPhase() {
        return store.getInt(MINI_REPORT_AUTO_DISPLAY_NONREPORT_PHASE);
    }

    public int getMiniReportLocaton() {
        return store.getInt(MINI_REPORT_LOCATION);
    }

    public boolean getPlayerListEnabled() {
        return store.getBoolean(PLAYER_LIST_ENABLED);
    }

    public int getPlayerListPosX() {
        return store.getInt(PLAYER_LIST_POS_X);
    }

    public int getPlayerListPosY() {
        return store.getInt(PLAYER_LIST_POS_Y);
    }

    public int getPlayerListAutoDisplayReportPhase() {
        return store.getInt(PLAYER_LIST_AUTO_DISPLAY_REPORT_PHASE);
    }

    public int getPlayerListAutoDisplayNonReportPhase() {
        return store.getInt(PLAYER_LIST_AUTO_DISPLAY_NONREPORT_PHASE);
    }

    public boolean getIsometricEnabled() {
        return store.getBoolean(USE_ISOMETRIC);
    }

    public int getMinimumSizeHeight() {
        return store.getInt(MINIMUM_SIZE_HEIGHT);
    }

    public int getMinimumSizeWidth() {
        return store.getInt(MINIMUM_SIZE_WIDTH);
    }

    public int getBoardEditLoadHeight() {
        return store.getInt(BOARDEDIT_LOAD_SIZE_HEIGHT);
    }

    public int getBoardEditLoadWidth() {
        return store.getInt(BOARDEDIT_LOAD_SIZE_WIDTH);
    }

    public int getMiniReportPosX() {
        return store.getInt(MINI_REPORT_POS_X);
    }

    public int getMiniReportPosY() {
        return store.getInt(MINI_REPORT_POS_Y);
    }

    public int getMiniReportSizeHeight() {
        return store.getInt(MINI_REPORT_SIZE_HEIGHT);
    }

    public int getMiniReportSizeWidth() {
        return store.getInt(MINI_REPORT_SIZE_WIDTH);
    }

    public boolean getMouseWheelZoom() {
        return store.getBoolean(MOUSE_WHEEL_ZOOM);
    }

    public boolean getMouseWheelZoomFlip() {
        return store.getBoolean(MOUSE_WHEEL_ZOOM_FLIP);
    }

    public boolean getNagForCrushingBuildings() {
        return store.getBoolean(NAG_FOR_CRUSHING_BUILDINGS);
    }

    public boolean getNagForMapEdReadme() {
        return store.getBoolean(NAG_FOR_MAP_ED_README);
    }

    public boolean getNagForMASC() {
        return store.getBoolean(NAG_FOR_MASC);
    }

    public boolean getNagForNoAction() {
        return store.getBoolean(NAG_FOR_NO_ACTION);
    }

    public boolean getNagForNoUnJamRAC() {
        return store.getBoolean(NAG_FOR_NO_UNJAMRAC);
    }

    public boolean getNagForPSR() {
        return store.getBoolean(NAG_FOR_PSR);
    }

    public boolean getNagForReadme() {
        return store.getBoolean(NAG_FOR_README);
    }

    public boolean getNagForSprint() {
        return store.getBoolean(NAG_FOR_SPRINT);
    }

    public boolean getNagForOverheat() {
        return store.getBoolean(NAG_FOR_OVERHEAT);
    }

    public boolean getNagForLaunchDoors() {
        return store.getBoolean(NAG_FOR_LAUNCH_DOORS);
    }

    public boolean getNagForMechanicalJumpFallDamage() {
        return store.getBoolean(NAG_FOR_MECHANICAL_FALL_DAMAGE);
    }

    public boolean getNagForDoomed() {
        return store.getBoolean(NAG_FOR_DOOMED);
    }

    public boolean getNagForWiGELanding() {
        return store.getBoolean(NAG_FOR_WIGE_LANDING);
    }

    public Color getRulerColor1() {
        return getColor(RULER_COLOR_1);
    }

    public Color getRulerColor2() {
        return getColor(RULER_COLOR_2);
    }

    public int getRulerPosX() {
        return store.getInt(RULER_POS_X);
    }

    public int getRulerPosY() {
        return store.getInt(RULER_POS_Y);
    }

    public int getRulerSizeHeight() {
        return store.getInt(RULER_SIZE_HEIGHT);
    }

    public int getRulerSizeWidth() {
        return store.getInt(RULER_SIZE_WIDTH);
    }

    public int getScrollSensitivity() {
        return store.getInt(SCROLL_SENSITIVITY);
    }

    public boolean getShowFieldOfFire() {
        return store.getBoolean(SHOW_FIELD_OF_FIRE);
    }

    public boolean getShowMapHexPopup() {
        return store.getBoolean(SHOW_MAPHEX_POPUP);
    }

    public boolean getShowWpsinTT() {
        return store.getBoolean(SHOW_WPS_IN_TT);
    }

    public boolean getshowArmorMiniVisTT() {
        return store.getBoolean(SHOW_ARMOR_MINIVIS_TT);
    }

    public boolean getshowPilotPortraitTT() {
        return store.getBoolean(SHOW_PILOT_PORTRAIT_TT);
    }

    public boolean getShowMoveStep() {
        return store.getBoolean(SHOW_MOVE_STEP);
    }

    public boolean getShowWrecks() {
        return store.getBoolean(SHOW_WRECKS);
    }

    public String getSoundBingFilename() {
        return store.getString(SOUND_BING_FILENAME);
    }

    public boolean getSoundMute() {
        return store.getBoolean(SOUND_MUTE);
    }

    public int getTooltipDelay() {
        return store.getInt(TOOLTIP_DELAY);
    }

    public int getTooltipDismissDelay() {
        return store.getInt(TOOLTIP_DISMISS_DELAY);
    }

    public int getTooltipDistSuppression() {
        return store.getInt(TOOLTIP_DIST_SUPRESSION);
    }

    public float getGUIScale() {
        return store.getFloat(GUI_SCALE);
    }

    public int getWindowPosX() {
        return store.getInt(WINDOW_POS_X);
    }

    public int getWindowPosY() {
        return store.getInt(WINDOW_POS_Y);
    }

    public int getWindowSizeHeight() {
        return store.getInt(WINDOW_SIZE_HEIGHT);
    }

    public int getWindowSizeWidth() {
        return store.getInt(WINDOW_SIZE_WIDTH);
    }

    public boolean getMechInFirst() {
        return store.getBoolean(LOS_MECH_IN_FIRST);
    }

    public boolean getMechInSecond() {
        return store.getBoolean(LOS_MECH_IN_SECOND);
    }

    public boolean getShowMapsheets() {
        return store.getBoolean(SHOW_MAPSHEETS);
    }

    public boolean getShowUnitOverview() {
        return store.getBoolean(SHOW_UNIT_OVERVIEW);
    }

    public String getSkinFile() {
        return store.getString(SKIN_FILE);
    }

    public String getUITheme() {
        return store.getString(UI_THEME);
    }

    public WeaponSortOrder getDefaultWeaponSortOrder() {
        return WeaponSortOrder.valueOf(store.getString(DEFAULT_WEAPON_SORT_ORDER));
    }

    public String getAsCardFont() {
        return store.getString(AS_CARD_FONT);
    }

    public float getAsCardSize() {
        return store.getFloat(AS_CARD_SIZE);
    }

    public void setDefaultWeaponSortOrder(final WeaponSortOrder weaponSortOrder) {
        store.setValue(DEFAULT_WEAPON_SORT_ORDER, weaponSortOrder.name());
    }

    public boolean getBoardEdRndStart() {
        return store.getBoolean(BOARDEDIT_RNDDIALOG_START);
    }

    public void setAntiAliasing(boolean state) {
        store.setValue(ANTIALIASING, state);
    }

    public void setShadowMap(boolean state) {
        store.setValue(SHADOWMAP, state);
    }

    public void setHexInclines(boolean state) {
        store.setValue(INCLINES, state);
    }

    public void setAOHexShadows(boolean state) {
        store.setValue(AOHEXSHADOWS, state);
    }

    public void setFloatingIso(boolean state) {
        store.setValue(FLOATINGISO, state);
    }

    public void setMmSymbol(boolean state) {
        store.setValue(MMSYMBOL, state);
    }

    public void setLevelHighlight(boolean state) {
        store.setValue(LEVELHIGHLIGHT, state);
    }

    public boolean getShowDamageLevel() {
        return store.getBoolean(SHOW_DAMAGE_LEVEL);
    }

    public boolean getShowDamageDecal() {
        return store.getBoolean(SHOW_DAMAGE_DECAL);
    }

    public void setAutoEndFiring(boolean state) {
        store.setValue(AUTO_END_FIRING, state);
    }

    public void setAutoDeclareSearchlight(boolean state) {
        store.setValue(AUTO_DECLARE_SEARCHLIGHT, state);
    }

    public void setCustomUnitHeight(int state) {
        store.setValue(CUSTOM_UNIT_HEIGHT, state);
    }

    public void setCustomUnitWidth(int state) {
        store.setValue(CUSTOM_UNIT_WIDTH, state);
    }

    public void setUnitDisplayPosX(int i) {
        store.setValue(UNIT_DISPLAY_POS_X, i);
    }

    public void setUnitDisplayPosY(int i) {
        store.setValue(UNIT_DISPLAY_POS_Y, i);
    }

    public void setUnitDisplayNontabbedPosX(int i) {
        store.setValue(UNIT_DISPLAY_NONTABBED_POS_X, i);
    }

    public void setUnitDisplayNontabbedPosY(int i) {
        store.setValue(UNIT_DISPLAY_NONTABBED_POS_Y, i);
    }
    public void setUnitDisplayStartTabbed(boolean state) {
        store.setValue(UNIT_DISPLAY_START_TABBED, state);
    }

    public void setUnitDisplaySplitABCLoc(int i) {
        store.setValue(UNIT_DISPLAY_SPLIT_ABC_LOC, i);
    }

    public void setUnitDisplaySplitBCLoc(int i) {
        store.setValue(UNIT_DISPLAY_SPLIT_BC_LOC, i);
    }

    public void setUnitDisplaySplitA1Loc(int i) {
        store.setValue(UNIT_DISPLAY_SPLIT_A1_LOC, i);
    }

    public void setUnitDisplaySplitB1Loc(int i) {
        store.setValue(UNIT_DISPLAY_SPLIT_B1_LOC, i);
    }

    public void setUnitDisplaySplitC2Loc(int i) {
        store.setValue(UNIT_DISPLAY_SPLIT_C1_LOC, i);
    }

    public void setUnitDisplaySizeHeight(int i) {
        store.setValue(UNIT_DISPLAY_SIZE_HEIGHT, i);
    }

    public void setUnitDisplaySizeWidth(int i) {
        store.setValue(UNIT_DISPLAY_SIZE_WIDTH, i);
    }

    public void setUnitDisplayNonTabbedSizeHeight(int i) {
        store.setValue(UNIT_DISPLAY_NONTABBED_SIZE_HEIGHT, i);
    }

    public void setUnitDisplayNonTabbedSizeWidth(int i) {
        store.setValue(UNIT_DISPLAY_NONTABBED_SIZE_WIDTH, i);
    }

    public void setUnitDisplayAutoDisplayReportPhase(int i) {
        store.setValue(UNIT_DISPLAY_AUTO_DISPLAY_REPORT_PHASE, i);
    }

    public void setUnitDisplayAutoDisplayNonReportPhase(int i) {
        store.setValue(UNIT_DISPLAY_AUTO_DISPLAY_NONREPORT_PHASE, i);
    }

    public void toggleUnitDisplay() {
        store.setValue(UNIT_DISPLAY_ENABLED, !getBoolean(UNIT_DISPLAY_ENABLED));
    }

    public void setUnitDisplayEnabled(boolean b) {
        store.setValue(UNIT_DISPLAY_ENABLED, b);
    }

    public void setUnitDisplayWeaponListCount(int i) {
        store.setValue(ADVANCED_UNIT_DISPLAY_WEAPON_LIST_COUNT, i);
    }

    public void toggleUnitDisplayLocation() {
        store.setValue(UNIT_DISPLAY_LOCATION, ((getInt(UNIT_DISPLAY_LOCATION)+1)%2));
    }

    public void setUnitDisplayLocation(int i) {
        store.setValue(UNIT_DISPLAY_LOCATION, i);
    }

    public void setSplitPaneALocation(int i) {
        store.setValue(SPLIT_PANE_A_DIVIDER_LOCATION, i);
    }

    public void toggleCoords() {
        store.setValue(SHOW_COORDS, !getBoolean(SHOW_COORDS));
    }

    public void setCoordsEnabled(boolean b) {
        store.setValue(SHOW_COORDS, b);
    }

    public void setGameSummaryBoardView(boolean state) {
        store.setValue(GAME_SUMMARY_BOARD_VIEW, state);
    }

    public void setGameSummaryMinimap(boolean state) {
        store.setValue(GAME_SUMMARY_MINIMAP, state);
    }

    public void setEntityOwnerLabelColor(boolean i) {
        store.setValue(ENTITY_OWNER_LABEL_COLOR, i);
    }

    public void setUnitLabelBorder(boolean i) {
        store.setValue(UNIT_LABEL_BORDER, i);
    }

    public void setGetFocus(boolean state) {
        store.setValue(FOCUS, state);
    }

    public void setFiringSolutions(boolean state) {
        store.setValue(FIRING_SOLUTIONS, state);
    }

    public void setMoveEnvelope(boolean state) {
        store.setValue(MOVE_ENVELOPE, state);
    }

    public void setFovHighlight(boolean state) {
        store.setValue(FOV_HIGHLIGHT, state);
    }

    public void setFovHighlightAlpha(int i) {
        store.setValue(FOV_HIGHLIGHT_ALPHA, i);
    }

    public void setFovHighlightRingsRadii(String s) {
        store.setValue(FOV_HIGHLIGHT_RINGS_RADII, s);
    }

    public void setFovHighlightRingsColorsHsb(String s) {
        store.setValue(FOV_HIGHLIGHT_RINGS_COLORS_HSB, s);
    }

    public void setFovDarken(boolean state) {
        store.setValue(FOV_DARKEN, state);
    }

    public void setFovDarkenAlpha(int i) {
        store.setValue(FOV_DARKEN_ALPHA, i);
    }

    public void setFovStripes(int i) {
        store.setValue(FOV_STRIPES, i);
    }

    public void setFovGrayscale(boolean state) {
        store.setValue(FOV_GRAYSCALE, state);
    }

    public void setMapZoomIndex(int zoomIndex) {
        store.setValue(MAP_ZOOM_INDEX, zoomIndex);
    }

    public void setMechSelectorIncludeModel(boolean includeModel) {
        store.setValue(MECH_SELECTOR_INCLUDE_MODEL, includeModel);
    }

    public void setMechSelectorIncludeName(boolean includeName) {
        store.setValue(MECH_SELECTOR_INCLUDE_NAME, includeName);
    }

    public void setMechSelectorIncludeTons(boolean includeTons) {
        store.setValue(MECH_SELECTOR_INCLUDE_TONS, includeTons);
    }

    public void setMechSelectorIncludeBV(boolean includeBV) {
        store.setValue(MECH_SELECTOR_INCLUDE_BV, includeBV);
    }

    public void setMechSelectorIncludeYear(boolean includeYear) {
        store.setValue(MECH_SELECTOR_INCLUDE_YEAR, includeYear);
    }

    public void setMechSelectorIncludeLevel(boolean includeLevel) {
        store.setValue(MECH_SELECTOR_INCLUDE_LEVEL, includeLevel);
    }

    public void setMechSelectorIncludeCost(boolean includeCost) {
        store.setValue(MECH_SELECTOR_INCLUDE_COST, includeCost);
    }

    public void setMechSelectorShowAdvanced(boolean showAdvanced) {
        store.setValue(MECH_SELECTOR_SHOW_ADVANCED, showAdvanced);
    }

    public void setMechSelectorUnitType(int unitType) {
        store.setValue(MECH_SELECTOR_UNIT_TYPE, unitType);
    }

    public void setMechSelectorWeightClass(int weightClass) {
        store.setValue(MECH_SELECTOR_WEIGHT_CLASS, weightClass);
    }

    public void setMechSelectorRulesLevels(String rulesLevels) {
        store.setValue(MECH_SELECTOR_RULES_LEVELS, rulesLevels);
    }

    public void setMechSelectorSortColumn(int columnId) {
        store.setValue(MECH_SELECTOR_SORT_COLUMN, columnId);
    }

    public void setMechSelectorSortOrder(String order) {
        store.setValue(MECH_SELECTOR_SORT_ORDER, order);
    }

    public void setMechSelectorSizeHeight(int i) {
        store.setValue(MECH_SELECTOR_SIZE_HEIGHT, i);
    }

    public void setMechSelectorSizeWidth(int i) {
        store.setValue(MECH_SELECTOR_SIZE_WIDTH, i);
    }

    public void setMechSelectorPosX(int i) {
        store.setValue(MECH_SELECTOR_POS_X, i);
    }

    public void setMechSelectorSplitPos(int i) {
        store.setValue(MECH_SELECTOR_SPLIT_POS, i);
    }

    public void setMechSelectorPosY(int i) {
        store.setValue(MECH_SELECTOR_POS_Y, i);
    }

    public void setRndArmySizeHeight(int i) {
        store.setValue(RND_ARMY_SIZE_HEIGHT, i);
    }

    public void setRndArmySizeWidth(int i) {
        store.setValue(RND_ARMY_SIZE_WIDTH, i);
    }

    public void setRndArmyPosX(int i) {
        store.setValue(RND_ARMY_POS_X, i);
    }

    public void setRndArmySplitPos(int i) {
        store.setValue(RND_ARMY_SPLIT_POS, i);
    }

    public void setRndArmyPosY(int i) {
        store.setValue(RND_ARMY_POS_Y, i);
    }

    public void setMinimapEnabled(boolean b) {
        store.setValue(MINI_MAP_ENABLED, b);
    }

    public void toggleMinimapEnabled() {
        setMinimapEnabled(!getMinimapEnabled());
    }

    public void setMinimapPosX(int i) {
        store.setValue(MINI_MAP_POS_X, i);
    }

    public void setMinimapPosY(int i) {
        store.setValue(MINI_MAP_POS_Y, i);
    }

    public void setMinimapZoom(int zoom) {
        store.setValue(MINI_MAP_ZOOM, zoom);
    }

    public void setMinimapHeightDisplayMode(int zoom) {
        store.setValue(MINI_MAP_HEIGHT_DISPLAY_MODE, zoom);
    }

    public void setMinimapAutoDisplayReportPhase(int i) {
        store.setValue(MINI_MAP_AUTO_DISPLAY_REPORT_PHASE, i);
    }

    public void setMinimapAutoDisplayNonReportPhase(int i) {
        store.setValue(MINI_MAP_AUTO_DISPLAY_NONREPORT_PHASE, i);
    }

    public void setMiniReportEnabled(boolean b) {
        store.setValue(MINI_REPORT_ENABLED, b);
    }

    public void toggleRoundReportEnabled() {
        setMiniReportEnabled(!getMiniReportEnabled());
    }

    public void setMiniReportPosX(int i) {
        store.setValue(MINI_REPORT_POS_X, i);
    }

    public void setMiniReportPosY(int i) {
        store.setValue(MINI_REPORT_POS_Y, i);
    }

    public void setMiniReportAutoDisplayReportPhase(int i) {
        store.setValue(MINI_REPORT_AUTO_DISPLAY_REPORT_PHASE, i);
    }

    public void setMiniReportAutoDisplayNonReportPhase(int i) {
        store.setValue(MINI_REPORT_AUTO_DISPLAY_NONREPORT_PHASE, i);
    }

    public void toggleMiniReportLocation() {
        store.setValue(MINI_REPORT_LOCATION, ((getInt(MINI_REPORT_LOCATION)+1)%2));
    }

    public void setMiniReportLocation(int i) {
        store.setValue(MINI_REPORT_LOCATION, i);
    }

    public void setPlayerListEnabled(boolean b) {
        store.setValue(PLAYER_LIST_ENABLED, b);
    }

    public void togglePlayerListEnabled() {
        setPlayerListEnabled(!getPlayerListEnabled());
    }

    public void setPlayerListPosX(int i) {
        store.setValue(PLAYER_LIST_POS_X, i);
    }

    public void setPlayerListPosY(int i) {
        store.setValue(PLAYER_LIST_POS_Y, i);
    }

    public void setPlayerListAutoDisplayReportPhase(int i) {
        store.setValue(PLAYER_LIST_AUTO_DISPLAY_REPORT_PHASE, i);
    }

    public void setPlayerListAutoDisplayNonReportPhase(int i) {
        store.setValue(PLAYER_LIST_AUTO_DISPLAY_NONREPORT_PHASE, i);
    }

    public void setBoardEditLoadHeight(int i) {
        store.setValue(BOARDEDIT_LOAD_SIZE_HEIGHT, i);
    }

    public void setBoardEditLoadWidth(int i) {
        store.setValue(BOARDEDIT_LOAD_SIZE_WIDTH, i);
    }

    public void setTeamColoring(boolean bt) {
        store.setValue(TEAM_COLORING, bt);
    }

    public void setMiniReportSizeHeight(int i) {
        store.setValue(MINI_REPORT_SIZE_HEIGHT, i);
    }

    public void setMiniReportSizeWidth(int i) {
        store.setValue(MINI_REPORT_SIZE_WIDTH, i);
    }

    public void setMouseWheelZoom(boolean b) {
        store.setValue(MOUSE_WHEEL_ZOOM, b);
    }

    public void setMouseWheelZoomFlip(boolean b) {
        store.setValue(MOUSE_WHEEL_ZOOM_FLIP, b);
    }

    public void setNagForCrushingBuildings(boolean b) {
        store.setValue(NAG_FOR_CRUSHING_BUILDINGS, b);
    }

    public void setNagForMapEdReadme(boolean b) {
        store.setValue(NAG_FOR_MAP_ED_README, b);
    }

    public void setNagForMASC(boolean b) {
        store.setValue(NAG_FOR_MASC, b);
    }

    public void setNagForNoAction(boolean b) {
        store.setValue(NAG_FOR_NO_ACTION, b);
    }

    public void setNagForNoUnJamRAC(boolean b) {
        store.setValue(NAG_FOR_NO_UNJAMRAC, b);
    }

    public void setNagForPSR(boolean b) {
        store.setValue(NAG_FOR_PSR, b);
    }

    public void setNagForReadme(boolean b) {
        store.setValue(NAG_FOR_README, b);
    }

    public void setNagForSprint(boolean b) {
        store.setValue(NAG_FOR_SPRINT, b);
    }

    public void setNagForOverheat(boolean b) {
        store.setValue(NAG_FOR_OVERHEAT, b);
    }

    public void setNagForLaunchDoors(boolean b) {
        store.setValue(NAG_FOR_LAUNCH_DOORS, b);
    }

    public void setNagForMechanicalJumpFallDamage(boolean b) {
        store.setValue(NAG_FOR_MECHANICAL_FALL_DAMAGE, b);
    }

    public void setNagForDoomed(boolean b) {
        store.setValue(NAG_FOR_DOOMED, b);
    }

    public void setNagForWiGELanding(boolean b) {
        store.setValue(NAG_FOR_WIGE_LANDING, b);
    }

    public void setRulerPosX(int i) {
        store.setValue(RULER_POS_X, i);
    }

    public void setRulerPosY(int i) {
        store.setValue(RULER_POS_Y, i);
    }

    public void setRulerSizeHeight(int i) {
        store.setValue(RULER_SIZE_HEIGHT, i);
    }

    public void setRulerSizeWidth(int i) {
        store.setValue(RULER_SIZE_WIDTH, i);
    }

    public void setScrollSensitivity(int i) {
        store.setValue(SCROLL_SENSITIVITY, i);
    }

    public void setShowFieldOfFire(boolean state) {
        store.setValue(SHOW_FIELD_OF_FIRE, state);
    }

    public void setShowMapHexPopup(boolean state) {
        store.setValue(SHOW_MAPHEX_POPUP, state);
    }

    public void setShowWpsinTT(boolean state) {
        store.setValue(SHOW_WPS_IN_TT, state);
    }

    public void setshowArmorMiniVisTT(boolean state) {
        store.setValue(SHOW_ARMOR_MINIVIS_TT, state);
    }

    public void setshowPilotPortraitTT(boolean state) {
        store.setValue(SHOW_PILOT_PORTRAIT_TT, state);
    }

    public void setShowMoveStep(boolean state) {
        store.setValue(SHOW_MOVE_STEP, state);
    }

    public void setShowWrecks(boolean state) {
        store.setValue(SHOW_WRECKS, state);
    }

    public void setSoundBingFilename(String name) {
        store.setValue(SOUND_BING_FILENAME, name);
    }

    public void setSoundMute(boolean state) {
        store.setValue(SOUND_MUTE, state);
    }

    public void setTooltipDelay(int i) {
        store.setValue(TOOLTIP_DELAY, i);
        ToolTipManager.sharedInstance().setInitialDelay(i);
    }

    public void setTooltipDismissDelay(int i) {
        store.setValue(TOOLTIP_DISMISS_DELAY, i);
        if (i > 0) {
            ToolTipManager.sharedInstance().setDismissDelay(i);
        }
    }

    public void setTooltipDistSuppression(int i) {
        store.setValue(TOOLTIP_DIST_SUPRESSION, i);
    }

    public void setWindowPosX(int i) {
        store.setValue(WINDOW_POS_X, i);
    }

    public void setWindowPosY(int i) {
        store.setValue(WINDOW_POS_Y, i);
    }

    public void setWindowSizeHeight(int i) {
        store.setValue(WINDOW_SIZE_HEIGHT, i);
    }

    public void setWindowSizeWidth(int i) {
        store.setValue(WINDOW_SIZE_WIDTH, i);
    }

    public void setMechInFirst(boolean b) {
        store.setValue(LOS_MECH_IN_FIRST, b);
    }

    public void setMechInSecond(boolean b) {
        store.setValue(LOS_MECH_IN_SECOND, b);
    }

    public void setShowMapsheets(boolean b) {
        store.setValue(SHOW_MAPSHEETS, b);
    }

    public void setIsometricEnabled(boolean b) {
        store.setValue(USE_ISOMETRIC, b);
    }

    public void setShowUnitOverview(boolean b) {
        store.setValue(SHOW_UNIT_OVERVIEW, b);
    }

    public void setShowDamageLevel(boolean b) {
        store.setValue(SHOW_DAMAGE_LEVEL, b);
    }

    public void setShowDamageDecal(boolean b) {
        store.setValue(SHOW_DAMAGE_DECAL, b);
    }

    public void setSkinFile(String s) {
        store.setValue(SKIN_FILE, s);
    }

    public void setUITheme(String s) {
        store.setValue(UI_THEME, s);
    }

    public void setAsCardFont(String asCardFont) {
        store.setValue(AS_CARD_FONT, asCardFont);
    }

    public void setAsCardSize(float size) {
        store.setValue(AS_CARD_SIZE, size);
    }

    public int getRATTechLevel() {
        return store.getInt(RAT_TECH_LEVEL);
    }

    public void setRATTechLevel(int v) {
        store.setValue(RAT_TECH_LEVEL, v);
    }

    public String getRATBVMin() {
        return store.getString(RAT_BV_MIN);
    }

    public void setRATBVMin(String v) {
        store.setValue(RAT_BV_MIN, v);
    }

    public String getRATBVMax() {
        return store.getString(RAT_BV_MAX);
    }

    public void setRATBVMax(String v) {
        store.setValue(RAT_BV_MAX, v);
    }

    public String getRATNumMechs() {
        return store.getString(RAT_NUM_MECHS);
    }

    public void setRATNumMechs(String v) {
        store.setValue(RAT_NUM_MECHS, v);
    }

    public String getRATNumVees() {
        return store.getString(RAT_NUM_VEES);
    }

    public void setRATNumVees(String v) {
        store.setValue(RAT_NUM_VEES, v);
    }

    public String getRATNumBA() {
        return store.getString(RAT_NUM_BA);
    }

    public void setRATNumBA(String v) {
        store.setValue(RAT_NUM_BA, v);
    }

    public String getRATNumInf() {
        return store.getString(RAT_NUM_INF);
    }

    public void setRATNumInf(String v) {
        store.setValue(RAT_NUM_INF, v);
    }

    public String getRATYearMin() {
        return store.getString(RAT_YEAR_MIN);
    }

    public void setRATYearMin(String v) {
        store.setValue(RAT_YEAR_MIN, v);
    }

    public String getRATYearMax() {
        return store.getString(RAT_YEAR_MAX);
    }

    public void setRATYearMax(String v) {
        store.setValue(RAT_YEAR_MAX, v);
    }

    public boolean getRATPadBV() {
        return store.getBoolean(RAT_PAD_BV);
    }

    public void setRATPadBV(boolean v) {
        store.setValue(RAT_PAD_BV, v);
    }

    public String getRATSelectedRAT() {
        return store.getString(RAT_SELECTED_RAT);
    }

    public void setRATSelectedRAT(String v) {
        store.setValue(RAT_SELECTED_RAT, v);
    }

    public void setBoardEdRndStart(boolean b) {
        store.setValue(BOARDEDIT_RNDDIALOG_START, b);
    }

    //region Colours
    public Color getMyUnitColor() {
        return getColor(MY_UNIT_COLOR);
    }

    public void setMyUnitColor(Color col) {
        store.setValue(MY_UNIT_COLOR, getColorString(col));
    }

    public void setEnemyUnitColor(Color col) {
        store.setValue(ENEMY_UNIT_COLOR, getColorString(col));
    }

    public Color getEnemyUnitColor() {
        return getColor(ENEMY_UNIT_COLOR);
    }

    public void setAllyUnitColor(Color col) {
        store.setValue(ALLY_UNIT_COLOR, getColorString(col));
    }

    public Color getAllyUnitColor() {
        return getColor(ALLY_UNIT_COLOR);
    }

    public Color getWarningColor() {
        return getColor(ADVANCED_WARNING_COLOR);
    }

    public void setWarningColor(Color color) {
        store.setValue(ADVANCED_WARNING_COLOR, getColorString(color));
    }

    public Color getReportLinkColor() {
        return getColor(ADVANCED_REPORT_COLOR_LINK);
    }

    public int getAdvancedUnitToolTipSeenByResolution() {
        return getInt(ADVANCED_UNITTOOLTIP_SEENBYRESOLUTION);
    }

    public boolean getAdvancedDockOnLeft() {
        return getBoolean(ADVANCED_DOCK_ON_LEFT);
    }

    public boolean getAdvancedDockMultipleOnYAxis() {
        return getBoolean(ADVANCED_DOCK_MULTIPLE_ON_Y_AXIS);
    }

    public int getAdvancedPlayersRemainingToShow() {
        return getInt(ADVANCED_PLAYERS_REMAINING_TO_SHOW);
    }

    public void setReportLinkColor(Color color) {
        store.setValue(ADVANCED_REPORT_COLOR_LINK, getColorString(color));
    }

    public Color getPlanetaryConditionsColorTitle() {
        return getColor(ADVANCED_PLANETARY_CONDITIONS_COLOR_TITLE);
    }

    public Color getPlanetaryConditionsColorText() {
        return getColor(ADVANCED_PLANETARY_CONDITIONS_COLOR_TEXT);
    }

    public Color getPlanetaryConditionsColorCold() {
        return getColor(ADVANCED_PLANETARY_CONDITIONS_COLOR_COLD);
    }

    public Color getPlanetaryConditionsColorHot() {
        return getColor(ADVANCED_PLANETARY_CONDITIONS_COLOR_HOT);
    }

    public Color getPlanetaryConditionsColorBackground() {
        return getColor(ADVANCED_PLANETARY_CONDITIONS_COLOR_BACKGROUND);
    }

    public Boolean getAdvancedPlanetaryConditionsShowDefaults() {
        return getBoolean(ADVANCED_PLANETARY_CONDITIONS_SHOW_DEFAULTS);
    }

    public Boolean getAdvancedPlanetaryConditionsShowHeader() {
        return getBoolean(ADVANCED_PLANETARY_CONDITIONS_SHOW_HEADER);
    }

    public Boolean getAdvancedPlanetaryConditionsShowLabels() {
        return getBoolean(ADVANCED_PLANETARY_CONDITIONS_SHOW_LABELS);
    }

    public Boolean getAdvancedPlanetaryConditionsShowValues() {
        return getBoolean(ADVANCED_PLANETARY_CONDITIONS_SHOW_VALUES);
    }

    public Boolean getAdvancedPlanetaryConditionsShowIndicators() {
        return getBoolean(ADVANCED_PLANETARY_CONDITIONS_SHOW_INDICATORS);
    }

    public void setPlanetaryConditionsColorTitle(Color color) {
        store.setValue(ADVANCED_PLANETARY_CONDITIONS_COLOR_TITLE, getColorString(color));
    }

    public void setPlanetaryConditionsColorText(Color color) {
        store.setValue(ADVANCED_PLANETARY_CONDITIONS_COLOR_TEXT, getColorString(color));
    }

    public void setPlanetaryConditionsColorCold(Color color) {
        store.setValue(ADVANCED_PLANETARY_CONDITIONS_COLOR_COLD, getColorString(color));
    }

    public void setPlanetaryConditionsColorHot(Color color) {
        store.setValue(ADVANCED_PLANETARY_CONDITIONS_COLOR_HOT, getColorString(color));
    }

    public void setPlanetaryConditionsColorBackground(Color color) {
        store.setValue(ADVANCED_PLANETARY_CONDITIONS_COLOR_BACKGROUND, getColorString(color));
    }

    public void setAdvancedPlanetaryConditionsHideDefaults(Boolean state) {
        store.setValue(ADVANCED_PLANETARY_CONDITIONS_SHOW_DEFAULTS, state);
    }

    public void setAdvancedPlanetaryConditionsHideHeader(Boolean state) {
        store.setValue(ADVANCED_PLANETARY_CONDITIONS_SHOW_HEADER, state);
    }

    public void setAdvancedPlanetaryConditionsHideLabels(Boolean state) {
        store.setValue(ADVANCED_PLANETARY_CONDITIONS_SHOW_LABELS, state);
    }

    public void setAdvancedPlanetaryConditionsHideValues(Boolean state) {
        store.setValue(ADVANCED_PLANETARY_CONDITIONS_SHOW_VALUES, state);
    }

    public void setAdvancedPlanetaryConditionsHideIndicators(Boolean state) {
        store.setValue(ADVANCED_PLANETARY_CONDITIONS_SHOW_INDICATORS, state);
    }

    public void setAdvancedUnitToolTipSeenByResolution(int i) {
        store.setValue(ADVANCED_UNITTOOLTIP_SEENBYRESOLUTION, i);
    }

    public void setAdvancedDockOnLeft(Boolean state) {
        store.setValue(ADVANCED_DOCK_ON_LEFT, state);
    }

    public void setAdvancedDockMultipleOnYAxis(Boolean state) {
        store.setValue(ADVANCED_DOCK_MULTIPLE_ON_Y_AXIS, state);
    }

    public void setAdvancedPlayersRemainingToShow(Boolean state) {
        store.setValue(ADVANCED_PLAYERS_REMAINING_TO_SHOW, state);
    }

    /**
     * Toggles the state of the user preference for the Keybinds overlay.
     */
    public void toggleKeybindsOverlay() {
        store.setValue(SHOW_KEYBINDS_OVERLAY, !getBoolean(SHOW_KEYBINDS_OVERLAY));
    }

    public void togglePlanetaryConditionsOverlay() {
        store.setValue(SHOW_PLANETARYCONDITIONS_OVERLAY, !getBoolean(SHOW_PLANETARYCONDITIONS_OVERLAY));
    }

    public LabelDisplayStyle getUnitLabelStyle() {
        try {
            return LabelDisplayStyle.valueOf(store.getString(UNIT_LABEL_STYLE));
        } catch (Exception e) {
            return LabelDisplayStyle.FULL;
        }
    }

    /**
     * @return The color associated with this movement type
     */
    public Color getColorForMovement(EntityMovementType movementType) {
        switch (movementType) {
            case MOVE_RUN:
            case MOVE_VTOL_RUN:
            case MOVE_OVER_THRUST:
                return getColor(ADVANCED_MOVE_RUN_COLOR);
            case MOVE_JUMP:
                return getColor(ADVANCED_MOVE_JUMP_COLOR);
            case MOVE_SPRINT:
            case MOVE_VTOL_SPRINT:
                return getColor(ADVANCED_MOVE_SPRINT_COLOR);
            case MOVE_ILLEGAL:
                return getColor(ADVANCED_MOVE_ILLEGAL_COLOR);
            default:
                return getColor(ADVANCED_MOVE_DEFAULT_COLOR);
        }
    }

    /**
     * @return The color associated with a movement type
     */
    public Color getColorForMovement(EntityMovementType movementType, boolean isMASCOrSuperCharger, boolean isBackwards) {
        if (movementType != EntityMovementType.MOVE_ILLEGAL) {
            if (isMASCOrSuperCharger) {
                return getColor(ADVANCED_MOVE_MASC_COLOR);
            } else if (isBackwards) {
                return getColor(ADVANCED_MOVE_BACK_COLOR);
            }
        }
        return getColorForMovement(movementType);
    }

    /**
     * @return The color associated with a heat in the range 0-30
     */
    public Color getColorForHeat(int heat) {
        return getColorForHeat(heat, DEFAULT_LIGHT_GRAY);
    }

    /**
     * @return The color associated with a heat in the range 0-30
     */
    public Color getColorForHeat(int heat, Color defaultColor) {
        if (heat <= 0) {
            return defaultColor;
        } else if (heat <= 5) {
            return getColor(ADVANCED_HEAT_COLOR_5);
        } else if (heat <= 10) {
            return getColor(ADVANCED_HEAT_COLOR_10);
        } else if (heat <= 15) {
            return getColor(ADVANCED_HEAT_COLOR_15);
        } else if (heat <= 20) {
            return  getColor(ADVANCED_HEAT_COLOR_20);
        } else if (heat <= 25) {
            return  getColor(ADVANCED_HEAT_COLOR_25);
        } else if (heat <= 30) {
            return  getColor(ADVANCED_HEAT_COLOR_30);
        }
        return  getColor(ADVANCED_HEAT_COLOR_OVERHEAT);
    }

    public void setUnitLabelStyle(LabelDisplayStyle style) {
        store.setValue(UNIT_LABEL_STYLE, style.name());
    }

    public Color getColor(String name) {
        final String text = store.getString(name);
        final Color colour = parseRGB(text);
        return (colour == null) ? PlayerColour.parseFromString(text).getColour() : colour;
    }

    protected String getColorString(Color colour) {
        return colour.getRed() + " " + colour.getGreen() + " " + colour.getBlue();
    }

    protected Color parseRGB(String text) {
        final String[] codesText = text.split(" ");
        if (codesText.length == 3) {
            int[] codes = new int[codesText.length];
            for (int i = 0; i < codesText.length; i++) {
                codes[i] = Integer.parseInt(codesText[i]);
            }
            return new Color(codes[0], codes[1], codes[2]);
        }
        return Color.BLUE;
    }
    //endregion Colours

    /**
     * Activates AntiAliasing for the <code>Graphics</code> graph
     * if AA is activated in the Client settings.
     *
     * @param graph Graphics context to activate AA for
     */
    public static void AntiAliasifSet(Graphics graph) {
        if (getInstance().getAntiAliasing()) {
            ((Graphics2D) graph).setRenderingHint(
                    RenderingHints.KEY_ANTIALIASING,
                    RenderingHints.VALUE_ANTIALIAS_ON);
        }
    }

}<|MERGE_RESOLUTION|>--- conflicted
+++ resolved
@@ -114,11 +114,8 @@
     public static final String ADVANCED_UNITTOOLTIP_SEENBYRESOLUTION = "AdvancedUnitToolTipSeenByResolution";
     public static final String ADVANCED_DOCK_ON_LEFT = "AdvancedDockOnLeft";
     public static final String ADVANCED_DOCK_MULTIPLE_ON_Y_AXIS = "AdvancedDockMultipleOnYAxis";
-<<<<<<< HEAD
     public static final String ADVANCED_PLAYERS_REMAINING_TO_SHOW = "AdvancedPlayersRemainingToShow";
-=======
     public static final String ADVANCED_UNIT_DISPLAY_WEAPON_LIST_COUNT = "AdvancedUnitDisplayWeaponListCount";
->>>>>>> 353762e7
 
     /* --End advanced settings-- */
 
