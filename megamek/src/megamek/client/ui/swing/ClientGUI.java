--- conflicted
+++ resolved
@@ -216,72 +216,6 @@
     public static final String CG_FILEEXTENTIONXML = ".xml";
     public static final String CG_FILEEXTENTIONPNG =  ".png";
     public static final String CG_FILEFORMATNAMEPNG = "png";
-<<<<<<< HEAD
-    
-    private String msg_show = Messages.getString("ClientGUI.Show"); 
-    private String msg_hide = Messages.getString("ClientGUI.Hide");  
-    private String msg_title = Messages.getString("ClientGUI.title");
-    private String msg_fatalerrortitle = Messages.getString("ClientGUI.FatalError.title");
-    private String msg_fatalerrormsg = Messages.getString("ClientGUI.FatalError.message");
-    private String msg_skinninghelppath = Messages.getString("ClientGUI.skinningHelpPath");
-    private String msg_skinninghelppathtitle = Messages.getString("ClientGUI.skinningHelpPath.title");
-    private String msg_failedtoloadaudifile = Messages.getString("ClientGUI.failedToLoadAudioFile");
-    private String msg_filesaveserverdialogmsg = Messages.getString("ClientGUI.FileSaveServerDialog.message");
-    private String msg_filesaveserverdialogtittle = Messages.getString("ClientGUI.FileSaveServerDialog.title");
-    private String msg_openunitlistfiledialognoreinforcetitile = Messages.getString("ClientGUI.openUnitListFileDialog.noReinforceTitle");
-    private String msg_openunitlistfiledialognoreinforcemsg = Messages.getString("ClientGUI.openUnitListFileDialog.noReinforceMessage");
-    private String msg_opneunitlistfiledialogtitle = Messages.getString("ClientGUI.openUnitListFileDialog.title");
-    private String msg_errorloadingfile = Messages.getString("ClientGUI.errorLoadingFile");
-    private String msg_filesavedialogtitle = Messages.getString("ClientGUI.FileSaveDialog.title");
-    private String msg_saveunitlistfiledialogtitle = Messages.getString("ClientGUI.saveUnitListFileDialog.title");
-    private String msg_errorsavingfile = Messages.getString("ClientGUI.errorSavingFile");
-    private String msg_startingscenario = Messages.getString("ClientGUI.StartingScenario");
-    private String msg_transmittingdata = Messages.getString("ClientGUI.TransmittingData");
-    private String msg_waitingontheserver = Messages.getString("ClientGUI.waitingOnTheServer");
-    private String msg_disconnectedmsg = Messages.getString("ClientGUI.Disconnected.message");
-    private String msg_disconnectedtitle = Messages.getString("ClientGUI.Disconnected.title");
-    private String msg_saveunitsdialogtitle = Messages.getString("ClientGUI.SaveUnitsDialog.title");
-    private String msg_saveunitsdialogmsg = Messages.getString("ClientGUI.SaveUnitsDialog.message");
-    private String msg_pointblankshotmsg = Messages.getString("ClientGUI.PointBlankShot.Message");
-    private String msg_pointblankshottitle = Messages.getString("ClientGUI.PointBlankShot.Title");
-    private String msg_clienttitlesuffix = Messages.getString("ClientGUI.clientTitleSuffix");
-    private String msg_chatterboxmegamek = Messages.getString("ChatterBox.Megamek");
-    private String msg_gamesavedialogmsg = Messages.getString("ClientGUI.gameSaveDialogMessage");
-    private String msg_gamesavefirst = Messages.getString("ClientGUI.gameSaveFirst");
-    private String msg_mechselectordialog = Messages.getString("ClientGUI.mechSelectorDialog");
-    private String msg_errorselectingplayer = Messages.getString("ClientGUI.errorSelectingPlayer");
-    private String msg_descemulefiles = Messages.getString("ClientGUI.descriptionMULFiles");
-    private String msg_dialogtacticalgeniusreport = Messages.getString("ClientGUI.dialogTacticalGeniusReport");
-    private String msg_dialogdialogmovementreport = Messages.getString("ClientGUI.dialogMovementReport");
-    private String msg_missilesfromanunknownattacker = Messages.getString("ClientGUI.missilesFromAnUnknownAttacker");
-    private String msg_erroropeningfiletosave = Messages.getString("ClientGUI.errorOpeningFileToSave");
-    private String msg_distance = Messages.getString("ClientGUI.distance");
-    private String msg_noghostplayerstoreplace = Messages.getString("ClientGUI.noGhostPlayersToReplace");
-    private String msg_noghosts = Messages.getString("ClientGUI.noGhosts");
-    private String msg_boardeditorwaitdialogtitle = Messages.getString("BoardEditor.waitDialog.title");
-    private String msg_boardeditorwaitdialogmsg = Messages.getString("BoardEditor.waitDialog.message");
-    private String msg_boardeditorsaveboardas = Messages.getString("BoardEditor.saveBoardAs");
-    private String msg_boardeditorsaveasimage = Messages.getString("BoardEditor.saveAsImage");
-    private String msg_cfrdominotitle = Messages.getString("CFRDomino.Title");
-    private String msg_cfrdominomsg = Messages.getString("CFRDomino.Message");
-    private String msg_cfrdominoforward = Messages.getString("CFRDomino.Forward");
-    private String msg_cfrdominofbackward = Messages.getString("CFRDomino.Backward");
-    private String msg_cfrdominonoaction = Messages.getString("CFRDomino.NoAction");
-    private String msg_cframassigntitle = Messages.getString("CFRAMSAssign.Title");
-    private String msg_cframassignmsg = Messages.getString("CFRAMSAssign.Message");
-    private String msg_cfapdsassigntitle = Messages.getString("CFRAPDSAssign.Title");
-    private String msg_cfapdsassignmsg = Messages.getString("CFRAPDSAssign.Message");
-    private String msg_error = Messages.getString("ERROR");
-    private String msg_from = Messages.getString("FROM");
-    private String msg_none = Messages.getString("NONE");
-    private String msg_statusbarphasedisplaypointblankshot = Messages.getString("StatusBarPhaseDisplay.pointblankShot");
-    private String msg_tagtargetdialogmsg = Messages.getString("TAGTargetDialog.message");
-    private String msg_tagtargetdialogtitle = Messages.getString("TAGTargetDialog.title");
-    private String msg_telemissiletargetdialogtarget = Messages.getString("TeleMissileTargetDialog.target");
-    private String msg_telemissiletargetdialogmsg = Messages.getString("TeleMissileTargetDialog.message");
-    private String msg_telemissiletargetdialogtitle = Messages.getString("TeleMissileTargetDialog.title");
-
-=======
 
     private static final String MSG_TITLE = Messages.getString("ClientGUI.title");
     private static final String MSG_FATALERRORTITLE = Messages.getString("ClientGUI.FatalError.title");
@@ -342,7 +276,7 @@
     private static final String MSG_TELEMISSILETARGETDIALOGTARGET = Messages.getString("TeleMissileTargetDialog.target");
     private static final String MSG_TELEMISSILETARGETDIALOGMSG = Messages.getString("TeleMissileTargetDialog.message");
     private static final String MSG_TELEMISSILETARGETDIALOGTITLE = Messages.getString("TeleMissileTargetDialog.title");
->>>>>>> 156f8fa0
+
     // a frame, to show stuff in
     public JFrame frame;
 
@@ -421,13 +355,9 @@
      * The <code>JPanel</code> containing the secondary display area.
      */
     private JPanel panSecondary = new JPanel();
-<<<<<<< HEAD
 
     private ReportDisplay reportDisply;
 
-=======
-    
->>>>>>> 156f8fa0
     private StatusBarPhaseDisplay currPhaseDisplay;
 
     /**
@@ -2415,15 +2345,10 @@
                     stepBackward.addStep(MoveStepType.BACKWARDS);
                     stepForward.compile(client.getGame(), e, false);
                     stepBackward.compile(client.getGame(), e, false);
-<<<<<<< HEAD
-                    String title = msg_cfrdominotitle;
-                    String msg = MessageFormat.format(msg_cfrdominomsg, e.getDisplayName());
-
-=======
-                    
+      
                     String title = MSG_CFRDOMINOTITLE;
-                    String msg = Messages.getFormattedString(MSG_CFRDOMINOMSG, e.getDisplayName());
->>>>>>> 156f8fa0
+                    String msg = MessageFormat.format(MSG_CFRDOMINOMSG, e.getDisplayName());
+
                     int choice;
                     Object[] options;
                     MovePath[] paths;
@@ -2431,15 +2356,11 @@
                     if (stepForward.isMoveLegal() && stepBackward.isMoveLegal()) {
                         options = new Object[3];
                         paths = new MovePath[3];
-<<<<<<< HEAD
-                        options[0] = MessageFormat.format(msg_cfrdominoforward, stepForward.getMpUsed());
-                        options[1] = MessageFormat.format(msg_cfrdominofbackward, stepForward.getMpUsed());
-                        options[2] = msg_cfrdominonoaction;
-=======
-                        options[0] = Messages.getFormattedString(MSG_CFRDOMINOFORWARD, stepForward.getMpUsed());
-                        options[1] = Messages.getFormattedString(MSG_CFRDOMINOFBACKWARD, stepForward.getMpUsed());
+
+                        options[0] = MessageFormat.format(MSG_CFRDOMINOFORWARD, stepForward.getMpUsed());
+                        options[1] = MessageFormat.format(MSG_CFRDOMINOFBACKWARD, stepForward.getMpUsed());
                         options[2] = MSG_CFRDOMINONOACTION;
->>>>>>> 156f8fa0
+
                         paths[0] = stepForward;
                         paths[1] = stepBackward;
                         paths[2] = null;
@@ -2447,27 +2368,20 @@
                     } else if (stepForward.isMoveLegal()) {
                         options = new Object[2];
                         paths = new MovePath[2];
-<<<<<<< HEAD
-                        options[0] = MessageFormat.format(msg_cfrdominoforward, stepForward.getMpUsed());
-                        options[1] = msg_cfrdominonoaction;
-=======
-                        options[0] = Messages.getFormattedString(MSG_CFRDOMINOFORWARD, stepForward.getMpUsed());
+
+                        options[0] = MessageFormat.format(MSG_CFRDOMINOFORWARD, stepForward.getMpUsed());
                         options[1] = MSG_CFRDOMINONOACTION;
->>>>>>> 156f8fa0
+
                         paths[0] = stepForward;
                         paths[1] = null;
                         optionType = JOptionPane.YES_NO_OPTION;
                     } else { // No request is sent if both moves are illegal
                         options = new Object[2];
                         paths = new MovePath[2];
-<<<<<<< HEAD
-                        options[0] = MessageFormat.format(msg_cfrdominofbackward, new Object[] { stepForward.getMpUsed() });
-                        options[1] = msg_cfrdominonoaction;
-=======
-                        options[0] = Messages.getFormattedString(MSG_CFRDOMINOFBACKWARD,
-                                new Object[] { stepForward.getMpUsed() });
+
+                        options[0] = MessageFormat.format(MSG_CFRDOMINOFBACKWARD, new Object[] { stepForward.getMpUsed() });
                         options[1] = MSG_CFRDOMINONOACTION;
->>>>>>> 156f8fa0
+
                         paths[0] = stepBackward;
                         paths[1] = null;
                         optionType = JOptionPane.YES_NO_OPTION;
@@ -2497,13 +2411,10 @@
                     }
                     
                     optionType = JOptionPane.OK_CANCEL_OPTION;
-<<<<<<< HEAD
-                    title = MessageFormat.format(msg_cframassigntitle, new Object[] { e.getDisplayName() });
-                    msg = MessageFormat.format(msg_cframassignmsg, new Object[] { e.getDisplayName() });
-=======
-                    title = Messages.getFormattedString(MSG_CFRAMASSIGNTITLE, new Object[] { e.getDisplayName() });
-                    msg = Messages.getFormattedString(MSG_CFRAMASSIGNMSG, new Object[] { e.getDisplayName() });
->>>>>>> 156f8fa0
+
+                    title = MessageFormat.format(MSG_CFRAMASSIGNTITLE, new Object[] { e.getDisplayName() });
+                    msg = MessageFormat.format(MSG_CFRAMASSIGNMSG, new Object[] { e.getDisplayName() });
+
                     result = JOptionPane.showInputDialog(frame, msg, title,
                             JOptionPane.QUESTION_MESSAGE, null, 
                            amsOptions.toArray(), null);
@@ -2535,13 +2446,10 @@
                     }
 
                     optionType = JOptionPane.OK_CANCEL_OPTION;
-<<<<<<< HEAD
-                    title = MessageFormat.format(msg_cfapdsassigntitle, new Object[] { e.getDisplayName() });
-                    msg = MessageFormat.format(msg_cfapdsassignmsg, new Object[] { e.getDisplayName() });
-=======
-                    title = Messages.getFormattedString(MSG_CFAPDSASSIGNTITLE, new Object[] { e.getDisplayName() });
-                    msg = Messages.getFormattedString(MSG_CFAPDSASSIGNMSG, new Object[] { e.getDisplayName() });
->>>>>>> 156f8fa0
+
+                    title = MessageFormat.format(MSG_CFAPDSASSIGNTITLE, new Object[] { e.getDisplayName() });
+                    msg = MessageFormat.format(MSG_CFAPDSASSIGNMSG, new Object[] { e.getDisplayName() });
+
                     result = JOptionPane.showInputDialog(frame, msg, title,
                             JOptionPane.QUESTION_MESSAGE, null,
                             apdsOptions.toArray(), null);
@@ -2571,16 +2479,10 @@
                     bv.highlight(attacker.getPosition());
                     bv.select(target.getPosition());
                     bv.cursor(target.getPosition());
-<<<<<<< HEAD
-                    msg = MessageFormat.format(msg_pointblankshotmsg,
-                            target.getShortName(), attacker.getShortName());
-                    title = msg_pointblankshottitle;
-
-=======
-                    msg = Messages.getFormattedString(MSG_POINTBLANKSHOTMSG,
-                            target.getShortName(), attacker.getShortName());
+
+                    msg = MessageFormat.format(MSG_POINTBLANKSHOTMSG, target.getShortName(), attacker.getShortName());
                     title = MSG_POINTBLANKSHOTTITLE;
->>>>>>> 156f8fa0
+
                     // Ask whether the player wants to take a PBS or not
                     int pbsChoice = JOptionPane.showConfirmDialog(frame, msg,
                             title, JOptionPane.YES_NO_OPTION,
