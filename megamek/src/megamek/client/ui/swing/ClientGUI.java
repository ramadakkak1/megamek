/*
 * MegaMek - Copyright (C) 2000,2001,2002,2003,2004 Ben Mazur (bmazur@sev.org)
 * Copyright 2013 Edward Cullen (eddy@obsessedcomputers.co.uk)
 *
 * This program is free software; you can redistribute it and/or modify it
 * under the terms of the GNU General Public License as published by the Free
 * Software Foundation; either version 2 of the License, or (at your option)
 * any later version.
 *
 * This program is distributed in the hope that it will be useful, but
 * WITHOUT ANY WARRANTY; without even the implied warranty of MERCHANTABILITY
 * or FITNESS FOR A PARTICULAR PURPOSE. See the GNU General Public License
 * for more details.
 */
package megamek.client.ui.swing;

import megamek.client.Client;
import megamek.client.TimerSingleton;
import megamek.client.bot.BotClient;
import megamek.client.bot.TestBot;
import megamek.client.bot.princess.BehaviorSettings;
import megamek.client.bot.princess.Princess;
import megamek.client.event.BoardViewEvent;
import megamek.client.event.BoardViewListener;
import megamek.client.ui.GBC;
import megamek.client.ui.Messages;
import megamek.client.ui.dialogs.helpDialogs.AbstractHelpDialog;
import megamek.client.ui.dialogs.helpDialogs.MMReadMeHelpDialog;
import megamek.client.ui.enums.DialogResult;
import megamek.client.ui.swing.boardview.BoardView;
import megamek.client.ui.swing.dialog.AbstractUnitSelectorDialog;
import megamek.client.ui.swing.dialog.MegaMekUnitSelectorDialog;
import megamek.client.ui.swing.lobby.ChatLounge;
import megamek.client.ui.swing.lobby.PlayerSettingsDialog;
import megamek.client.ui.swing.unitDisplay.UnitDisplay;
import megamek.client.ui.swing.util.BASE64ToolKit;
import megamek.client.ui.swing.util.MegaMekController;
import megamek.client.ui.swing.util.UIUtil;
import megamek.common.*;
import megamek.common.MovePath.MoveStepType;
import megamek.common.actions.WeaponAttackAction;
import megamek.common.enums.GamePhase;
import megamek.common.event.*;
import megamek.common.icons.Camouflage;
import megamek.common.net.Packet;
import megamek.common.preference.IPreferenceChangeListener;
import megamek.common.preference.PreferenceChangeEvent;
import megamek.common.preference.PreferenceManager;
import megamek.common.util.AddBotUtil;
import megamek.common.util.Distractable;
import megamek.common.util.StringUtil;
import megamek.common.util.fileUtils.MegaMekFile;
import org.apache.logging.log4j.LogManager;

import javax.imageio.ImageIO;
import javax.swing.*;
import javax.swing.filechooser.FileFilter;
import javax.swing.filechooser.FileNameExtensionFilter;
import java.applet.Applet;
import java.applet.AudioClip;
import java.awt.*;
import java.awt.event.*;
import java.io.File;
import java.io.FileOutputStream;
import java.io.IOException;
import java.io.OutputStream;
import java.net.MalformedURLException;
import java.net.URL;
import java.util.List;
import java.util.*;
import java.util.stream.Collectors;

public class ClientGUI extends JPanel implements BoardViewListener,
                    ActionListener, ComponentListener, IPreferenceChangeListener {
    //region Variable Declarations
    private static final long serialVersionUID = 3913466735610109147L;
    
    private static final GUIPreferences GUIP = GUIPreferences.getInstance();

    private static final String FILENAME_ICON_16X16 = "megamek-icon-16x16.png";
    private static final String FILENAME_ICON_32X32 = "megamek-icon-32x32.png";
    private static final String FILENAME_ICON_48X48 = "megamek-icon-48x48.png";
    private static final String FILENAME_ICON_256X256 = "megamek-icon-256x256.png";
    
    /** The smallest GUI scaling value; smaller will make text unreadable */  
    public static final float MIN_GUISCALE = 0.7f;
    /** The highest GUI scaling value; increase this for 16K monitors */  
    public static final float MAX_GUISCALE = 2.4f;

    //region action commands
    //region main menu
    //Note: anything located in menu bars is not located here but in their menu
    public static final String MAIN_SKIN_NEW = "mainSkinNew";
    public static final String MAIN_QUIT = "mainQuit";
    //region file menu
    //game submenu
    public static final String FILE_GAME_NEW = "fileGameNew";
    public static final String FILE_GAME_SAVE = "fileGameSave";
    public static final String FILE_GAME_LOAD = "fileGameLoad";
    public static final String FILE_GAME_SAVE_SERVER = "fileGameSaveServer";
    public static final String FILE_GAME_QSAVE = "fileGameQSave";
    public static final String FILE_GAME_QLOAD = "fileGameQLoad";
    public static final String FILE_GAME_SCENARIO = "fileGameScenario";
    public static final String FILE_GAME_CONNECT_BOT = "fileGameConnectBot";
    public static final String FILE_GAME_CONNECT = "fileGameConnect";
    public static final String FILE_GAME_REPLACE_PLAYER = "replacePlayer";
    //board submenu
    public static final String BOARD_NEW = "fileBoardNew";
    public static final String BOARD_OPEN = "fileBoardOpen";
    public static final String BOARD_SAVE = "fileBoardSave";
    public static final String BOARD_SAVE_AS = "fileBoardSaveAs";
    public static final String BOARD_SAVE_AS_IMAGE = "fileBoardSaveAsImage";
    public static final String BOARD_SAVE_AS_IMAGE_UNITS = "fileBoardSaveAsImageUnits";
    public static final String BOARD_RESIZE = "boardResize";
    public static final String BOARD_VALIDATE = "boardValidate";
    public static final String BOARD_SOURCEFILE = "boardSourcefile";
    public static final String BOARD_UNDO = "boardUndo";
    public static final String BOARD_REDO = "boardRedo";
    public static final String BOARD_RAISE = "boardRaise";
    public static final String BOARD_CLEAR = "boardClear";
    public static final String BOARD_FLOOD = "boardFlood";
    public static final String BOARD_REMOVE_FORESTS = "boardRemoveForests";
    public static final String BOARD_REMOVE_ROADS = "boardRemoveRoads";
    public static final String BOARD_REMOVE_WATER = "boardRemoveWater";
    public static final String BOARD_REMOVE_BUILDINGS = "boardRemoveBuildings";
    public static final String BOARD_FLATTEN = "boardFlatten";
    
    //unit list submenu
    public static final String FILE_UNITS_REINFORCE = "fileUnitsReinforce";
    public static final String FILE_UNITS_REINFORCE_RAT = "fileUnitsReinforceRAT";
    public static final String FILE_REFRESH_CACHE = "fileRefreshCache";
    public static final String FILE_UNITS_OPEN = "fileUnitsOpen";
    public static final String FILE_UNITS_SAVE = "fileUnitsSave";
    public static final String FILE_UNITS_PASTE = "fileUnitsPaste";
    public static final String FILE_UNITS_COPY = "fileUnitsCopy";
    //endregion file menu

    //region view menu
    public static final String VIEW_INCGUISCALE = "viewIncGUIScale";
    public static final String VIEW_DECGUISCALE = "viewDecGUIScale";
    public static final String VIEW_UNIT_DISPLAY = "viewMekDisplay";
    public static final String VIEW_ACCESSIBILITY_WINDOW = "viewAccessibilityWindow";
    public static final String VIEW_KEYBINDS_OVERLAY = "viewKeyboardShortcuts";
    public static final String VIEW_MINI_MAP = "viewMiniMap";
    public static final String VIEW_UNIT_OVERVIEW = "viewUnitOverview";
    public static final String VIEW_ZOOM_IN = "viewZoomIn";
    public static final String VIEW_ZOOM_OUT = "viewZoomOut";
    public static final String VIEW_TOGGLE_ISOMETRIC = "viewToggleIsometric";
    public static final String VIEW_TOGGLE_HEXCOORDS = "viewToggleHexCoords";
    public static final String VIEW_LABELS = "viewLabels";
    public static final String VIEW_TOGGLE_FIELD_OF_FIRE = "viewToggleFieldOfFire";
    public static final String VIEW_TOGGLE_FOV_DARKEN = "viewToggleFovDarken";
    public static final String VIEW_TOGGLE_FOV_HIGHLIGHT = "viewToggleFovHighlight";
    public static final String VIEW_TOGGLE_FIRING_SOLUTIONS = "viewToggleFiringSolutions";
    public static final String VIEW_MOVE_ENV = "viewMovementEnvelope";
    public static final String VIEW_MOVE_MOD_ENV = "viewMovModEnvelope";
    public static final String VIEW_CHANGE_THEME = "viewChangeTheme";
    public static final String VIEW_ROUND_REPORT = "viewRoundReport";
    public static final String VIEW_GAME_OPTIONS = "viewGameOptions";
    public static final String VIEW_CLIENT_SETTINGS = "viewClientSettings";
    public static final String VIEW_LOS_SETTING = "viewLOSSetting";
    public static final String VIEW_PLAYER_SETTINGS = "viewPlayerSettings";
    public static final String VIEW_PLAYER_LIST = "viewPlayerList";
    public static final String VIEW_RESET_WINDOW_POSITIONS = "viewResetWindowPos";
    //endregion view menu

    //region fire menu
    public static final String FIRE_SAVE_WEAPON_ORDER = "saveWeaponOrder";
    //endregion fire menu

    //region help menu
    public static final String HELP_CONTENTS = "helpContents";
    public static final String HELP_SKINNING = "helpSkinning";
    public static final String HELP_ABOUT = "helpAbout";
    //endregion help menu
    //endregion action commands

    // a frame, to show stuff in
    public JFrame frame;

    // A menu bar to contain all actions.
    protected CommonMenuBar menuBar;
    private CommonAboutDialog about;
    private AbstractHelpDialog help;
    private CommonSettingsDialog setdlg;
    private AccessibilityWindow aw;

    public MegaMekController controller;
    private ChatterBox cb;
    public ChatterBox2 cb2;
    private BoardView bv;
    private Component bvc;
    private UnitDetailPane unitDetailPane;
    public UnitDisplay mechD;
    public JDialog minimapW;
    private MapMenu popup;
    private UnitOverview uo;
    private Ruler ruler;
    protected JComponent curPanel;
    public ChatLounge chatlounge;
    private OffBoardTargetOverlay offBoardOverlay;

    // some dialogs...
    private GameOptionsDialog gameOptionsDialog;
    private AbstractUnitSelectorDialog mechSelectorDialog;
    private PlayerListDialog playerListDialog;
    private RandomArmyDialog randomArmyDialog;
    private PlanetaryConditionsDialog conditionsDialog;
    /**
     * Save and Open dialogs for MegaMek Unit List (mul) files.
     */
    private JFileChooser dlgLoadList;
    private JFileChooser dlgSaveList;
    private Client client;

    private File curfileBoardImage;
    private File curfileBoard;

    /**
     * Cache for the "bing" soundclip.
     */
    private AudioClip bingClip;

    /**
     * Map each phase to the name of the card for the main display area.
     */
    private Map<String, String> mainNames = new HashMap<>();

    /**
     * The <code>JPanel</code> containing the main display area.
     */
    private JPanel panMain = new JPanel();

    /**
     * The <code>CardLayout</code> of the main display area.
     */
    private CardLayout cardsMain = new CardLayout();

    /**
     * Map each phase to the name of the card for the secondary area.
     */
    private Map<String, String> secondaryNames = new HashMap<>();

    /**
     * The <code>JPanel</code> containing the secondary display area.
     */
    private JPanel panSecondary = new JPanel();
    
    private StatusBarPhaseDisplay currPhaseDisplay;

    /**
     * The <code>CardLayout</code> of the secondary display area.
     */
    private CardLayout cardsSecondary = new CardLayout();

    /**
     * Map phase component names to phase component objects.
     */
    private Map<String, JComponent> phaseComponents = new HashMap<>();

    /**
     * Current Selected entity
     */
    private int selectedEntityNum = Entity.NONE;

    /**
     * Flag that indicates whether hotkeys should be ignored or not.  This is
     * used for disabling hot keys when various dialogs are displayed.
     */
    private boolean ignoreHotKeys = false;

    /**
     * Keeps track of the Entity ID for the entity currently taking a pointblank
     * shot.
     */
    private int pointblankEID = Entity.NONE;
    //endregion Variable Declarations

    /**
     * Construct a client which will display itself in a new frame. It will not
     * try to connect to a server yet. When the frame closes, this client will
     * clean up after itself as much as possible, but will not call
     * System.exit().
     */
    public ClientGUI(Client client, MegaMekController c) {
        super(new BorderLayout());
        this.addComponentListener(this);
        this.client = client;
        controller = c;
        loadSoundClip();
        panMain.setLayout(cardsMain);
        panSecondary.setLayout(cardsSecondary);
        JPanel panDisplay = new JPanel(new BorderLayout());
        panDisplay.add(panMain, BorderLayout.CENTER);
        panDisplay.add(panSecondary, BorderLayout.SOUTH);
        add(panDisplay, BorderLayout.CENTER);
    }

    public BoardView getBoardView() {
        return bv;
    }

    public UnitDetailPane getUnitDetailPane() {
        return this.unitDetailPane;
    }

    /**
     * Try to load the "bing" sound clip.
     */
    private void loadSoundClip() {
        if (GUIPreferences.getInstance().getSoundBingFilename() == null) {
            return;
        }
        try {
            File file = new File(GUIPreferences.getInstance().getSoundBingFilename());
            if (!file.exists()) {
                LogManager.getLogger().error("Failed to load audio file: " + GUIPreferences.getInstance().getSoundBingFilename());
                return;
            }
            bingClip = Applet.newAudioClip(file.toURI().toURL());
        } catch (Exception e) {
            LogManager.getLogger().error(e);
        }
    }

    /**
     * Display a system message in the chat box.
     *
     * @param message the <code>String</code> message to be shown.
     */
    public void systemMessage(String message) {
        cb.systemMessage(message);
        cb2.addChatMessage("Megamek: " + message);
    }

    /**
     * Initializes a number of things about this frame.
     */
    private void initializeFrame() {
        frame = new JFrame(Messages.getString("ClientGUI.title"));
        frame.setJMenuBar(menuBar);

        var prefs = GUIPreferences.getInstance();
        if (prefs.getWindowSizeHeight() != 0) {
            frame.setLocation(
                prefs.getWindowPosX(),
                prefs.getWindowPosY()
            );
            frame.setSize(
                prefs.getWindowSizeWidth(),
                prefs.getWindowSizeHeight()
            );
        } else {
            frame.setSize(800, 600);
        }
        frame.setMinimumSize(new Dimension(640,480));
        UIUtil.updateWindowBounds(frame);

        frame.setBackground(SystemColor.menu);
        frame.setForeground(SystemColor.menuText);
        List<Image> iconList = new ArrayList<>();
        iconList.add(frame.getToolkit().getImage(
                new MegaMekFile(Configuration.miscImagesDir(), FILENAME_ICON_16X16).toString()
        ));
        iconList.add(frame.getToolkit().getImage(
                new MegaMekFile(Configuration.miscImagesDir(), FILENAME_ICON_32X32).toString()
        ));
        iconList.add(frame.getToolkit().getImage(
                new MegaMekFile(Configuration.miscImagesDir(), FILENAME_ICON_48X48).toString()
        ));
        iconList.add(frame.getToolkit().getImage(
                new MegaMekFile(Configuration.miscImagesDir(), FILENAME_ICON_256X256).toString()
        ));
        frame.setIconImages(iconList);
    }

    /**
     * Lays out the frame by setting this Client object to take up the full
     * frame display area.
     */
    private void layoutFrame() {
        frame.setTitle(client.getName() + Messages.getString("ClientGUI.clientTitleSuffix"));
        frame.getContentPane().setLayout(new BorderLayout());
        frame.getContentPane().add(this, BorderLayout.CENTER);
        frame.validate();
    }

    /**
     * Have the client register itself as a listener wherever it's needed.
     * <p/>
     * According to
     * http://www-106.ibm.com/developerworks/java/library/j-jtp0618.html it is a
     * major bad no-no to perform these registrations before the constructor
     * finishes, so this function has to be called after the <code>Client</code>
     * is created.
     */
    public void initialize() {
        var prefs = GUIPreferences.getInstance();

        menuBar = new CommonMenuBar(getClient());
        initializeFrame();
        try {
            client.getGame().addGameListener(gameListener);
            // Create the board viewer.
            bv = new BoardView(client.getGame(), controller, this);
            bv.setPreferredSize(getSize());
            bvc = bv.getComponent();
            bvc.setName("BoardView");
            bv.addBoardViewListener(this);
            client.setBoardView(bv);
        } catch (Exception e) {
            LogManager.getLogger().fatal(e);
            doAlertDialog(Messages.getString("ClientGUI.FatalError.title"),
                    Messages.getString("ClientGUI.FatalError.message") + e);
            die();
        }

        layoutFrame();
        menuBar.addActionListener(this);
        frame.setDefaultCloseOperation(WindowConstants.DO_NOTHING_ON_CLOSE);
        frame.addWindowListener(new WindowAdapter() {
            @Override
            public void windowClosing(WindowEvent e) {
                if (!GUIPreferences.getInstance().getBoolean(GUIPreferences.ADVANCED_NO_SAVE_NAG)) {
                    ignoreHotKeys = true;
                    int savePrompt = JOptionPane.showConfirmDialog(null,
                            "Do you want to save the game before quitting MegaMek?",
                            "Save First?",
                            JOptionPane.YES_NO_CANCEL_OPTION,
                            JOptionPane.WARNING_MESSAGE);
                    ignoreHotKeys = false;
                    if (savePrompt == JOptionPane.YES_OPTION) {
                        if (!saveGame()) {
                            // When the user did not actually save the game, don't close MM
                            return;
                        }
                    }
                    if (savePrompt == JOptionPane.NO_OPTION || savePrompt == JOptionPane.YES_OPTION)
                    {
                        frame.setVisible(false);
                        unitDetailPane.setVisible(false);
                        saveSettings();
                        die();
                    }
                } else {
                    frame.setVisible(false);
                    saveSettings();
                    die();
                }
            }
        });
        cb2 = new ChatterBox2(this, bv, controller);
        bv.addDisplayable(cb2);
        bv.addKeyListener(cb2);
        uo = new UnitOverview(this);
        offBoardOverlay = new OffBoardTargetOverlay(this);

        aw = new AccessibilityWindow(this);
        aw.setLocation(0, 0);
        aw.setSize(300, 300);

        bv.addDisplayable(uo);
        bv.addDisplayable(offBoardOverlay);

        mechD = new UnitDisplay(this, controller);
        mechD.addMechDisplayListener(bv);

        this.unitDetailPane = new UnitDetailPane(this.mechD);
        this.unitDetailPane.setVisible(false);
        add(this.unitDetailPane, BorderLayout.EAST);

        Ruler.color1 = GUIPreferences.getInstance().getRulerColor1();
        Ruler.color2 = GUIPreferences.getInstance().getRulerColor2();
        ruler = new Ruler(frame, client, bv);
        ruler.setLocation(
            prefs.getRulerPosX(),
            prefs.getRulerPosY()
        );
        ruler.setSize(
            prefs.getRulerSizeHeight(),
            prefs.getRulerSizeWidth()
        );
        UIUtil.updateWindowBounds(ruler);

        minimapW = MiniMap.createMinimap(frame, getBoardView(), getClient().getGame(), this);
        cb = new ChatterBox(this);
        cb.setChatterBox2(cb2);
        cb2.setChatterBox(cb);
        client.changePhase(GamePhase.UNKNOWN);
        UnitLoadingDialog unitLoadingDialog = new UnitLoadingDialog(frame);
        if (!MechSummaryCache.getInstance().isInitialized()) {
            unitLoadingDialog.setVisible(true);
        }
        mechSelectorDialog = new MegaMekUnitSelectorDialog(this, unitLoadingDialog);
        randomArmyDialog = new RandomArmyDialog(this);
        new Thread(mechSelectorDialog, "Mech Selector Dialog").start();
        frame.setVisible(true);
        GUIP.addPreferenceChangeListener(this);
    }

    /**
     * Get the menu bar for this client.
     *
     * @return the <code>CommonMenuBar</code> of this client.
     */
    public CommonMenuBar getMenuBar() {
        return menuBar;
    }

    /**
     * Called when the user selects the "Help->About" menu item.
     */
    private void showAbout() {
        // Do we need to create the "about" dialog?
        if (about == null) {
            about = new CommonAboutDialog(frame);
        }

        // Show the about dialog.
        about.setVisible(true);
    }

    /**
     * Called when the user selects the "Help->Contents" menu item.
     * <p/>
     * This method can be called by subclasses.
     */
    private void showHelp() {
        // Do we need to create the "help" dialog?
        if (help == null) {
            help = new MMReadMeHelpDialog(frame);
        }
        // Show the help dialog.
        help.setVisible(true);
    }

    private void showSkinningHowTo() {
        try {
            // Get the correct help file.
            StringBuilder helpPath = new StringBuilder("file:///");
            helpPath.append(System.getProperty("user.dir"));
            if (!helpPath.toString().endsWith(File.separator)) {
                helpPath.append(File.separator);
            }
            helpPath.append(Messages.getString("ClientGUI.skinningHelpPath"));
            URL helpUrl = new URL(helpPath.toString());

            // Launch the help dialog.
            HelpDialog helpDialog = new HelpDialog(
                    Messages.getString("ClientGUI.skinningHelpPath.title"),
                    helpUrl);
            helpDialog.setVisible(true);
        } catch (MalformedURLException e) {
            JOptionPane.showMessageDialog(this, e.getMessage(), "ERROR",
                    JOptionPane.ERROR_MESSAGE);
            LogManager.getLogger().error(e);
        }
    }

    /**
     * Called when the user selects the "View->Client Settings" menu item.
     */
    private void showSettings() {
        // Do we need to create the "settings" dialog?
        if (setdlg == null) {
            setdlg = new CommonSettingsDialog(frame, this);
        }

        // Show the settings dialog.
        setdlg.setVisible(true);
    }

    /**
     * Called when the user selects the "View->Game Options" menu item.
     */
    private void showOptions() {
        if (client.getGame().getPhase() == GamePhase.LOUNGE) {
            getGameOptionsDialog().setEditable(true);
        } else {
            getGameOptionsDialog().setEditable(false);
        }
        // Display the game options dialog.
        getGameOptionsDialog().update(client.getGame().getOptions());
        getGameOptionsDialog().setVisible(true);
    }

    public void customizePlayer() {
        PlayerSettingsDialog psd = new PlayerSettingsDialog(this, client);
        psd.setVisible(true);
    }

    /**
     * Called when the user selects the "View->Player List" menu item.
     */
    private void showPlayerList() {
        if (playerListDialog == null) {
            playerListDialog = new PlayerListDialog(frame, client);
        }
        playerListDialog.setVisible(true);
    }

    /**
     * Called when the user selects the "View->Round Report" menu item.
     */
    private void showRoundReport() {
        ignoreHotKeys = true;
        new MiniReportDisplay(frame, client).setVisible(true);
        ignoreHotKeys = false;
    }

    /**
     * Implement the <code>ActionListener</code> interface.
     */
    @Override
    public void actionPerformed(ActionEvent event) {
        switch (event.getActionCommand()) {
            case VIEW_RESET_WINDOW_POSITIONS:
                minimapW.setBounds(0, 0, minimapW.getWidth(), minimapW.getHeight());
                this.unitDetailPane.getWindow().setLocation(0, 0);
                this.unitDetailPane.getWindow().pack();
                break;
            case FILE_GAME_SAVE:
                saveGame();
                break;
            case FILE_GAME_QSAVE:
                quickSaveGame();
                break;
            case FILE_GAME_SAVE_SERVER:
                ignoreHotKeys = true;
                String filename = (String) JOptionPane.showInputDialog(frame, Messages.getString("ClientGUI.FileSaveServerDialog.message"), Messages.getString("ClientGUI.FileSaveServerDialog.title"), JOptionPane.QUESTION_MESSAGE, null, null, "savegame.sav");
                if (filename != null) {
                    client.sendChat("/save " + filename);
                }
                ignoreHotKeys = false;
                break;
            case HELP_ABOUT:
                showAbout();
                break;
            case HELP_SKINNING:
                showSkinningHowTo();
                break;
            case HELP_CONTENTS:
                showHelp();
                break;
            case FILE_UNITS_SAVE:
                ignoreHotKeys = true;
                doSaveUnit();
                ignoreHotKeys = false;
                break;
            case FILE_UNITS_PASTE:
                if (curPanel instanceof ChatLounge) {
                    ignoreHotKeys = true;
                    ((ChatLounge) curPanel).importClipboard();
                    ignoreHotKeys = false;
                }
                break;
            case FILE_UNITS_COPY:
                if (curPanel instanceof ChatLounge) {
                    ignoreHotKeys = true;
                    ((ChatLounge) curPanel).copyToClipboard();
                    ignoreHotKeys = false;
                }
                break;
            case FILE_UNITS_OPEN:
                ignoreHotKeys = true;
                loadListFile();
                ignoreHotKeys = false;
                break;
            case FILE_UNITS_REINFORCE:
                ignoreHotKeys = true;
                loadListFile(client.getLocalPlayer(), true);
                ignoreHotKeys = false;
                break;
            case FILE_UNITS_REINFORCE_RAT:
                ignoreHotKeys = true;
                if (client.getLocalPlayer().getTeam() == Player.TEAM_UNASSIGNED) {
                    String title = Messages.getString("ClientGUI.openUnitListFileDialog.noReinforceTitle");
                    String msg = Messages.getString("ClientGUI.openUnitListFileDialog.noReinforceMessage");
                    JOptionPane.showMessageDialog(frame, msg, title, JOptionPane.ERROR_MESSAGE, null);
                    return;
                }
                getRandomArmyDialog().setVisible(true);
                ignoreHotKeys = false;
                break;
            case FILE_REFRESH_CACHE:
                MechSummaryCache.refreshUnitData(false);
                new Thread(mechSelectorDialog, "Mech Selector Dialog").start();
                break;
            case VIEW_CLIENT_SETTINGS:
                showSettings();
                break;
            case VIEW_GAME_OPTIONS:
                showOptions();
                break;
            case VIEW_PLAYER_SETTINGS:
                customizePlayer();
                break;
            case VIEW_PLAYER_LIST:
                showPlayerList();
                break;
            case VIEW_ROUND_REPORT:
                showRoundReport();
                break;
            case BOARD_SAVE:
                ignoreHotKeys = true;
                boardSave();
                ignoreHotKeys = false;
                break;
            case BOARD_SAVE_AS:
                ignoreHotKeys = true;
                boardSaveAs();
                ignoreHotKeys = false;
                break;
            case BOARD_SAVE_AS_IMAGE:
                ignoreHotKeys = true;
                boardSaveAsImage(true);
                ignoreHotKeys = false;
                break;
            case BOARD_SAVE_AS_IMAGE_UNITS:
                ignoreHotKeys = true;
                boardSaveAsImage(false);
                ignoreHotKeys = false;
                break;
            case FILE_GAME_REPLACE_PLAYER:
                replacePlayer();
                break;
            case VIEW_ACCESSIBILITY_WINDOW:
                toggleAccessibilityWindow();
                break;
            case VIEW_UNIT_OVERVIEW:
                toggleUnitOverview();
                break;
            case VIEW_LOS_SETTING:
                showLOSSettingDialog();
                break;
            case VIEW_ZOOM_IN:
                bv.zoomIn();
                break;
            case VIEW_ZOOM_OUT:
                bv.zoomOut();
                break;
            case VIEW_TOGGLE_ISOMETRIC:
                GUIPreferences.getInstance().setIsometricEnabled(bv.toggleIsometric());
                break;
            case VIEW_TOGGLE_FOV_HIGHLIGHT:
                GUIPreferences.getInstance().setFovHighlight(
                        !GUIPreferences.getInstance().getFovHighlight());
                bv.refreshDisplayables();
                if (client.getGame().getPhase() == GamePhase.MOVEMENT) {
                    bv.clearHexImageCache();
                }
                break;
            case VIEW_TOGGLE_FIELD_OF_FIRE:
                GUIPreferences.getInstance().setShowFieldOfFire(
                        !GUIPreferences.getInstance().getShowFieldOfFire());
                bv.repaint();
                break;
            case VIEW_TOGGLE_FOV_DARKEN:
                GUIPreferences.getInstance().setFovDarken(!GUIPreferences.getInstance().getFovDarken());
                bv.refreshDisplayables();
                if (client.getGame().getPhase() == GamePhase.MOVEMENT) {
                    bv.clearHexImageCache();
                }
                break;
            case VIEW_TOGGLE_FIRING_SOLUTIONS:
                GUIPreferences.getInstance().setFiringSolutions(
                        !GUIPreferences.getInstance().getFiringSolutions());
                if (!GUIPreferences.getInstance().getFiringSolutions()) {
                    bv.clearFiringSolutionData();
                } else {
                    if (curPanel instanceof FiringDisplay) {
                        ((FiringDisplay) curPanel).setFiringSolutions();
                    }
                }
                bv.refreshDisplayables();
                break;
            case VIEW_MOVE_ENV:
                if (curPanel instanceof MovementDisplay) {
                    GUIPreferences.getInstance().setMoveEnvelope(
                            !GUIPreferences.getInstance().getMoveEnvelope());
                    ((MovementDisplay) curPanel).computeMovementEnvelope(mechD.getCurrentEntity());
                }
                break;
            case VIEW_MOVE_MOD_ENV:
                if (curPanel instanceof MovementDisplay) {
                    ((MovementDisplay) curPanel).computeModifierEnvelope();
                }
                break;
            case VIEW_CHANGE_THEME:
                bv.changeTheme();
                break;
            case FIRE_SAVE_WEAPON_ORDER:
                Entity ent = mechD.getCurrentEntity();
                if (ent != null) {
                    WeaponOrderHandler.setWeaponOrder(ent.getChassis(),
                            ent.getModel(), ent.getWeaponSortOrder(),
                            ent.getCustomWeaponOrder());
                    client.sendEntityWeaponOrderUpdate(ent);
                }
                break;
        }
    }

    /**
     * Save all the current in use Entities each grouped by
     * player name
     * <p/>
     * and a file for salvage
     */
    public void doSaveUnit() {
        for (Enumeration<Player> iter = getClient().getGame().getPlayers(); iter.hasMoreElements(); ) {
            Player p = iter.nextElement();
            ArrayList<Entity> l = getClient().getGame().getPlayerEntities(p, false);
            // Be sure to include all units that have retreated.
            for (Enumeration<Entity> iter2 = getClient().getGame().getRetreatedEntities(); iter2.hasMoreElements(); ) {
                Entity e = iter2.nextElement();
                if (e.getOwnerId() == p.getId()) {
                    l.add(e);
                }
            }
            saveListFile(l, p.getName());
        }

        // save all destroyed units in a separate "salvage MUL"
        ArrayList<Entity> destroyed = new ArrayList<>();
        Enumeration<Entity> graveyard = getClient().getGame().getGraveyardEntities();
        while (graveyard.hasMoreElements()) {
            Entity entity = graveyard.nextElement();
            if (entity.isSalvage()) {
                destroyed.add(entity);
            }
        }
        if (destroyed.size() > 0) {
            String sLogDir = PreferenceManager.getClientPreferences().getLogDirectory();
            File logDir = new File(sLogDir);
            if (!logDir.exists()) {
                logDir.mkdir();
            }
            // TODO : Salvage file name shouldn't be inline
            String fileName = "salvage.mul";
            if (PreferenceManager.getClientPreferences().stampFilenames()) {
                fileName = StringUtil.addDateTimeStamp(fileName);
            }
            File unitFile = new File(sLogDir + File.separator + fileName);
            try {
                // Save the destroyed entities to the file.
                EntityListFile.saveTo(unitFile, destroyed);
            } catch (IOException e) {
                LogManager.getLogger().error(e);
                doAlertDialog(Messages.getString("ClientGUI.errorSavingFile"), e.getMessage());
            }
        }
    }


    /**
     * Saves the current settings to the cfg file.
     */
    void saveSettings() {
        // save frame location
        GUIPreferences.getInstance().setWindowPosX(frame.getLocation().x);
        GUIPreferences.getInstance().setWindowPosY(frame.getLocation().y);
        GUIPreferences.getInstance().setWindowSizeWidth(frame.getSize().width);
        GUIPreferences.getInstance().setWindowSizeHeight(frame.getSize().height);

        // also minimap
        if ((minimapW != null) && ((minimapW.getSize().width * minimapW.getSize().height) > 0)) {
            GUIPreferences.getInstance().setMinimapPosX(minimapW.getLocation().x);
            GUIPreferences.getInstance().setMinimapPosY(minimapW.getLocation().y);
        }

        // also mech display
        var unitDetailWindow = this.unitDetailPane.getWindow();
        if ((unitDetailWindow.getSize().width * unitDetailWindow.getSize().height) > 0) {
            GUIPreferences.getInstance().setUnitDetailPosX(unitDetailWindow.getLocation().x);
            GUIPreferences.getInstance().setUnitDetailPosY(unitDetailWindow.getLocation().y);
            GUIPreferences.getInstance().setUnitDetailSizeWidth(unitDetailWindow.getSize().width);
            GUIPreferences.getInstance().setUnitDetailSizeHeight(unitDetailWindow.getSize().height);
        }

        // also ruler display
        if ((ruler != null) && (ruler.getSize().width != 0) && (ruler.getSize().height != 0)) {
            GUIPreferences.getInstance().setRulerPosX(ruler.getLocation().x);
            GUIPreferences.getInstance().setRulerPosY(ruler.getLocation().y);
            GUIPreferences.getInstance().setRulerSizeWidth(ruler.getSize().width);
            GUIPreferences.getInstance().setRulerSizeHeight(ruler.getSize().height);
        }
    }

    /**
     * Shuts down threads and sockets
     */
    void die() {
        // Tell all the displays to remove themselves as listeners.
        boolean reportHandled = false;
        if (bv != null) {
            //cleanup our timers first
            bv.die();
        }
        for (String s : phaseComponents.keySet()) {
            JComponent component = phaseComponents.get(s);
            if (component instanceof ReportDisplay) {
                if (reportHandled) {
                    continue;
                }
                reportHandled = true;
            }
            if (component instanceof Distractable) {
                ((Distractable) component).removeAllListeners();
            }
        } // Handle the next component
        phaseComponents.clear();

        frame.removeAll();
        frame.setVisible(false);
        try {
            frame.dispose();
        } catch (Exception ex) {
            LogManager.getLogger().error(ex);
        }
        client.die();

        TimerSingleton.getInstance().killTimer();

        if (controller != null) {
            controller.removeAllActions();
            controller.clientgui = null;
        }

        if (menuBar != null) {
            menuBar.die();
            menuBar = null;
        }
        GUIP.removePreferenceChangeListener(this);
    }

    public GameOptionsDialog getGameOptionsDialog() {
        if (gameOptionsDialog == null) {
            gameOptionsDialog = new GameOptionsDialog(this);
        }
        return gameOptionsDialog;
    }

    public AbstractUnitSelectorDialog getMechSelectorDialog() {
        return mechSelectorDialog;
    }

    public PlanetaryConditionsDialog getPlanetaryConditionsDialog() {
        if (conditionsDialog == null) {
            conditionsDialog = new PlanetaryConditionsDialog(this);
        }
        return conditionsDialog;
    }

    void switchPanel(GamePhase phase) {
        // Clear the old panel's listeners.
        if (curPanel instanceof BoardViewListener) {
            bv.removeBoardViewListener((BoardViewListener) curPanel);
        }
        if (curPanel instanceof ActionListener) {
            menuBar.removeActionListener((ActionListener) curPanel);
        }
        if (curPanel instanceof Distractable) {
            ((Distractable) curPanel).setIgnoringEvents(true);
        }

        // Get the new panel.
        String name = String.valueOf(phase);
        curPanel = phaseComponents.get(name);
        if (curPanel == null) {
            curPanel = initializePanel(phase);
        }

        // Handle phase-specific items.
        switch (phase) {
            case LOUNGE:
                // reset old report tabs and images, if any
                ReportDisplay rD = (ReportDisplay) phaseComponents.get(String.valueOf(GamePhase.INITIATIVE_REPORT));
                if (rD != null) {
                    rD.resetTabs();
                }
                ChatLounge cl = (ChatLounge) phaseComponents.get(String.valueOf(GamePhase.LOUNGE));
                cb.setDoneButton(cl.butDone);
                cl.add(cb.getComponent(), BorderLayout.SOUTH);
                getBoardView().getTilesetManager().reset();
                this.unitDetailPane.setVisible(false);
                setMapVisible(false);
                break;
            case POINTBLANK_SHOT:
            case SET_ARTILLERY_AUTOHIT_HEXES:
            case DEPLOY_MINEFIELDS:
            case DEPLOYMENT:
            case TARGETING:
            case MOVEMENT:
            case OFFBOARD:
            case FIRING:
            case PHYSICAL:
                if (frame.isShowing()) {
                    maybeShowMinimap();
                    maybeShowUnitDisplay();
                }
                break;
            case INITIATIVE_REPORT:
            case TARGETING_REPORT:
            case MOVEMENT_REPORT:
            case OFFBOARD_REPORT:
            case FIRING_REPORT:
            case PHYSICAL_REPORT:
            case END_REPORT:
            case VICTORY:
                rD = (ReportDisplay) phaseComponents.get(String.valueOf(GamePhase.INITIATIVE_REPORT));
                cb.setDoneButton(rD.butDone);
                rD.add(cb.getComponent(), GBC.eol().fill(GridBagConstraints.HORIZONTAL));
                setMapVisible(false);
                setUnitDisplayVisible(false);
                break;
            default:
                break;
        }

        cardsMain.show(panMain, mainNames.get(name));
        String secondaryToShow = secondaryNames.get(name);
        // only show the secondary component if there is one to show
        if (secondaryToShow != null) {
            panSecondary.setVisible(true);
            cardsSecondary.show(panSecondary, secondaryNames.get(name));
        } else {
            // otherwise, hide the panel
            panSecondary.setVisible(false);
        }

        // Set the new panel's listeners
        if (curPanel instanceof BoardViewListener) {
            bv.addBoardViewListener((BoardViewListener) curPanel);
        }
        if (curPanel instanceof ActionListener) {
            menuBar.addActionListener((ActionListener) curPanel);
        }
        if (curPanel instanceof Distractable) {
            ((Distractable) curPanel).setIgnoringEvents(false);
        }

        // Make the new panel the focus, if the Client option says so
        if (GUIPreferences.getInstance().getFocus() && !(client instanceof TestBot)) {
            curPanel.requestFocus();
        }
    }

    public void updateButtonPanel(GamePhase phase) {
        if ((currPhaseDisplay != null)
                && client.getGame().getPhase().equals(phase)) {
            currPhaseDisplay.setupButtonPanel();
        }
    }

    private JComponent initializePanel(GamePhase phase) {
        // Create the components for this phase.
        String name = String.valueOf(phase);
        JComponent component;
        String secondary = null;
        String main;
        switch (phase) {
            case LOUNGE:
                component = new ChatLounge(this);
                chatlounge = (ChatLounge) component;
                main = "ChatLounge";
                component.setName(main);
                panMain.add(component, main);
                break;
            case STARTING_SCENARIO:
                component = new JLabel(Messages.getString("ClientGUI.StartingScenario"));
                main = "JLabel-StartingScenario";
                component.setName(main);
                panMain.add(component, main);
                break;
            case EXCHANGE:
                chatlounge.killPreviewBV();
                component = new JLabel(Messages.getString("ClientGUI.TransmittingData"));
                main = "JLabel-Exchange";
                component.setName(main);
                panMain.add(component, main);
                break;
            case SET_ARTILLERY_AUTOHIT_HEXES:
                component = new SelectArtyAutoHitHexDisplay(this);
                main = "BoardView";
                secondary = "SelectArtyAutoHitHexDisplay";
                component.setName(secondary);
                if (!mainNames.containsValue(main)) {
                    panMain.add(bvc, main);
                }
                currPhaseDisplay = (StatusBarPhaseDisplay) component;
                panSecondary.add(component, secondary);
                break;
            case DEPLOY_MINEFIELDS:
                component = new DeployMinefieldDisplay(this);
                main = "BoardView";
                secondary = "DeployMinefieldDisplay";
                component.setName(secondary);
                if (!mainNames.containsValue(main)) {
                    panMain.add(bvc, main);
                }
                currPhaseDisplay = (StatusBarPhaseDisplay) component;
                panSecondary.add(component, secondary);
                break;
            case DEPLOYMENT:
                component = new DeploymentDisplay(this);
                main = "BoardView";
                secondary = "DeploymentDisplay";
                component.setName(secondary);
                if (!mainNames.containsValue(main)) {
                    panMain.add(bvc, main);
                }
                currPhaseDisplay = (StatusBarPhaseDisplay) component;
                panSecondary.add(component, secondary);
                break;
            case TARGETING:
                component = new TargetingPhaseDisplay(this, false);
                ((TargetingPhaseDisplay) component).initializeListeners();
                main = "BoardView";
                secondary = "TargetingPhaseDisplay";
                component.setName(secondary);
                if (!mainNames.containsValue(main)) {
                    panMain.add(bvc, main);
                }
                currPhaseDisplay = (StatusBarPhaseDisplay) component;
                panSecondary.add(component, secondary);
                offBoardOverlay.setTargetingPhaseDisplay((TargetingPhaseDisplay) component);
                break;
            case MOVEMENT:
                component = new MovementDisplay(this);
                main = "BoardView";
                secondary = "MovementDisplay";
                component.setName(secondary);
                if (!mainNames.containsValue(main)) {
                    panMain.add(bvc, main);
                }
                currPhaseDisplay = (StatusBarPhaseDisplay) component;
                panSecondary.add(component, secondary);
                break;
            case OFFBOARD:
                component = new TargetingPhaseDisplay(this, true);
                ((TargetingPhaseDisplay) component).initializeListeners();
                main = "BoardView";
                secondary = "OffboardDisplay";
                component.setName(secondary);
                if (!mainNames.containsValue(main)) {
                    panMain.add(bvc, main);
                }
                currPhaseDisplay = (StatusBarPhaseDisplay) component;
                panSecondary.add(component, secondary);
                break;
            case FIRING:
                component = new FiringDisplay(this);
                main = "BoardView";
                secondary = "FiringDisplay";
                component.setName(secondary);
                if (!mainNames.containsValue(main)) {
                    panMain.add(bvc, main);
                }
                currPhaseDisplay = (StatusBarPhaseDisplay) component;
                panSecondary.add(component, secondary);
                break;
            case POINTBLANK_SHOT:
                component = new PointblankShotDisplay(this);
                main = "BoardView";
                secondary = "PointblankShotDisplay";
                component.setName(secondary);
                if (!mainNames.containsValue(main)) {
                    panMain.add(bvc, main);
                }
                currPhaseDisplay = (StatusBarPhaseDisplay) component;
                panSecondary.add(component, secondary);
                break;
            case PHYSICAL:
                component = new PhysicalDisplay(this);
                main = "BoardView";
                secondary = "PhysicalDisplay";
                component.setName(secondary);
                if (!mainNames.containsValue(main)) {
                    panMain.add(bvc, main);
                }
                currPhaseDisplay = (StatusBarPhaseDisplay) component;
                panSecondary.add(component, secondary);
                break;
            case INITIATIVE_REPORT:
                component = new ReportDisplay(this);
                main = "ReportDisplay";
                component.setName(main);
                panMain.add(main, component);
                break;
            case TARGETING_REPORT:
            case MOVEMENT_REPORT:
            case OFFBOARD_REPORT:
            case FIRING_REPORT:
            case PHYSICAL_REPORT:
            case END_REPORT:
            case VICTORY:
                // Try to reuse the ReportDisplay for other phases...
                component = phaseComponents.get(String.valueOf(GamePhase.INITIATIVE_REPORT));
                if (component == null) {
                    // no ReportDisplay to reuse -- get a new one
                    component = initializePanel(GamePhase.INITIATIVE_REPORT);
                }
                main = "ReportDisplay";
                break;
            default:
                component = new JLabel(Messages.getString("ClientGUI.waitingOnTheServer"));
                main = "JLabel-Default";
                secondary = main;
                component.setName(main);
                panMain.add(main, component);
                break;
        }
        phaseComponents.put(name, component);
        mainNames.put(name, main);
        if (secondary != null) {
            secondaryNames.put(name, secondary);
        }
        return component;
    }

    protected void showBoardPopup(Coords c) {
        if (fillPopup(c)) {
            bv.showPopup(popup, c);
        }
    }

    /** 
     * Switches the Minimap and the MechDisplay an and off together.
     * If the MechDisplay is active, both will be hidden, else
     * both will be shown.
     */
    public void toggleMMUDDisplays() {
        GUIP.toggleUnitDisplay();
        GUIP.setMinimapEnabled(GUIP.getBoolean(GUIPreferences.SHOW_UNIT_DISPLAY));
    }

    /**
     * Toggles the accessibility window
     */
    private void toggleAccessibilityWindow() {
        aw.setVisible(!aw.isVisible());
        if (aw.isVisible()) {
            frame.requestFocus();
        }
    }

    private void toggleUnitOverview() {
        uo.setVisible(!uo.isVisible());
        GUIPreferences.getInstance().setShowUnitOverview(uo.isVisible());
        bv.refreshDisplayables();
    }

    /** Shows or hides the minimap based on the current menu setting. */
    private void maybeShowMinimap() {
        setMapVisible(GUIP.getMinimapEnabled());
    }

    /** 
     * Shows or hides the Minimap based on the given visible. This works independently 
     * of the current menu setting, so it should be used only when the Minimap is to 
     * be shown or hidden without regard for the user setting, e.g. hiding it in the lobby
     * or a report phase. 
     * Does not change the menu setting. 
     */
    void setMapVisible(boolean visible) {
        minimapW.setVisible(visible);
    }
    
    /** Shows or hides the Unit Display based on the current menu setting. */
    public void maybeShowUnitDisplay() {
        setUnitDisplayVisible(GUIP.getBoolean(GUIPreferences.SHOW_UNIT_DISPLAY));
    }

    /** 
     * Shows or hides the Unit Display based on the given visible. This works independently 
     * of the current menu setting, so it should be used only when the Unit Display is to 
     * be shown or hidden without regard for the user setting, e.g. hiding it in the lobby
     * or a report phase. 
     * Does not change the menu setting. 
     */
    public void setUnitDisplayVisible(boolean visible) {
        // If no unit displayed, select a unit so display can be safely shown
        // This can happen when using mouse button 4
        if (visible && (mechD.getCurrentEntity() == null)
                && (getClient() != null) && (getClient().getGame() != null)) {
            List<Entity> es = getClient().getGame().getEntitiesVector();
            if ((es != null) && !es.isEmpty()) {
                mechD.displayEntity(es.get(0));
            }
        }

        this.unitDetailPane.setVisible(visible);
    }
    
    private boolean fillPopup(Coords coords) {
        popup = new MapMenu(coords, client, curPanel, this);
        return popup.getHasMenu();
    }

    /**
     * Pops up a dialog box giving the player a series of choices that are not
     * mutually exclusive.
     *
     * @param title    the <code>String</code> title of the dialog box.
     * @param question the <code>String</code> question that has a "Yes" or "No"
     *                 answer. The question will be split across multiple line on the
     *                 '\n' characters.
     * @param choices  the array of <code>String</code> choices that the player can
     *                 select from.
     * @return The array of the <code>int</code> indexes of the from the input
     *         array that match the selected choices. If no choices were
     *         available, if the player did not select a choice, or if the
     *         player canceled the choice, a <code>null</code> value is
     *         returned.
     */
    public int[] doChoiceDialog(String title, String question, String[] choices) {
        ChoiceDialog choice = new ChoiceDialog(frame, title, question, choices);
        choice.setVisible(true);
        return choice.getChoices();
    }

    /**
     * Pops up a dialog box showing an alert
     */
    public void doAlertDialog(String title, String message) {
        JTextPane textArea = new JTextPane();
        ReportDisplay.setupStylesheet(textArea);
        BASE64ToolKit toolKit = new BASE64ToolKit();
        textArea.setEditorKit(toolKit);
        textArea.setEditable(false);
        JScrollPane scrollPane = new JScrollPane(textArea,
                ScrollPaneConstants.VERTICAL_SCROLLBAR_AS_NEEDED,
                ScrollPaneConstants.HORIZONTAL_SCROLLBAR_AS_NEEDED);
        textArea.setText("<pre>" + message + "</pre>");
        scrollPane.setPreferredSize(new Dimension(
                (int) (getSize().getWidth() / 1.5), (int) (getSize()
                        .getHeight() / 1.5)));
        JOptionPane.showMessageDialog(frame, scrollPane, title,
                JOptionPane.ERROR_MESSAGE);
    }

    /**
     * Pops up a dialog box asking a yes/no question
     *
     * @param title    the <code>String</code> title of the dialog box.
     * @param question the <code>String</code> question that has a "Yes" or "No"
     *                 answer. The question will be split across multiple line on the
     *                 '\n' characters.
     * @return <code>true</code> if yes
     */
    public boolean doYesNoDialog(String title, String question) {
        ConfirmDialog confirm = new ConfirmDialog(frame, title, question);
        confirm.setVisible(true);
        return confirm.getAnswer();
    }

    /**
     * Pops up a dialog box asking a yes/no question
     * <p/>
     * The player will be given a chance to not show the dialog again.
     *
     * @param title    the <code>String</code> title of the dialog box.
     * @param question the <code>String</code> question that has a "Yes" or "No"
     *                 answer. The question will be split across multiple line on the
     *                 '\n' characters.
     * @return the <code>ConfirmDialog</code> containing the player's responses.
     *         The dialog will already have been shown to the player, and is
     *         only being returned so the calling function can see the answer to
     *         the question and the state of the "Show again?" question.
     */
    public ConfirmDialog doYesNoBotherDialog(String title, String question) {
        ConfirmDialog confirm = new ConfirmDialog(frame, title, question, true);
        confirm.setVisible(true);
        return confirm;
    }

    /**
     * Allow the player to select a MegaMek Unit List file to load. The
     * <code>Entity</code>s in the file will replace any that the player has
     * already selected. As such, this method should only be called in the chat
     * lounge. The file can record damage sustained, non- standard munitions
     * selected, and ammunition expended in a prior engagement.
     */
    protected void loadListFile() {
        loadListFile(client.getLocalPlayer());
    }

    /**
     * Allow the player to select a MegaMek Unit List file to load. The
     * <code>Entity</code>s in the file will replace any that the player has
     * already selected. As such, this method should only be called in the chat
     * lounge. The file can record damage sustained, non- standard munitions
     * selected, and ammunition expended in a prior engagement.
     *
     * @param c
     */
    protected void loadListFile(Client c) {
        loadListFile(c.getLocalPlayer());
    }

    /**
     * Allow the player to select a MegaMek Unit List file to load. The
     * <code>Entity</code>s in the file will replace any that the player has
     * already selected. As such, this method should only be called in the chat
     * lounge. The file can record damage sustained, non- standard munitions
     * selected, and ammunition expended in a prior engagement.
     *
     * @param player
     */
    public void loadListFile(Player player) {
        loadListFile(player, false);
    }

    /**
     * Allow the player to select a MegaMek Unit List file to load. The
     * <code>Entity</code>s in the file will replace any that the player has
     * already selected. As such, this method should only be called in the chat
     * lounge. The file can record damage sustained, non- standard munitions
     * selected, and ammunition expended in a prior engagement.
     *
     * @param player
     */
    protected void loadListFile(Player player, boolean reinforce) {
        boolean addedUnits = false;

        if (reinforce && (player.getTeam() == Player.TEAM_UNASSIGNED)) {
            String title = Messages.getString("ClientGUI.openUnitListFileDialog.noReinforceTitle");
            String msg = Messages.getString("ClientGUI.openUnitListFileDialog.noReinforceMessage");
            JOptionPane.showMessageDialog(frame, msg, title, JOptionPane.ERROR_MESSAGE, null);
            return;
        }
        // Build the "load unit" dialog, if necessary.
        if (dlgLoadList == null) {
            dlgLoadList = new JFileChooser(".");
            dlgLoadList.setLocation(frame.getLocation().x + 150, frame.getLocation().y + 100);
            dlgLoadList.setDialogTitle(Messages.getString("ClientGUI.openUnitListFileDialog.title"));
            dlgLoadList.setFileFilter(new FileFilter() {
                @Override
                public boolean accept(File dir) {
                    return (dir.getName().endsWith(".mul") || dir.isDirectory());
                }

                @Override
                public String getDescription() {
                    return "*.mul";
                }
            });
            // Default to the player's name.
            dlgLoadList.setSelectedFile(new File(player.getName() + ".mul"));
        }

        int returnVal = dlgLoadList.showOpenDialog(frame);
        if ((returnVal != JFileChooser.APPROVE_OPTION) || (dlgLoadList.getSelectedFile() == null)) {
            // I want a file, y'know!
            return;
        }

        // Did the player select a file?
        File unitFile = dlgLoadList.getSelectedFile();
        if (unitFile != null) {
            try {
                // Read the units from the file.
                final Vector<Entity> loadedUnits = new MULParser(unitFile,
                        getClient().getGame().getOptions()).getEntities();

                // Add the units from the file.
                for (Entity entity : loadedUnits) {
                    entity.setOwner(player);
                    if (reinforce) {
                        entity.setDeployRound(client.getGame().getRoundCount() + 1);
                        entity.setGame(client.getGame());
                        // Set these to true, otherwise units reinforced in
                        // the movement turn are considered selectable
                        entity.setDone(true);
                        entity.setUnloaded(true);
                        if (entity instanceof IBomber) {
                            ((IBomber) entity).applyBombs();
                        }
                    }
                }

                if (!loadedUnits.isEmpty()) {
                    client.sendAddEntity(loadedUnits);
                    addedUnits = true;
                }
<<<<<<< HEAD
            } catch (Exception e) {
                MegaMek.getLogger().error(e);
                doAlertDialog(Messages.getString("ClientGUI.errorLoadingFile"), e.getMessage());
=======
            } catch (Exception ex) {
                LogManager.getLogger().error(ex);
                doAlertDialog(Messages.getString("ClientGUI.errorLoadingFile"), ex.getMessage());
>>>>>>> 4309ce5f
            }
        }

        // If we've added reinforcements, then we need to set the round deployment up again.
        if (addedUnits && reinforce) {
            client.getGame().setupRoundDeployment();
            client.sendResetRoundDeployment();
        }
    }

    private boolean saveGame() {
        ignoreHotKeys = true;
        JFileChooser fc = new JFileChooser("./savegames");
        fc.setLocation(frame.getLocation().x + 150, frame.getLocation().y + 100);
        fc.setDialogTitle(Messages.getString("ClientGUI.FileSaveDialog.title"));

        int returnVal = fc.showSaveDialog(frame);
        ignoreHotKeys = false;
        if ((returnVal != JFileChooser.APPROVE_OPTION) || (fc.getSelectedFile() == null)) {
            // I want a file, y'know!
            return false;
        }
        if (fc.getSelectedFile() != null) {
            String file = fc.getSelectedFile().getName();
            // stupid hack to allow for savegames in folders with spaces in
            // the name
            String path = fc.getSelectedFile().getParentFile().getPath();
            path = path.replace(" ", "|");
            client.sendChat("/localsave " + file + " " + path);
            return true;
        }
        return false;
    }
    
    /** Developer Utility: Save game to quicksave.sav.gz without any prompts. */
    private boolean quickSaveGame() {
        String file = "quicksave";
        String path = "./savegames";
        client.sendChat("/localsave " + file + " " + path);
        return true;
    }

    /**
     * Allow the player to save a list of entities to a MegaMek Unit List file.
     * A "Save As" dialog will be displayed that allows the user to select the
     * file's name and directory. The player can later load this file to quickly
     * select the units for a new game. The file will record damage sustained,
     * non-standard munitions selected, and ammunition expended during the
     * course of the current engagement.
     *
     * @param unitList - the <code>Vector</code> of <code>Entity</code>s to be saved
     *                 to a file. If this value is <code>null</code> or empty, the
     *                 "Save As" dialog will not be displayed.
     */
    public void saveListFile(ArrayList<Entity> unitList) {
        saveListFile(unitList, client.getLocalPlayer().getName());
    }

    public void saveListFile(ArrayList<Entity> unitList, String filename) {
        // Handle empty lists.
        if ((unitList == null) || unitList.isEmpty()) {
            return;
        }

        // Build the "save unit" dialog, if necessary.
        if (dlgSaveList == null) {
            dlgSaveList = new JFileChooser(".");
            dlgSaveList.setLocation(frame.getLocation().x + 150, frame.getLocation().y + 100);
            dlgSaveList.setDialogTitle(Messages.getString("ClientGUI.saveUnitListFileDialog.title"));
            FileNameExtensionFilter filter = new FileNameExtensionFilter("Mul Files", "mul");
            dlgSaveList.setFileFilter(filter);
        }
        // Default to the player's name.
        dlgSaveList.setSelectedFile(new File(filename + ".mul"));

        int returnVal = dlgSaveList.showSaveDialog(frame);
        if ((returnVal != JFileChooser.APPROVE_OPTION) || (dlgSaveList.getSelectedFile() == null)) {
            // I want a file, y'know!
            return;
        }

        // Did the player select a file?
        File unitFile = dlgSaveList.getSelectedFile();
        if (unitFile != null) {
            if (!(unitFile.getName().toLowerCase().endsWith(".mul")
                    || unitFile.getName().toLowerCase().endsWith(".xml"))) {
                try {
                    unitFile = new File(unitFile.getCanonicalPath() + ".mul");
                } catch (IOException ignored) {
                    // nothing needs to be done here
                    return;
                }
            }
            try {
                // Save the player's entities to the file.
                EntityListFile.saveTo(unitFile, unitList);
            } catch (Exception ex) {
                LogManager.getLogger().error(ex);
                doAlertDialog(Messages.getString("ClientGUI.errorSavingFile"), ex.getMessage());
            }
        }
    }

    protected void saveVictoryList() {
        String filename = client.getLocalPlayer().getName();

        // Build the "save unit" dialog, if necessary.
        if (dlgSaveList == null) {
            dlgSaveList = new JFileChooser(".");
            dlgSaveList.setLocation(frame.getLocation().x + 150, frame.getLocation().y + 100);
            dlgSaveList.setDialogTitle(Messages.getString("ClientGUI.saveUnitListFileDialog.title"));
            FileNameExtensionFilter filter = new FileNameExtensionFilter("Mul Files", "mul");
            dlgSaveList.setFileFilter(filter);
        }
        // Default to the player's name.
        dlgSaveList.setSelectedFile(new File(filename + ".mul"));

        int returnVal = dlgSaveList.showSaveDialog(frame);
        if ((returnVal != JFileChooser.APPROVE_OPTION) || (dlgSaveList.getSelectedFile() == null)) {
            // I want a file, y'know!
            return;
        }

        // Did the player select a file?
        File unitFile = dlgSaveList.getSelectedFile();
        if (unitFile != null) {
            if (!(unitFile.getName().toLowerCase().endsWith(".mul")
                    || unitFile.getName().toLowerCase().endsWith(".xml"))) {
                try {
                    unitFile = new File(unitFile.getCanonicalPath() + ".mul");
                } catch (IOException ignored) {
                    // nothing needs to be done here
                    return;
                }
            }
            try {
                // Save the player's entities to the file.
                EntityListFile.saveTo(unitFile, getClient());
            } catch (Exception ex) {
                LogManager.getLogger().error(ex);
                doAlertDialog(Messages.getString("ClientGUI.errorSavingFile"), ex.getMessage());
            }
        }
    }

    /**
     * @return the frame this client is displayed in
     */
    public JFrame getFrame() {
        return frame;
    }

    /**
     * Shows a dialog where the player can select the entity types
     * used in the LOS tool.
     */
    private void showLOSSettingDialog() {
        GUIPreferences gp = GUIPreferences.getInstance();
        LOSDialog ld = new LOSDialog(frame, gp.getMechInFirst(), gp.getMechInSecond());
        ignoreHotKeys = true;
        if (ld.showDialog().isConfirmed()) {
            gp.setMechInFirst(ld.getMechInFirst());
            gp.setMechInSecond(ld.getMechInSecond());
        }
        ignoreHotKeys = false;
    }

    /**
     * Loads a preview image of the unit into the BufferedPanel.
     *
     * @param bp
     * @param entity
     */
    public void loadPreviewImage(JLabel bp, Entity entity) {
        Player player = client.getGame().getPlayer(entity.getOwnerId());
        loadPreviewImage(bp, entity, player);
    }

    public void loadPreviewImage(JLabel bp, Entity entity, Player player) {
        final Camouflage camouflage = entity.getCamouflageOrElse(player.getCamouflage());
        Image icon = bv.getTilesetManager().loadPreviewImage(entity, camouflage, bp);
        bp.setIcon((icon == null) ? null : new ImageIcon(icon));
    }

    /**
     * Make a "bing" sound.
     */
    void bing() {
        if (!GUIPreferences.getInstance().getSoundMute() && (bingClip != null)) {
            bingClip.play();
        }
    }

    private GameListener gameListener = new GameListenerAdapter() {
        @Override
        public void gamePlayerChange(GamePlayerChangeEvent e) {
             if (playerListDialog != null) {
                 playerListDialog.refreshPlayerList();
             }

             if ((curPanel instanceof ReportDisplay) && !client.getLocalPlayer().isDone()) {
                 ((ReportDisplay) curPanel).resetReadyButton();
             }
        }

        @Override
        public void gamePlayerDisconnected(GamePlayerDisconnectedEvent e) {
            JOptionPane.showMessageDialog(frame,
                Messages.getString("ClientGUI.Disconnected.message"),
                Messages.getString("ClientGUI.Disconnected.title"),
                JOptionPane.ERROR_MESSAGE);
            frame.setVisible(false);
            die();
        }

        @Override
        public void gamePlayerChat(GamePlayerChatEvent e) {
            bing();
        }

        @Override
        public void gamePhaseChange(GamePhaseChangeEvent e) {
            // This is a really lame place for this, but I couldn't find a
            // better one without making massive changes (which didn't seem
            // worth it for one little feature).
            if (bv.getLocalPlayer() != client.getLocalPlayer()) {
                // The adress based comparison is somewhat important.
                //  Use of the /reset command can cause the player to get reset,
                //  and the equals function of Player isn't powerful enough.
                bv.setLocalPlayer(client.getLocalPlayer());
            }
            // Make sure the ChatterBox starts out deactived.
            bv.setChatterBoxActive(false);            

            // Swap to this phase's panel.
            switchPanel(getClient().getGame().getPhase());

            menuBar.setPhase(getClient().getGame().getPhase());
            validate();
            cb.moveToEnd();
        }

        @Override
        public void gamePlayerConnected(GamePlayerConnectedEvent e) {
            System.err.println("gamePlayerConnected");
            System.err.flush();
            if (curPanel instanceof ReportDisplay) {
                ((ReportDisplay) curPanel).resetReadyButton();
                System.err.println("resetReadyButton");
                System.err.flush();
            }
        }

        @Override
        public void gameReport(GameReportEvent e) {
            // Normally the Report Display is updated when the panel is
            // switched during a phase change.
            // This update is for reports that get sent at odd times,
            // currently Tactical Genius reroll requests and when
            // a player wishes to continue moving after a fall.
            if (curPanel instanceof ReportDisplay) {
                // Tactical Genius
                ((ReportDisplay) curPanel).appendReportTab(getClient().phaseReport);
                ((ReportDisplay) curPanel).resetReadyButton();
                // Check if the player deserves an active reroll button
                // (possible, if he gets one which he didn't use, and his
                // opponent got and used one) and if so activates it.
                if (getClient().getGame().hasTacticalGenius(getClient().getLocalPlayer())) {
                    if (!((ReportDisplay) curPanel).hasRerolled()) {
                        ((ReportDisplay) curPanel).resetRerollButton();
                    }
                }
                // Show a popup to the players so that we know whats up!
                if (!(getClient() instanceof TestBot)) {
                    doAlertDialog("Tactical Genius Report", e.getReport());
                }
            } else {
                // Continued movement after getting up
                if (!(getClient() instanceof TestBot)) {
                    doAlertDialog("Movement Report", e.getReport());
                }
            }
        }


        @Override
        public void gameEnd(GameEndEvent e) {
            bv.clearMovementData();
            bv.clearFieldofF();
            for (Client client2 : getBots().values()) {
                client2.die();
            }
            getBots().clear();

            // Make a list of the player's living units.
            ArrayList<Entity> living = getClient().getGame().getPlayerEntities(getClient().getLocalPlayer(), false);

            // Be sure to include all units that have retreated.
            for (Enumeration<Entity> iter = getClient().getGame().getRetreatedEntities(); iter.hasMoreElements(); ) {
                Entity ent = iter.nextElement();
                if (ent.getOwnerId() == getClient().getLocalPlayer().getId()) {
                    living.add(ent);
                }
            }

            // Allow players to save their living units to a file.
            // Don't bother asking if none survived.
            if (!living.isEmpty() && doYesNoDialog(Messages.getString("ClientGUI.SaveUnitsDialog.title"),
                    Messages.getString("ClientGUI.SaveUnitsDialog.message"))) {

                // Allow the player to save the units to a file.
                saveVictoryList();
            } // End user-wants-a-MUL

            // save all destroyed units in a separate "salvage MUL"
            ArrayList<Entity> destroyed = new ArrayList<>();
            Enumeration<Entity> graveyard = getClient().getGame().getGraveyardEntities();
            while (graveyard.hasMoreElements()) {
                Entity entity = graveyard.nextElement();
                if (entity.isSalvage()) {
                    destroyed.add(entity);
                }
            }
            if (destroyed.size() > 0) {
                String sLogDir = PreferenceManager.getClientPreferences().getLogDirectory();
                File logDir = new File(sLogDir);
                if (!logDir.exists()) {
                    logDir.mkdir();
                }
                String fileName = "salvage.mul";
                if (PreferenceManager.getClientPreferences().stampFilenames()) {
                    fileName = StringUtil.addDateTimeStamp(fileName);
                }
                File unitFile = new File(sLogDir + File.separator + fileName);
                try {
                    // Save the destroyed entities to the file.
                    EntityListFile.saveTo(unitFile, destroyed);
                } catch (IOException ex) {
                    LogManager.getLogger().error(ex);
                    doAlertDialog(Messages.getString("ClientGUI.errorSavingFile"), ex.getMessage());
                }
            }

        }

        @Override
        public void gameSettingsChange(GameSettingsChangeEvent e) {
            if ((gameOptionsDialog != null) && gameOptionsDialog.isVisible() &&
                    !e.isMapSettingsOnlyChange()) {
                gameOptionsDialog.update(getClient().getGame().getOptions());
            }
            if (curPanel instanceof ChatLounge) {
                ChatLounge cl = (ChatLounge) curPanel;
                cl.updateMapSettings(getClient().getMapSettings());
            }
        }

        @Override
        public void gameMapQuery(GameMapQueryEvent e) {

        }
        
        @Override
        public void gameClientFeedbackRequest(GameCFREvent evt) {
            Entity e = client.getGame().getEntity(evt.getEntityId());
            Object result;
            switch (evt.getCFRType()) {
                case Packet.COMMAND_CFR_DOMINO_EFFECT:                    
                    // If the client connects to a game as a bot, it's possible
                    // to have the bot respond AND have the client ask the
                    // player. This is bad, ignore this if the client is a bot
                    if (client instanceof BotClient) {
                        return;
                    }
                    MovePath stepForward = new MovePath(client.getGame(), e);
                    MovePath stepBackward = new MovePath(client.getGame(), e);
                    stepForward.addStep(MoveStepType.FORWARDS);
                    stepBackward.addStep(MoveStepType.BACKWARDS);
                    stepForward.compile(client.getGame(), e, false);
                    stepBackward.compile(client.getGame(), e, false);
                    
                    String title = Messages.getString("CFRDomino.Title");
                    String msg = Messages.getString("CFRDomino.Message", e.getDisplayName());
                    int choice;
                    Object[] options;
                    MovePath[] paths;
                    int optionType;
                    if (stepForward.isMoveLegal() && stepBackward.isMoveLegal()) {
                        options = new Object[3];
                        paths = new MovePath[3];
                        options[0] = Messages.getString("CFRDomino.Forward", stepForward.getMpUsed());
                        options[1] = Messages.getString("CFRDomino.Backward", stepForward.getMpUsed());
                        options[2] = Messages.getString("CFRDomino.NoAction");
                        paths[0] = stepForward;
                        paths[1] = stepBackward;
                        paths[2] = null;
                        optionType = JOptionPane.YES_NO_CANCEL_OPTION;
                    } else if (stepForward.isMoveLegal()) {
                        options = new Object[2];
                        paths = new MovePath[2];
                        options[0] = Messages.getString("CFRDomino.Forward", stepForward.getMpUsed());
                        options[1] = Messages.getString("CFRDomino.NoAction");
                        paths[0] = stepForward;
                        paths[1] = null;
                        optionType = JOptionPane.YES_NO_OPTION;
                    } else { // No request is sent if both moves are illegal
                        options = new Object[2];
                        paths = new MovePath[2];
                        options[0] = Messages.getString("CFRDomino.Backward",
                                new Object[] { stepForward.getMpUsed() });
                        options[1] = Messages.getString("CFRDomino.NoAction");
                        paths[0] = stepBackward;
                        paths[1] = null;
                        optionType = JOptionPane.YES_NO_OPTION;
                    }            
                    choice = JOptionPane.showOptionDialog(frame, msg, title, 
                            optionType, JOptionPane.QUESTION_MESSAGE, null, 
                            options, options[0]);
                    // If they closed it, assume no action
                    if (choice == JOptionPane.CLOSED_OPTION) {
                        choice = options.length - 1;
                    }
                    client.sendDominoCFRResponse(paths[choice]);
                    break;
                case Packet.COMMAND_CFR_AMS_ASSIGN:
                    ArrayList<String> amsOptions = new ArrayList<>();
                    amsOptions.add("None");
                    for (WeaponAttackAction waa : evt.getWAAs()) {
                        Entity ae = waa.getEntity(client.getGame());
                        String waaMsg;
                        if (ae != null) {
                            Mounted weapon = ae.getEquipment(waa.getWeaponId());
                            waaMsg = weapon.getDesc() + " from "
                                    + ae.getDisplayName();
                        } else {
                            waaMsg = "Missiles from unknown attacker";
                        }
                        amsOptions.add(waaMsg);
                    }
                    
                    optionType = JOptionPane.OK_CANCEL_OPTION;
                    title = Messages.getString("CFRAMSAssign.Title",
                            new Object[] { e.getDisplayName() });
                    msg = Messages.getString("CFRAMSAssign.Message",
                            new Object[] { e.getDisplayName() });
                    result = JOptionPane.showInputDialog(frame, msg, title,
                            JOptionPane.QUESTION_MESSAGE, null, 
                           amsOptions.toArray(), null);
                    // If they closed it, assume no action
                    if ((result == null) || result.equals("None")) {
                        client.sendAMSAssignCFRResponse(null);
                    } else {
                        client.sendAMSAssignCFRResponse(
                                amsOptions.indexOf(result) - 1);                 
                    }
                    break;
                case Packet.COMMAND_CFR_APDS_ASSIGN:
                    ArrayList<String> apdsOptions = new ArrayList<>();
                    apdsOptions.add("None");
                    Iterator<Integer> distIt = evt.getApdsDists().iterator();
                    for (WeaponAttackAction waa : evt.getWAAs()) {
                        Entity ae = waa.getEntity(client.getGame());
                        int dist = distIt.next();
                        String waaMsg;
                        if (ae != null) {
                            Mounted weapon = ae.getEquipment(waa.getWeaponId());
                            waaMsg = weapon.getDesc() + " from "
                                    + ae.getDisplayName() + " (distance: "
                                    + dist + ")";
                        } else {
                            waaMsg = "Missiles from unknown attacker";
                        }
                        apdsOptions.add(waaMsg);
                    }

                    optionType = JOptionPane.OK_CANCEL_OPTION;
                    title = Messages.getString("CFRAPDSAssign.Title",
                            new Object[] { e.getDisplayName() });
                    msg = Messages.getString("CFRAPDSAssign.Message",
                            new Object[] { e.getDisplayName() });
                    result = JOptionPane.showInputDialog(frame, msg, title,
                            JOptionPane.QUESTION_MESSAGE, null,
                            apdsOptions.toArray(), null);
                    // If they closed it, assume no action
                    if ((result == null) || result.equals("None")) {
                        client.sendAPDSAssignCFRResponse(null);
                    } else {
                        client.sendAPDSAssignCFRResponse(
                                apdsOptions.indexOf(result) - 1);
                    }
                    break;
                case Packet.COMMAND_CFR_HIDDEN_PBS:
                    Entity attacker = client.getGame().getEntity(
                            evt.getEntityId());
                    Entity target = client.getGame().getEntity(
                            evt.getTargetId());
                    // Are we not the client handling the PBS?
                    if ((attacker == null) || (target == null)) {
                        if (curPanel instanceof StatusBarPhaseDisplay) {
                            ((StatusBarPhaseDisplay) curPanel)
                                    .setStatusBarText(Messages
                                            .getString("StatusBarPhaseDisplay.pointblankShot"));
                        }
                        return;
                    }
                    // If this is the client to handle the PBS, take care of it
                    bv.centerOnHex(attacker.getPosition());
                    bv.highlight(attacker.getPosition());
                    bv.select(target.getPosition());
                    bv.cursor(target.getPosition());
                    msg = Messages.getString("ClientGUI.PointBlankShot.Message",
                            target.getShortName(), attacker.getShortName());
                    title = Messages.getString("ClientGUI.PointBlankShot.Title");
                    // Ask whether the player wants to take a PBS or not
                    int pbsChoice = JOptionPane.showConfirmDialog(frame, msg,
                            title, JOptionPane.YES_NO_OPTION,
                            JOptionPane.QUESTION_MESSAGE);
                    // Process the PBS - switch to PointblankShotDisplay
                    if (pbsChoice == JOptionPane.YES_OPTION) {
                        // Send a non-null response to indicate PBS is accepted
                        // This allows the servers to notify the clients,
                        // as they may be in for a wait
                        client.sendHiddenPBSCFRResponse(new Vector<>());
                        // Used to indicate it's this player's turn
                        setPointblankEID(evt.getEntityId());
                        // Switch to the right display
                        switchPanel(GamePhase.POINTBLANK_SHOT);
                        PointblankShotDisplay curDisp = ((PointblankShotDisplay) curPanel);
                        // Set targeting info
                        curDisp.beginMyTurn();
                        curDisp.selectEntity(evt.getEntityId());
                        curDisp.target(target);
                        bv.select(target.getPosition());
                    } else { // PBS declined
                        client.sendHiddenPBSCFRResponse(null);
                    }
                    break;
                case Packet.COMMAND_CFR_TELEGUIDED_TARGET:
                    List<Integer> targetIds = evt.getTelemissileTargetIds();
                    List<Integer> toHitValues = evt.getTmToHitValues();
                    List<String> targetDescriptions = new ArrayList<>();
                    for (int i = 0; i < targetIds.size(); i++) {
                        int id = targetIds.get(i);
                        int th = toHitValues.get(i);
                        Entity tgt = client.getGame().getEntity(id);
                        if (tgt != null) {
                            targetDescriptions.add(String.format(Messages.getString("TeleMissileTargetDialog.target"), tgt.getDisplayName(), th));
                        }
                    }
                    //Set up the selection pane
                    String i18nString = "TeleMissileTargetDialog.message";;
                    msg = Messages.getString(i18nString);
                    i18nString = "TeleMissileTargetDialog.title";
                    title = Messages.getString(i18nString);
                    String input = (String) JOptionPane.showInputDialog(frame, msg,
                            title, JOptionPane.QUESTION_MESSAGE, null,
                            targetDescriptions.toArray(), targetDescriptions.get(0));
                    if (input != null) {
                        for (int i = 0; i < targetDescriptions.size(); i++) {
                            if (input.equals(targetDescriptions.get(i))) {
                                client.sendTelemissileTargetCFRResponse(i);
                                break;
                            }
                        }
                    } else {
                        //If input IS null, as in the case of pressing the close or cancel buttons...
                        //Just pick the first target in the list, or server will be left waiting indefinitely.
                        client.sendTelemissileTargetCFRResponse(0);
                    }
                case Packet.COMMAND_CFR_TAG_TARGET:
                    List<Integer> TAGTargets = evt.getTAGTargets();
                    List<Integer> TAGTargetTypes = evt.getTAGTargetTypes();
                    List<String> TAGTargetDescriptions = new ArrayList<>();
                    for (int i = 0; i < TAGTargets.size(); i++) {
                        int id = TAGTargets.get(i);
                        int nType = TAGTargetTypes.get(i);
                        Targetable tgt = client.getGame().getTarget(nType, id);
                        if (tgt != null) {
                            TAGTargetDescriptions.add(tgt.getDisplayName());
                        }
                    }
                    //Set up the selection pane
                    i18nString = "TAGTargetDialog.message";;
                    msg = Messages.getString(i18nString);
                    i18nString = "TAGTargetDialog.title";
                    title = Messages.getString(i18nString);
                    input = (String) JOptionPane.showInputDialog(frame, msg,
                            title, JOptionPane.QUESTION_MESSAGE, null,
                            TAGTargetDescriptions.toArray(), TAGTargetDescriptions.get(0));
                    if (input != null) {
                        for (int i = 0; i < TAGTargetDescriptions.size(); i++) {
                            if (input.equals(TAGTargetDescriptions.get(i))) {
                                client.sendTAGTargetCFRResponse(i);
                                break;
                            }
                        }
                    } else {
                        //If input IS null, as in the case of pressing the close or cancel buttons...
                        //Just pick the first target in the list, or server will be left waiting indefinitely.
                        client.sendTAGTargetCFRResponse(0);
                    }
            }
        }
    };

    public Client getClient() {
        return client;
    }

    public Map<String, Client> getBots() {
        return client.bots;
    }

    /**
     * @return Returns the selectedEntityNum.
     */
    public int getSelectedEntityNum() {
        return selectedEntityNum;
    }

    /**
     * @param selectedEntityNum The selectedEntityNum to set.
     */
    public void setSelectedEntityNum(int selectedEntityNum) {
        this.selectedEntityNum = selectedEntityNum;
        bv.selectEntity(client.getGame().getEntity(selectedEntityNum));
    }

    public RandomArmyDialog getRandomArmyDialog() {
        return randomArmyDialog;
    }

    public RandomNameDialog getRandomNameDialog() {
        return new RandomNameDialog(this);
    }

    /**
     * Checks to see if there is already a path and name stored; if not, calls
     * "save as"; otherwise, saves the board to the specified file.
     */
    private void boardSave() {
        if (curfileBoard == null) {
            boardSaveAs();
            return;
        }
        // save!
        try (OutputStream os = new FileOutputStream(curfileBoard)) {
            client.getGame().getBoard().save(os);
        } catch (IOException e) {
            LogManager.getLogger().error("Error opening file to save!", e);
        }
    }

    /**
     * Saves the board in PNG image format.
     */
    private void boardSaveImage(boolean ignoreUnits) {
        if (curfileBoardImage == null) {
            boardSaveAsImage(ignoreUnits);
            return;
        }
        JDialog waitD = new JDialog(frame, Messages.getString("BoardEditor.waitDialog.title"));
        waitD.add(new JLabel(Messages.getString("BoardEditor.waitDialog.message")));
        waitD.setSize(250, 130);
        // move to middle of screen
        waitD.setLocation(
                (frame.getSize().width / 2) - (waitD.getSize().width / 2), (frame
                .getSize().height
                / 2) - (waitD.getSize().height / 2));
        waitD.setVisible(true);
        frame.setCursor(Cursor.getPredefinedCursor(Cursor.WAIT_CURSOR));
        waitD.setCursor(Cursor.getPredefinedCursor(Cursor.WAIT_CURSOR));
        // save!
        try {
            ImageIO.write(bv.getEntireBoardImage(ignoreUnits, false), "png", curfileBoardImage);
        } catch (IOException e) {
            LogManager.getLogger().error(e);
        }
        waitD.setVisible(false);
        frame.setCursor(Cursor.getDefaultCursor());
    }

    /**
     * Opens a file dialog box to select a file to save as; saves the board to
     * the file.
     */
    private void boardSaveAs() {
        JFileChooser fc = new JFileChooser("data" + File.separator + "boards");
        fc.setLocation(frame.getLocation().x + 150, frame.getLocation().y + 100);
        fc.setDialogTitle(Messages.getString("BoardEditor.saveBoardAs"));
        fc.setFileFilter(new BoardFileFilter());
        int returnVal = fc.showSaveDialog(frame);
        if ((returnVal != JFileChooser.APPROVE_OPTION) || (fc.getSelectedFile() == null)) {
            // I want a file, y'know!
            return;
        }
        curfileBoard = fc.getSelectedFile();

        // make sure the file ends in board
        if (!curfileBoard.getName().toLowerCase(Locale.ENGLISH).endsWith(".board")) {
            try {
                curfileBoard = new File(curfileBoard.getCanonicalPath() + ".board");
            } catch (IOException ie) {
                // failure!
                return;
            }
        }
        boardSave();
    }

    /**
     * Opens a file dialog box to select a file to save as; saves the board to
     * the file as an image. Useful for printing boards.
     */
    private void boardSaveAsImage(boolean ignoreUnits) {
        JFileChooser fc = new JFileChooser(".");
        fc.setLocation(frame.getLocation().x + 150, frame.getLocation().y + 100);
        fc.setDialogTitle(Messages.getString("BoardEditor.saveAsImage"));
        fc.setFileFilter(new FileFilter() {
            @Override
            public boolean accept(File dir) {
                return (dir.getName().endsWith(".png") || dir.isDirectory());
            }

            @Override
            public String getDescription() {
                return ".png";
            }
        });
        int returnVal = fc.showSaveDialog(frame);
        if ((returnVal != JFileChooser.APPROVE_OPTION) || (fc.getSelectedFile() == null)) {
            // I want a file, y'know!
            return;
        }
        curfileBoardImage = fc.getSelectedFile();

        // make sure the file ends in png
        if (!curfileBoardImage.getName().toLowerCase(Locale.ENGLISH).endsWith(".png")) {
            try {
                curfileBoardImage = new File(curfileBoardImage.getCanonicalPath() + ".png");
            } catch (IOException ie) {
                // failure!
                return;
            }
        }
        boardSaveImage(ignoreUnits);
    }

    @Override
    public void hexMoused(BoardViewEvent b) {
        if (b.getType() == BoardViewEvent.BOARD_HEX_POPUP) {
            showBoardPopup(b.getCoords());
        }
    }

    @Override
    public void hexCursor(BoardViewEvent b) {
        // ignored
    }

    @Override
    public void boardHexHighlighted(BoardViewEvent b) {
        // ignored
    }

    @Override
    public void hexSelected(BoardViewEvent b) {
        // ignored
    }

    @Override
    public void firstLOSHex(BoardViewEvent b) {
        // ignored
    }

    @Override
    public void secondLOSHex(BoardViewEvent b, Coords c) {
        // ignored
    }

    @Override
    public void finishedMovingUnits(BoardViewEvent b) {
        // ignored
    }

    @Override
    public void unitSelected(BoardViewEvent b) {
        // ignored
    }
    
    /**
     * Returns true if a dialog is visible on top of the <code>ClientGUI</code>.
     * For example, the <code>MegaMekController</code> should ignore hotkeys
     * if there is a dialog, like the <code>CommonSettingsDialog</code>, open.
     * @return
     */
    public boolean shouldIgnoreHotKeys() {
        return ignoreHotKeys 
                || ((gameOptionsDialog != null) && gameOptionsDialog.isVisible())
                || ((about != null) && about.isVisible())
                || ((help != null) && help.isVisible())
                || ((setdlg != null) && setdlg.isVisible())
                || ((aw != null) && aw.isVisible());
    }

    @Override
    public void componentHidden(ComponentEvent arg0) {

    }

    @Override
    public void componentMoved(ComponentEvent arg0) {

    }

    @Override
    public void componentResized(ComponentEvent arg0) {
        bv.setPreferredSize(getSize());        
    }

    @Override
    public void componentShown(ComponentEvent arg0) {

    }

    void replacePlayer() {
        Set<Player> ghostPlayers = client.getGame().getPlayersVector().stream()
                .filter(Player::isGhost).collect(Collectors.toSet());
        if (ghostPlayers.isEmpty()) {
            JOptionPane.showMessageDialog(this, "No ghost players to replace.", "No Ghosts",
                    JOptionPane.INFORMATION_MESSAGE);
            return;
        }

        var rpd = new ReplacePlayersDialog(frame, this);
        rpd.setVisible(true);
        if (rpd.getResult() == DialogResult.CANCELLED) {
            return;
        }

        AddBotUtil util = new AddBotUtil();
        Map<String, BehaviorSettings> newBotSettings = rpd.getNewBots();
        for (String player : newBotSettings.keySet()) {
            StringBuilder message = new StringBuilder();
            Princess princess = util.addBot(newBotSettings.get(player), player, 
                    client.getGame(), client.getHost(), client.getPort(), message);
            systemMessage(message.toString());
            // Make this princess a locally owned bot if in the lobby. This way it
            // can be configured and it will faithfully press Done when the local player does.
            if ((princess != null) && client.getGame().getPhase() == GamePhase.LOUNGE) {
                getBots().put(player, princess);   
            } 
        }
    }
    
    /**
     * Returns the panel for the current phase.  The ClientGUI is split into
     * the main panel (view) at the top, which takes up the majority of the view
     * and the the "current panel" which has different controls  based on the
     * phase.
     * 
     * @return
     */
    public JComponent getCurrentPanel() {
        return curPanel;
    }

    public boolean isProcessingPointblankShot() {
        return pointblankEID != Entity.NONE;
    }

    public void setPointblankEID(int eid) {
        this.pointblankEID = eid;
    }

    public int getPointblankEID() {
        return pointblankEID;
    }

    @Override
    public void preferenceChange(PreferenceChangeEvent e) {
        if (e.getName().equals(GUIPreferences.MINIMAP_ENABLED)) {
            maybeShowMinimap();
        } else if (e.getName().equals(GUIPreferences.SHOW_UNIT_DISPLAY)) {
            maybeShowUnitDisplay();
        }
        
    }

}<|MERGE_RESOLUTION|>--- conflicted
+++ resolved
@@ -1484,15 +1484,9 @@
                     client.sendAddEntity(loadedUnits);
                     addedUnits = true;
                 }
-<<<<<<< HEAD
-            } catch (Exception e) {
-                MegaMek.getLogger().error(e);
-                doAlertDialog(Messages.getString("ClientGUI.errorLoadingFile"), e.getMessage());
-=======
             } catch (Exception ex) {
                 LogManager.getLogger().error(ex);
                 doAlertDialog(Messages.getString("ClientGUI.errorLoadingFile"), ex.getMessage());
->>>>>>> 4309ce5f
             }
         }
 
