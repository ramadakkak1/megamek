--- conflicted
+++ resolved
@@ -77,37 +77,11 @@
 import megamek.client.ui.swing.unitDisplay.UnitDisplay;
 import megamek.client.ui.swing.util.BASE64ToolKit;
 import megamek.client.ui.swing.util.MegaMekController;
-<<<<<<< HEAD
-import megamek.client.ui.swing.util.PlayerColors;
 import megamek.common.*;
-=======
-import megamek.common.Configuration;
-import megamek.common.Coords;
-import megamek.common.Entity;
-import megamek.common.EntityListFile;
-import megamek.common.IBomber;
-import megamek.common.IGame;
->>>>>>> 84fdafa0
 import megamek.common.IGame.Phase;
 import megamek.common.MovePath.MoveStepType;
 import megamek.common.actions.WeaponAttackAction;
-<<<<<<< HEAD
 import megamek.common.event.*;
-import megamek.common.icons.Camouflage;
-=======
-import megamek.common.event.GameCFREvent;
-import megamek.common.event.GameEndEvent;
-import megamek.common.event.GameListener;
-import megamek.common.event.GameListenerAdapter;
-import megamek.common.event.GameMapQueryEvent;
-import megamek.common.event.GamePhaseChangeEvent;
-import megamek.common.event.GamePlayerChangeEvent;
-import megamek.common.event.GamePlayerChatEvent;
-import megamek.common.event.GamePlayerConnectedEvent;
-import megamek.common.event.GamePlayerDisconnectedEvent;
-import megamek.common.event.GameReportEvent;
-import megamek.common.event.GameSettingsChangeEvent;
->>>>>>> 84fdafa0
 import megamek.common.net.Packet;
 import megamek.common.preference.PreferenceManager;
 import megamek.common.util.AddBotUtil;
@@ -117,24 +91,16 @@
 import megamek.common.util.StringUtil;
 
 public class ClientGUI extends JPanel implements WindowListener, BoardViewListener, ActionListener, ComponentListener {
-<<<<<<< HEAD
-    private static final String FILENAME_ICON_16X16 = "megamek-icon-16x16.png"; //$NON-NLS-1$
-    private static final String FILENAME_ICON_32X32 = "megamek-icon-32x32.png"; //$NON-NLS-1$
-    private static final String FILENAME_ICON_48X48 = "megamek-icon-48x48.png"; //$NON-NLS-1$
-    private static final String FILENAME_ICON_256X256 = "megamek-icon-256x256.png"; //$NON-NLS-1$
+    private static final String FILENAME_ICON_16X16 = "megamek-icon-16x16.png";
+    private static final String FILENAME_ICON_32X32 = "megamek-icon-32x32.png";
+    private static final String FILENAME_ICON_48X48 = "megamek-icon-48x48.png";
+    private static final String FILENAME_ICON_256X256 = "megamek-icon-256x256.png";
     
     /** The smallest GUI scaling value; smaller will make text unreadable */  
     public static final float MIN_GUISCALE = 0.7f;
     /** The highest GUI scaling value; increase this for 16K monitors */  
     public static final float MAX_GUISCALE = 2.4f;
     
-=======
-    private static final String FILENAME_ICON_16X16 = "megamek-icon-16x16.png";
-    private static final String FILENAME_ICON_32X32 = "megamek-icon-32x32.png";
-    private static final String FILENAME_ICON_48X48 = "megamek-icon-48x48.png";
-    private static final String FILENAME_ICON_256X256 = "megamek-icon-256x256.png";
-
->>>>>>> 84fdafa0
     private static final long serialVersionUID = 3913466735610109147L;
 
     //region action commands
