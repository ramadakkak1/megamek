--- conflicted
+++ resolved
@@ -16,12 +16,9 @@
 import megamek.client.ui.Messages;
 import megamek.client.ui.swing.widget.MegamekButton;
 import megamek.client.ui.swing.widget.SkinSpecification;
-<<<<<<< HEAD
 import megamek.common.enums.GamePhase;
-=======
 import megamek.common.Entity;
 import megamek.common.Report;
->>>>>>> 48cdd861
 import megamek.common.event.GamePhaseChangeEvent;
 
 import java.awt.event.ActionEvent;
@@ -145,37 +142,8 @@
         clientgui.getClient().sendDone(true);
     }
 
-<<<<<<< HEAD
     public void setReportEnabled(boolean enabled) {
         buttons.get(ReportCommand.REPORT_REPORT).setEnabled(enabled);
-=======
-    /**
-     * Requests an initiative reroll and disables the ready button.
-     */
-    public void rerollInitiative() {
-        rerolled = true;
-        rerollInitiativeB.setEnabled(false);
-        // butDone.setEnabled(false);
-        clientgui.getClient().sendRerollInitiativeRequest();
-    }
-
-    /**
-     * have we rerolled init this round?
-     */
-    public boolean hasRerolled() {
-        return rerolled;
-    }
-
-    public void resetButtons() {
-        resetReadyButton();
-        if (clientgui.getClient().getGame().getPhase().isInitiativeReport()
-                && clientgui.getClient().getGame().hasTacticalGenius(clientgui.getClient().getLocalPlayer())) {
-            showRerollButton(true);
-        } else {
-            showRerollButton(false);
-        }
-        rerollInitiativeB.setEnabled(true);
->>>>>>> 48cdd861
     }
 
     public void setPlayerListEnabled(boolean enabled) {
