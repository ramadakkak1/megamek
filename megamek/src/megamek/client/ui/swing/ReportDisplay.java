/*
 * MegaMek - Copyright (C) 2000-2004 Ben Mazur (bmazur@sev.org)
 *
 * This program is free software; you can redistribute it and/or modify it
 * under the terms of the GNU General Public License as published by the Free
 * Software Foundation; either version 2 of the License, or (at your option)
 * any later version.
 *
 * This program is distributed in the hope that it will be useful, but
 * WITHOUT ANY WARRANTY; without even the implied warranty of MERCHANTABILITY
 * or FITNESS FOR A PARTICULAR PURPOSE. See the GNU General Public License
 * for more details.
 */
package megamek.client.ui.swing;

import megamek.client.Client;
import megamek.client.ui.GBC;
import megamek.client.ui.Messages;
import megamek.client.ui.swing.util.BASE64ToolKit;
import megamek.client.ui.swing.util.UIUtil;
import megamek.client.ui.swing.widget.MegamekButton;
import megamek.client.ui.swing.widget.SkinSpecification;
import megamek.common.Entity;
import megamek.common.Report;
import megamek.common.enums.GamePhase;
import megamek.common.event.GamePhaseChangeEvent;
import megamek.common.preference.IPreferenceChangeListener;
import megamek.common.preference.PreferenceChangeEvent;

import javax.swing.*;
import javax.swing.event.HyperlinkEvent;
import javax.swing.event.HyperlinkListener;
import javax.swing.text.html.HTMLEditorKit;
import javax.swing.text.html.StyleSheet;
import java.awt.*;
import java.awt.event.ActionEvent;
import java.awt.event.ActionListener;

public class ReportDisplay extends AbstractPhaseDisplay implements
        ActionListener, HyperlinkListener, IPreferenceChangeListener {
    private static final long serialVersionUID = 6185643976857892270L;

    // displays
    private JTabbedPane tabs;

    // buttons
    private JButton rerollInitiativeB;
    private JSplitPane splitPaneMain;
    JPanel panelTop;

    private static final String RD_ACTIONCOMMAND_DONEBUTTON = "doneButton";
    private static final String RD_ACTIONCOMMAND_REROLLINITIATIVE = "reroll_initiative";

    private static final String MSG_DONE = Messages.getString("ReportDisplay.Done");
    private static final String MSG_REROLL = Messages.getString("ReportDisplay.Reroll");
    private static final String MSG_ROUND = Messages.getString("ReportDisplay.Round");
    private static final String MSG_PHASE = Messages.getString("ReportDisplay.Phase");
    private static final String MSG_DETAILS =Messages.getString("ReportDisplay.Details");

    private boolean rerolled; // have we rerolled an init?

    /**
     * Creates and lays out a new movement phase display for the specified
     * clientgui.getClient().
     */
    public ReportDisplay(ClientGUI clientgui) {
        super(clientgui);
        butDone = new MegamekButton("",
                SkinSpecification.UIComponents.PhaseDisplayDoneButton.getComp());
        butDone.setActionCommand(RD_ACTIONCOMMAND_DONEBUTTON);
        butDone.addActionListener(new AbstractAction() {
            private static final long serialVersionUID = -5034474968902280850L;

            @Override
            public void actionPerformed(ActionEvent e) {
                if (e.getActionCommand().equals(RD_ACTIONCOMMAND_DONEBUTTON)) {
                    ready();
                }
            }
        });
        clientgui.getClient().getGame().addGameListener(this);

        // Create a tabbed panel to hold our reports.
        tabs = new JTabbedPane();

        resetTabs();

        butDone.setText(MSG_DONE);

        rerollInitiativeB = new JButton(MSG_REROLL);
        rerollInitiativeB.setActionCommand(RD_ACTIONCOMMAND_REROLLINITIATIVE);
        rerollInitiativeB.addActionListener(this);

        // layout screen
        setLayout(new BorderLayout());
        splitPaneMain = new JSplitPane(JSplitPane.VERTICAL_SPLIT);
        splitPaneMain.setDividerSize(15);
        splitPaneMain.setResizeWeight(0.95);
        panelTop = new JPanel(new GridBagLayout());
        panelTop.add(tabs, GBC.eol().fill(GridBagConstraints.BOTH));

        JPanel panButtons = new JPanel();
        panButtons.setLayout(new GridLayout(1, 8));
        panButtons.add(rerollInitiativeB);
        for (int padding = 0; padding < 6; padding++) {
            panButtons.add(new JLabel(""));
        }
        panelTop.add(panButtons, GBC.eol().fill(GridBagConstraints.HORIZONTAL));
        splitPaneMain.setTopComponent(panelTop);
        add(splitPaneMain);

        adaptToGUIScale();
        GUIPreferences.getInstance().addPreferenceChangeListener(this);
    }

    public void setBottom(JComponent comp) {
        splitPaneMain.setBottomComponent(comp);
    }

    /**
     * Show or hide the "reroll inititiative" button in this report display.
     *
     * @param show
     *            a <code>boolean</code> that indicates that the button should
     *            be shown in this report display.
     */
    public void showRerollButton(boolean show) {
        rerollInitiativeB.setVisible(show);
    }

    /**
     * Sets you as ready and disables the ready button.
     */
    @Override
    public void ready() {
        rerollInitiativeB.setEnabled(false);
        butDone.setEnabled(false);
        clientgui.getClient().sendDone(true);
    }

    /**
     * Requests an initiative reroll and disables the ready button.
     */
    public void rerollInitiative() {
        rerolled = true;
        rerollInitiativeB.setEnabled(false);
        // butDone.setEnabled(false);
        clientgui.getClient().sendRerollInitiativeRequest();
    }

    /**
     * have we rerolled init this round?
     */
    public boolean hasRerolled() {
        return rerolled;
    }

    public void resetButtons() {
        resetReadyButton();
        if ((clientgui.getClient().getGame().getPhase() == GamePhase.INITIATIVE_REPORT) && clientgui.getClient().getGame().hasTacticalGenius(clientgui.getClient().getLocalPlayer())) {
            showRerollButton(true);
        } else {
            showRerollButton(false);
        }
        rerollInitiativeB.setEnabled(true);
    }

    public void resetReadyButton() {
        butDone.setEnabled(true);
    }

    public void resetRerollButton() {
        rerollInitiativeB.setEnabled(true);
    }

    public void setReportTab(int round, String roundText, String phaseText) {
        if (round == 0) {
            // The deployment reports (round 0) are combined with round one's
            // report.
            round = 1;
        }
        if (tabs.indexOfTab(MSG_ROUND + " " + round) == -1) {
            // Need a new tab for the new round.

            // get rid of phase tab
            int phaseTab = tabs.indexOfTab(MSG_PHASE);
            if (phaseTab >= 0) {
                tabs.removeTabAt(phaseTab);
            }
            if (phaseTab == -1) {
                phaseTab += 1; // special handling for round 0
            }

            // add as many round tabs as necessary to catch us up
            JTextPane ta;
            // TODO: we should remove the use of client
            final Client client = clientgui.getClient();
            for (int catchup = phaseTab + 1; catchup <= round; catchup++) {
                if (tabs.indexOfTab(MSG_ROUND + " " + catchup) != -1) {
                    ((JTextPane) ((JScrollPane) tabs.getComponentAt(tabs
                            .indexOfTab(MSG_ROUND + " " + catchup))).getViewport()
                            .getView()).setText("<pre>"
                            + client.receiveReport(client.getGame().getReports(
                                    catchup)) + "</pre>");
                    continue;
                }
                String text = roundText;
                if (catchup != round) {
                    text = client.receiveReport(client.getGame().getReports(catchup));
                }
                ta = new JTextPane();
                ta.addHyperlinkListener(this);
                setupStylesheet(ta);
                BASE64ToolKit toolKit = new BASE64ToolKit();
                ta.setEditorKit(toolKit);
                ta.setText("<pre>" + text + "</pre>");
                ta.setEditable(false);
                ta.setOpaque(false);
                tabs.add(MSG_ROUND + " " + catchup, new JScrollPane(ta));
            }

            // add the new current phase tab
            ta = new JTextPane();
            ta.addHyperlinkListener(this);
            setupStylesheet(ta);
            BASE64ToolKit toolKit = new BASE64ToolKit();
            ta.setEditorKit(toolKit);
            ta.setText("<pre>" + phaseText + "</pre>");
            ta.setEditable(false);
            ta.setOpaque(false);


            JScrollPane sp = new JScrollPane(ta);
            tabs.add(MSG_PHASE, sp);
            tabs.setSelectedComponent(sp);
        } else {
            // Update the existing round tab and the phase tab.
            ((JTextPane) ((JScrollPane) tabs.getComponentAt(tabs.indexOfTab(MSG_ROUND + " " + round))).getViewport().getView()).setText("<pre>" + roundText + "</pre>");
            ((JTextPane) ((JScrollPane) tabs.getComponentAt(tabs.indexOfTab(MSG_PHASE))).getViewport().getView()).setText("<pre>" + phaseText + "</pre>");
        }
    }

    public static void setupStylesheet(JTextPane pane) {
        pane.setContentType("text/html");
        StyleSheet styleSheet = ((HTMLEditorKit) pane.getEditorKit()).getStyleSheet();
        Report.setupStylesheet(styleSheet);
    }
    
    public void appendReportTab(String additionalText) {
        int phaseTab = tabs.indexOfTab(MSG_PHASE);
        if (phaseTab > 0) {
            JTextPane pane = ((JTextPane) ((JScrollPane) tabs.getComponentAt(phaseTab - 1)).getViewport().getView());
            BASE64ToolKit toolKit = new BASE64ToolKit();
            pane.setEditorKit(toolKit);
            pane.setText(pane.getText() + "<pre>"+additionalText+"</pre>");
        }
        JTextPane pane = ((JTextPane) ((JScrollPane) tabs.getComponentAt(phaseTab)).getViewport().getView());
        BASE64ToolKit toolKit = new BASE64ToolKit();
        pane.setEditorKit(toolKit);
        pane.setText(pane.getText() + "<pre>"+additionalText+"</pre>");
    }

    public void resetTabs() {
        tabs.removeAll();
    }

    //
    // ActionListener
    //
    @Override
    public void actionPerformed(ActionEvent ev) {
        if (ev.getActionCommand().equalsIgnoreCase(RD_ACTIONCOMMAND_REROLLINITIATIVE)) {
            rerollInitiative();
        }
    }

    @Override
    public void gamePhaseChange(GamePhaseChangeEvent e) {

        // Are we ignoring events?
        if (isIgnoringEvents()) {
            return;
        }

        setReportTab(clientgui.getClient().getGame().getRoundCount(), clientgui.getClient().roundReport, clientgui.getClient().phaseReport);
        resetButtons();
        rerolled = false;

        SwingUtilities.invokeLater(() -> {
            int phaseTab = tabs.indexOfTab(MSG_PHASE);
            if (phaseTab > 0) {
                JViewport vp = ((JScrollPane) tabs.getComponentAt(phaseTab - 1)).getViewport();
                vp.setViewPosition(new Point());
            }
            JViewport vp = ((JScrollPane) tabs.getComponentAt(phaseTab)).getViewport();
            vp.setViewPosition(new Point());
        });
    }
    
    public void clear() {
        // move along, move along, nothing to see here
    }

    /**
     * Stop just ignoring events and actually stop listening to them.
     */
    @Override
    public void removeAllListeners() {
        clientgui.getClient().getGame().removeGameListener(this);
        GUIPreferences.getInstance().removePreferenceChangeListener(this);
    }

    private JComponent activePane() {
        return (JComponent) ((JScrollPane) tabs.getSelectedComponent()).getViewport().getView();
    }

    @Override
    public void hyperlinkUpdate(HyperlinkEvent evt) {
        String evtDesc = evt.getDescription();
        if (evt.getEventType() == HyperlinkEvent.EventType.ACTIVATED) {
            if (evtDesc.startsWith(Report.ENTITY_LINK)) {
                String idString = evtDesc.substring(Report.ENTITY_LINK.length());
                int id;
                try {
                    id = Integer.parseInt(idString);
                } catch (Exception ex) {
                    id = -1;
                }
                Entity ent = clientgui.getClient().getGame().getEntity(id);
                if (ent != null) {
                    clientgui.getUnitDisplay().displayEntity(ent);
                    clientgui.setUnitDisplayVisible(true);
                }
            } else if (evtDesc.startsWith(Report.TOOLTIP_LINK)) {
                String desc = evtDesc.substring(Report.TOOLTIP_LINK.length());
                JOptionPane.showMessageDialog(clientgui, desc, Messages.getString(MSG_DETAILS),
                        JOptionPane.PLAIN_MESSAGE);
            }
        } else if (evt.getEventType() == HyperlinkEvent.EventType.ENTERED) {
            if (evtDesc.startsWith(Report.TOOLTIP_LINK)) {
                String desc = evtDesc.substring(Report.TOOLTIP_LINK.length());
                activePane().setToolTipText(desc);
            }
        } else if (evt.getEventType() == HyperlinkEvent.EventType.EXITED) {
            activePane().setToolTipText(null);
        }
    }
    private void adaptToGUIScale() {
        UIUtil.adjustContainer(panelTop, UIUtil.FONT_SCALE1);
<<<<<<< HEAD
        UIUtil.scaleComp(butDone, UIUtil.FONT_SCALE2);
=======
>>>>>>> 5f607bbc
    }

    @Override
    public void preferenceChange(PreferenceChangeEvent e) {
        // Update the text size when the GUI scaling changes
        if (e.getName().equals(GUIPreferences.GUI_SCALE)) {
            adaptToGUIScale();
        } 
    }

}<|MERGE_RESOLUTION|>--- conflicted
+++ resolved
@@ -347,10 +347,6 @@
     }
     private void adaptToGUIScale() {
         UIUtil.adjustContainer(panelTop, UIUtil.FONT_SCALE1);
-<<<<<<< HEAD
-        UIUtil.scaleComp(butDone, UIUtil.FONT_SCALE2);
-=======
->>>>>>> 5f607bbc
     }
 
     @Override
