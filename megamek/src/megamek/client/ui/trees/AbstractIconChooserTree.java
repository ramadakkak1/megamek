/*
 * Copyright (c) 2020-2021 - The MegaMek Team. All Rights Reserved.
 *
 * This file is part of MegaMek.
 *
 * MegaMek is free software: you can redistribute it and/or modify
 * it under the terms of the GNU General Public License as published by
 * the Free Software Foundation, either version 3 of the License, or
 * (at your option) any later version.
 *
 * MegaMek is distributed in the hope that it will be useful,
 * but WITHOUT ANY WARRANTY; without even the implied warranty of
 * MERCHANTABILITY or FITNESS FOR A PARTICULAR PURPOSE. See the
 * GNU General Public License for more details.
 *
 * You should have received a copy of the GNU General Public License
 * along with MegaMek. If not, see <http://www.gnu.org/licenses/>.
 */
package megamek.client.ui.trees;

import megamek.common.annotations.Nullable;
import megamek.common.util.fileUtils.AbstractDirectory;

import javax.swing.*;
import javax.swing.tree.DefaultMutableTreeNode;
import javax.swing.tree.DefaultTreeModel;
import javax.swing.tree.TreeSelectionModel;
import java.util.Map;

public abstract class AbstractIconChooserTree extends JTree {
    //region Constructors
    protected AbstractIconChooserTree() {
        this(true);
    }

    protected AbstractIconChooserTree(final boolean initialize) {
        super();
        getSelectionModel().setSelectionMode(TreeSelectionModel.SINGLE_TREE_SELECTION);

        if (initialize) {
            setModel(createTreeModel());
        }
    }
    //endregion Constructors

    //region Initialization
    protected abstract DefaultTreeModel createTreeModel();

    protected DefaultTreeModel createTreeModel(final DefaultMutableTreeNode root,
                                               final @Nullable AbstractDirectory directory) {
        if (directory != null) {
            recursivelyAddToRoot(root, directory);
        }

        return new DefaultTreeModel(root);
    }

<<<<<<< HEAD
    private void recursivelyAddToRoot(final DefaultMutableTreeNode root, final AbstractDirectory directory) {
=======
    private void recursivelyAddToRoot(final DefaultMutableTreeNode root,
                                      final AbstractDirectory directory) {
>>>>>>> 137ed26a
        for (final Map.Entry<String, AbstractDirectory> category : directory.getCategories().entrySet()) {
            final DefaultMutableTreeNode node = new DefaultMutableTreeNode(category.getKey());
            recursivelyAddToRoot(node, category.getValue());
            root.add(node);
        }
    }
    //endregion Initialization
}<|MERGE_RESOLUTION|>--- conflicted
+++ resolved
@@ -55,12 +55,8 @@
         return new DefaultTreeModel(root);
     }
 
-<<<<<<< HEAD
-    private void recursivelyAddToRoot(final DefaultMutableTreeNode root, final AbstractDirectory directory) {
-=======
     private void recursivelyAddToRoot(final DefaultMutableTreeNode root,
                                       final AbstractDirectory directory) {
->>>>>>> 137ed26a
         for (final Map.Entry<String, AbstractDirectory> category : directory.getCategories().entrySet()) {
             final DefaultMutableTreeNode node = new DefaultMutableTreeNode(category.getKey());
             recursivelyAddToRoot(node, category.getValue());
