--- conflicted
+++ resolved
@@ -1780,17 +1780,8 @@
 
     @Override
     protected MovePath continueMovementFor(Entity entity) {
-<<<<<<< HEAD
         Objects.requireNonNull(entity);
-
-        System.out.println("Contemplating movement of " + entity.getShortName() + " " + entity.getId());
-=======
-        if (entity == null) {
-            throw new NullPointerException("Entity is null.");
-        }
-
         LogManager.getLogger().info("Contemplating movement of " + entity.getShortName() + " " + entity.getId());
->>>>>>> 4085fa82
         CEntity cen = centities.get(entity);
         cen.refresh();
         firstPass(cen);
