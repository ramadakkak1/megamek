--- conflicted
+++ resolved
@@ -15,23 +15,7 @@
 package megamek.client.bot;
 
 import megamek.client.bot.MoveOption.DamageInfo;
-<<<<<<< HEAD
 import megamek.common.*;
-=======
-import megamek.common.AmmoType;
-import megamek.common.Compute;
-import megamek.common.Coords;
-import megamek.common.Entity;
-import megamek.common.EntityMovementType;
-import megamek.common.EquipmentType;
-import megamek.common.IAimingModes;
-import megamek.common.Hex;
-import megamek.common.Mech;
-import megamek.common.Minefield;
-import megamek.common.MiscType;
-import megamek.common.Mounted;
-import megamek.common.MovePath;
->>>>>>> 8490d360
 import megamek.common.MovePath.MoveStepType;
 import megamek.common.actions.*;
 import megamek.common.containers.PlayerIDandList;
@@ -141,8 +125,8 @@
             Iterator<Entity> i = getEntitiesOwned().iterator();
             boolean short_circuit = false;
 
-            List<Thread> threads = new ArrayList<Thread>();
-            List<CalculateEntityMove> tasks = new ArrayList<CalculateEntityMove>();
+            List<Thread> threads = new ArrayList<>();
+            List<CalculateEntityMove> tasks = new ArrayList<>();
             while (i.hasNext() && !short_circuit) {
                 Entity entity = i.next();
 
@@ -201,7 +185,7 @@
                     short_circuit = true;
                 } else if (!cen.moved) {
                     if (result.length < 6) {
-                        min = result.length > 0 ? (MoveOption) result[0] : null;
+                        min = result.length > 0 ? result[0] : null;
                         short_circuit = true;
                     }
                     possible.add(result);
@@ -278,7 +262,7 @@
                              || (game.getOptions().booleanOption(OptionsConstants.ADVCOMBAT_UAC_TWOROLLS)
                                  && ((test_weapon.getAmmoType() == AmmoType.T_AC_ULTRA)
                                      || (test_weapon.getAmmoType() == AmmoType.T_AC_ULTRA_THB))))
-                            && (equip.isJammed() == true)) {
+                            && equip.isJammed()) {
                             rac_damage = rac_damage + (4 * (test_weapon.getDamage()));
                         } else {
                             if (equip.canFire()) {
@@ -300,11 +284,8 @@
                             && (enemy.getPosition() != null)
                             && (enemy.isEnemyOf(min.getCEntity().entity))) {
                             if (enemy.isVisibleToEnemy()) {
-                                if (min.getCEntity().entity.getPosition()
-                                                           .distance(enemy.getPosition()) < check_range) {
-                                    check_range = min.getCEntity().entity
-                                            .getPosition().distance(
-                                                    enemy.getPosition());
+                                if (min.getCEntity().entity.getPosition().distance(enemy.getPosition()) < check_range) {
+                                    check_range = min.getCEntity().entity.getPosition().distance(enemy.getPosition());
                                 }
                             }
                         }
