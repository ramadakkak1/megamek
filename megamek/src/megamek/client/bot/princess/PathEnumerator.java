--- conflicted
+++ resolved
@@ -25,6 +25,7 @@
 
 import megamek.client.bot.princess.BotGeometry.ConvexBoardArea;
 import megamek.client.bot.princess.BotGeometry.CoordFacingCombo;
+import megamek.common.Aero;
 import megamek.common.Compute;
 import megamek.common.Coords;
 import megamek.common.Entity;
@@ -204,32 +205,8 @@
                 
                 // Make sure we accelerate to avoid stalling as needed.
                 MovePath startPath = new MovePath(getGame(), mover);
-<<<<<<< HEAD
                 spf.run(startPath);
                 paths.addAll(spf.getAllComputedPathsUncategorized());
-=======
-                // This is kind of a hack, if we're on a ground map, each time
-                // we accelerate, that's 16 ground MP, so if we accelerate a
-                // a lot, we'll be here forever, so cap the amount of velocity
-                
-                int startVel = startPath.getFinalVelocity();
-                // If we're already moving at a high velocity, don't acc
-                if (startVel >= maxVel) {
-                    // Generate the paths and add them to our list.
-                    spf.run(startPath);
-                    paths.addAll(spf.getAllComputedPathsUncategorized());
-                }
-                // Check different accelerations
-                for (int velocity = startVel; velocity < maxVel; velocity++) {
-                    // Spheroids don't need to accelerate
-                    if (!((IAero)mover).isSpheroid()) {
-                        startPath.addStep(MoveStepType.ACC);
-                    }
-                    // Generate the paths and add them to our list.
-                    spf.run(startPath);
-                    paths.addAll(spf.getAllComputedPathsUncategorized());
-                }
->>>>>>> fd9a01ca
 
                 // Remove illegal paths.
                 Filter<MovePath> filter = new Filter<MovePath>() {
@@ -360,13 +337,8 @@
         final String METHOD_NAME = "isLegalAeroMove(MovePath)";
         getOwner().methodBegin(getClass(), METHOD_NAME);
         try {
-<<<<<<< HEAD
-        	// no non-aeros allowed
-            if (!(path.getEntity() instanceof Aero)) {
-=======
             // no non-aeros allowed
             if (!path.getEntity().isAero()) {
->>>>>>> fd9a01ca
                 return true;
             }
 
