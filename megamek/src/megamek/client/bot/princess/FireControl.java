--- conflicted
+++ resolved
@@ -1,79 +1,20 @@
 /*
  * MegaMek - Copyright (C) 2000-2011 Ben Mazur (bmazur@sev.org)
  *
- *  This program is free software; you can redistribute it and/or modify it
- *  under the terms of the GNU General Public License as published by the Free
- *  Software Foundation; either version 2 of the License, or (at your option)
- *  any later version.
+ * This program is free software; you can redistribute it and/or modify it
+ * under the terms of the GNU General Public License as published by the Free
+ * Software Foundation; either version 2 of the License, or (at your option)
+ * any later version.
  *
- *  This program is distributed in the hope that it will be useful, but
- *  WITHOUT ANY WARRANTY; without even the implied warranty of MERCHANTABILITY
- *  or FITNESS FOR A PARTICULAR PURPOSE. See the GNU General Public License
- *  for more details.
+ * This program is distributed in the hope that it will be useful, but
+ * WITHOUT ANY WARRANTY; without even the implied warranty of MERCHANTABILITY
+ * or FITNESS FOR A PARTICULAR PURPOSE. See the GNU General Public License
+ * for more details.
  */
 package megamek.client.bot.princess;
 
-<<<<<<< HEAD
 import megamek.common.*;
 import megamek.common.actions.*;
-=======
-import java.text.DecimalFormat;
-import java.text.NumberFormat;
-import java.util.ArrayList;
-import java.util.Enumeration;
-import java.util.HashSet;
-import java.util.Iterator;
-import java.util.List;
-import java.util.Map;
-import java.util.Set;
-import java.util.Vector;
-
-import megamek.common.AmmoType;
-import megamek.common.BattleArmor;
-import megamek.common.BombType;
-import megamek.common.BuildingTarget;
-import megamek.common.Compute;
-import megamek.common.Coords;
-import megamek.common.Dropship;
-import megamek.common.Entity;
-import megamek.common.EntityMovementType;
-import megamek.common.EntityWeightClass;
-import megamek.common.EquipmentType;
-import megamek.common.FixedWingSupport;
-import megamek.common.GunEmplacement;
-import megamek.common.HexTarget;
-import megamek.common.IAero;
-import megamek.common.Game;
-import megamek.common.Hex;
-import megamek.common.ILocationExposureStatus;
-import megamek.common.INarcPod;
-import megamek.common.IPlayer;
-import megamek.common.Infantry;
-import megamek.common.LargeSupportTank;
-import megamek.common.LosEffects;
-import megamek.common.Mech;
-import megamek.common.MechWarrior;
-import megamek.common.Mounted;
-import megamek.common.MovePath;
-import megamek.common.MoveStep;
-import megamek.common.Protomech;
-import megamek.common.RangeType;
-import megamek.common.Tank;
-import megamek.common.TargetRoll;
-import megamek.common.TargetRollModifier;
-import megamek.common.Targetable;
-import megamek.common.Terrains;
-import megamek.common.ToHitData;
-import megamek.common.VTOL;
-import megamek.common.WeaponType;
-import megamek.common.actions.EntityAction;
-import megamek.common.actions.FindClubAction;
-import megamek.common.actions.RepairWeaponMalfunctionAction;
-import megamek.common.actions.SearchlightAttackAction;
-import megamek.common.actions.SpotAction;
-import megamek.common.actions.UnjamTurretAction;
-import megamek.common.actions.WeaponAttackAction;
->>>>>>> 8490d360
 import megamek.common.annotations.Nullable;
 import megamek.common.annotations.StaticWrapper;
 import megamek.common.enums.IlluminationLevel;
