/*
 * MegaMek - Copyright (C) 2000-2011 Ben Mazur (bmazur@sev.org)
 *
 *  This program is free software; you can redistribute it and/or modify it
 *  under the terms of the GNU General Public License as published by the Free
 *  Software Foundation; either version 2 of the License, or (at your option)
 *  any later version.
 *
 *  This program is distributed in the hope that it will be useful, but
 *  WITHOUT ANY WARRANTY; without even the implied warranty of MERCHANTABILITY
 *  or FITNESS FOR A PARTICULAR PURPOSE. See the GNU General Public License
 *  for more details.
 */
package megamek.client.bot.princess;

import java.text.DecimalFormat;
import java.text.DecimalFormatSymbols;
import java.text.NumberFormat;
import java.util.ArrayList;
import java.util.Arrays;
import java.util.HashSet;
import java.util.List;
import java.util.Map;
import java.util.Set;
import java.util.TreeMap;

import megamek.client.bot.princess.BotGeometry.ConvexBoardArea;
import megamek.client.bot.princess.BotGeometry.CoordFacingCombo;
import megamek.client.bot.princess.BotGeometry.HexLine;
import megamek.common.BattleArmor;
import megamek.common.BipedMech;
import megamek.common.Compute;
import megamek.common.Coords;
import megamek.common.Entity;
import megamek.common.EntityMovementMode;
import megamek.common.EntityMovementType;
import megamek.common.IAero;
import megamek.common.IBoard;
import megamek.common.IGame;
import megamek.common.IHex;
import megamek.common.Infantry;
import megamek.common.LosEffects;
import megamek.common.Mech;
import megamek.common.MechWarrior;
import megamek.common.MiscType;
import megamek.common.MovePath;
import megamek.common.MovePath.MoveStepType;
import megamek.common.MoveStep;
import megamek.common.Protomech;
import megamek.common.QuadMech;
import megamek.common.Tank;
import megamek.common.TargetRoll;
import megamek.common.Targetable;
import megamek.common.Terrains;
import megamek.common.TripodMech;
import megamek.common.VTOL;
import megamek.common.logging.LogLevel;
import megamek.common.options.OptionsConstants;

/**
 * A very basic pathranker
 */
public class BasicPathRanker extends PathRanker {

    private final DecimalFormat LOG_DECIMAL =
            new DecimalFormat("0.00", DecimalFormatSymbols.getInstance());
    private final NumberFormat LOG_INT = NumberFormat.getIntegerInstance();
    private final NumberFormat LOG_PERCENT = NumberFormat.getPercentInstance();

    private FireControl fireControl;
    private PathEnumerator pathEnumerator;

    // the best damage enemies could expect were I not here. Used to determine 
    // whether they will target me.
    private Map<Integer, Double> bestDamageByEnemies;

    public BasicPathRanker(Princess owningPrincess) {
        super(owningPrincess);
        final String METHOD_NAME = "BasicPathRanker(Princess)";
        bestDamageByEnemies = new TreeMap<>();
        getOwner().log(
                getClass(),
                METHOD_NAME,
                LogLevel.DEBUG,
                "Using " + getOwner().getBehaviorSettings().getDescription()
                        + " behavior");
    }

    FireControl getFireControl() {
        return fireControl;
    }

    void setFireControl(FireControl fireControl) {
        this.fireControl = fireControl;
    }

    void setPathEnumerator(PathEnumerator pathEnumerator) {
        this.pathEnumerator = pathEnumerator;
    }

    Map<Integer, Double> getBestDamageByEnemies() {
        return bestDamageByEnemies;
    }

    Coords getClosestCoordsTo(int unitId, Coords location) {
        ConvexBoardArea box = pathEnumerator.getUnitMovableAreas().get(unitId);
        if (box == null) {
            return null;
        }
        return box.getClosestCoordsTo(location);
    }

    boolean isInMyLoS(Entity unit, HexLine leftBounds, HexLine rightBounds) {
        return (leftBounds.judgeArea(pathEnumerator.getUnitMovableAreas().get(unit.getId())) > 0)
               && (rightBounds.judgeArea(pathEnumerator.getUnitMovableAreas().get(unit.getId())) < 0);
    }

    double getMaxDamageAtRange(FireControl fireControl, Entity shooter,
                               int range, boolean useExtremeRange,
                               boolean useLOSRange) {
        return fireControl.getMaxDamageAtRange(shooter, range, useExtremeRange,
                                               useLOSRange);
    }

    boolean canFlankAndKick(Entity enemy, Coords behind, Coords leftFlank,
                            Coords rightFlank, int myFacing) {
        final String METHOD_NAME = "canFlankAndKick(Entity, Coords, Coords, " +
                                   "Coords, int)";
        Set<CoordFacingCombo> enemyFacingSet =
                pathEnumerator.getUnitPotentialLocations().get(enemy.getId());
        if (enemyFacingSet == null) {
            getOwner().log(getClass(), METHOD_NAME, LogLevel.WARNING,
                           "no facing set for " + enemy.getDisplayName());
            return false;
        }
        return enemyFacingSet.contains(CoordFacingCombo.createCoordFacingCombo(behind, myFacing))
               || enemyFacingSet.contains(CoordFacingCombo.createCoordFacingCombo(behind, (myFacing + 1) % 6))
               || enemyFacingSet.contains(CoordFacingCombo.createCoordFacingCombo(behind, (myFacing + 5) % 6))
               || enemyFacingSet.contains(CoordFacingCombo.createCoordFacingCombo(leftFlank, myFacing))
               || enemyFacingSet.contains(CoordFacingCombo.createCoordFacingCombo(leftFlank, (myFacing + 4) % 6))
               || enemyFacingSet.contains(CoordFacingCombo.createCoordFacingCombo(leftFlank, (myFacing + 5) % 6))
               || enemyFacingSet.contains(CoordFacingCombo.createCoordFacingCombo(rightFlank, myFacing))
               || enemyFacingSet.contains(CoordFacingCombo.createCoordFacingCombo(rightFlank, (myFacing + 1) % 6))
               || enemyFacingSet.contains(CoordFacingCombo.createCoordFacingCombo(rightFlank, (myFacing + 2) % 6));
    }

    /**
     * Guesses a number of things about an enemy that has not yet moved
     * TODO estimated damage is sloppy.  Improve for missile attacks, gun skill, and range
     */
    EntityEvaluationResponse evaluateUnmovedEnemy(Entity enemy, MovePath path,
                                                  boolean useExtremeRange,
                                                  boolean useLOSRange) {
        final String METHOD_NAME =
                "EntityEvaluationResponse evaluateUnmovedEnemy(Entity," +
                "MovePath,IGame)";
        getOwner().methodBegin(getClass(), METHOD_NAME);

        try {
            //some preliminary calculations
            final double damageDiscount = 0.25;
            EntityEvaluationResponse returnResponse =
                    new EntityEvaluationResponse();

            //Aeros always move after other units, and would require an 
            // entirely different evaluation
            //TODO (low priority) implement a way to see if I can dodge aero units
            if (enemy.isAero()) {
                return returnResponse;
            }
            
            Coords finalCoords = path.getFinalCoords();
            int myFacing = path.getFinalFacing();
            Coords behind = finalCoords.translated((myFacing + 3) % 6);
            Coords leftFlank = finalCoords.translated((myFacing + 2) % 6);
            Coords rightFlank = finalCoords.translated((myFacing + 4) % 6);
            Coords closest = getClosestCoordsTo(enemy.getId(), finalCoords);
            if (closest == null) {
                return returnResponse;
            }
            int range = closest.distance(finalCoords);

            // I would prefer if the enemy must end its move in my line of fire 
            // if so, I can guess that I may do some damage to it (cover 
            // notwithstanding).  At the very least, I can force the enemy to 
            // take cover on its move.
            HexLine leftBounds;
            HexLine rightBounds;
            if (path.getEntity().canChangeSecondaryFacing()) {
                leftBounds = new HexLine(behind, (myFacing + 2) % 6,
                                         getOwner());
                rightBounds = new HexLine(behind, (myFacing + 4) % 6,
                                          getOwner());
            } else {
                leftBounds = new HexLine(behind, (myFacing + 1) % 6,
                                         getOwner());
                rightBounds = new HexLine(behind, (myFacing + 5) % 6,
                                          getOwner());
            }
            boolean inMyLos = isInMyLoS(enemy, leftBounds, rightBounds);
            if (inMyLos) {
                returnResponse.addToMyEstimatedDamage(
                        getMaxDamageAtRange(fireControl,
                                            path.getEntity(),
                                            range,
                                            useExtremeRange,
                                            useLOSRange) * damageDiscount);
            }

            //in general if an enemy can end its position in range, it can hit me
            returnResponse.addToEstimatedEnemyDamage(
                    getMaxDamageAtRange(fireControl,
                                        enemy,
                                        range,
                                        useExtremeRange,
                                        useLOSRange)
                                                     * damageDiscount);

            //It is especially embarrassing if the enemy can move behind or flank me and then kick me
            if (canFlankAndKick(enemy, behind, leftFlank, rightFlank, myFacing)) {
                returnResponse.addToEstimatedEnemyDamage(
                        Math.ceil(enemy.getWeight() / 5.0) *
                        damageDiscount);
            }
            return returnResponse;
        } finally {
            getOwner().methodEnd(getClass(), METHOD_NAME);
        }
    }

    RankedPath doAeroSpecificRanking(MovePath movePath, boolean vtol,
                                     boolean isSpheroid) {
        // stalling is bad.
        if (movePath.getFinalVelocity() == 0 && !vtol && !isSpheroid) {
            return new RankedPath(-1000d, movePath, "stall");
        }
        // Spheroids only stall if they don't move
        if (isSpheroid && (movePath.getFinalNDown() == 0)
                && (movePath.getMpUsed() == 0)
                && !movePath.contains(MoveStepType.VLAND)) {
            return new RankedPath(-1000d, movePath, "stall");
        }

        // So is crashing.
        if (movePath.getFinalAltitude() < 1) {
            return new RankedPath(-10000d, movePath, "crash");
        }

        // Flying off board should only be done if necessary, but is better 
        // than taking a lot of damage.
        if ((movePath.getLastStep() != null) &&
            (movePath.getLastStep().getType() == MoveStepType.RETURN)) {
            if (vtol) {
                return new RankedPath(-5000d, movePath, "off-board");
            }
            return new RankedPath(-5d, movePath, "off-board");
        }

        return null;
    }

    @Override
    protected List<TargetRoll> getPSRList(MovePath path) {
        return super.getPSRList(path);
    }

    @Override
    public double getMovePathSuccessProbability(MovePath movePath,
                                                StringBuilder msg) {
        return super.getMovePathSuccessProbability(movePath, msg);
    }

    private double calculateFallMod(double successProbability,
                                    StringBuilder formula) {
        double pilotingFailure = (1 - successProbability);
        double fallShame = getOwner().getBehaviorSettings().getFallShameValue();
        double fallMod = pilotingFailure * (pilotingFailure == 1 ? -1000 : fallShame);
        formula.append("fall mod [").append(LOG_DECIMAL.format(fallMod)).append(" = ")
               .append(LOG_DECIMAL.format(pilotingFailure)).append(" * ").append(LOG_DECIMAL.format(fallShame))
               .append("]");
        return fallMod;
    }

    LosEffects calcLosEffects(IGame game, int shooterId, Targetable target) {
        return LosEffects.calculateLos(game, shooterId, target);
    }

    double calculateDamagePotential(Entity enemy,
                                    EntityState shooterState,
                                    MovePath path,
                                    EntityState targetState,
                                    int distance,
                                    IGame game) {

        // If they don't have the range, they can't do damage.
        int maxRange = enemy.getMaxWeaponRange();
        if (distance > maxRange) {
            return 0;
        }

        //  If they don't have LoS, they can't do damage.
        LosEffects losEffects = calcLosEffects(game,
                                               enemy.getId(),
                                               path.getEntity());
        if (!losEffects.canSee()) {
            return 0;
        }

        if (targetState == null) {
            targetState = new EntityState(path);
        }

        return getFireControl().guessBestFiringPlanUnderHeatWithTwists(enemy,
                                                                       shooterState, path.getEntity(), targetState,
                                                                       (enemy.getHeatCapacity() - enemy.heat) + 5, game)
                               .getUtility();
    }

    double calculateKickDamagePotential(Entity enemy, MovePath path,
                                        IGame game) {

        if (!(enemy instanceof Mech)) {
            return 0.0;
        }

        // if they can kick me, and probably hit, they probably will.
        PhysicalInfo theirKick = new PhysicalInfo(enemy, null,
                path.getEntity(), new EntityState(path),
                PhysicalAttackType.RIGHT_KICK, game, getOwner(), true);

        if (theirKick.getProbabilityToHit() <= 0.5) {
            return 0.0;
        }
        return theirKick.getExpectedDamageOnHit() * theirKick.getProbabilityToHit();
    }

    double calculateMyDamagePotential(MovePath path, Entity enemy,
                                      int distance, IGame game) {
        Entity me = path.getEntity();

        // If I don't have range, I can't do damage.
        int maxRange = me.getMaxWeaponRange();
        if (distance > maxRange) {
            return 0;
        }

        // If I don't have LoS, I can't do damage.  ToDo: Account for indirect fire.
        LosEffects losEffects = calcLosEffects(game, me.getId(), enemy);
        if (!losEffects.canSee()) {
            return 0;
        }

        // If I am an infantry unit that cannot both move and fire, and I am 
        // moving, I can't do damage.
        boolean isZeroMpInfantry =
                me instanceof Infantry && (me.getWalkMP() == 0);
        if (isZeroMpInfantry && path.getMpUsed() > 0) {
            return 0;
        }

        FiringPlan myFiringPlan;
<<<<<<< HEAD
        if (path.getEntity().isAero()) {
            myFiringPlan = getFireControl().guessFullAirToGroundPlan(path.getEntity(), enemy,
                                                                     new EntityState(enemy), path, game, false);
=======
        if (path.getEntity() instanceof Aero) {
            myFiringPlan = getFireControl()
                    .guessFullAirToGroundPlan(path.getEntity(),
                                              enemy,
                                              new EntityState(enemy),
                                              path,
                                              game,
                                              false);
>>>>>>> 954b1ca3
        } else {
            myFiringPlan =
                    getFireControl()
                            .guessBestFiringPlanWithTwists(path.getEntity(),
                                                           new EntityState(path),
                                                           enemy,
                                                           null,
                                                           game);
        }
        return myFiringPlan.getUtility();
    }

    double calculateMyKickDamagePotential(MovePath path, Entity enemy,
                                          IGame game) {
        if (!(path.getEntity() instanceof Mech)) {
            return 0.0;
        }

        PhysicalInfo myKick = new PhysicalInfo(path.getEntity(),
                new EntityState(path), enemy, null,
                PhysicalAttackType.RIGHT_KICK, game, getOwner(), true);
        if (myKick.getProbabilityToHit() <= 0.5) {
            return 0;
        }
        return myKick.getExpectedDamageOnHit() * myKick.getProbabilityToHit();
    }

    EntityEvaluationResponse evaluateMovedEnemy(Entity enemy, MovePath path,
                                                IGame game) {

        EntityEvaluationResponse returnResponse = new EntityEvaluationResponse();

        int distance = enemy.getPosition().distance(path.getFinalCoords());

        // How much damage can they do to me?
        double theirDamagePotential = calculateDamagePotential(enemy,
                                                               null,
                                                               path,
                                                               null,
                                                               distance,
                                                               game);

        // if they can kick me, and probably hit, they probably will.
        if (distance <= 1) {
            theirDamagePotential += calculateKickDamagePotential(enemy, path,
                                                                 game);
        }
        returnResponse.setEstimatedEnemyDamage(theirDamagePotential);

        // How much damage can I do to them?
        returnResponse.setMyEstimatedDamage(calculateMyDamagePotential(path,
                                                                       enemy,
                                                                       distance,
                                                                       game));

        // How much physical damage can I do to them?
        if (distance <= 1) {
            returnResponse.setMyEstimatedPhysicalDamage(
                    calculateMyKickDamagePotential(path, enemy, game));
        }

        return returnResponse;
    }

    // The further I am from a target, the lower this path ranks (weighted by 
    // Hyper Aggression.
    private double calculateAggreesionMod(Entity movingUnit, MovePath path,
                                          IGame game, StringBuilder formula) {
        double distToEnemy = distanceToClosestEnemy(movingUnit,
                                                    path.getFinalCoords(),
                                                    game);
        if ((distToEnemy == 0) && !(movingUnit instanceof Infantry)) {
            distToEnemy = 2;
        }
        double aggression = getOwner().getBehaviorSettings()
                                      .getHyperAggressionValue();
        double aggressionMod = distToEnemy * aggression;
        formula.append(" - aggressionMod [")
               .append(LOG_DECIMAL.format(aggressionMod)).append(" = ")
               .append(LOG_DECIMAL.format(distToEnemy)).append(" * ")
               .append(LOG_DECIMAL.format(aggression)).append("]");
        return aggressionMod;
    }

    // The further I am from my teammates, the lower this path ranks (weighted 
    // by Herd Mentality).
    private double calculateHerdingMod(Coords friendsCoords, MovePath path,
                                       StringBuilder formula) {
        if (friendsCoords == null) {
            formula.append(" - herdingMod [0 no friends]");
            return 0;
        }

        double distanceToAllies = friendsCoords.distance(path.getFinalCoords());
        double herding = getOwner().getBehaviorSettings()
                                   .getHerdMentalityValue();
        double herdingMod = distanceToAllies * herding;
        formula.append(" - herdingMod [").append(LOG_DECIMAL.format(herdingMod))
               .append(" = ")
               .append(LOG_DECIMAL.format(distanceToAllies)).append(" * ")
               .append(LOG_DECIMAL.format(herding))
               .append("]");
        return herdingMod;
    }

    // todo account for damaged locations and face those away from enemy.
    private double calculateFacingMod(Entity movingUnit, IGame game,
                                      final MovePath path,
                                      StringBuilder formula) {

        Entity closest = findClosestEnemy(movingUnit, movingUnit.getPosition(),
                                          game);
        Coords toFace = closest == null ?
                        game.getBoard().getCenter() :
                        closest.getPosition();
        int desiredFacing = (toFace.direction(movingUnit.getPosition()) + 3) % 6;
        int currentFacing = path.getFinalFacing();
        int facingDiff;
        if (currentFacing == desiredFacing) {
            facingDiff = 0;
        } else if ((currentFacing == ((desiredFacing + 1) % 6))
                   || (currentFacing == ((desiredFacing + 5) % 6))) {
            facingDiff = 1;
        } else if ((currentFacing == ((desiredFacing + 2) % 6))
                   || (currentFacing == ((desiredFacing + 4) % 6))) {
            facingDiff = 2;
        } else {
            facingDiff = 3;
        }
        double facingMod = Math.max(0.0, 50 * (facingDiff - 1));
        formula.append(" - facingMod [").append(LOG_DECIMAL.format(facingMod))
               .append(" = max(")
               .append(LOG_INT.format(0)).append(", ")
               .append(LOG_INT.format(50)).append(" * {")
               .append(LOG_INT.format(facingDiff)).append(" - ")
               .append(LOG_INT.format(1)).append("})]");
        return facingMod;
    }

    // If I need to flee the board, I want to get closer to my home edge.
    private double calculateSelfPreservationMod(Entity movingUnit,
                                                MovePath path,
                                                IGame game,
                                                StringBuilder formula) {
        if (getOwner().getFallBack() || movingUnit.isCrippled()) {
            int newDistanceToHome = distanceToHomeEdge(path.getFinalCoords(),
                                                       getOwner().getHomeEdge(),
                                                       game);
            double selfPreservation = getOwner().getBehaviorSettings()
                                                .getSelfPreservationValue();
            double selfPreservationMod = newDistanceToHome * selfPreservation;
            formula.append(" - selfPreservationMod [")
                   .append(LOG_DECIMAL.format(selfPreservationMod))
                   .append(" = ").append(LOG_DECIMAL.format(newDistanceToHome))
                   .append(" * ")
                   .append(LOG_DECIMAL.format(selfPreservation)).append("]");
            return selfPreservationMod;
        }
        return 0.0;
    }

    /**
     * A path ranking
     */
    @Override
    public RankedPath rankPath(MovePath path, IGame game, int maxRange,
                               double fallTolerance, int distanceHome,
                               List<Entity> enemies, Coords friendsCoords) {
        final String METHOD_NAME = "rankPath(MovePath, IGame, Targetable, int, " +
                                   "double, int, int, List<Entity>, Coords)";

        getOwner().methodBegin(getClass(), METHOD_NAME);

        Entity movingUnit = path.getEntity();
        StringBuilder formula = new StringBuilder("Calculation: {");

        try {

            if (movingUnit.isAero() || movingUnit instanceof VTOL) {
                boolean isVTOL = (movingUnit instanceof VTOL);
<<<<<<< HEAD
                boolean isSpheroid = isVTOL ? false : ((IAero)movingUnit).isSpheroid();
                RankedPath aeroRankedPath = doAeroSpecificRanking(path, isVTOL, isSpheroid);
=======
                boolean isSpheroid = !isVTOL && ((Aero) movingUnit).isSpheroid();
                RankedPath aeroRankedPath = doAeroSpecificRanking(path, isVTOL,
                                                                  isSpheroid);
>>>>>>> 954b1ca3
                if (aeroRankedPath != null) {
                    return aeroRankedPath;
                }
            }

            // Copy the path to avoid inadvertent changes.
            MovePath pathCopy = path.clone();

            // Worry about failed piloting rolls (weighted by Fall Shame).
            double successProbability = getMovePathSuccessProbability(pathCopy,
                                                                      formula);
            double utility = -calculateFallMod(successProbability, formula);

            // look at all of my enemies
            double maximumDamageDone = 0;
            double maximumPhysicalDamage = 0;
            double expectedDamageTaken = checkPathForHazards(pathCopy,
                                                             movingUnit,
                                                             game);
            boolean extremeRange = game.getOptions()
                                       .booleanOption(
                                               OptionsConstants.ADVCOMBAT_TACOPS_RANGE);
            boolean losRange = game.getOptions()
                                   .booleanOption(
                                           OptionsConstants.ADVCOMBAT_TACOPS_LOS_RANGE);
            for (Entity enemy : enemies) {

                // Skip ejected pilots.
                if (enemy instanceof MechWarrior) {
                    continue;
                }

                // Skip units not actually on the board.
                if (enemy.isOffBoard() || (enemy.getPosition() == null)
                    || !game.getBoard().contains(enemy.getPosition())) {
                    continue;
                }

                //skip broken enemies
                if (getOwner().getHonorUtil().isEnemyBroken(enemy.getId(),
                        enemy.getOwnerId(), getOwner().getForcedWithdrawal())) {
                    continue;
                }

                EntityEvaluationResponse eval;
                // TODO: Always consider Aeros to have moved, as right now we
                // don't try to predict their movement.
                if ((!enemy.isSelectableThisTurn()) || enemy.isImmobile()
<<<<<<< HEAD
                        || enemy.isAero()) { //For units that have already moved
=======
                    || (enemy instanceof Aero)) {
                    //For units that have already moved
>>>>>>> 954b1ca3
                    eval = evaluateMovedEnemy(enemy, pathCopy, game);
                } else { //for units that have not moved this round
                    eval = evaluateUnmovedEnemy(enemy, path, extremeRange,
                                                losRange);
                }
                if (maximumDamageDone < eval.getMyEstimatedDamage()) {
                    maximumDamageDone = eval.getMyEstimatedDamage();
                }
                if (maximumPhysicalDamage < eval.getMyEstimatedPhysicalDamage()) {
                    maximumPhysicalDamage = eval.getMyEstimatedPhysicalDamage();
                }
                expectedDamageTaken += eval.getEstimatedEnemyDamage();
            }

            // Include damage I can do to strategic targets
            for (int i = 0; i < getOwner().getFireControl()
                                          .getAdditionalTargets().size(); i++) {
                Targetable target = getOwner().getFireControl()
                                              .getAdditionalTargets().get(i);
                if (target.isOffBoard() || (target.getPosition() == null)
                    || !game.getBoard().contains(target.getPosition())) {
                    continue; // Skip targets not actually on the board.
                }
                FiringPlan myFiringPlan =
                        fireControl.guessBestFiringPlanWithTwists(
                                path.getEntity(),
                                new EntityState(path),
                                target,
                                null,
                                game);
                double myDamagePotential = myFiringPlan.getUtility();
                if (myDamagePotential > maximumDamageDone) {
                    maximumDamageDone = myDamagePotential;
                }
                if (path.getEntity() instanceof Mech) {
                    PhysicalInfo myKick = new PhysicalInfo(
                            path.getEntity(), new EntityState(path), target,
                            null,
                            PhysicalAttackType.RIGHT_KICK, game, getOwner(),
                            true);
                    double expectedKickDamage =
                            myKick.getExpectedDamageOnHit() *
                            myKick.getProbabilityToHit();
                    if (expectedKickDamage > maximumPhysicalDamage) {
                        maximumPhysicalDamage = expectedKickDamage;
                    }
                }
            }

            // If I cannot kick because I am a clan unit and "No physical 
            // attacks for the clans"
            // is enabled, set maximum physical damage for this path to zero.
            if (game.getOptions()
                    .booleanOption(OptionsConstants.ALLOWED_NO_CLAN_PHYSICAL) &&
                path.getEntity().isClan()) {
                maximumPhysicalDamage = 0;
            }

            // I can kick a different target than I shoot, so add physical to 
            // total damage after I've looked at all enemies
            maximumDamageDone += maximumPhysicalDamage;

            // My bravery modifier is based on my chance of getting to the 
            // firing position (successProbability), how much damage I can do 
            // (weighted by bravery), less the damage I might take.
            double braveryValue =
                    getOwner().getBehaviorSettings().getBraveryValue();
            double braveryMod = successProbability *
                                ((maximumDamageDone *
                                  braveryValue) -
                                 expectedDamageTaken);
            formula.append(" + braveryMod [")
                   .append(LOG_DECIMAL.format(braveryMod)).append(" = ")
                   .append(LOG_PERCENT.format(successProbability))
                   .append(" * ((")
                   .append(LOG_DECIMAL.format(maximumDamageDone)).append(" * ")
                   .append(LOG_DECIMAL.format(braveryValue)).append(") - ")
                   .append(LOG_DECIMAL.format(expectedDamageTaken)).append("]");
            utility += braveryMod;

            //noinspection StatementWithEmptyBody
            if (path.getEntity().isAero()) {
                // No idea what original implementation was meant to be.

            } else {

                // The further I am from a target, the lower this path ranks 
                // (weighted by Hyper Aggression.
                utility -= calculateAggreesionMod(movingUnit, pathCopy, game,
                                                  formula);

                // The further I am from my teammates, the lower this path 
                // ranks (weighted by Herd Mentality).
                utility -= calculateHerdingMod(friendsCoords, pathCopy, formula);
            }

            // Try to face the enemy.
            double facingMod = calculateFacingMod(movingUnit, game, pathCopy,
                                                  formula);
            if (facingMod == -10000) {
                return new RankedPath(facingMod, pathCopy, formula.toString());
            }
            utility -= facingMod;

            // If I need to flee the board, I want to get closer to my home edge.
            utility -= calculateSelfPreservationMod(movingUnit, pathCopy, game,
                                                    formula);

            return new RankedPath(utility, pathCopy, formula.toString());
        } finally {
            getOwner().methodEnd(getClass(), METHOD_NAME);
        }

    }

    @Override
    Entity findClosestEnemy(Entity me, Coords position, IGame game) {
        return super.findClosestEnemy(me, position, game);
    }

    /**
     * Calculate who all other units would shoot at if I weren't around
     */
    @Override
    public void initUnitTurn(Entity unit, IGame game) {
        final String METHOD_NAME = "initUnitTurn(Entity, IGame)";
        getOwner().methodBegin(getClass(), METHOD_NAME);

        try {
            bestDamageByEnemies.clear();
            List<Entity> enemies = getOwner().getEnemyEntities();
            List<Entity> friends = getOwner().getFriendEntities();
            for (Entity e : enemies) {
                double max_damage = 0;
                for (Entity f : friends) {
                    double damage = fireControl
                            .guessBestFiringPlanUnderHeatWithTwists(
                                    e, null, f, null,
                                    (e.getHeatCapacity() - e.heat) + 5,
                                    game).getExpectedDamage();
                    if (damage > max_damage) {
                        max_damage = damage;
                    }

                }
                bestDamageByEnemies.put(e.getId(), max_damage);
            }
        } finally {
            getOwner().methodEnd(getClass(), METHOD_NAME);
        }
    }


    /**
     * Gives the distance to the closest enemy unit, or zero if none exist
     *
     * @param me       Entity who has enemies
     * @param position Coords from which the closest enemy is found
     * @param game     IGame that we're playing
     */
    double distanceToClosestEnemy(Entity me, Coords position, IGame game) {
        final String METHOD_NAME = "distanceToClosestEnemy(Entity, Coords, IGame)";
        getOwner().methodBegin(BasicPathRanker.class, METHOD_NAME);

        try {
            Entity closest = findClosestEnemy(me, position, game);
            if (closest == null) {
                return 0;
            }
            return closest.getPosition().distance(position);
        } finally {
            getOwner().methodEnd(BasicPathRanker.class, METHOD_NAME);
        }
    }

    /**
     * Gives the distance to the closest edge
     */
    int distanceToClosestEdge(Coords position, IGame game) {
        final String METHOD_NAME = "distanceToClosestEdge(Coords, IGame)";
        getOwner().methodBegin(BasicPathRanker.class, METHOD_NAME);

        try {
            int width = game.getBoard().getWidth();
            int height = game.getBoard().getHeight();
            int minimum = position.getX();
            if ((width - position.getX()) < minimum) {
                minimum = position.getX();
            }
            if (position.getY() < minimum) {
                minimum = position.getY();
            }
            if ((height - position.getY()) < minimum) {
                minimum = height - position.getY();
            }
            return minimum;
        } finally {
            getOwner().methodEnd(BasicPathRanker.class, METHOD_NAME);
        }
    }

    /**
     * Returns distance to the unit's home edge.
     * Gives the distance to the closest edge
     *
     * @param position Final coordinates of the proposed move.
     * @param homeEdge Unit's home edge.
     * @param game     The {@link IGame} currently in play.
     * @return The distance to the unit's home edge.
     */
    @Override
    public int distanceToHomeEdge(Coords position, HomeEdge homeEdge, IGame game) {
        final String METHOD_NAME = "distanceToHomeEdge(Coords, HomeEdge, IGame)";
        getOwner().methodBegin(BasicPathRanker.class, METHOD_NAME);

        try {
            String msg = "Getting distance to home edge: " + homeEdge.toString();

            int width = game.getBoard().getWidth();
            int height = game.getBoard().getHeight();

            int distance;
            switch (homeEdge) {
                case NORTH: {
                    distance = position.getY();
                    break;
                }
                case SOUTH: {
                    distance = height - position.getY() - 1;
                    break;
                }
                case WEST: {
                    distance = position.getX();
                    break;
                }
                case EAST: {
                    distance = width - position.getX() - 1;
                    break;
                }
                default: {
                    getOwner().log(getClass(), METHOD_NAME, LogLevel.WARNING,
                                   "Invalid home edge.  Defaulting to NORTH.");
                    distance = position.getY();
                }
            }

            msg += " -> " + distance;
            getOwner().log(BasicPathRanker.class, METHOD_NAME, msg);
            return distance;
        } finally {
            getOwner().methodEnd(BasicPathRanker.class, METHOD_NAME);
        }
    }

    double checkPathForHazards(MovePath path, Entity movingUnit, IGame game) {
        final String METHOD_NAME = "checkPathForHazards(MovePath, Entity, IGame)";

        StringBuilder logMsg = new StringBuilder("Checking Path (")
                .append(path.toString()).append(") for hazards.");

        try {
            // If we're flying or swimming, we don't care about ground hazards.
            if (EntityMovementType.MOVE_FLYING.equals(path.getLastStepMovementType()) ||
                EntityMovementType.MOVE_OVER_THRUST.equals(path.getLastStepMovementType()) ||
                EntityMovementType.MOVE_SAFE_THRUST.equals(path.getLastStepMovementType()) ||
                EntityMovementType.MOVE_VTOL_WALK.equals(path.getLastStepMovementType()) ||
                EntityMovementType.MOVE_VTOL_RUN.equals(path.getLastStepMovementType()) ||
                EntityMovementType.MOVE_VTOL_SPRINT.equals(path.getLastStepMovementType()) ||
                EntityMovementType.MOVE_SUBMARINE_WALK.equals(path.getLastStepMovementType()) ||
                EntityMovementType.MOVE_SUBMARINE_RUN.equals(path.getLastStepMovementType())) {

                logMsg.append("\n\tMove Type (").append(path.getLastStepMovementType().toString())
                      .append(") ignores ground hazards.");
                return 0;
            }

            // If we're jumping, we only care about where we land.
            if (path.isJumping()) {
                logMsg.append("\n\tJumping");
                Coords endCoords = path.getFinalCoords();
                IHex endHex = game.getBoard().getHex(endCoords);
                return checkHexForHazards(endHex, movingUnit, true,
                                          path.getLastStep(), true,
                                          path, game.getBoard(), logMsg);
            }

            double totalHazard = 0;
            Coords previousCoords = null;
            MoveStep lastStep = path.getLastStep();
            for (MoveStep step : path.getStepVector()) {
                Coords coords = step.getPosition();
                if ((coords == null) || coords.equals(previousCoords)) {
                    continue;
                }
                IHex hex = game.getBoard().getHex(coords);
                totalHazard += checkHexForHazards(hex, movingUnit,
                                                  lastStep.equals(step), step,
                                                  false, path,
                                                  game.getBoard(), logMsg);
                previousCoords = coords;
            }

            return totalHazard;
        } finally {
            getOwner().log(getClass(), METHOD_NAME, LogLevel.DEBUG, logMsg);
        }
    }

    private double checkHexForHazards(IHex hex, Entity movingUnit,
                                      boolean endHex, MoveStep step,
                                      boolean jumpLanding,
                                      MovePath movePath, IBoard board,
                                      StringBuilder logMsg) {
        logMsg.append("\n\tHex ").append(hex.getCoords().toFriendlyString());

        final List<Integer> HAZARDS =
                new ArrayList<>(Arrays.asList(Terrains.FIRE,
                                              Terrains.MAGMA,
                                              Terrains.ICE,
                                              Terrains.WATER,
                                              Terrains.BUILDING));

        int[] terrainTypes = hex.getTerrainTypes();
        Set<Integer> hazards = new HashSet<>();
        for (int type : terrainTypes) {
            if (HAZARDS.contains(type)) {
                hazards.add(type);
            }
        }

        // No hazards were found, so nothing to worry about.
        if (hazards.isEmpty()) {
            logMsg.append(" has no hazards.");
            return 0;
        }

        // Calculate hazard value by terrain type.
        double hazardValue = 0;
        for (int hazard : hazards) {
            switch (hazard) {
                case Terrains.FIRE:
                    hazardValue += calcFireHazard(movingUnit, endHex, logMsg);
                    break;
                case Terrains.MAGMA:
                    hazardValue += calcMagmaHazard(hex, endHex, movingUnit,
                                                   jumpLanding, step, logMsg);
                    break;
                case Terrains.ICE:
                    hazardValue += calcIceHazard(movingUnit, hex, step,
                                                 jumpLanding, logMsg);
                    break;
                case Terrains.WATER:
                    if (!hazards.contains(Terrains.ICE)) {
                        hazardValue += calcWaterHazard(movingUnit, hex, step,
                                                       logMsg);
                    }
                    break;
                case Terrains.BUILDING:
                    hazardValue += calcBuildingHazard(step, movingUnit,
                                                      movePath, board, logMsg);
                    break;
            }
        }
        logMsg.append("\n\tTotal Hazard = ")
              .append(LOG_DECIMAL.format(hazardValue));

        return hazardValue;
    }

    // Building collapse and basements are handled in PathRanker.validatePaths.
    private double calcBuildingHazard(MoveStep step, Entity movingUnit,
                                      MovePath movePath, IBoard board,
                                      StringBuilder logMsg) {
        logMsg.append("\n\tCalculating building hazard:  ");

        // Protos, BA and Infantry move through buildings freely.
        if (movingUnit instanceof Protomech || movingUnit instanceof Infantry) {
            logMsg.append("Safe for infantry and protos.");
            return 0;
        }

        // Jumping onto a building is handled in PathRanker validatePaths.
        if (movePath.isJumping()) {
            return 0;
        }

        // Get the odds of failing the piloting roll while moving through the building.
        double odds = (1.0 - (Compute.oddsAbove(movingUnit.getCrew()
                                                          .getPiloting()) / 100));
        logMsg.append("\n\t\tChance to fail piloting roll: ")
              .append(LOG_PERCENT.format(odds));

        // Hazard is based on potential damage taken.
        double dmg = board.getBuildingAt(step.getPosition())
                          .getCurrentCF(step.getPosition()) / 10D;
        logMsg.append("\n\t\tPotential building damage: ")
              .append(LOG_DECIMAL.format(dmg));

        double hazard = dmg * odds;
        logMsg.append("\n\t\tHazard value (")
              .append(LOG_DECIMAL.format(hazard)).append(").");
        return hazard;
    }

    private double calcIceHazard(Entity movingUnit, IHex hex, MoveStep step,
                                 boolean jumpLanding,
                                 StringBuilder logMsg) {
        logMsg.append("\n\tCalculating ice hazard:  ");

        // Hover units are above the surface.
        if (EntityMovementMode.HOVER == movingUnit.getMovementMode() ||
            EntityMovementMode.WIGE == movingUnit.getMovementMode()) {
            logMsg.append("Hovering above ice (0).");
            return 0;
        }

        // If there is no water under the ice, don't worry about breaking 
        // through.
        if (hex.depth() < 1) {
            logMsg.append("No water under ice (0).");
            return 0;
        }

        // Hazard is based on chance to break through to the water underneath.
        double breakthroughMod = jumpLanding ? 0.5 : 0.1667;
        logMsg.append("\n\t\tChance to break through ice: ")
              .append(LOG_PERCENT.format(breakthroughMod));

        double hazard = calcWaterHazard(movingUnit, hex, step, logMsg) *
                        breakthroughMod;
        logMsg.append("\n\t\tHazard value (")
              .append(LOG_DECIMAL.format(hazard)).append(").");
        return hazard;
    }

    private double calcWaterHazard(Entity movingUnit, IHex hex, MoveStep step,
                                   StringBuilder logMsg) {
        logMsg.append("\n\tCalculating water hazard:  ");

        // Puddles don't count.
        if (hex.depth() == 0) {
            logMsg.append("Puddles don't count (0).");
            return 0;
        }

        // Hover units are above the surface.
        if (EntityMovementMode.HOVER == movingUnit.getMovementMode() ||
            EntityMovementMode.WIGE == movingUnit.getMovementMode()) {
            logMsg.append("Hovering above water (0).");
            return 0;
        }

        // Amphibious units are safe (kind of the point).
        if (movingUnit.hasWorkingMisc(MiscType.F_FULLY_AMPHIBIOUS) ||
            movingUnit.hasWorkingMisc(MiscType.F_AMPHIBIOUS)) {
            logMsg.append("Amphibious unit (0).");
            return 0;
        }

        // Most other units are automatically destroyed.
        if (!(movingUnit instanceof Mech || movingUnit instanceof Protomech ||
              movingUnit instanceof BattleArmor)) {
            logMsg.append("Ill drown (1000).");
            return 1000;
        }

        // Unsealed unit will drown.
        if (movingUnit instanceof Mech && ((Mech) movingUnit).isIndustrial()) {
            logMsg.append("Industrial mechs drown too (1000).");
            return 1000;
        }

        // Find the submerged locations.
        Set<Integer> submergedLocations = new HashSet<>();
        for (int loc = 0; loc < movingUnit.locations(); loc++) {
            if (Mech.LOC_CLEG == loc && !(movingUnit instanceof TripodMech)) {
                continue;
            }

            if ((hex.depth() >= 2) || step.isProne() ||
                !(movingUnit instanceof Mech)) {
                submergedLocations.add(loc);
                continue;
            }

            if (Mech.LOC_RLEG == loc || Mech.LOC_LLEG == loc ||
                Mech.LOC_CLEG == loc) {
                submergedLocations.add(loc);
                continue;
            }

            if ((movingUnit instanceof QuadMech) && (Mech.LOC_RARM == loc ||
                                                     Mech.LOC_LARM == loc)) {
                submergedLocations.add(loc);
            }
        }
        logMsg.append("\n\t\tSubmerged locations: ")
              .append(submergedLocations.size());

        int hazardValue = 0;
        for (int loc : submergedLocations) {
            logMsg.append("\n\t\t\tLocation ").append(loc).append(" is ");

            // Only locations withou armor can breach in movement phase.
            if (movingUnit.getArmor(loc) > 0) {
                logMsg.append(" not breached (0).");
                continue;
            }

            // Mechs or Protomechs having a head or torso breach is deadly.  
            // For other units, any breach is deadly.
            //noinspection ConstantConditions
            if (Mech.LOC_HEAD == loc ||
                Mech.LOC_CT == loc ||
                Protomech.LOC_HEAD == loc ||
                Protomech.LOC_TORSO == loc ||
                (!(movingUnit instanceof Mech) &&
                 !(movingUnit instanceof Protomech))) {
                logMsg.append(" breached and critical (1000).");
                return 1000;
            }

            // Add 50 points per potential breach location.
            logMsg.append(" breached (50).");
            hazardValue += 50;
        }

        return hazardValue;
    }

    private double calcFireHazard(Entity movingUnit, boolean endHex,
                                  StringBuilder logMsg) {
        logMsg.append("\n\tCalculating fire hazard:  ");

        double hazardValue = 0;

        // Fireproof BA ignores fire.
        if ((movingUnit instanceof BattleArmor) &&
            ((BattleArmor) movingUnit).isFireResistant()) {
            logMsg.append("Ignored by fire resistant armor (0).");
            return 0;
        }

        // Tanks risk critical hits.
        if (movingUnit instanceof Tank) {
            logMsg.append("Possible crit on tank (25).");
            return 25;
        }

        // Protomechs risk location destruction.
        if (movingUnit instanceof Protomech) {
            logMsg.append("Possible location destruction (50).");
            return 50;
        }

        // Infantry and BA risk total destruction.
        if (movingUnit instanceof Infantry) {
            logMsg.append(("Possible unit destruction (1000)."));
            return 1000;
        }

        // If this unit tracks heat, add the heat gain to the hazard value.
        if (movingUnit.getHeatCapacity() != Entity.DOES_NOT_TRACK_HEAT) {
            hazardValue += endHex ? 5 : 2;
            logMsg.append("Heat gain (").append(hazardValue).append(").");
        }

        return hazardValue;
    }

    private double calcMagmaHazard(IHex hex, boolean endHex, Entity movingUnit,
                                   boolean jumpLanding, MoveStep step,
                                   StringBuilder logMsg) {
        logMsg.append("\n\tCalculating magma hazard:  ");

        // Hovers are unaffected.
        if (EntityMovementMode.HOVER == movingUnit.getMovementMode() ||
            EntityMovementMode.WIGE == movingUnit.getMovementMode()) {
            logMsg.append("Hovering above magma (0).");
            return 0;
        }

        double hazardValue = 0;
        int magmaLevel = hex.terrainLevel(Terrains.MAGMA);

        // Liquid magma.
        if (magmaLevel == 2) {
            return calcLavaHazard(endHex, movingUnit, step, logMsg);
        } else {
            double breakThroughMod = jumpLanding ? 0.5 : 0.1667;
            logMsg.append("\n\t\tChance to break through crust = ")
                  .append(LOG_PERCENT.format(breakThroughMod));

            // Factor in the chance to break through.
            double lavalHazard = calcLavaHazard(endHex, movingUnit, step,
                                                logMsg) * breakThroughMod;
            logMsg.append("\n\t\t\tLava hazard (")
                  .append(LOG_DECIMAL.format(lavalHazard)).append(").");
            hazardValue += lavalHazard;

            // Factor in heat.
            if (movingUnit.getHeatCapacity() != Entity.DOES_NOT_TRACK_HEAT) {
                double heatMod = (endHex ? 5 : 2) * (1 - breakThroughMod);
                hazardValue += heatMod;
                logMsg.append("\n\t\tHeat gain (")
                      .append(LOG_DECIMAL.format(heatMod)).append(").");
            }
        }

        return hazardValue;
    }

    private double calcLavaHazard(boolean endHex, Entity movingUnit,
                                  MoveStep step, StringBuilder logMsg) {
        logMsg.append("\n\tCalculating laval hazard:  ");


        // Hovers are unaffected.
        if (EntityMovementMode.HOVER == movingUnit.getMovementMode() ||
            EntityMovementMode.WIGE == movingUnit.getMovementMode()) {
            logMsg.append("Hovering above lava (0).");
            return 0;
        }

        // Non-mech units auto-destroyed.
        if (!(movingUnit instanceof Mech)) {
            logMsg.append("Non-mech instant destruction (1000).");
            return 1000;
        }

        double hazardValue = 0;

        // Factor in heat.
        double heat = endHex ? 10.0 : 5.0;
        hazardValue += heat;
        logMsg.append("\n\t\tHeat gain (").append(heat)
              .append(LOG_DECIMAL.format(heat)).append(").");

        // Factor in potential damage.
        double dmg;
        logMsg.append("\n\t\tDamage to ");
        if (step.isProne()) {
            dmg = 7 * movingUnit.locations();
            logMsg.append("everything [prone] (");
        } else if (movingUnit instanceof BipedMech) {
            dmg = 14;
            logMsg.append("legs (");
        } else if (movingUnit instanceof TripodMech) {
            dmg = 21;
            logMsg.append("legs (");
        } else {
            dmg = 28;
            logMsg.append("legs (");
        }
        logMsg.append(LOG_DECIMAL.format(dmg)).append(").");
        hazardValue += dmg;

        return hazardValue;
    }
}<|MERGE_RESOLUTION|>--- conflicted
+++ resolved
@@ -359,20 +359,9 @@
         }
 
         FiringPlan myFiringPlan;
-<<<<<<< HEAD
         if (path.getEntity().isAero()) {
             myFiringPlan = getFireControl().guessFullAirToGroundPlan(path.getEntity(), enemy,
                                                                      new EntityState(enemy), path, game, false);
-=======
-        if (path.getEntity() instanceof Aero) {
-            myFiringPlan = getFireControl()
-                    .guessFullAirToGroundPlan(path.getEntity(),
-                                              enemy,
-                                              new EntityState(enemy),
-                                              path,
-                                              game,
-                                              false);
->>>>>>> 954b1ca3
         } else {
             myFiringPlan =
                     getFireControl()
@@ -553,14 +542,8 @@
 
             if (movingUnit.isAero() || movingUnit instanceof VTOL) {
                 boolean isVTOL = (movingUnit instanceof VTOL);
-<<<<<<< HEAD
                 boolean isSpheroid = isVTOL ? false : ((IAero)movingUnit).isSpheroid();
                 RankedPath aeroRankedPath = doAeroSpecificRanking(path, isVTOL, isSpheroid);
-=======
-                boolean isSpheroid = !isVTOL && ((Aero) movingUnit).isSpheroid();
-                RankedPath aeroRankedPath = doAeroSpecificRanking(path, isVTOL,
-                                                                  isSpheroid);
->>>>>>> 954b1ca3
                 if (aeroRankedPath != null) {
                     return aeroRankedPath;
                 }
@@ -609,12 +592,7 @@
                 // TODO: Always consider Aeros to have moved, as right now we
                 // don't try to predict their movement.
                 if ((!enemy.isSelectableThisTurn()) || enemy.isImmobile()
-<<<<<<< HEAD
                         || enemy.isAero()) { //For units that have already moved
-=======
-                    || (enemy instanceof Aero)) {
-                    //For units that have already moved
->>>>>>> 954b1ca3
                     eval = evaluateMovedEnemy(enemy, pathCopy, game);
                 } else { //for units that have not moved this round
                     eval = evaluateUnmovedEnemy(enemy, path, extremeRange,
