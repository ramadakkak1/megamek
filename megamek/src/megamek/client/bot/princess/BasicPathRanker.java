--- conflicted
+++ resolved
@@ -310,17 +310,12 @@
             targetState = new EntityState(path);
         }
 
-<<<<<<< HEAD
         return getFireControl().determineBestFiringPlan(
         		FiringPlanCalculationParameters.GenerateGuessParams(enemy,
-                shooterState, path.getEntity(), targetState,
-                (enemy.getHeatCapacity() - enemy.heat) + 5)).getUtility();
-=======
-        return getFireControl().guessBestFiringPlanUnderHeatWithTwists(enemy,
-                                                                       shooterState, path.getEntity(), targetState,
-                                                                       (enemy.getHeatCapacity() - enemy.heat) + 5, game)
-                               .getUtility();
->>>>>>> 3d20ccf1
+        				shooterState, 
+        				path.getEntity(), 
+        				targetState,
+        				(enemy.getHeatCapacity() - enemy.heat) + 5)).getUtility();
     }
 
     double calculateKickDamagePotential(Entity enemy, MovePath path,
@@ -370,18 +365,12 @@
             myFiringPlan = getFireControl().guessFullAirToGroundPlan(path.getEntity(), enemy,
                                                                      new EntityState(enemy), path, game, false);
         } else {
-<<<<<<< HEAD
             myFiringPlan = getFireControl().determineBestFiringPlan(
-            		FiringPlanCalculationParameters.GenerateGuessParams(path.getEntity(), new EntityState(path), enemy, null, null));
-=======
-            myFiringPlan =
-                    getFireControl()
-                            .guessBestFiringPlanWithTwists(path.getEntity(),
-                                                           new EntityState(path),
-                                                           enemy,
-                                                           null,
-                                                           game);
->>>>>>> 3d20ccf1
+            		FiringPlanCalculationParameters.GenerateGuessParams(path.getEntity(), 
+            															new EntityState(path), 
+            															enemy, 
+            															null, 
+            															null));
         }
         return myFiringPlan.getUtility();
     }
@@ -628,18 +617,8 @@
                     || !game.getBoard().contains(target.getPosition())) {
                     continue; // Skip targets not actually on the board.
                 }
-<<<<<<< HEAD
                 FiringPlan myFiringPlan = fireControl.determineBestFiringPlan(
                 		FiringPlanCalculationParameters.GenerateGuessParams(path.getEntity(), new EntityState(path), target, null, null));
-=======
-                FiringPlan myFiringPlan =
-                        fireControl.guessBestFiringPlanWithTwists(
-                                path.getEntity(),
-                                new EntityState(path),
-                                target,
-                                null,
-                                game);
->>>>>>> 3d20ccf1
                 double myDamagePotential = myFiringPlan.getUtility();
                 if (myDamagePotential > maximumDamageDone) {
                     maximumDamageDone = myDamagePotential;
@@ -745,17 +724,12 @@
             for (Entity e : enemies) {
                 double max_damage = 0;
                 for (Entity f : friends) {
-<<<<<<< HEAD
                     double damage = fireControl.determineBestFiringPlan(
-                    		FiringPlanCalculationParameters.GenerateGuessParams(e, null, f,
-                                    null, (e.getHeatCapacity() - e.heat) + 5)).getExpectedDamage();
-=======
-                    double damage = fireControl
-                            .guessBestFiringPlanUnderHeatWithTwists(
-                                    e, null, f, null,
-                                    (e.getHeatCapacity() - e.heat) + 5,
-                                    game).getExpectedDamage();
->>>>>>> 3d20ccf1
+                    		FiringPlanCalculationParameters.GenerateGuessParams(e, 
+                    															null, 
+                    															f,
+                    															null, 
+                    															(e.getHeatCapacity() - e.heat) + 5)).getExpectedDamage();
                     if (damage > max_damage) {
                         max_damage = damage;
                     }
