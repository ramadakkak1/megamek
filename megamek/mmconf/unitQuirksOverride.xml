--- conflicted
+++ resolved
@@ -87,20 +87,10 @@
     </unit>
 -->
 
-<<<<<<< HEAD
 <unitQuirks xmlns:xsi="http://www.w3.org/2001/XMLSchema-instance" xsi:noNamespaceSchemaLocation="../data/unitQuirksSchema.xsd">
-    <unit> <!-- Placeholder that is exactly the same as in canon file because we need to have at least one entry. -->
-        <chassis>Atlas</chassis>
-        <model>all</model>
-        <quirk>command_mech</quirk>
-    </unit>
-=======
-<unitQuirks xmlns:xsi="http://www.w3.org/2001/XMLSchema-instance" xsi:noNamespaceSchemaLocation="../data/unitQuirksSchema.xsl">
 	<unit>
 		<chassis>Atlas</chassis>
 		<unitType>Mech</unitType>
 		<quirk>command_mech</quirk>
 	</unit>
-
->>>>>>> bac27093
 </unitQuirks>